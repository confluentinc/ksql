--- conflicted
+++ resolved
@@ -60,8 +60,6 @@
             - mvn -Ddocker.skip=true -U -Dmaven.wagon.http.retryHandler.count=10 --batch-mode -DaltDeploymentRepository=confluent-codeartifact-internal::default::https://confluent-519856050701.d.codeartifact.us-west-2.amazonaws.com/maven/maven-snapshots/
               -DrepositoryId=confluent-codeartifact-internal deploy -DskipTests
 
-<<<<<<< HEAD
-=======
   - name: CP Jar Build CI Gating
     dependencies: [ ]
     run:
@@ -87,8 +85,6 @@
                   echo "PR is targeted to ${SEMAPHORE_GIT_BRANCH} branch which is not CP nightly branch. Skipping cp-jar-build task."; \
               fi;
 
-
->>>>>>> 7ac7b584
 after_pipeline:
   task:
     agent:
