--- conflicted
+++ resolved
@@ -8,12 +8,8 @@
     dockerRepos = ['confluentinc/ksql-cli', 'confluentinc/ksql-rest-app']
     nodeLabel = 'docker-oraclejdk8-compose-swarm'
     dockerScan = true
-<<<<<<< HEAD
-    cron = '@nightly'
+    cron = '@daily'
     maven_packages_url = "https://jenkins-confluent-packages-beta-maven.s3-us-west-2.amazonaws.com"
-=======
-    cron = '@daily'
->>>>>>> 7a6b5b7f
 }
 
 def defaultParams = [
