--- conflicted
+++ resolved
@@ -1,6 +1,4 @@
 #!/usr/bin/env groovy
-
-<<<<<<< HEAD
 
 parallel unitTests: {
     common {
@@ -22,22 +20,5 @@
         upstreamProjects = 'confluentinc/schema-registry'
         mavenProfiles = "jenkins -pl '!ksqldb-docker' -Ddocker.skip=true -Dprofile -DprofileFormat=CONSOLE -Dmaven.gitcommitid.skip=true -Dassembly.skipAssembly -Dmaven.artifact.threads=16 -DskipTests -Dmaven.site.skip"
     }
-=======
-common {
-    slackChannel = '#ksqldb-quality-oncall'
-    timeoutHours = 4
-    upstreamProjects = 'confluentinc/schema-registry'
-    extraDeployArgs = '-Ddocker.skip=true'
-    dockerPush = false
-    dockerScan = false
-    dockerImageClean = false
-    downStreamRepos = ["confluent-security-plugins", "confluent-cloud-plugins", "cc-docker-ksql"]
-    downStreamValidate = false
-    nanoVersion = true
-    pinnedNanoVersions = true
-    maxBuildsToKeep = 99
-    maxDaysToKeep = 90
-    extraBuildArgs = "-Dmaven.gitcommitid.nativegit=true"
->>>>>>> 077d62dc
 }
 failFast:true