#!/usr/bin/env groovy

<<<<<<< HEAD
dockerfile {
    slackChannel = '#ksqldb-quality-oncall'
=======
def channel = "${env.BRANCH_NAME}".contains('master') ? '#ksqldb-quality-oncall' : '#ksqldb-warn'

common {
    nodeLabel = 'docker-openjdk11'
    slackChannel = channel
    timeoutHours = 4
>>>>>>> 6d0b3412
    upstreamProjects = 'confluentinc/schema-registry'
    extraDeployArgs = '-Ddocker.skip=true'
    dockerPush = false
    dockerScan = false
    dockerImageClean = false
    downStreamRepos = ["confluent-security-plugins", "confluent-cloud-plugins"]
    downStreamValidate = false
    nanoVersion = true
    maxBuildsToKeep = 99
    maxDaysToKeep = 90
<<<<<<< HEAD
=======
    extraBuildArgs = "-Dmaven.gitcommitid.nativegit=true"
>>>>>>> 6d0b3412
}
<|MERGE_RESOLUTION|>--- conflicted
+++ resolved
@@ -1,16 +1,11 @@
 #!/usr/bin/env groovy
 
-<<<<<<< HEAD
-dockerfile {
-    slackChannel = '#ksqldb-quality-oncall'
-=======
 def channel = "${env.BRANCH_NAME}".contains('master') ? '#ksqldb-quality-oncall' : '#ksqldb-warn'
 
 common {
     nodeLabel = 'docker-openjdk11'
     slackChannel = channel
     timeoutHours = 4
->>>>>>> 6d0b3412
     upstreamProjects = 'confluentinc/schema-registry'
     extraDeployArgs = '-Ddocker.skip=true'
     dockerPush = false
@@ -21,8 +16,5 @@
     nanoVersion = true
     maxBuildsToKeep = 99
     maxDaysToKeep = 90
-<<<<<<< HEAD
-=======
     extraBuildArgs = "-Dmaven.gitcommitid.nativegit=true"
->>>>>>> 6d0b3412
 }
