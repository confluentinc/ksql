--- conflicted
+++ resolved
@@ -3,11 +3,7 @@
 def baseConfig = {
     owner = 'ksql'
     slackChannel = '#ksql-alerts'
-<<<<<<< HEAD
-    ksql_db_version = "0.14.0"  // next version to be released
-=======
     ksql_db_version = "0.15.0"  // next version to be released
->>>>>>> 30090ffd
     cp_version = "6.2.0-beta201122193350"  // must be a beta version from the packaging build
     packaging_build_number = "1"
     default_git_revision = 'refs/heads/master'
