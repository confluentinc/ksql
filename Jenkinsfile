--- conflicted
+++ resolved
@@ -1,11 +1,6 @@
 #!/usr/bin/env groovy
 
-<<<<<<< HEAD
-failFast true
 parallel unitTests: { // Skip the integration tests.  The unit tests take longer than the ITs, so we push the spotbugs and Maven site goals to the other job.
-=======
-parallel unitTests: { // Skip the integration tests.  The unit tests take longer the the ITs, so we push the spotbugs and Maven site goals to the other job.
->>>>>>> 5bb45369
     dockerfile {
         slackChannel = '#ksqldb-quality-oncall'
         upstreamProjects = 'confluentinc/schema-registry'
