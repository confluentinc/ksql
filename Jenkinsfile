def baseConfig = {
    owner = 'ksql'
    slackChannel = '#ksql-alerts'
<<<<<<< HEAD
    ksql_db_version = "0.13.0"  // next version to be released
    cp_version = "v6.1.0-beta200812055546"  // must be a beta version from the packaging build
=======
    ksql_db_version = "0.12.0"  // next version to be released
    cp_version = "6.1.0-beta200812051054"  // must be a beta version from the packaging build
>>>>>>> 622bd3d4
    cp_version_docker = "6.1.0-beta200825192044"  // temporary hack for 0.12.0 release
    packaging_build_number = "1"
    default_git_revision = 'refs/heads/master'
    dockerRegistry = '368821881613.dkr.ecr.us-west-2.amazonaws.com/'
    dockerArtifacts = ['confluentinc/ksqldb-docker', 'confluentinc/ksqldb-docker']
    dockerRepos = ['confluentinc/ksqldb-cli', 'confluentinc/ksqldb-server']
    nodeLabel = 'docker-oraclejdk8-compose-swarm'
    dockerScan = true
    cron = '@daily'
    maven_packages_url = "https://jenkins-confluent-packages-beta-maven.s3-us-west-2.amazonaws.com"
    dockerPullDeps = ['confluentinc/cp-base-new']
}

def defaultParams = [
    booleanParam(name: 'RELEASE_BUILD',
        description: 'Is this a release build. If so, GIT_REVISION and KSQLDB_VERSION must be specified, and the downstream CCloud job will not be triggered.',
        defaultValue: false),
    string(name: 'GIT_REVISION',
        description: 'The git SHA to build ksqlDB from.',
        defaultValue: ''),
    booleanParam(name: 'PROMOTE_TO_PRODUCTION',
        defaultValue: false,
        description: 'Promote images to production (DockerHub) for release build images only.'),
    string(name: 'KSQLDB_VERSION',
        defaultValue: '',
        description: 'If PROMOTE_TO_PRODUCTION, ksqlDB version to promote to production. Else, override the ksql_db_version defined in the Jenkinsfile, representing the next version to be released.'),
    booleanParam(name: 'UPDATE_LATEST_TAG',
        defaultValue: false,
        description: 'Should the latest tag on docker hub be updated to point at this new image version. Only relevant if PROMOTE_TO_PRODUCTION is true.')
]

def updateConfig = { c ->
    c.properties = [parameters(defaultParams)]
}

def config = jobConfig(baseConfig, [:], updateConfig)

def job = {
    if (config.isPrJob && params.PROMOTE_TO_PRODUCTION) {
        currentBuild.result = 'ABORTED'
        error('PROMOTE_TO_PRODUCTION can not be used with PR builds.')
    }

    if (config.isPrJob && params.RELEASE_BUILD) {
        currentBuild.result = 'ABORTED'
        error('RELEASE_BUILD can not be used with PR builds.')
    }

    if (params.RELEASE_BUILD && params.PROMOTE_TO_PRODUCTION) {
        currentBuild.result = 'ABORTED'
        error("You can not do a release build and promote to production at the same time.")
    }

    if (params.RELEASE_BUILD && params.GIT_REVISION == '') {
        currentBuild.result = 'ABORTED'
        error("You must provide the GIT_REVISION when doing a release build.")
    }

    if (params.RELEASE_BUILD && params.KSQLDB_VERSION == '') {
        currentBuild.result = 'ABORTED'
        error("You must provide the KSQLDB_VERSION when doing a release build.")
    }

    if (params.PROMOTE_TO_PRODUCTION && params.KSQLDB_VERSION == '') {
        currentBuild.result = 'ABORTED'
        error("You must provide the KSQLDB_VERSION when promoting images to docker hub.")
    }

    config.release = params.RELEASE_BUILD

    // Use ksqlDB version param if provided
    if (params.KSQLDB_VERSION != '') {
        config.ksql_db_version = params.KSQLDB_VERSION
    }

    if (config.release) {
        // For a release build check out the provided git sha instead of the master branch.
        if (config.revision == '') {
            error("If you are doing a release build you must provide a git sha.")
        }

        config.ksql_db_artifact_version = config.ksql_db_version
    } else {
        // For non-release builds, we append the build number to the maven artifacts and docker image tag
        config.ksql_db_artifact_version = config.ksql_db_version + '-rc' + env.BUILD_NUMBER
    }
    config.docker_tag = config.ksql_db_artifact_version
    
    // Use revision param if provided, otherwise default to master
    config.revision = params.GIT_REVISION ?: config.default_git_revision

    // Configure the maven repo settings so we can download from the beta artifacts repo
    def settingsFile = "${env.WORKSPACE}/maven-settings.xml"
    def maven_packages_url = "${config.maven_packages_url}/${config.cp_version}/${config.packaging_build_number}/maven"
    def settings = readFile('maven-settings-template.xml').replace('PACKAGES_MAVEN_URL', maven_packages_url)
    writeFile file: settingsFile, text: settings
    mavenOptions = [artifactsPublisher(disabled: true),
        junitPublisher(disabled: true),
        openTasksPublisher(disabled: true)
    ]

    if (params.PROMOTE_TO_PRODUCTION) {
        stage("Pulling Docker Images") {
            withVaultEnv([["artifactory/jenkins_access_token", "user", "ARTIFACTORY_USERNAME"],
                ["artifactory/jenkins_access_token", "access_token", "ARTIFACTORY_PASSWORD"]]) {
                withDockerServer([uri: dockerHost()]) {
                    writeFile file:'extract-iam-credential.sh', text:libraryResource('scripts/extract-iam-credential.sh')
                    sh '''
                        bash extract-iam-credential.sh

                        # Hide login credential from below
                        set +x

                        LOGIN_CMD=$(aws ecr get-login --no-include-email --region us-west-2)

                        $LOGIN_CMD
                    '''
                    config.dockerRepos.each { dockerRepo ->
                        sh "docker pull ${config.dockerRegistry}${dockerRepo}:${params.KSQLDB_VERSION}"
                    }
                }
            }
        }

        stage("Tag and Push Images") {
            withVaultEnv([["docker_hub/jenkins", "user", "DOCKER_USERNAME"],
                ["docker_hub/jenkins", "password", "DOCKER_PASSWORD"]]) {
                withDockerServer([uri: dockerHost()]) {
                    config.dockerRepos.each { dockerRepo ->
                        sh '''
                            set +x
                            echo $DOCKER_PASSWORD | docker login --username $DOCKER_USERNAME --password-stdin
                        '''
                        sh "docker tag ${config.dockerRegistry}${dockerRepo}:${params.KSQLDB_VERSION} ${dockerRepo}:${params.KSQLDB_VERSION}"
                        sh "docker push ${dockerRepo}:${params.KSQLDB_VERSION}"

                        if (params.UPDATE_LATEST_TAG) {
                            sh "docker tag ${dockerRepo}:${params.KSQLDB_VERSION} ${dockerRepo}:latest"
                            sh "docker push ${dockerRepo}:latest"
                        }
                    }
                }
            }
        }

        stage("Promote Maven Artifacts") {
            withDockerServer([uri: dockerHost()]) {
                writeFile file:'extract-iam-credential.sh', text:libraryResource('scripts/extract-iam-credential.sh')
                sh "bash extract-iam-credential.sh"
                sh "aws s3 sync s3://staging-ksqldb-maven/maven/ s3://ksqldb-maven/maven/"
            }
        }

        return null
    }

    stage('Checkout KSQL') {
        checkout changelog: false,
            poll: false,
            scm: [$class: 'GitSCM',
                branches: [[name: config.revision]],
                doGenerateSubmoduleConfigurations: false,
                extensions: [[$class: 'RelativeTargetDirectory', relativeTargetDir: 'ksql-db']],
                submoduleCfg: [],
                userRemoteConfigs: [[credentialsId: 'ConfluentJenkins Github SSH Key',
                    url: 'git@github.com:confluentinc/ksql.git']]
            ]
    }

    stage('Build KSQL-DB') {
        dir('ksql-db') {
            archiveArtifacts artifacts: 'pom.xml'
            withVaultEnv([["artifactory/jenkins_access_token", "user", "ARTIFACTORY_USERNAME"],
                ["artifactory/jenkins_access_token", "access_token", "ARTIFACTORY_PASSWORD"],
                ["github/confluent_jenkins", "user", "GIT_USER"],
                ["github/confluent_jenkins", "access_token", "GIT_TOKEN"]]) {
                withEnv(["GIT_CREDENTIAL=${env.GIT_USER}:${env.GIT_TOKEN}"]) {
                    withDockerServer([uri: dockerHost()]) {
                        withMaven(globalMavenSettingsFilePath: settingsFile, options: mavenOptions) {
                            writeFile file:'extract-iam-credential.sh', text:libraryResource('scripts/extract-iam-credential.sh')
                            writeFile file:'create-pip-conf-with-jfrog.sh', text:libraryResource('scripts/create-pip-conf-with-jfrog.sh')
                            writeFile file:'create-pypirc-with-jfrog.sh', text:libraryResource('scripts/create-pypirc-with-jfrog.sh')
                            writeFile file:'setup-credential-store.sh', text:libraryResource('scripts/setup-credential-store.sh')
                            writeFile file:'set-global-user.sh', text:libraryResource('scripts/set-global-user.sh')
                            sh '''
                                bash extract-iam-credential.sh

                                # Hide login credential from below
                                set +x

                                LOGIN_CMD=$(aws ecr get-login --no-include-email --region us-west-2)
                                $LOGIN_CMD

                                echo $ARTIFACTORY_PASSWORD | docker login confluent-docker.jfrog.io -u $ARTIFACTORY_USERNAME --password-stdin

                                set -x
                                bash create-pip-conf-with-jfrog.sh
                                bash create-pypirc-with-jfrog.sh
                                bash setup-credential-store.sh
                                bash set-global-user.sh
                            '''

                            config.dockerPullDeps.each { dockerRepo ->
                                sh "docker pull ${config.dockerRegistry}${dockerRepo}:${config.cp_version_docker}-latest"
                            }

                            // Set the project versions in the pom files
                            sh "set -x"
                            sh "mvn --batch-mode versions:set -DnewVersion=${config.ksql_db_artifact_version} -DgenerateBackupPoms=false"

                            // Set the version of the parent project to use.
                            sh "mvn --batch-mode versions:update-parent -DparentVersion=\"[${config.cp_version}]\" -DgenerateBackupPoms=false"

                            cmd = "mvn --batch-mode -Pjenkins clean package dependency:analyze site validate -U "
                            cmd += "-DskipTests "
                            cmd += "-Dspotbugs.skip "
                            cmd += "-Dcheckstyle.skip "
                            cmd += "-Ddocker.tag=${config.docker_tag} "
                            cmd += "-Ddocker.registry=${config.dockerRegistry} "
                            cmd += "-Ddocker.upstream-tag=${config.cp_version_docker}-latest "
                            cmd += "-Dskip.docker.build=false "

                            withEnv(['MAVEN_OPTS=-XX:MaxPermSize=128M']) {
                                sh cmd
                            }
                            step([$class: 'hudson.plugins.findbugs.FindBugsPublisher', pattern: '**/*bugsXml.xml'])

                            sh "cp ${settingsFile} ."

                            if (!config.isPrJob) {
                                def git_tag = "v${config.ksql_db_artifact_version}-ksqldb"
                                sh "git add ."
                                sh "git commit -m \"build: Setting project version ${config.ksql_db_artifact_version} and parent version ${config.cp_version}. Using ${config.cp_version_docker} for upstream docker tag.\""
                                sh "git tag ${git_tag}"
                                sshagent (credentials: ['ConfluentJenkins Github SSH Key']) {
                                    sh "git push origin ${git_tag}"
                                }
                            }
                        }
                    }
                }
            }
        }
    }

    if (!config.isPrJob) {
        stage('Publish Maven Artifacts') {
            writeFile file: settingsFile, text: settings
            dir('ksql-db') {
                withVaultEnv([["artifactory/jenkins_access_token", "user", "ARTIFACTORY_USERNAME"],
                    ["artifactory/jenkins_access_token", "access_token", "ARTIFACTORY_PASSWORD"]]) {
                    withDockerServer([uri: dockerHost()]) {
                        withMaven(globalMavenSettingsFilePath: settingsFile, options: mavenOptions) {
                            writeFile file:'extract-iam-credential.sh', text:libraryResource('scripts/extract-iam-credential.sh')
                            sh '''
                                bash extract-iam-credential.sh
                            '''
                            withEnv(['MAVEN_OPTS=-XX:MaxPermSize=128M']) {
                                cmd = "mvn --batch-mode -Pjenkins deploy -DskipTests -Ddocker.skip-build=true -Ddocker.skip-test=true"
                                cmd += " -DaltDeploymentRepository=confluent-artifactory-central::default::s3://staging-ksqldb-maven/maven"
                                cmd += " -DrepositoryId=confluent-artifactory-central"
                                cmd += " -DnexusUrl=s3://staging-ksqldb-maven/maven"
                                sh cmd
                            }
                        }
                    }
                }
            }
        }
    }

    if (!config.isPrJob) {
        stage('Rename ksqlDB Docker Images') {
            withDockerServer([uri: dockerHost()]) {
                config.dockerRepos.eachWithIndex { dockerRepo, index ->
                    dockerArtifact = config.dockerArtifacts[index]
                    sh "docker tag ${config.dockerRegistry}${dockerArtifact}:${config.docker_tag} ${config.dockerRegistry}${dockerRepo}:${config.docker_tag}"
                }
            }
        }
    }

    if(config.dockerScan && !config.isPrJob){
        stage('Twistloc scan') {
            withDockerServer([uri: dockerHost()]) {
                config.dockerRepos.each { dockerRepo ->
                                            dockerName = config.dockerRegistry+dockerRepo+":${config.docker_tag}"
                                            echo "Twistloc Scan ${dockerName}"
                                            prismaCloudScanImage  ca: '',
                                                                  cert: '',
                                                                  dockerAddress: dockerHost(),
                                                                  ignoreImageBuildTime: true,
                                                                  image: dockerName,
                                                                  key: '',
                                                                  logLevel: 'true',
                                                                  timeout: 10
                }
            }
        }
    }

    if(config.dockerScan && !config.isPrJob){
        stage('Twistloc publish') {
            withDockerServer([uri: dockerHost()]) {
                config.dockerRepos.each { dockerRepo ->
                                            dockerName = config.dockerRegistry+dockerRepo+":${config.docker_tag}"
                                            echo "Twistloc Publish ${dockerName}"
                                            prismaCloudPublish  ca: '',
                                                                cert: '',
                                                                dockerAddress: dockerHost(),
                                                                ignoreImageBuildTime: true,
                                                                image: dockerName,
                                                                key: '',
                                                                logLevel: 'true',
                                                                timeout: 10
                }
            }
        }
    }

    if (!config.isPrJob) {
        stage('Publish Docker Images') {
            withDockerServer([uri: dockerHost()]) {
                config.dockerRepos.each { dockerRepo ->
                    sh "docker tag ${config.dockerRegistry}${dockerRepo}:${config.docker_tag} ${config.dockerRegistry}${dockerRepo}:master-latest"
                    sh "docker push ${config.dockerRegistry}${dockerRepo}:${config.docker_tag}"
                    sh "docker push ${config.dockerRegistry}${dockerRepo}:master-latest"

                    if (config.release) {
                        // docker_tag for release builds does not include the build number
                        // here we add it back so an image version with the build number always exists
                        sh "docker tag ${config.dockerRegistry}${dockerRepo}:${config.docker_tag} ${config.dockerRegistry}${dockerRepo}:${config.docker_tag}-rc${env.BUILD_NUMBER}"
                        sh "docker push ${config.dockerRegistry}${dockerRepo}:${config.docker_tag}-rc${env.BUILD_NUMBER}"
                    }
                }
            }
        }
    }

    // Build CCloud ksqlDB image

    if (!config.release && !config.isPrJob) {
        stage('Trigger CCloud ksqlDB Docker image job') {
            build job: "confluentinc/cc-docker-ksql/master",
                wait: false,
                parameters: [
                    booleanParam(name: "NIGHTLY_BUILD", value: true),
                    string(name: "NIGHTLY_BUILD_NUMBER", value: "${env.BUILD_NUMBER}"),
                    string(name: "CP_BETA_VERSION", value: "${config.cp_version}"),
                    string(name: "CP_BETA_BUILD_NUMBER", value: "${config.packaging_build_number}"),
                    string(name: "KSQLDB_ARTIFACT_VERSION", value: "${config.ksql_db_artifact_version}")
                ]
        }
    }
}

def post = {
    withDockerServer([uri: dockerHost()]) {
        repos = config.dockerArtifacts + config.dockerRepos
        repos.reverse().each { dockerRepo ->
            if (params.PROMOTE_TO_PRODUCTION) {
                sh """#!/usr/bin/env bash \n
                images=\$(docker images -q ${dockerRepo})
                if [[ ! -z \$images ]]; then
                    docker rmi -f \$images || true
                    else
                        echo 'No images for ${dockerRepo} need cleanup'
                    fi
                """
            }
            sh """#!/usr/bin/env bash \n
            images=\$(docker images -q ${config.dockerRegistry}${dockerRepo})
            if [[ ! -z \$images ]]; then
                docker rmi -f \$images || true
                else
                    echo 'No images for ${config.dockerRegistry}${dockerRepo} need cleanup'
                fi
            """
        }
    }
    commonPost(config)
}

runJob config, job, post<|MERGE_RESOLUTION|>--- conflicted
+++ resolved
@@ -1,13 +1,8 @@
 def baseConfig = {
     owner = 'ksql'
     slackChannel = '#ksql-alerts'
-<<<<<<< HEAD
     ksql_db_version = "0.13.0"  // next version to be released
-    cp_version = "v6.1.0-beta200812055546"  // must be a beta version from the packaging build
-=======
-    ksql_db_version = "0.12.0"  // next version to be released
     cp_version = "6.1.0-beta200812051054"  // must be a beta version from the packaging build
->>>>>>> 622bd3d4
     cp_version_docker = "6.1.0-beta200825192044"  // temporary hack for 0.12.0 release
     packaging_build_number = "1"
     default_git_revision = 'refs/heads/master'
