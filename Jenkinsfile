#!/usr/bin/env groovy

def channel = "${env.BRANCH_NAME}".contains('master') ? '#ksqldb-quality-oncall' : '#ksqldb-warn'

common {
    nodeLabel = 'docker-openjdk11'
    slackChannel = channel
    timeoutHours = 4
    upstreamProjects = 'confluentinc/schema-registry'
    extraDeployArgs = '-Ddocker.skip=true'
    dockerPush = false
    dockerScan = false
    dockerImageClean = false
<<<<<<< HEAD
    downStreamRepos = ["confluent-security-plugins", "confluent-cloud-plugins"]
    nanoVersion = true
=======
    disableConcurrentBuilds = true
    downStreamValidate = false
    maxBuildsToKeep = 99
    maxDaysToKeep = 90
    extraBuildArgs = "-Dmaven.gitcommitid.nativegit=true"
>>>>>>> 7d050286
}
<|MERGE_RESOLUTION|>--- conflicted
+++ resolved
@@ -11,14 +11,10 @@
     dockerPush = false
     dockerScan = false
     dockerImageClean = false
-<<<<<<< HEAD
     downStreamRepos = ["confluent-security-plugins", "confluent-cloud-plugins"]
+    downStreamValidate = false
     nanoVersion = true
-=======
-    disableConcurrentBuilds = true
-    downStreamValidate = false
     maxBuildsToKeep = 99
     maxDaysToKeep = 90
     extraBuildArgs = "-Dmaven.gitcommitid.nativegit=true"
->>>>>>> 7d050286
 }
