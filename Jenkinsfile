def config = {
    owner = 'ksql'
    slackChannel = '#ksql-alerts'
    ksql_db_version = "0.8.0-SNAPSHOT"
<<<<<<< HEAD
    cp_version = "6.0.0-beta200320180305"  // must be a beta version from the packaging build
=======
    cp_version = "6.0.0-beta200320180305"
>>>>>>> 30e26b7a
    packaging_build_number = "1"
    dockerRegistry = '368821881613.dkr.ecr.us-west-2.amazonaws.com/'
    dockerArtifacts = ['confluentinc/ksqldb-docker', 'confluentinc/ksqldb-docker']
    dockerRepos = ['confluentinc/ksqldb-cli', 'confluentinc/ksqldb-server']
    nodeLabel = 'docker-oraclejdk8-compose-swarm'
    dockerScan = true
    cron = '@daily'
    maven_packages_url = "https://jenkins-confluent-packages-beta-maven.s3-us-west-2.amazonaws.com"
    dockerPullDeps = ['confluentinc/cp-base-new']

    ccloudDockerRepo = 'confluentinc/cc-ksql'
    ccloudDockerUpstreamTag = 'v3.2.0'
    ccloudDockerPullDeps = ['confluentinc/cc-base']
}

def defaultParams = [
    booleanParam(name: 'RELEASE_BUILD',
        description: 'Is this a release build. If so, GIT_REVISION must be specified, and only on-prem images will be built.',
        defaultValue: false),
    string(name: 'GIT_REVISION',
        description: 'The git SHA to build ksqlDB from.',
        defaultValue: ''),
    string(name: 'CCLOUD_GIT_REVISION',
        description: 'The cc-docker-ksql git SHA to build the CCloud ksqlDB image from.',
        defaultValue: ''),
    booleanParam(name: 'PROMOTE_TO_PRODUCTION',
        defaultValue: false,
        description: 'Promote images to production (DockerHub) for on-prem release build images only.'),
    string(name: 'KSQLDB_VERSION',
        defaultValue: '',
        description: 'KSQLDB version to promote to production.'),
    booleanParam(name: 'UPDATE_LATEST_TAG',
        defaultValue: false,
        description: 'Should the latest tag on docker hub be updated to point at this new image version. Only relevant if PROMOTE_TO_PRODUCTION is true.')
]

def updateConfig = { c ->
    c.properties = [parameters(defaultParams)]
}

def finalConfig = jobConfig(config, [:], updateConfig)

def job = {
    if (config.isPrJob && params.PROMOTE_TO_PRODUCTION) {
        currentBuild.result = 'ABORTED'
        error('PROMOTE_TO_PRODUCTION can not be used with PR builds.')
    }

    if (config.isPrJob && params.RELEASE_BUILD) {
        currentBuild.result = 'ABORTED'
        error('RELEASE_BUILD can not be used with PR builds.')
    }

    if (params.RELEASE_BUILD && params.PROMOTE_TO_PRODUCTION) {
        currentBuild.result = 'ABORTED'
        error("You can not do a release build and promote to production at the same time.")
    }

    if (params.RELEASE_BUILD && params.GIT_REVISION == '') {
        currentBuild.result = 'ABORTED'
        error("You must provide the GIT_REVISION when doing a release build.")
    }

    if (params.PROMOTE_TO_PRODUCTION && params.KSQLDB_VERSION == '') {
        currentBuild.result = 'ABORTED'
        error("You must provide the KSQLDB_VERSION when promoting images to docker hub.")
    }

    config.release = params.RELEASE_BUILD

    if (config.release) {
        // For a release build check out the provided git sha instead of the master branch.
        if (config.revision == '') {
            error("If you are doing a release build you must provide a git sha.")
        }

        // For a release build we remove the -SNAPSHOT from the version.
        config.ksql_db_version = config.ksql_db_version.tokenize("-")[0]
        config.docker_tag = config.ksql_db_version
    } else {
        config.docker_tag = config.ksql_db_version.tokenize("-")[0] + '-beta' + env.BUILD_NUMBER
        config.ccloud_docker_tag = 'v' + config.docker_tag
    }
    
    // Use revision param if provided, otherwise default to master
    config.revision = params.GIT_REVISION ?: 'refs/heads/master'
    config.ccloud_revision = params.CCLOUD_GIT_REVISION ?: 'refs/heads/master'

    // Configure the maven repo settings so we can download from the beta artifacts repo
    def settingsFile = "${env.WORKSPACE}/maven-settings.xml"
    def maven_packages_url = "${config.maven_packages_url}/${config.cp_version}/${config.packaging_build_number}/maven"
    def settings = readFile('maven-settings-template.xml').replace('PACKAGES_MAVEN_URL', maven_packages_url)
    writeFile file: settingsFile, text: settings
    mavenOptions = [artifactsPublisher(disabled: true),
        junitPublisher(disabled: true),
        openTasksPublisher(disabled: true)
    ]

    if (params.PROMOTE_TO_PRODUCTION) {
        stage("Pulling Docker Images") {
            withCredentials([usernamePassword(credentialsId: 'JenkinsArtifactoryAccessToken', passwordVariable: 'ARTIFACTORY_PASSWORD', usernameVariable: 'ARTIFACTORY_USERNAME')]) {
                withDockerServer([uri: dockerHost()]) {
                    writeFile file:'extract-iam-credential.sh', text:libraryResource('scripts/extract-iam-credential.sh')
                    sh '''
                        bash extract-iam-credential.sh

                        # Hide login credential from below
                        set +x

                        LOGIN_CMD=$(aws ecr get-login --no-include-email --region us-west-2)

                        $LOGIN_CMD
                    '''
                    config.dockerRepos.each { dockerRepo ->
                        sh "docker pull ${config.dockerRegistry}${dockerRepo}:${params.KSQLDB_VERSION}"
                    }
                }
            }
        }

        stage("Tag and Push Images") {
            dockerHubCreds = usernamePassword(
                credentialsId: 'Jenkins Docker Hub Account',
                passwordVariable: 'DOCKER_PASSWORD',
                usernameVariable: 'DOCKER_USERNAME')
            withCredentials([dockerHubCreds]) {
                withDockerServer([uri: dockerHost()]) {
                    config.dockerRepos.each { dockerRepo ->
                        sh "docker login --username $DOCKER_USERNAME --password \'$DOCKER_PASSWORD\'"
                        sh "docker tag ${config.dockerRegistry}${dockerRepo}:${params.KSQLDB_VERSION} ${dockerRepo}:${params.KSQLDB_VERSION}"
                        sh "docker push ${dockerRepo}:${params.KSQLDB_VERSION}"

                        if (params.UPDATE_LATEST_TAG) {
                            sh "docker tag ${dockerRepo}:${params.KSQLDB_VERSION} ${dockerRepo}:latest"
                            sh "docker push ${dockerRepo}:latest"
                        }
                    }
                }
            }
        }

        stage("Promote Maven Artifacts") {
            withDockerServer([uri: dockerHost()]) {
                writeFile file:'extract-iam-credential.sh', text:libraryResource('scripts/extract-iam-credential.sh')
                sh "bash extract-iam-credential.sh"
                sh "aws s3 sync s3://staging-ksqldb-maven/maven/ s3://ksqldb-maven/maven/"
            }
        }

        return null
    }

    // Build on-prem ksqlDB image

    stage('Checkout KSQL') {
        checkout changelog: false,
            poll: false,
            scm: [$class: 'GitSCM',
                branches: [[name: config.revision]],
                doGenerateSubmoduleConfigurations: false,
                extensions: [[$class: 'RelativeTargetDirectory', relativeTargetDir: 'ksql-db']],
                submoduleCfg: [],
                userRemoteConfigs: [[credentialsId: 'ConfluentJenkins Github SSH Key',
                    url: 'git@github.com:confluentinc/ksql.git']]
            ]
    }

    stage('Build KSQL-DB') {
        dir('ksql-db') {
            archiveArtifacts artifacts: 'pom.xml'
            withCredentials([
                usernamePassword(credentialsId: 'JenkinsArtifactoryAccessToken', passwordVariable: 'ARTIFACTORY_PASSWORD', usernameVariable: 'ARTIFACTORY_USERNAME'),
                usernameColonPassword(credentialsId: 'Jenkins GitHub Account', variable: 'GIT_CREDENTIAL')]) {
                    withDockerServer([uri: dockerHost()]) {
                        withMaven(globalMavenSettingsFilePath: settingsFile, options: mavenOptions) {
                            writeFile file:'extract-iam-credential.sh', text:libraryResource('scripts/extract-iam-credential.sh')
                            sh '''
                                bash extract-iam-credential.sh

                                # Hide login credential from below
                                set +x

                                LOGIN_CMD=$(aws ecr get-login --no-include-email --region us-west-2)

                                $LOGIN_CMD
                            '''
                            sh '''
                                echo $ARTIFACTORY_PASSWORD | docker login confluent-docker.jfrog.io -u $ARTIFACTORY_USERNAME --password-stdin
                            '''
                            writeFile file:'create-pip-conf-with-jfrog.sh', text:libraryResource('scripts/create-pip-conf-with-jfrog.sh')
                            writeFile file:'create-pypirc-with-jfrog.sh', text:libraryResource('scripts/create-pypirc-with-jfrog.sh')
                            writeFile file:'setup-credential-store.sh', text:libraryResource('scripts/setup-credential-store.sh')
                            writeFile file:'set-global-user.sh', text:libraryResource('scripts/set-global-user.sh')
                            sh '''
                                bash create-pip-conf-with-jfrog.sh
                                bash create-pypirc-with-jfrog.sh
                                bash setup-credential-store.sh
                                bash set-global-user.sh
                            '''

                            config.dockerPullDeps.each { dockerRepo ->
                                sh "docker pull ${config.dockerRegistry}${dockerRepo}:${config.cp_version}-latest"
                            }

                            // Set the project versions in the pom files
                            sh "set -x"
                            sh "mvn --batch-mode versions:set -DnewVersion=${config.ksql_db_version} -DgenerateBackupPoms=false"

                            // Set the version of the parent project to use.
                            sh "mvn --batch-mode versions:update-parent -DparentVersion=\"[${config.cp_version}]\" -DgenerateBackupPoms=false"

                            if (!config.isPrJob) {
                                def git_tag = "v${config.docker_tag}-ksqldb"
                                sh "git add ."
                                sh "git commit -m \"build: Setting project version ${config.ksql_db_version} and parent version ${config. cp_version}.\""
                                sh "git tag ${git_tag}"
                                sshagent (credentials: ['ConfluentJenkins Github SSH Key']) {
                                    sh "git push origin ${git_tag}"
                                }
                            }

                            cmd = "mvn --batch-mode -Pjenkins clean package dependency:analyze site validate -U "
                            cmd += "-DskipTests "
                            cmd += "-Dspotbugs.skip "
                            cmd += "-Dcheckstyle.skip "
                            cmd += "-Ddocker.tag=${config.docker_tag} "
                            cmd += "-Ddocker.registry=${config.dockerRegistry} "
                            cmd += "-Ddocker.upstream-tag=${config.cp_version}-latest "
                            cmd += "-Dskip.docker.build=false "

                            withEnv(['MAVEN_OPTS=-XX:MaxPermSize=128M']) {
                                sh cmd
                            }
                            step([$class: 'hudson.plugins.findbugs.FindBugsPublisher', pattern: '**/*bugsXml.xml'])
                        }
                    }
                }
        }
    }

    if (!config.isPrJob) {
        stage('Publish Maven Artifacts') {
            writeFile file: settingsFile, text: settings
            dir('ksql-db') {
                withCredentials([usernamePassword(credentialsId: 'JenkinsArtifactoryAccessToken', passwordVariable: 'ARTIFACTORY_PASSWORD', usernameVariable: 'ARTIFACTORY_USERNAME')]) {
                    withDockerServer([uri: dockerHost()]) {
                        withMaven(globalMavenSettingsFilePath: settingsFile, options: mavenOptions) {
                            writeFile file:'extract-iam-credential.sh', text:libraryResource('scripts/extract-iam-credential.sh')
                            sh '''
                                bash extract-iam-credential.sh
                            '''
                            withEnv(['MAVEN_OPTS=-XX:MaxPermSize=128M']) {
                                cmd = "mvn --batch-mode -Pjenkins deploy -DskipTests -Ddocker.skip-build=true -Ddocker.skip-test=true"
                                cmd += " -DaltDeploymentRepository=confluent-artifactory-central::default::s3://staging-ksqldb-maven/maven"
                                cmd += " -DrepositoryId=confluent-artifactory-central"
                                cmd += " -DnexusUrl=s3://staging-ksqldb-maven/maven"
                                sh cmd
                            }
                        }
                    }
                }
            }
        }
    }

    if (!config.isPrJob) {
        stage('Rename ksqlDB Docker Images') {
            withDockerServer([uri: dockerHost()]) {
                config.dockerRepos.eachWithIndex { dockerRepo, index ->
                    dockerArtifact = config.dockerArtifacts[index]
                    sh "docker tag ${config.dockerRegistry}${dockerArtifact}:${config.docker_tag} ${config.dockerRegistry}${dockerRepo}:${config.docker_tag}"
                }
            }
        }
    }

    if(config.dockerScan){
        stage('Twistloc scan') {
            withDockerServer([uri: dockerHost()]) {
                config.dockerRepos.each { dockerRepo ->
                                            dockerName = config.dockerRegistry+dockerRepo+":${config.docker_tag}"
                                            echo "Twistloc Scan ${dockerName}"
                                            twistlockScan   ca: '',
                                                            cert: '',
                                                            compliancePolicy: 'critical',
                                                            dockerAddress: dockerHost(),
                                                            gracePeriodDays: 0,
                                                            ignoreImageBuildTime: true,
                                                            image: dockerName,
                                                            key: '',
                                                            logLevel: 'true',
                                                            policy: 'warn',
                                                            requirePackageUpdate: false,
                                                            timeout: 10
                }
            }
        }
    }

    if(config.dockerScan){
        stage('Twistloc publish') {
            withDockerServer([uri: dockerHost()]) {
                config.dockerRepos.each { dockerRepo ->
                                            dockerName = config.dockerRegistry+dockerRepo+":${config.docker_tag}"
                                            echo "Twistloc Publish ${dockerName}"
                                            twistlockPublish    ca: '',
                                                                cert: '',
                                                                dockerAddress: dockerHost(),
                                                                ignoreImageBuildTime: true,
                                                                image: dockerName,
                                                                key: '',
                                                                logLevel: 'true',
                                                                timeout: 10
                }
            }
        }
    }

    if (!config.isPrJob) {
        stage('Publish Docker Images') {
            withDockerServer([uri: dockerHost()]) {
                config.dockerRepos.each { dockerRepo ->
                    sh "docker tag ${config.dockerRegistry}${dockerRepo}:${config.docker_tag} ${config.dockerRegistry}${dockerRepo}:master-latest"
                    sh "docker push ${config.dockerRegistry}${dockerRepo}:${config.docker_tag}"
                    sh "docker push ${config.dockerRegistry}${dockerRepo}:master-latest"

                    if (config.release) {
                        // docker_tag for release builds does not include the build number
                        // here we add it back so an image version with the build number always exists
                        sh "docker tag ${config.dockerRegistry}${dockerRepo}:${config.docker_tag} ${config.dockerRegistry}${dockerRepo}:${config.docker_tag}-beta${env.BUILD_NUMBER}"
                        sh "docker push ${config.dockerRegistry}${dockerRepo}:${config.docker_tag}-beta${env.BUILD_NUMBER}"
                    }
                }
            }
        }
    }

    // Build CCloud ksqlDB image

    if (config.release) {
        // Do not build CCloud image in release mode
        return null
    }

    stage('Checkout CCloud ksqlDB Docker repo') {
        checkout changelog: false,
            poll: false,
            scm: [$class: 'GitSCM',
                branches: [[name: config.ccloud_revision]],
                doGenerateSubmoduleConfigurations: false,
                extensions: [[$class: 'RelativeTargetDirectory', relativeTargetDir: 'ksqldb-ccloud-docker']],
                submoduleCfg: [],
                userRemoteConfigs: [[credentialsId: 'ConfluentJenkins Github SSH Key',
                    url: 'git@github.com:confluentinc/cc-docker-ksql.git']]
            ]
    }

    // Configure the maven repo settings so we can download from the beta artifacts repo
    def cloudSettingsFile = "${env.WORKSPACE}/maven-settings-cloud.xml"
    configFileProvider([configFile(fileId: 'jenkins-maven-global-settings', variable: 'jenkins_maven_global_settings')]) {
        settings = readFile("${jenkins_maven_global_settings}")
    }
    writeFile file: cloudSettingsFile, text: settings

    stage('Build CCloud KSQL Docker image') {
        dir('ksqldb-ccloud-docker') {
            archiveArtifacts artifacts: 'pom.xml'
            withCredentials([
                usernamePassword(credentialsId: 'JenkinsArtifactoryAccessToken', passwordVariable: 'ARTIFACTORY_PASSWORD', usernameVariable: 'ARTIFACTORY_USERNAME'),
                usernameColonPassword(credentialsId: 'Jenkins GitHub Account', variable: 'GIT_CREDENTIAL')]) {
                    withDockerServer([uri: dockerHost()]) {
                        withMaven(globalMavenSettingsFilePath: cloudSettingsFile, options: mavenOptions) {
                            writeFile file:'extract-iam-credential.sh', text:libraryResource('scripts/extract-iam-credential.sh')
                            sh '''
                                bash extract-iam-credential.sh

                                # Hide login credential from below
                                set +x

                                LOGIN_CMD=$(aws ecr get-login --no-include-email --region us-west-2)

                                $LOGIN_CMD
                            '''
                            sh '''
                                echo $ARTIFACTORY_PASSWORD | docker login confluent-docker.jfrog.io -u $ARTIFACTORY_USERNAME --password-stdin
                            '''
                            writeFile file:'create-pip-conf-with-jfrog.sh', text:libraryResource('scripts/create-pip-conf-with-jfrog.sh')
                            writeFile file:'create-pypirc-with-jfrog.sh', text:libraryResource('scripts/create-pypirc-with-jfrog.sh')
                            writeFile file:'setup-credential-store.sh', text:libraryResource('scripts/setup-credential-store.sh')
                            writeFile file:'set-global-user.sh', text:libraryResource('scripts/set-global-user.sh')
                            sh '''
                                bash create-pip-conf-with-jfrog.sh
                                bash create-pypirc-with-jfrog.sh
                                bash setup-credential-store.sh
                                bash set-global-user.sh
                            '''

                            config.ccloudDockerPullDeps.each { dockerRepo ->
                                sh "docker pull ${config.dockerRegistry}${dockerRepo}:${config.ccloudDockerUpstreamTag}"
                            }

                            // Set the ksqlDB dependency to be the artifacts built earlier
                            sh "set -x"
                            sh "mvn --batch-mode versions:set-property -Dproperty=ksql.version -DnewVersion=${config.ksql_db_version}"

                            // Set packaging beta version required to find build dependencies
                            sh "mvn --batch-mode versions:set-property -Dproperty=packaging-beta.version -DnewVersion=${config.cp_version}"

                            if (!config.isPrJob) {
                                def git_tag = "v${config.docker_tag}-ksqldb"
                                sh "git add ."
                                sh "git commit -m \"build: Setting ksqlDB dependency version ${config.ksql_db_version}.\""
                                sh "git tag ${git_tag}"
                                sshagent (credentials: ['ConfluentJenkins Github SSH Key']) {
                                    sh "git push origin ${git_tag}"
                                }
                            }

                            cmd = "mvn --batch-mode -Pjenkins clean package dependency:analyze site validate -U "
                            cmd += "-DskipTests "
                            cmd += "-Dspotbugs.skip "
                            cmd += "-Dcheckstyle.skip "
                            cmd += "-Ddocker.tag=${config.ccloud_docker_tag} "
                            cmd += "-Ddocker.registry=${config.dockerRegistry} "
                            cmd += "-Ddocker.upstream-tag=${config.ccloudDockerUpstreamTag} "
                            cmd += "-Dskip.docker.build=false "

                            withEnv(['MAVEN_OPTS=-XX:MaxPermSize=128M']) {
                                sh cmd
                            }
                            step([$class: 'hudson.plugins.findbugs.FindBugsPublisher', pattern: '**/*bugsXml.xml'])
                        }
                    }
                }
        }
    }

    if(config.dockerScan){
        stage('Twistloc scan') {
            withDockerServer([uri: dockerHost()]) {
                dockerName = config.dockerRegistry+config.ccloudDockerRepo+":${config.ccloud_docker_tag}"
                echo "Twistloc Scan ${dockerName}"
                twistlockScan   ca: '',
                                cert: '',
                                compliancePolicy: 'critical',
                                dockerAddress: dockerHost(),
                                gracePeriodDays: 0,
                                ignoreImageBuildTime: true,
                                image: dockerName,
                                key: '',
                                logLevel: 'true',
                                policy: 'warn',
                                requirePackageUpdate: false,
                                timeout: 10
            }
        }
    }

    if(config.dockerScan){
        stage('Twistloc publish') {
            withDockerServer([uri: dockerHost()]) {
                dockerName = config.dockerRegistry+config.ccloudDockerRepo+":${config.ccloud_docker_tag}"
                echo "Twistloc Publish ${dockerName}"
                twistlockPublish    ca: '',
                                    cert: '',
                                    dockerAddress: dockerHost(),
                                    ignoreImageBuildTime: true,
                                    image: dockerName,
                                    key: '',
                                    logLevel: 'true',
                                    timeout: 10
            }
        }
    }

    if (!config.isPrJob) {
        stage('Publish CCloud ksqlDB Docker Images') {
            withDockerServer([uri: dockerHost()]) {
                sh "docker tag ${config.dockerRegistry}${config.ccloudDockerRepo}:${config.ccloud_docker_tag} ${config.dockerRegistry}${config.ccloudDockerRepo}:master-latest"
                sh "docker push ${config.dockerRegistry}${config.ccloudDockerRepo}:${config.ccloud_docker_tag}"
                sh "docker push ${config.dockerRegistry}${config.ccloudDockerRepo}:master-latest"

                if (config.release) {
                    // docker_tag for release builds does not include the build number
                    // here we add it back so an image version with the build number always exists
                    sh "docker tag ${config.dockerRegistry}${config.ccloudDockerRepo}:${config.ccloud_docker_tag} ${config.dockerRegistry}${config.ccloudDockerRepo}:${config.docker_tag}-beta${env.BUILD_NUMBER}"
                    sh "docker push ${config.dockerRegistry}${config.ccloudDockerRepo}:${config.ccloud_docker_tag}-beta${env.BUILD_NUMBER}"
                }
            }
        }
    }
}

def post = {
    withDockerServer([uri: dockerHost()]) {
        sh """#!/usr/bin/env bash \n
            # Delete all images
            docker rmi -f \$(docker images -a -q) || true
        """
    }
    commonPost(finalConfig)
}

runJob finalConfig, job, post<|MERGE_RESOLUTION|>--- conflicted
+++ resolved
@@ -2,11 +2,7 @@
     owner = 'ksql'
     slackChannel = '#ksql-alerts'
     ksql_db_version = "0.8.0-SNAPSHOT"
-<<<<<<< HEAD
     cp_version = "6.0.0-beta200320180305"  // must be a beta version from the packaging build
-=======
-    cp_version = "6.0.0-beta200320180305"
->>>>>>> 30e26b7a
     packaging_build_number = "1"
     dockerRegistry = '368821881613.dkr.ecr.us-west-2.amazonaws.com/'
     dockerArtifacts = ['confluentinc/ksqldb-docker', 'confluentinc/ksqldb-docker']
