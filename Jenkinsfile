#!/usr/bin/env groovy

common {
    slackChannel = '#ksqldb-quality-oncall'
    timeoutHours = 4
    upstreamProjects = 'confluentinc/schema-registry'
    extraDeployArgs = '-Ddocker.skip=true'
    dockerPush = false
    dockerScan = false
    dockerImageClean = false
    downStreamRepos = ["confluent-security-plugins", "confluent-cloud-plugins", "cc-docker-ksql"]
    downStreamValidate = false
    nanoVersion = true
    pinnedNanoVersions = true
    maxBuildsToKeep = 99
    maxDaysToKeep = 90
<<<<<<< HEAD
    extraBuildArgs = isPrJob ? "-Dmaven.gitcommitid.nativegit=true" : "-Dassembly.skipAssembly -Dmaven.gitcommitid.skip -Dmaven.site.skip -Dprofile -DprofileFormat=CONSOLE"
=======
    extraBuildArgs = "-Dmaven.gitcommitid.nativegit=true"
    mavenBuildGoals = "clean install"
>>>>>>> 0d12580b
}
<|MERGE_RESOLUTION|>--- conflicted
+++ resolved
@@ -14,10 +14,6 @@
     pinnedNanoVersions = true
     maxBuildsToKeep = 99
     maxDaysToKeep = 90
-<<<<<<< HEAD
-    extraBuildArgs = isPrJob ? "-Dmaven.gitcommitid.nativegit=true" : "-Dassembly.skipAssembly -Dmaven.gitcommitid.skip -Dmaven.site.skip -Dprofile -DprofileFormat=CONSOLE"
-=======
-    extraBuildArgs = "-Dmaven.gitcommitid.nativegit=true"
+    extraBuildArgs = "-Dprofile -DprofileFormat=CONSOLE"
     mavenBuildGoals = "clean install"
->>>>>>> 0d12580b
 }
