### Description 
_What behavior do you want to change, why, how does your patch achieve the changes?_

### Testing done 
_Describe the testing strategy. Unit and integration tests are expected for any behavior changes._

### Reviewer checklist
- [ ] Ensure docs are updated if necessary. (eg. if a user visible feature is being added or changed).
<<<<<<< HEAD
- [ ] Ensure relevant issues are linked (description should include text like "Fixes #<issue number>")
=======
- [ ] Ensure relevant issues are linked (description should include text like "Fixes #<issue number>")
- [ ] Do these changes have compatibility implications for rollback? If so, ensure that the ksql [command version](https://github.com/confluentinc/ksql/blob/master/ksqldb-rest-app/src/main/java/io/confluent/ksql/rest/server/computation/Command.java#L41) is bumped.
>>>>>>> 4b2d0898
<|MERGE_RESOLUTION|>--- conflicted
+++ resolved
@@ -6,9 +6,5 @@
 
 ### Reviewer checklist
 - [ ] Ensure docs are updated if necessary. (eg. if a user visible feature is being added or changed).
-<<<<<<< HEAD
-- [ ] Ensure relevant issues are linked (description should include text like "Fixes #<issue number>")
-=======
 - [ ] Ensure relevant issues are linked (description should include text like "Fixes #<issue number>")
 - [ ] Do these changes have compatibility implications for rollback? If so, ensure that the ksql [command version](https://github.com/confluentinc/ksql/blob/master/ksqldb-rest-app/src/main/java/io/confluent/ksql/rest/server/computation/Command.java#L41) is bumped.
->>>>>>> 4b2d0898
