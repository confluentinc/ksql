# KSQL - The Streaming SQL Engine for Apache Kafka

*A Streaming SQL Engine for Apache Kafka from Confluent*

> *Important: This release is a *developer preview* and is free and open-source from Confluent under the Apache 2.0 license. Do not run KSQL against a production cluster.*

KSQL is an open source streaming SQL engine that implements continuous, interactive queries against Apache Kafka™. It allows you to query, read, write, and process data in Apache Kafka in real-time, at scale using SQL commands.

KSQL does not require proficiency with a programming language such as Java or Go, and it does not require you to install and manage a separate processing cluster technology. As such, it opens up the world of stream processing to a broader set of users and applications than ever before.

KSQL consists of a client and a server component.  The client is a command line interface (CLI) similar to the CLIs of MySQL or PostgreSQL. The server, of which you can run one or many instances, executes those queries for you.

- [Quick Start](#quick-start)
- [Documentation](#documentation)
- [Join the Community](#join-the-community)
- [Contributing](#contributing)
- [License](#license)

# Quick Start
If you are ready to see the power of KSQL, try the [KSQL Quick Start](/docs/quickstart#quick-start)! The quick start configures a single instance in a lightweight Docker container or in a Kafka cluster. It demonstrates a simple workflow using KSQL to write streaming queries against data in Kafka.

# Documentation
<<<<<<< HEAD
You can [find the KSQL documentation here](/docs#ksql-documentation). 
=======
You can [find the KSQL documentation here](/docs/).
>>>>>>> cafd11e8

# Join the Community
Whether you need help, want to contribute, or are just looking for the latest news, you can find out how to [connect with your fellow Confluent community members here](https://www.confluent.io/contact-us-thank-you/).

* Ask a question in the #ksql channel in our public [Confluent Community Slack](https://confluent.typeform.com/to/GxTHUD). Account registration is free and self-service.
* Create a [ticket](https://github.com/confluentinc/ksql) in our issue [tracker](https://github.com/confluentinc/ksql).
* Join the [Confluent Google group](https://groups.google.com/forum/#!forum/confluent-platform).

# Contributing
Contributions to the code, examples, documentation, etc, are very much appreciated. For more information, see the [contribution guidelines](/docs/contributing.md).

- Report issues directly in [this GitHub project](https://github.com/confluentinc/ksql/issues).

# License
The project is licensed under the Apache License, version 2.0.

*Apache, Apache Kafka, Kafka, and associated open source project names are trademarks of the [Apache Software Foundation](https://www.apache.org/)*
<|MERGE_RESOLUTION|>--- conflicted
+++ resolved
@@ -20,11 +20,7 @@
 If you are ready to see the power of KSQL, try the [KSQL Quick Start](/docs/quickstart#quick-start)! The quick start configures a single instance in a lightweight Docker container or in a Kafka cluster. It demonstrates a simple workflow using KSQL to write streaming queries against data in Kafka.
 
 # Documentation
-<<<<<<< HEAD
-You can [find the KSQL documentation here](/docs#ksql-documentation). 
-=======
 You can [find the KSQL documentation here](/docs/).
->>>>>>> cafd11e8
 
 # Join the Community
 Whether you need help, want to contribute, or are just looking for the latest news, you can find out how to [connect with your fellow Confluent community members here](https://www.confluent.io/contact-us-thank-you/).
