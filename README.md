--- conflicted
+++ resolved
@@ -2,13 +2,7 @@
 
 > **KSQL is now GA and officially supported by Confluent Inc. [Get started with KSQL today](#getting-started).**
 
-<<<<<<< HEAD
 KSQL is the streaming SQL engine for Apache Kafka. It provides a simple and completely interactive SQL interface for stream processing on Kafka; no need to write code in a programming language such as Java or Python. KSQL is distributed, scalable, reliable, and real-time. It supports a wide range of powerful stream processing operations including aggregations, joins, windowing, sessionization, and much more. You can find [more KSQL tutorials and resources here](https://confluent.io/ksql) if you are interested.
-=======
-KSQL is the streaming SQL engine for Apache Kafka.
-
-KSQL is the streaming SQL engine for Apache Kafka. It provides a simple and completely interactive SQL interface for stream processing on Kafka; no need to write code in a programming language such as Java or Python. KSQL is distributed, scalable, reliable, and real-time. It supports a wide range of powerful stream processing operations including aggregations, joins, windowing, sessionization, and much more.
->>>>>>> 8a938f40
 
 Click here to watch a screencast of the KSQL demo on YouTube.
 <a href="https://www.youtube.com/watch?v=illEpCOcCVg" target="_blank"><img src="screencast.jpg" alt="KSQL screencast"></a></p>
