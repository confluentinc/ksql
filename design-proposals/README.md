# KSQL Improvement Proposals

This is a place to collect improvement proposals for KSQL from the community. Please follow the 
[KLIP Template](klip-template.md) when creating a new KLIP.

We have a two-part process for submitting KLIPs:

## Proposal Intent

This serves as a locking mechanism to make sure that 
- each KLIP has a unique number
- two people are not working on the same KLIP at once

To submit a proposal intent, create a pull request with the following information:
1. title is `docs: intent for klip-<number>: <title-of-klip>`
1. update the number for the next KLIP on this readme
1. add a line in the table below for your new KLIP with status `Proposal`

You can expect this PR to be merged swiftly.

## Design Discussion

This is the guts of our improvement proposal process:

1. Create a new branch off of master on your fork
1. Copy the [`klip-template.md`](klip-template.md) file and rename it with your KLIP number and 
   title (e.g. `klip-1-improve-udf-interfaces.md`)
1. Fill in the template with details from your KLIP
1. Submit a Pull Request from your branch to KSQL:
    1. make sure the title is `docs: klip-<number>: <title>`
    1. update the table entry below from the Proposal Intent step with a link to your KLIP
1. Share a link to the PR in the `#ksql` channel on the [confluent community slack](https://slackpass.io/confluentcommunity).
1. The design discussion will happen on the pull request
1. The KLIP is approved and merged if at least two people with write access approve the change

# KLIP Directory

The progression of statuses should be: Proposal, Discussion, Approved, Merged

Next KLIP number: **14**

| KLIP                                                                               | Status         | Release |
|------------------------------------------------------------------------------------|:--------------:| ------: |
| [KLIP-X: Template](klip-template.md)                                               | -              | N/A     |
| [KLIP-1: Improve UDF Interfaces](klip-1-improve-udf-interfaces.md)                 | Approved       | N/A     |
| [KLIP-2: Insert Into Semantics](klip-2-produce-data.md)                            | Merged         | 5.3     |
| [KLIP-3: Serialization of single Fields](klip-3-serialization-of-single-fields.md) | Approved       | N/A     |
| [KLIP-4: Custom Type Registry](klip-4-custom-types.md)                             | Approved       | 5.4     |
| [KLIP-6: Execution Plans](klip-6-execution-plans.md)                               | Approved       | N/A     |
| [KLIP-7: Kafka Connect Integration](klip-7-connect-integration.md)                 | Approved       | 5.4     |
| [KLIP-8: Interactive Queries](klip-8-interactive-queries.md)                       | Approved       | 5.4     |
| [KLIP-9: Table Functions](klip-9-table-functions.md)                               | Approved       | 5.4     |
| [KLIP-10: Suppress](klip-10-suppress.md)                                           | Proposal       | N/A     |
| [KLIP-11: Redesign KSQL query language](klip-11-DQL.md)                            | Proposal       | N/A     |
| [KLIP-12: Implement High-Availability for Pull queries](klip-12-pull-high-availability.md)| Proposal       | N/A     |
| [KLIP-13: Introduce KSQL command to print connect worker properties to the console](klip-13-introduce-KSQL-command-to-print-connect-worker-properties-to-the-console.md) | Proposal | N/A |
| [KLIP-14: ROWTIME as Pseudocolumn](klip-14-rowtime-as-pseudocolumn.md)             | Proposal       | N/A     |
<<<<<<< HEAD
| [KLIP-15: KSQLDB new API and Client(klip-15-new-api-and-client.md                  | Proposal       | N/A     |
| [KLIP-16: Introduce 'K$' dynamic views                                             | Proposal       | N/A     |
=======
| [KLIP-15: KSQLDB new API and Client(klip-15-new-api-and-client.md                  | Proposal       | N/A     |
>>>>>>> e193a2a7
<|MERGE_RESOLUTION|>--- conflicted
+++ resolved
@@ -55,9 +55,5 @@
 | [KLIP-12: Implement High-Availability for Pull queries](klip-12-pull-high-availability.md)| Proposal       | N/A     |
 | [KLIP-13: Introduce KSQL command to print connect worker properties to the console](klip-13-introduce-KSQL-command-to-print-connect-worker-properties-to-the-console.md) | Proposal | N/A |
 | [KLIP-14: ROWTIME as Pseudocolumn](klip-14-rowtime-as-pseudocolumn.md)             | Proposal       | N/A     |
-<<<<<<< HEAD
 | [KLIP-15: KSQLDB new API and Client(klip-15-new-api-and-client.md                  | Proposal       | N/A     |
-| [KLIP-16: Introduce 'K$' dynamic views                                             | Proposal       | N/A     |
-=======
-| [KLIP-15: KSQLDB new API and Client(klip-15-new-api-and-client.md                  | Proposal       | N/A     |
->>>>>>> e193a2a7
+| [KLIP-16: Introduce 'K$' dynamic views                                             | Proposal       | N/A     |