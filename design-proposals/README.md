--- conflicted
+++ resolved
@@ -37,11 +37,7 @@
 
 The progression of statuses should be: Proposal, Discussion, Approved, Merged
 
-<<<<<<< HEAD
-Next KLIP number: **46**
-=======
-Next KLIP number: **51**
->>>>>>> 0aeb57f4
+Next KLIP number: **52**
 
 | KLIP                                                                                                                             |  Status  | Community Release | CP Release | Discussion PR                                                |
 |----------------------------------------------------------------------------------------------------------------------------------|:--------:|:-----------------:|:----------:|--------------------------------------------------------------|
@@ -89,13 +85,10 @@
 | KLIP-42: Schema Migrations Tool                                                                                                  | Proposal |                   |            |                                                              |
 | [KLIP-43: TIMESTAMP data type support ](klip-43-timestamp-data-type-support.md)                                                  | Approved |                   |            | [Discussion](https://github.com/confluentinc/ksql/pull/6649) |
 | [KLIP-44: ksqlDB Go client](klip-44-ksqldb-golang-client.md)                                                                     | Proposal |                   |            | [Discussion](https://github.com/confluentinc/ksql/pull/6825) |
-<<<<<<< HEAD
-| [KLIP-45: ksqlDB .NET LINQ provider](klip-45-ksqldb .NET LINQ provider.md)                                                       | Proposal |                   |            | [Discussion](https://github.com/confluentinc/ksql/pull/6883) |                                                             |
-=======
 | [KLIP-45: Materializing Tables for Query](klip-45-materializing-tables-for-query.md)                                             | Proposal |                   |            | [Discussion](https://github.com/confluentinc/ksql/pull/6997) |
 | KLIP-46: DATE and TIME data type support                                                                                         | Proposal |        0.20.0     |            | [Discussion](https://github.com/confluentinc/ksql/pull/7417) |
 | KLIP-47: NON NULL columns and component types                                                                                    | Proposal |                   |            |                                                              |
 | KLIP-48: Schemas                                                                                                                 | Proposal |                   |            |                                                              |
 | KLIP-49: Add source stream/table semantic                                                                                        | Proposal |                   |            |                                                              |
 | KLIP-50: Partition and offset in ksqlDB                                                                                          | Proposal |      0.23.0       |            | [Discussion](https://github.com/confluentinc/ksql/pull/7505) |
->>>>>>> 0aeb57f4
+| [KLIP-51: ksqlDB .NET LINQ provider](klip-51-ksqldb .NET LINQ provider.md)                                                       | Proposal |                   |            | [Discussion](https://github.com/confluentinc/ksql/pull/6883) |