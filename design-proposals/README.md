# KSQL Improvement proposals

This is a place to collect improvement proposals for KSQL from the community. Please follow the [KLIP Template](klip-template.md) when creating a new KLIP.

Here is the process for submitting a KLIP and getting it approved.

1. Create a new branch off of master on your fork.
2. Copy the `klip-template.md` file and rename it with a klip number and title. For example `klip-0-add-protobuf-support.md`.
3. Fill in the details in KLIP file you created above.
4. Submit a PR from your branch to KSQL. Label it `design-proposal`, and share a link to the PR in the `#ksql` channel on the [confluent community slack](https://slackpass.io/confluentcommunity).
5. The design discussion will happen on the PR.
6. The KLIP is approved if at least two people with write access to the KSQL repo +1 the PR.

# KsqL Improvement Proposals (aka KLIPs)

<<<<<<< HEAD
Next KLIP number: 3.
=======
Next KLIP number: 4.
>>>>>>> 8ad13fbb

| KLIP                                                                               | Status         | Release |
|------------------------------------------------------------------------------------|:--------------:| ------: |
| [KLIP-X: Template](klip-template.md)                                               | -              | N/A     |
| [KLIP-1: Improve UDF Interfaces](klip-1-improve-udf-interfaces.md)                 | Accepted       | N/A     |
| [KLIP-2: Insert Into Semantics](klip-2-produce-data.md)                            | Accepted       | N/A     |
<<<<<<< HEAD
| [KLIP-3: Serialization of single Fields](klip-3-serialization-of-single-fields.md) | In Discussion  | N/A     |
=======
| [KLIP-3: Serialization of single Fields](klip-3-serialization-of-single-fields.md) | [In Discussion](https://github.com/confluentinc/ksql/pull/2824)  | N/A     |
>>>>>>> 8ad13fbb


<|MERGE_RESOLUTION|>--- conflicted
+++ resolved
@@ -13,21 +13,13 @@
 
 # KsqL Improvement Proposals (aka KLIPs)
 
-<<<<<<< HEAD
-Next KLIP number: 3.
-=======
 Next KLIP number: 4.
->>>>>>> 8ad13fbb
 
 | KLIP                                                                               | Status         | Release |
 |------------------------------------------------------------------------------------|:--------------:| ------: |
 | [KLIP-X: Template](klip-template.md)                                               | -              | N/A     |
 | [KLIP-1: Improve UDF Interfaces](klip-1-improve-udf-interfaces.md)                 | Accepted       | N/A     |
 | [KLIP-2: Insert Into Semantics](klip-2-produce-data.md)                            | Accepted       | N/A     |
-<<<<<<< HEAD
-| [KLIP-3: Serialization of single Fields](klip-3-serialization-of-single-fields.md) | In Discussion  | N/A     |
-=======
 | [KLIP-3: Serialization of single Fields](klip-3-serialization-of-single-fields.md) | [In Discussion](https://github.com/confluentinc/ksql/pull/2824)  | N/A     |
->>>>>>> 8ad13fbb
 
 
