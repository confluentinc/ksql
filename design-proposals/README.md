# KSQL Improvement Proposals

This is a place to collect improvement proposals for KSQL from the community. Please follow the 
[KLIP Template](klip-template.md) when creating a new KLIP.

We have a two-part process for submitting KLIPs:

## Proposal Intent

This serves as a locking mechanism to make sure that 
- each KLIP has a unique number
- two people are not working on the same KLIP at once

To submit a proposal intent, create a pull request with the following information:
1. title is `docs: intent for klip-<number>: <title-of-klip>`
1. update the number for the next KLIP on this readme
1. add a line in the table below for your new KLIP with status `Proposal`

You can expect this PR to be merged swiftly.

## Design Discussion

This is the guts of our improvement proposal process:

1. Create a new branch off of master on your fork
1. Copy the [`klip-template.md`](klip-template.md) file and rename it with your KLIP number and 
   title (e.g. `klip-1-improve-udf-interfaces.md`)
1. Fill in the template with details from your KLIP
1. Submit a Pull Request from your branch to KSQL:
    1. make sure the title is `docs: klip-<number>: <title>`
    1. update the table entry below from the Proposal Intent step with a link to your KLIP
1. Share a link to the PR in the `#ksql` channel on the [confluent community slack](https://slackpass.io/confluentcommunity).
1. The design discussion will happen on the pull request
1. The KLIP is approved and merged if at least two people with write access approve the change

# KLIP Directory

The progression of statuses should be: Proposal, Discussion, Approved, Merged

Next KLIP number: **9**

| KLIP                                                                               | Status         | Release |
|------------------------------------------------------------------------------------|:--------------:| ------: |
| [KLIP-X: Template](klip-template.md)                                               | -              | N/A     |
| [KLIP-1: Improve UDF Interfaces](klip-1-improve-udf-interfaces.md)                 | Approved       | N/A     |
| [KLIP-2: Insert Into Semantics](klip-2-produce-data.md)                            | Merged         | 5.3     |
| [KLIP-3: Serialization of single Fields](klip-3-serialization-of-single-fields.md) | Approved       | N/A     |
| [KLIP-4: Custom Type Registry](klip-4-custom-types.md)                             | Approved       | N/A     |
| [KLIP-6: Execution Plans](klip-6-execution-plans.md)                               | Approved       | N/A     |
<<<<<<< HEAD
| [KLIP-7: Kafka Connect Integration](klip-7-connect-integration.md)                 | Discussion     | N/A     |
=======
| KLIP-7: Kafka Connect Integration                                                  | Proposal       | N/A     |
| [KLIP-8: Interactive Queries](klip-8-interactive-queries.md)                       | Proposal       | N/A     |
>>>>>>> 3b950a6d
<|MERGE_RESOLUTION|>--- conflicted
+++ resolved
@@ -47,9 +47,5 @@
 | [KLIP-3: Serialization of single Fields](klip-3-serialization-of-single-fields.md) | Approved       | N/A     |
 | [KLIP-4: Custom Type Registry](klip-4-custom-types.md)                             | Approved       | N/A     |
 | [KLIP-6: Execution Plans](klip-6-execution-plans.md)                               | Approved       | N/A     |
-<<<<<<< HEAD
-| [KLIP-7: Kafka Connect Integration](klip-7-connect-integration.md)                 | Discussion     | N/A     |
-=======
-| KLIP-7: Kafka Connect Integration                                                  | Proposal       | N/A     |
-| [KLIP-8: Interactive Queries](klip-8-interactive-queries.md)                       | Proposal       | N/A     |
->>>>>>> 3b950a6d
+| [KLIP-7: Kafka Connect Integration](klip-7-connect-integration.md)                 | Approved       | N/A     |
+| [KLIP-8: Interactive Queries](klip-8-interactive-queries.md)                       | Proposal       | N/A     |