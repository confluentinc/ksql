# KSQL Improvement Proposals

This is a place to collect improvement proposals for KSQL from the community. Please follow the 
[KLIP Template](klip-template.md) when creating a new KLIP.

We have a two-part process for submitting KLIPs:

## Proposal Intent

This serves as a locking mechanism to make sure that 
- each KLIP has a unique number
- two people are not working on the same KLIP at once

To submit a proposal intent, create a pull request with the following information:
1. title is `docs: intent for klip-<number>: <title-of-klip>`
1. update the number for the next KLIP on this readme
1. add a line in the table below for your new KLIP with status `Proposal`

You can expect this PR to be merged swiftly.

## Design Discussion

This is the guts of our improvement proposal process:

1. Create a new branch off of master on your fork
1. Copy the [`klip-template.md`](klip-template.md) file and rename it with your KLIP number and 
   title (e.g. `klip-1-improve-udf-interfaces.md`)
1. Fill in the template with details from your KLIP
1. Submit a Pull Request from your branch to KSQL:
    1. make sure the title is `docs: klip-<number>: <title>`
    1. update the table entry below from the Proposal Intent step with a link to your KLIP
1. Share a link to the PR in the `#ksqldb-dev` channel on the [confluent community slack](https://slackpass.io/confluentcommunity).
1. The design discussion will happen on the pull request
1. The KLIP is approved and merged if at least two people with write access approve the change

# KLIP Directory

The progression of statuses should be: Proposal, Discussion, Approved, Merged

Next KLIP number: **28**

| KLIP                                                                               | Status         | Release |
|------------------------------------------------------------------------------------|:--------------:| ------: |
| [KLIP-X: Template](klip-template.md)                                               | -              | N/A     |
| [KLIP-1: Improve UDF Interfaces](klip-1-improve-udf-interfaces.md)                 | Approved       | N/A     |
| [KLIP-2: Insert Into Semantics](klip-2-produce-data.md)                            | Merged         | 5.3     |
| [KLIP-3: Serialization of single Fields](klip-3-serialization-of-single-fields.md) | Approved       | N/A     |
| [KLIP-4: Custom Type Registry](klip-4-custom-types.md)                             | Merged         | 5.4     |
| [KLIP-6: Execution Plans](klip-6-execution-plans.md)                               | Merged         | 5.5     |
| [KLIP-7: Kafka Connect Integration](klip-7-connect-integration.md)                 | Merged         | 5.4     |
| [KLIP-8: Queryable State Stores](klip-8-queryable-state-stores.md)                 | Merged         | 5.4     |
| [KLIP-9: Table Functions](klip-9-table-functions.md)                               | Merged         | 5.4     |
| [KLIP-10: Suppress](klip-10-suppress.md)                                           | Proposal       | N/A     |
| [KLIP-11: Redesign KSQL query language](klip-11-DQL.md)                            | Proposal       | N/A     |
| [KLIP-12: Implement High-Availability for Pull queries](klip-12-pull-high-availability.md)| Proposal       | N/A     |
| [KLIP-13: Introduce KSQL command to print connect worker properties to the console](klip-13-introduce-KSQL-command-to-print-connect-worker-properties-to-the-console.md) | Merged | 5.5 |
| [KLIP-14: ROWTIME as Pseudocolumn](klip-14-rowtime-as-pseudocolumn.md)             | Merged       | 0.9 / release after 5.5 |
| [KLIP-15: KSQLDB new API and Client(klip-15-new-api-and-client.md                  | Proposal       | N/A     |
| [KLIP-16: Introduce 'K$' dynamic views                                             | Proposal       | N/A     |
| [KLIP-17: Remove 'INSERT INTO' in favour of SQL Union](klip-17-sql-union.md)       | Proposed [Discussion](https://github.com/confluentinc/ksql/pull/4125)       | N/A     |
| [KLIP-18: Distributed Metastore](klip-18-distributed-metastore .md)                | Proposal       | N/A     |
| [KLIP-19: Introduce Materialize Views](klip-19-materialize-views.md)               | Proposal       | N/A     |
| [KLIP-20: Remove 'TERMINATE' statements](klip-20_remove_terminate.md)              | Proposal       | N/A     |
| [KLIP-21: Correct 'INSERT VALUES' semantics](klip-21_correct_insert_values_semantics.md)  | Proposal       | N/A     |
| KLIP-22: Add consumer group id to CREATE STREAM and CREATE TABLE DSL               | Proposal       | N/A     |
| [KLIP-23: PRIMARY KEYs for tables](klip-23-primary-keys-for-tables.md)             | Merged         | 0.9 / release after 5.5  |
| KLIP-24: KEY column semantics in queries                                           | Proposal [Discussion](https://github.com/confluentinc/ksql/pull/511es)       | N/A     |
| KLIP-25: Removal of `WITH(KEY)` syntax                                             | Proposal       | N/A     |
<<<<<<< HEAD
| [KLIP-26: Java client interfaces](klip-26-java-client-interfaces.md)               | Proposal       | N/A     |
=======
| KLIP-26: Java client interfaces                                                    | Proposal       | N/A     |
| KLIP-27: Enhanced UDF Configuration Options                                        | Proposal       | N/A     |
>>>>>>> 3aa00def
<|MERGE_RESOLUTION|>--- conflicted
+++ resolved
@@ -66,9 +66,5 @@
 | [KLIP-23: PRIMARY KEYs for tables](klip-23-primary-keys-for-tables.md)             | Merged         | 0.9 / release after 5.5  |
 | KLIP-24: KEY column semantics in queries                                           | Proposal [Discussion](https://github.com/confluentinc/ksql/pull/511es)       | N/A     |
 | KLIP-25: Removal of `WITH(KEY)` syntax                                             | Proposal       | N/A     |
-<<<<<<< HEAD
 | [KLIP-26: Java client interfaces](klip-26-java-client-interfaces.md)               | Proposal       | N/A     |
-=======
-| KLIP-26: Java client interfaces                                                    | Proposal       | N/A     |
-| KLIP-27: Enhanced UDF Configuration Options                                        | Proposal       | N/A     |
->>>>>>> 3aa00def
+| KLIP-27: Enhanced UDF Configuration Options                                        | Proposal       | N/A     |