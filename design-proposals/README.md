# KSQL Improvement Proposals

This is a place to collect improvement proposals for KSQL from the community. Please follow the 
[KLIP Template](klip-template.md) when creating a new KLIP.

We have a two-part process for submitting KLIPs:

## Proposal Intent

This serves as a locking mechanism to make sure that 
- each KLIP has a unique number
- two people are not working on the same KLIP at once

To submit a proposal intent, create a pull request with the following information:
1. title is `docs: intent for klip-<number>: <title-of-klip>`
1. update the number for the next KLIP on this readme
1. add a line in the table below for your new KLIP with status `Proposal`

You can expect this PR to be merged swiftly.

## Design Discussion

This is the guts of our improvement proposal process:

1. Create a new branch off of master on your fork
1. Copy the [`klip-template.md`](klip-template.md) file and rename it with your KLIP number and 
   title (e.g. `klip-1-improve-udf-interfaces.md`)
1. Fill in the template with details from your KLIP
1. Submit a Pull Request from your branch to KSQL:
    1. make sure the title is `docs: klip-<number>: <title>`
    1. update the table entry below from the Proposal Intent step with a link to your KLIP
1. Share a link to the PR in the `#ksqldb-dev` channel on the [confluent community slack](https://slackpass.io/confluentcommunity).
1. The design discussion will happen on the pull request
1. The KLIP is approved and merged if at least two people with write access approve the change

# KLIP Directory

The progression of statuses should be: Proposal, Discussion, Approved, Merged

Next KLIP number: **30**

| KLIP                                                                                                 | Status         | Community Release | CP Release | Discussion PR |
|------------------------------------------------------------------------------------------------------|:--------------:|:-----------------:|:----------:|:--------------|
| [KLIP-X: Template](klip-template.md)                                                                 | -              | -                 | -          | -             |
| [KLIP-1: Improve UDF Interfaces](klip-1-improve-udf-interfaces.md)                                   | Approved       |                   |            |               |
| [KLIP-2: Insert Into Semantics](klip-2-produce-data.md)                                              | Merged         | -                 | 5.3        |               |
| [KLIP-3: Serialization of single Fields](klip-3-serialization-of-single-fields.md)                   | Approved       |                   |            |               |
| [KLIP-4: Custom Type Registry](klip-4-custom-types.md)                                               | Merged         | -                 | 5.4        |               |
| [KLIP-6: Execution Plans](klip-6-execution-plans.md)                                                 | Merged         | 0.8.0             | 5.5        |               |
| [KLIP-7: Kafka Connect Integration](klip-7-connect-integration.md)                                   | Merged         | -                 | 5.4        |               |
| [KLIP-8: Queryable State Stores](klip-8-queryable-state-stores.md)                                   | Merged         | -                 | 5.4        |               |
| [KLIP-9: Table Functions](klip-9-table-functions.md)                                                 | Merged         | -                 | 5.4        |               |
| [KLIP-10: Suppress](klip-10-suppress.md)                                                             | Proposal       |                   |            |               |
| [KLIP-11: Redesign KSQL query language](klip-11-DQL.md)                                              | Proposal       |                   |            |               |
| [KLIP-12: Implement High-Availability for Pull queries](klip-12-pull-high-availability.md)           | Proposal       |                   |            |               |
| [KLIP-13: Expose Connect Worker Properties](klip-13-introduce-KSQL-command-to-print-connect-worker-properties-to-the-console.md) | Merged | 0.8.0 | 5.5.0 |            |
| [KLIP-14: ROWTIME as Pseudocolumn](klip-14-rowtime-as-pseudocolumn.md)                               | Merged         | 0.9               | 6.0.0      |               |
| [KLIP-15: KSQLDB new API and Client](klip-15-new-api-and-client.md)                                  | Proposal       |                   |            |               |
| [KLIP-16: Introduce 'K$' dynamic views                                                               | Proposal       |                   |            |               |
| [KLIP-17: Remove 'INSERT INTO' in favour of SQL Union](klip-17-sql-union.md)                         | Proposed       |                   |            | [Discussion](https://github.com/confluentinc/ksql/pull/4125) |
| [KLIP-18: Distributed Metastore](klip-18-distributed-metastore .md)                                  | Proposal       |                   |            |               |
| [KLIP-19: Introduce Materialize Views](klip-19-materialize-views.md)                                 | Proposal       |                   |            |               |
| [KLIP-20: Remove 'TERMINATE' statements](klip-20_remove_terminate.md)                                | Proposal       |                   |            |               |
| [KLIP-21: Correct 'INSERT VALUES' semantics](klip-21_correct_insert_values_semantics.md)             | Proposal       |                   |            |               |
| KLIP-22: Add consumer group id to CREATE STREAM and CREATE TABLE DSL                                 | Proposal       |                   |            |               |
| [KLIP-23: PRIMARY KEYs for tables](klip-23-primary-keys-for-tables.md)                               | Merged         | 0.9.0             | 6.0.0      |               |
| [KLIP-24: KEY column semantics in queries](klip-24-key-column-semantics-in-queries.md)               | Merged         | 0.10.0            | 6.0.0      |               |
| [KLIP-25: Removal of `WITH(KEY)` syntax](klip-25-removal-of-with-key-syntax.md)                      | Merged         | 0.10.0            | 6.0.0      |               |
| [KLIP-26: Java client interfaces](klip-26-java-client-interfaces.md)                                 | Proposal       |                   |            |               |
| KLIP-27: Enhanced UDF Configuration Options                                                          | Proposal       |                   |            | [Discussion](https://github.com/confluentinc/ksql/pull/5269) |
| KLIP-28: Introduce 'CREATE OR REPLACE' for Query Upgrades                                            | Proposal       |                   |            |               |
| [KLIP-29: Explicit Table Primary Keys and Key-less Streams]( klip-29-explicit-keys.md)               | Merged         | 0.10.0            | 6.0.0      | [Discussion](https://github.com/confluentinc/ksql/pull/5530) |

<<<<<<< HEAD
| KLIP                                                                               | Status         | Release |
|------------------------------------------------------------------------------------|:--------------:| ------: |
| [KLIP-X: Template](klip-template.md)                                               | -              | N/A     |
| [KLIP-1: Improve UDF Interfaces](klip-1-improve-udf-interfaces.md)                 | Approved       | N/A     |
| [KLIP-2: Insert Into Semantics](klip-2-produce-data.md)                            | Merged         | 5.3     |
| [KLIP-3: Serialization of single Fields](klip-3-serialization-of-single-fields.md) | Approved       | N/A     |
| [KLIP-4: Custom Type Registry](klip-4-custom-types.md)                             | Merged         | 5.4     |
| [KLIP-6: Execution Plans](klip-6-execution-plans.md)                               | Merged         | 5.5     |
| [KLIP-7: Kafka Connect Integration](klip-7-connect-integration.md)                 | Merged         | 5.4     |
| [KLIP-8: Queryable State Stores](klip-8-queryable-state-stores.md)                 | Merged         | 5.4     |
| [KLIP-9: Table Functions](klip-9-table-functions.md)                               | Merged         | 5.4     |
| [KLIP-10: Suppress](klip-10-suppress.md)                                           | Proposal       | N/A     |
| [KLIP-11: Redesign KSQL query language](klip-11-DQL.md)                            | Proposal       | N/A     |
| [KLIP-12: Implement High-Availability for Pull queries](klip-12-pull-high-availability.md)| Proposal       | N/A     |
| [KLIP-13: Introduce KSQL command to print connect worker properties to the console](klip-13-introduce-KSQL-command-to-print-connect-worker-properties-to-the-console.md) | Merged | 5.5 |
| [KLIP-14: ROWTIME as Pseudocolumn](klip-14-rowtime-as-pseudocolumn.md)             | Merged       | 0.9 / release after 5.5 |
| [KLIP-15: KSQLDB new API and Client(klip-15-new-api-and-client.md                  | Proposal       | N/A     |
| [KLIP-16: Introduce 'K$' dynamic views                                             | Proposal       | N/A     |
| [KLIP-17: Remove 'INSERT INTO' in favour of SQL Union](klip-17-sql-union.md)       | Proposed [Discussion](https://github.com/confluentinc/ksql/pull/4125)       | N/A     |
| [KLIP-18: Distributed Metastore](klip-18-distributed-metastore .md)                | Proposal       | N/A     |
| [KLIP-19: Introduce Materialize Views](klip-19-materialize-views.md)               | Proposal       | N/A     |
| [KLIP-20: Remove 'TERMINATE' statements](klip-20_remove_terminate.md)              | Proposal       | N/A     |
| [KLIP-21: Correct 'INSERT VALUES' semantics](klip-21_correct_insert_values_semantics.md)  | Proposal       | N/A     |
| KLIP-22: Add consumer group id to CREATE STREAM and CREATE TABLE DSL               | Proposal       | N/A     |
| [KLIP-23: PRIMARY KEYs for tables](klip-23-primary-keys-for-tables.md)             | Merged         | 0.9 / 6.0  |
| [KLIP-24: KEY column semantics in queries](klip-24-key-column-semantics-in-queries.md)| Merged      | 0.10 / 6.0 |
| KLIP-25: Removal of `WITH(KEY)` syntax                                             | Proposal       | N/A     |
| [KLIP-26: Java client interfaces](klip-26-java-client-interfaces.md)               | Approved       | 0.10 / 6.0 |
| KLIP-27: Enhanced UDF Configuration Options                                        | Proposal       | N/A     |
=======
>>>>>>> df986163
<|MERGE_RESOLUTION|>--- conflicted
+++ resolved
@@ -66,40 +66,7 @@
 | [KLIP-23: PRIMARY KEYs for tables](klip-23-primary-keys-for-tables.md)                               | Merged         | 0.9.0             | 6.0.0      |               |
 | [KLIP-24: KEY column semantics in queries](klip-24-key-column-semantics-in-queries.md)               | Merged         | 0.10.0            | 6.0.0      |               |
 | [KLIP-25: Removal of `WITH(KEY)` syntax](klip-25-removal-of-with-key-syntax.md)                      | Merged         | 0.10.0            | 6.0.0      |               |
-| [KLIP-26: Java client interfaces](klip-26-java-client-interfaces.md)                                 | Proposal       |                   |            |               |
+| [KLIP-26: Java client interfaces](klip-26-java-client-interfaces.md)                                 | Merged         | 0.10.0            | 6.0.0      |               |
 | KLIP-27: Enhanced UDF Configuration Options                                                          | Proposal       |                   |            | [Discussion](https://github.com/confluentinc/ksql/pull/5269) |
 | KLIP-28: Introduce 'CREATE OR REPLACE' for Query Upgrades                                            | Proposal       |                   |            |               |
 | [KLIP-29: Explicit Table Primary Keys and Key-less Streams]( klip-29-explicit-keys.md)               | Merged         | 0.10.0            | 6.0.0      | [Discussion](https://github.com/confluentinc/ksql/pull/5530) |
-
-<<<<<<< HEAD
-| KLIP                                                                               | Status         | Release |
-|------------------------------------------------------------------------------------|:--------------:| ------: |
-| [KLIP-X: Template](klip-template.md)                                               | -              | N/A     |
-| [KLIP-1: Improve UDF Interfaces](klip-1-improve-udf-interfaces.md)                 | Approved       | N/A     |
-| [KLIP-2: Insert Into Semantics](klip-2-produce-data.md)                            | Merged         | 5.3     |
-| [KLIP-3: Serialization of single Fields](klip-3-serialization-of-single-fields.md) | Approved       | N/A     |
-| [KLIP-4: Custom Type Registry](klip-4-custom-types.md)                             | Merged         | 5.4     |
-| [KLIP-6: Execution Plans](klip-6-execution-plans.md)                               | Merged         | 5.5     |
-| [KLIP-7: Kafka Connect Integration](klip-7-connect-integration.md)                 | Merged         | 5.4     |
-| [KLIP-8: Queryable State Stores](klip-8-queryable-state-stores.md)                 | Merged         | 5.4     |
-| [KLIP-9: Table Functions](klip-9-table-functions.md)                               | Merged         | 5.4     |
-| [KLIP-10: Suppress](klip-10-suppress.md)                                           | Proposal       | N/A     |
-| [KLIP-11: Redesign KSQL query language](klip-11-DQL.md)                            | Proposal       | N/A     |
-| [KLIP-12: Implement High-Availability for Pull queries](klip-12-pull-high-availability.md)| Proposal       | N/A     |
-| [KLIP-13: Introduce KSQL command to print connect worker properties to the console](klip-13-introduce-KSQL-command-to-print-connect-worker-properties-to-the-console.md) | Merged | 5.5 |
-| [KLIP-14: ROWTIME as Pseudocolumn](klip-14-rowtime-as-pseudocolumn.md)             | Merged       | 0.9 / release after 5.5 |
-| [KLIP-15: KSQLDB new API and Client(klip-15-new-api-and-client.md                  | Proposal       | N/A     |
-| [KLIP-16: Introduce 'K$' dynamic views                                             | Proposal       | N/A     |
-| [KLIP-17: Remove 'INSERT INTO' in favour of SQL Union](klip-17-sql-union.md)       | Proposed [Discussion](https://github.com/confluentinc/ksql/pull/4125)       | N/A     |
-| [KLIP-18: Distributed Metastore](klip-18-distributed-metastore .md)                | Proposal       | N/A     |
-| [KLIP-19: Introduce Materialize Views](klip-19-materialize-views.md)               | Proposal       | N/A     |
-| [KLIP-20: Remove 'TERMINATE' statements](klip-20_remove_terminate.md)              | Proposal       | N/A     |
-| [KLIP-21: Correct 'INSERT VALUES' semantics](klip-21_correct_insert_values_semantics.md)  | Proposal       | N/A     |
-| KLIP-22: Add consumer group id to CREATE STREAM and CREATE TABLE DSL               | Proposal       | N/A     |
-| [KLIP-23: PRIMARY KEYs for tables](klip-23-primary-keys-for-tables.md)             | Merged         | 0.9 / 6.0  |
-| [KLIP-24: KEY column semantics in queries](klip-24-key-column-semantics-in-queries.md)| Merged      | 0.10 / 6.0 |
-| KLIP-25: Removal of `WITH(KEY)` syntax                                             | Proposal       | N/A     |
-| [KLIP-26: Java client interfaces](klip-26-java-client-interfaces.md)               | Approved       | 0.10 / 6.0 |
-| KLIP-27: Enhanced UDF Configuration Options                                        | Proposal       | N/A     |
-=======
->>>>>>> df986163
