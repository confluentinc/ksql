---
layout: page
title: ksqlDB Configuration Parameter Reference
tagline: Set up ksqlDB Server
description: Settings for configuring ksqlDB Server
keywords: ksqldb, configure, server, setup, install
---

Here are some common configuration properties that you can customize.
For more information on setting properties, see
[Configure ksqlDB Server](index.md) and
[Configure ksqlDB CLI](../cli-config.md).

!!! tip
	Each property has a corresponding environment variable in the Docker
    image for
    [ksqlDB Server](https://hub.docker.com/r/confluentinc/cp-ksql-server/). The
    environment variable name is constructed from the configuration property
    name by converting to uppercase, replacing periods with underscores, and
    prepending with `KSQL_`. For example, the name of the `ksql.service.id`
    environment variable is `KSQL_KSQL_SERVICE_ID`. For more information,
    see [Install ksqlDB with Docker](../install-ksql-with-docker.md).

Kafka Streams and Kafka Client Settings
---------------------------------------

These configurations control how {{ site.kstreams }} executes queries. These
configurations can be specified via the `ksql-server.properties` file or
via `SET` in a ksqlDB CLI. These can be provided with the optional
`ksql.streams.` prefix.

!!! important
	Although you can use either prefixed (`ksql.streams.`) or un-prefixed
    settings, we recommend that you use prefixed settings.

### ksql.streams.auto.offset.reset

Determines what to do when there is no initial offset in {{ site.aktm }}
or if the current offset doesn't exist on the server. The default
value in ksqlDB is `latest`, which means all {{ site.ak }} topics are read from
the latest available offset. For example, to change it to `earliest` by
using the ksqlDB CLI:

```sql
SET 'auto.offset.reset'='earliest';
```

For more information, see [Kafka Consumer](https://docs.confluent.io/current/clients/consumer.html) and
[AUTO_OFFSET_RESET_CONFIG](https://docs.confluent.io/{{ site.release }}/clients/javadocs/org/apache/kafka/clients/consumer/ConsumerConfig.html#AUTO_OFFSET_RESET_CONFIG).

The corresponding environment variable in the
[ksqlDB Server image](https://hub.docker.com/r/confluentinc/cp-ksql-server/)
is `KSQL_KSQL_STREAMS_AUTO_OFFSET_RESET`.

### ksql.streams.bootstrap.servers

A list of host and port pairs that is used for establishing the initial
connection to the Kafka cluster. This list should be in the form
`host1:port1,host2:port2,...` The default value in ksqlDB is
`localhost:9092`. For example, to change it to `9095` by using the ksqlDB CLI:

```sql
SET 'bootstrap.servers'='localhost:9095';
```

For more information, see
[Streams parameter reference](https://docs.confluent.io/current/streams/developer-guide/config-streams.html#configuration-parameter-reference)
and 
[BOOTSTRAP_SERVERS_CONFIG](https://docs.confluent.io/{{ site.release }}/streams/javadocs/org/apache/kafka/streams/StreamsConfig.html#BOOTSTRAP_SERVERS_CONFIG).

The corresponding environment variable in the [ksqlDB Server image](https://hub.docker.com/r/confluentinc/cp-ksql-server/)
is `KSQL_KSQL_STREAMS_BOOTSTRAP_SERVERS` or `KSQL_BOOTSTRAP_SERVERS`. For
more information, see [Install ksqlDB with Docker](../install-ksql-with-docker.md).

### ksql.streams.commit.interval.ms

The frequency to save the position of the processor. The default value
in ksqlDB is `2000`. Here is an example to change the value to `5000` by
using the ksqlDB CLI:

```sql
SET 'commit.interval.ms'='5000';
```

For more information, see the [Streams parameter reference](https://docs.confluent.io/current/streams/developer-guide/config-streams.html#optional-configuration-parameters)
and 
[COMMIT_INTERVAL_MS_CONFIG](https://docs.confluent.io/{{ site.release }}/streams/javadocs/org/apache/kafka/streams/StreamsConfig.html#COMMIT_INTERVAL_MS_CONFIG),

The corresponding environment variable in the [ksqlDB Server image](https://hub.docker.com/r/confluentinc/cp-ksql-server/)
is `KSQL_KSQL_STREAMS_COMMIT_INTERVAL_MS`.

### ksql.streams.cache.max.bytes.buffering

The maximum number of memory bytes to be used for buffering across all
threads. The default value in ksqlDB is `10000000` (~ 10 MB). Here is an
example to change the value to `20000000` by using the ksqlDB CLI:

```sql
SET 'cache.max.bytes.buffering'='20000000';
```

For more information, see the [Streams parameter reference](https://docs.confluent.io/current/streams/developer-guide/config-streams.html#optional-configuration-parameters)
and
[CACHE_MAX_BYTES_BUFFERING_CONFIG](https://docs.confluent.io/{{ site.release }}/streams/javadocs/org/apache/kafka/streams/StreamsConfig.html#CACHE_MAX_BYTES_BUFFERING_CONFIG).

The corresponding environment variable in the
[ksqlDB Server image](https://hub.docker.com/r/confluentinc/cp-ksql-server/)
is `KSQL_KSQL_STREAMS_CACHE_MAX_BYTES_BUFFERING`.

### ksql.streams.num.stream.threads

This number of stream threads in an instance of the {{ site.kstreams }}
application. The stream processing code runs in these threads. For more
information about the {{ site.kstreams }} threading model, see
[Threading Model](https://docs.confluent.io/current/streams/architecture.html#threading-model).

The corresponding environment variable in the [ksqlDB Server image](https://hub.docker.com/r/confluentinc/cp-ksql-server/)
is `KSQL_KSQL_STREAMS_NUM_STREAM_THREADS`.

### ksql.output.topic.name.prefix

The default prefix for automatically created topic names. Unless a user
defines an explicit topic name in a SQL statement, ksqlDB prepends the
value of `ksql.output.topic.name.prefix` to the names of automatically
created output topics. For example, you might use "ksql-interactive-"
to name output topics in a ksqlDB Server cluster that's deployed in
interactive mode. For more information, see
[Interactive ksqlDB clusters](security.md#interactive-ksqldb-clusters).

The corresponding environment variable in the [ksqlDB Server image](https://hub.docker.com/r/confluentinc/cp-ksql-server/)
is `KSQL_KSQL_OUTPUT_TOPIC_NAME_PREFIX`.

ksqlDB Query Settings
---------------------

These configurations control how ksqlDB executes queries. These
configurations can be specified via the `ksql-server.properties` file or
via `SET` in ksqlDB CLI, for example, `ksql.service.id` and
`ksql.persistent.prefix`.

### ksql.fail.on.deserialization.error

Indicates whether to fail if corrupt messages are read. ksqlDB decodes
messages at runtime when reading from a Kafka topic. The decoding that
ksqlDB uses depends on what's defined in STREAM's or TABLE's data
definition as the data format for the topic. If a message in the topic
can't be decoded according to that data format, ksqlDB considers this
message to be corrupt.

For example, a message is corrupt if ksqlDB expects message values to be in
JSON format, but they are in DELIMITED format. The default value in ksqlDB is
`false`, which means a corrupt message results in a log entry, and ksqlDB
continues processing. To change this default behavior and instead have
{{ site.kstreams }} threads shut down when corrupt messages are encountered,
add the following setting to your ksqlDB Server properties file:

```properties
ksql.fail.on.deserialization.error=true
```

### ksql.fail.on.production.error

Indicates whether to fail if ksqlDB fails to publish a record to an output
topic due to a {{ site.ak }} producer exception. The default value in ksqlDB is
`true`, which means if a producer error occurs, then the {{ site.kstreams }}
thread that encountered the error will shut down. To log the error
message to the [Processing Log](../../developer-guide/processing-log.md)
and have ksqlDB continue processing as normal, add the following setting
to your ksqlDB Server properties file:

```properties
ksql.fail.on.production.error=false
```

The corresponding environment variable in the [ksqlDB Server image](https://hub.docker.com/r/confluentinc/cp-ksql-server/)
is `KSQL_KSQL_FAIL_ON_DESERIALIZATION_ERROR`.

### ksql.schema.registry.url

The {{ site.sr }} URL path to connect ksqlDB to. To communicate with {{ site.sr }}
over a secure connection, see
[Configure ksqlDB for Secured {{ site.srlong }}](security.md#configure-ksqldb-for-https).

The corresponding environment variable in the [ksqlDB Server image](https://hub.docker.com/r/confluentinc/cp-ksql-server/)
is `KSQL_KSQL_SCHEMA_REGISTRY_URL`.

### ksql.service.id

The service ID of the ksqlDB server. This is used to define the ksqlDB
cluster membership of a ksqlDB Server instance. If multiple ksqlDB servers
connect to the same {{ site.ak }} cluster (i.e. the same `bootstrap.servers`
*and* the same `ksql.service.id`) they will form a ksqlDB cluster and
share the workload.

By default, the service ID of ksqlDB servers is `default_`. The service ID
is also used as the prefix for the internal topics created by ksqlDB.
Using the default value `ksql.service.id`, the ksqlDB internal topics will
be prefixed as `_confluent-ksql-default_`. For example, `_command_topic`
becomes `_confluent-ksql-default__command_topic`).

!!! important
    By convention, the `ksql.service.id` property should end with a
    separator character of some form, like a dash or underscore, as
    this makes the internal topic names easier to read.

### ksql.internal.topic.replicas

The number of replicas for the internal topics created by ksqlDB Server.
The default is 1. Replicas for the record processing log topic should be
configured separately. For more information, see
[Processing Log](../../developer-guide/processing-log.md).

The corresponding environment variable in the [ksqlDB Server image](https://hub.docker.com/r/confluentinc/cp-ksql-server/)
is `KSQL_KSQL_INTERNAL_TOPIC_REPLICAS`.

### ksql.sink.partitions (Deprecated)

The default number of partitions for the topics created by ksqlDB. The
default is four. This property has been deprecated.
For more info see the WITH clause properties in
[CREATE STREAM AS SELECT](../../developer-guide/ksqldb-reference/create-stream-as-select.md) and
[CREATE TABLE AS SELECT](../../developer-guide/ksqldb-reference/create-table-as-select.md).

The corresponding environment variable in the [ksqlDB Server image](https://hub.docker.com/r/confluentinc/cp-ksql-server/) is
`KSQL_KSQL_SINK_PARTITIONS`.

### ksql.sink.replicas (Deprecated)

The default number of replicas for the topics created by ksqlDB. The
default is one. This property has been deprecated. For
more info see the WITH clause properties in
[CREATE STREAM AS SELECT](../../developer-guide/ksqldb-reference/create-stream-as-select.md) and
[CREATE TABLE AS SELECT](../../developer-guide/ksqldb-reference/create-table-as-select.md).

### ksql.functions.substring.legacy.args

Controls the semantics of the SUBSTRING UDF. Refer to the SUBSTRING
documentation in the [function](../../developer-guide/ksqldb-reference/scalar-functions.md)
guide for details.

The corresponding environment variable in the [ksqlDB Server image](https://hub.docker.com/r/confluentinc/cp-ksql-server/)
is `KSQL_KSQL_FUNCTIONS_SUBSTRING_LEGACY_ARGS`.

### ksql.persistence.wrap.single.values

Sets the default value for the `WRAP_SINGLE_VALUE` property if one is
not supplied explicitly in [CREATE TABLE](../../developer-guide/ksqldb-reference/create-table.md),
[CREATE STREAM](../../developer-guide/ksqldb-reference/create-stream.md),
[CREATE TABLE AS SELECT](../../developer-guide/ksqldb-reference/create-table-as-select.md) or
[CREATE STREAM AS SELECT](../../developer-guide/ksqldb-reference/create-stream-as-select.md)
statements.

When set to the default value, `true`, ksqlDB serializes the column value
nested with a JSON object or an Avro record, depending on the format in
use. When set to `false`, ksqlDB persists the column value without any
nesting.

For example, consider the statement:

```sql
CREATE STREAM y AS SELECT f0 FROM x EMIT CHANGES;
```

The statement selects a single field as the value of stream `y`. If `f0`
has the integer value `10`, with `ksql.persistence.wrap.single.values`
set to `true`, the JSON format persists the value within a JSON object,
as it would if the value had more fields:

```json
{
   "F0": 10
}
```

With `ksql.persistence.wrap.single.values` set to `false`, the JSON
format persists the single field's value as a JSON number: `10`.

```json
10
```

The `AVRO` format supports the same properties. The properties control
whether or not the field's value is written as a named field within an
Avro record or as an anonymous value.

This setting can be toggled using the SET command

```sql
SET 'ksql.persistence.wrap.single.values'='false';
```

For more information, refer to the
[CREATE TABLE](../../developer-guide/ksqldb-reference/create-table.md),
[CREATE STREAM](../../developer-guide/ksqldb-reference/create-stream.md),
[CREATE TABLE AS SELECT](../../developer-guide/ksqldb-reference/create-table-as-select.md) or
[CREATE STREAM AS SELECT](../../developer-guide/ksqldb-reference/create-stream-as-select.md)
statements.

!!! note
	 The `DELIMITED` format is not affected by the
    `ksql.persistence.ensure.value.is.struct` setting, because it has no
    concept of an outer record or structure.

ksqlDB Server Settings
----------------------

These configurations control the general behavior of ksqlDB Server.
These configurations can only be specified via the
`ksql-server.properties` file.

!!! important
	ksqlDB Server configuration settings take precedence over those set in the
    ksqlDB CLI. For example, if a value for `ksql.streams.replication.factor`
    is set in both ksqlDB Server and ksqlDB CLI, the ksqlDB Server value is
    used.

### ksql.query.persistent.active.limit

The maximum number of persistent queries that may be running at any
given time. Applies to interactive mode only. Once the limit is reached,
commands that try to start additional persistent queries will be
rejected. Users may terminate existing queries before attempting to
start new ones to avoid hitting the limit. The default is no limit.

When setting up ksqlDB servers, it may be desirable to configure this
limit to prevent users from overloading the server with too many
queries, since throughput suffers as more queries are run
simultaneously, and also because there is some small CPU overhead
associated with starting each new query. See
[Sizing Recommendations](../../capacity-planning.md#recommendations-and-best-practices) for
more details.

### ksql.queries.file

A file that specifies a predefined set of queries for the ksqlDB cluster.
For an example, see
[Non-interactive (Headless) ksqlDB Usage](index.md#non-interactive-headless-ksqldb-usage).

The corresponding environment variable in the [ksqlDB Server image](https://hub.docker.com/r/confluentinc/cp-ksql-server/)
is `KSQL_KSQL_QUERIES_FILE`.

### listeners

The `listeners` setting controls the REST API endpoint for the ksqlDB
Server. For more info, see
[ksqlDB REST API Reference](../../developer-guide/api.md).

The default `listeners` is `http://0.0.0.0:8088`, which binds to all
IPv4 interfaces. Set `listeners` to `http://[::]:8088` to bind to all
IPv6 interfaces. Update this to a specific interface to bind only to a
single interface. For example:

```properties
# Bind to all IPv4 interfaces.
listeners=http://0.0.0.0:8088

# Bind to all IPv6 interfaces.
listeners=http://[::]:8088

# Bind only to localhost.
listeners=http://localhost:8088
```

You can configure ksqlDB Server to use HTTPS. For more information, see
[Configure ksqlDB for HTTPS](security.md#configure-ksqldb-for-https).

The corresponding environment variable in the
[ksqlDB Server image](https://hub.docker.com/r/confluentinc/cp-ksql-server/)
is `KSQL_LISTENERS`.

### ksql.metrics.tags.custom

A list of tags to be included with emitted
[JMX metrics](../../operations.md#monitoring-and-metrics), formatted as
a string of `key:value` pairs separated by commas. For example,
`key1:value1,key2:value2`.

Confluent Control Center Settings
---------------------------------

You can access ksqlDB Server by using {{ site.c3 }}. For more information,
see [Control Center Configuration Reference](https://docs.confluent.io/current/control-center/installation/configuration.html#ksql-settings).


Confluent Cloud Settings
------------------------

You can connect ksqlDB Server to {{ site.ccloud }}. For more information,
see [Connecting ksqlDB to Confluent Cloud](https://docs.confluent.io/current/cloud/connect/ksql-cloud-config.html).

ksqlDB Server Log Settings
--------------------------

To get DEBUG or INFO output from ksqlDB Server, configure a {{ site.ak }}
appender for the server logs. Assign the following configuration settings in
the ksqlDB Server config file.

```properties
log4j.appender.kafka_appender=org.apache.kafka.log4jappender.KafkaLog4jAppender
log4j.appender.kafka_appender.layout=io.confluent.common.logging.log4j.StructuredJsonLayout
log4j.appender.kafka_appender.BrokerList=localhost:9092
log4j.appender.kafka_appender.Topic=KSQL_LOG
log4j.logger.io.confluent.ksql=INFO,kafka_appender
```

ksqlDB Processing Log Settings
------------------------------

The following configuration settings control the behavior of the
[ksqlDB Processing Log](../../developer-guide/processing-log.md).

### ksql.logging.processing.topic.auto.create

Toggles automatic processing log topic creation. If set to true, ksqlDB
automatically tries to create a processing log topic at startup.
The name of the topic is the value of the
[ksql.logging.processing.topic.name](#ksqlloggingprocessingtopicname) property.
The number of partitions is taken from the
[ksql.logging.processing.topic.partitions](#ksqlloggingprocessingtopicpartitions)
property , and the replication factor is taken from the
[ksql.logging.processing.topic.replication.factor](#ksqlloggingprocessingtopicreplicationfactor)
property. By default, this property has the value `false`.

### ksql.logging.processing.topic.name

If automatic processing log topic creation is enabled, ksqlDB sets the
name of the topic to the value of this property. If automatic processing
log stream creation is enabled, ksqlDB uses this topic to back the stream.
By default, this property has the value
`<service id>ksql_processing_log`, where `<service id>` is the value of
the [ksql.service.id](#ksqlserviceid) property.

### ksql.logging.processing.topic.partitions

If automatic processing log topic creation is enabled, ksqlDB creates the
topic with number of partitions set to the value of this property. By
default, this property has the value `1`.

### ksql.logging.processing.topic.replication.factor

If automatic processing log topic creation is enabled, ksqlDB creates the
topic with number of replicas set to the value of this property. By
default, this property has the value `1`.

### ksql.logging.processing.stream.auto.create

Toggles automatic processing log stream creation. If set to true, and
ksqlDB is running in interactive mode on a new cluster, ksqlDB automatically
creates a processing log stream when it starts up. The name for the
stream is the value of the  [ksql.logging.processing.stream.name](#ksqlloggingprocessingstreamname)
property. The stream is created over the topic set in the
[ksql.logging.processing.topic.name](#ksqlloggingprocessingtopicname) property
By default, this property has the value `false`.

### ksql.logging.processing.stream.name

If automatic processing log stream creation is enabled, ksqlDB sets the
name of the stream to the value of this property. By default, this
property has the value `KSQL_PROCESSING_LOG`.

### ksql.logging.processing.rows.include

Toggles whether or not the processing log should include rows in log
messages. By default, this property has the value `false`.

ksqlDB-Connect Settings
-----------------------

### ksql.connect.url

The {{ site.kconnect }} cluster URL to integrate with. If the
{{ site.kconnect }} cluster is running locally to the ksqlDB Server,
use `localhost` and the configuration port specified in the
{{ site.kconnect }} configuration file.

### ksql.connect.worker.config

The connect worker configuration file, if spinning up {{ site.kconnect }}
alongside the ksqlDB server. Don't set this property if you're using
an external `ksql.connect.url`.

### ksql.connect.polling.enable

Toggles whether or not to poll connect for new connectors and
automatically register them in ksqlDB.

<<<<<<< HEAD
Recommended KSQL Production Settings
------------------------------------
=======
### ksql.connect.configs.topic

The {{ site.kconnect }} configuration topic. This setting corresponds to
`config.storage.topic` in the {{ site.kconnect }} worker configuration.

Recommended ksqlDB Production Settings
--------------------------------------
>>>>>>> b13e02d5

When deploying ksqlDB to production, the following settings are
recommended in your `/etc/ksql/ksql-server.properties` file:

```properties
# Set the batch expiry to Integer.MAX_VALUE to ensure that queries will not
# terminate if the underlying Kafka cluster is unavailable for a period of
# time.
ksql.streams.producer.delivery.timeout.ms=2147483647

# Set the maximum allowable time for the producer to block to
# Long.MAX_VALUE. This allows ksqlDB to pause processing if the underlying
# Kafka cluster is unavailable.
ksql.streams.producer.max.block.ms=9223372036854775807

# Configure underlying Kafka Streams internal topics to achieve better
# fault tolerance and durability, even in the face of Kafka broker failures.
# Highly recommended for mission critical applications.
# Note that a value of 3 requires at least 3 brokers in your Kafka cluster.
ksql.streams.replication.factor=3
ksql.streams.producer.acks=all
ksql.streams.topic.min.insync.replicas=2

# Set the storage directory for stateful operations like aggregations and
# joins to be at a durable location. By default, they are stored in /tmp.
# Note that the following path must be replaced with the actual path.
ksql.streams.state.dir=</some/non-temporary-storage-path/>

# Bump the number of replicas for state storage for stateful operations
# like aggregations and joins. By having two replicas (one main and one
# standby) recovery from node failures is quicker since the state doesn't 
# need to be rebuilt from scratch. This configuration is also essential for
# pull queries to be highly available during node failures.
ksql.streams.num.standby.replicas=1
```

For more information, see the
[ksql-production-server.properties](https://github.com/confluentinc/ksql/blob/master/config/ksql-production-server.properties)
example file.

Page last revised on: {{ git_revision_date }}<|MERGE_RESOLUTION|>--- conflicted
+++ resolved
@@ -484,18 +484,8 @@
 Toggles whether or not to poll connect for new connectors and
 automatically register them in ksqlDB.
 
-<<<<<<< HEAD
-Recommended KSQL Production Settings
-------------------------------------
-=======
-### ksql.connect.configs.topic
-
-The {{ site.kconnect }} configuration topic. This setting corresponds to
-`config.storage.topic` in the {{ site.kconnect }} worker configuration.
-
 Recommended ksqlDB Production Settings
 --------------------------------------
->>>>>>> b13e02d5
 
 When deploying ksqlDB to production, the following settings are
 recommended in your `/etc/ksql/ksql-server.properties` file:
