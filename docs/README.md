--- conflicted
+++ resolved
@@ -37,7 +37,4 @@
 |:------------------:|:----------------:|:----------------:|:----------------:|:----------------:|
 |    Apache Kafka    | 0.10.1 and later | 0.11.0 and later | 0.11.0 and later | 0.11.0 and later |
 | Confluent Platform | 3.1.0 and later  | 3.3.0 and later  | 3.3.0 and later  | 3.3.0 and later  | 
-<<<<<<< HEAD
-=======
 
->>>>>>> 61cf89d8
