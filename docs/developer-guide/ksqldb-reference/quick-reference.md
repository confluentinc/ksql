--- conflicted
+++ resolved
@@ -1,648 +1,635 @@
----
-layout: page
-title: ksqlDB Quick Reference
-tagline:  Summary of SQL syntax for ksqlDB queries and statements
-description: Quick reference for SQL statements and queries in ksqlDB
-keywords: ksqldb, sql, syntax, query, stream, table
----
-
-For detailed descriptions of ksqlDB SQL statements and keywords, see the 
-[ksqlDB API reference](../../ksqldb-reference).
-
-For details on SQL syntax, see [ksqlDB syntax reference](../../syntax-reference).
-
-
-## ADVANCE BY
-Specify the duration of a "hop" in a HOPPING window. For more information,
-see [Time and Windows in ksqlDB](../../../concepts/time-and-windows-in-ksqldb-queries).
-
-```sql
-SELECT [...], aggregate_function
-  WINDOW HOPPING (SIZE <time_span> <time_units>, ADVANCE BY <time_span> <time_units>) [...]
-```
-
-## ALTER STREAM
-Add new columns to a stream. This is not supported for streams defined using queries
-(`CREATE STREAM ... AS`).
-
-```sql
-ALTER STREAM stream_name
-  ADD [COLUMN] column_name data_type
-  ADD [COLUMN] ... ...
-  ...
-```
-
-## ALTER TABLE
-Add new columns to a table. This is not supported for table defined using queries
-(`CREATE TABLE ... AS`)
-```sql
-ALTER TABLE stream_name
-  ADD [COLUMN] column_name data_type
-  ADD [COLUMN] ... ...
-  ...
-```
-
-## AND / OR
-Logical AND/OR operators in a WHERE clause. For more information, see
-[SELECT](../../ksqldb-reference/select-push-query/#example).
-
-```sql hl_lines="4"
-SELECT column_name(s)
-  FROM stream_name | table_name
-  WHERE condition          
-    AND|OR condition
-```
-
-## AS
-Alias a column, expression, or type. For more information, see
-[Create a table](../../create-a-table/#create-a-ksqldb-table-from-a-ksqldb-stream).
-
-```sql hl_lines="1"
-SELECT column_name AS column_alias
-  FROM stream_name | table_name
-```
-
-## BETWEEN
-Constrain a value to a specified range in a WHERE clause.
-
-```sql
-WHERE expression [NOT] BETWEEN start_expression AND end_expression;            
-```
-
-The BETWEEN operator is used to indicate that a certain value must be
-within a specified range, including boundaries. ksqlDB supports any
-expression that resolves to a numeric or string value for comparison.
-
-The following push query uses the BETWEEN clause to select only records
-that have an `event_id` between 10 and 20.
-
-```sql
-SELECT event
-  FROM events
-  WHERE event_id BETWEEN 10 AND 20
-  EMIT CHANGES;
-```
-
-## CASE
-Select a condition from one or more expressions.
-
-```sql
-SELECT
-  CASE
-    WHEN condition THEN result
-    [ WHEN … THEN … ]
-    …
-    [ WHEN … THEN … ]
-    [ ELSE result ]
-  END
-FROM stream_name | table_name;
-```
-
-ksqlDB supports a `searched` form of CASE expression. In this form, CASE
-evaluates each boolean `condition` in WHEN clauses, from left to right.
-If a condition is true, CASE returns the corresponding result. If none of
-the conditions is true, CASE returns the result from the ELSE clause. If
-none of the conditions is true and there is no ELSE clause, CASE returns null.
-
-The schema for all results must be the same, otherwise ksqlDB rejects the
-statement.
-
-The following example push query uses a CASE expression.
-
-```sql
-SELECT
- CASE
-   WHEN orderunits < 2.0 THEN 'small'
-   WHEN orderunits < 4.0 THEN 'medium'
-   ELSE 'large'
- END AS case_result
-FROM orders
-EMIT CHANGES;
-```
-
-## CAST
-Change the type of an expression to a different type.
-
-```sql
-CAST (expression AS data_type);
-```
-
-You can cast an expression's type to a new type by using CAST.
-
-The following example query converts a numerical count, which is a BIGINT, into
-a suffixed string, which is a VARCHAR. For example, the integer `5` becomes
-`5_HELLO`.
-
-```sql
-SELECT page_id, CONCAT(CAST(COUNT(*) AS VARCHAR), '_HELLO')
-  FROM pageviews_enriched
-  WINDOW TUMBLING (SIZE 20 SECONDS)
-  GROUP BY page_id;
-```
-
-## CREATE CONNECTOR
-Create a new connector in the {{ site.kconnectlong }} cluster. For more
-information, see [CREATE CONNECTOR](../../ksqldb-reference/create-connector).
-
-```sql
-CREATE SOURCE | SINK CONNECTOR connector_name
-  WITH( property_name = expression [, ...]);
-```
-
-## CREATE STREAM
-Register a stream on a {{ site.ak }} topic. For more information, see
-[CREATE STREAM](../../ksqldb-reference/create-stream).
-
-```sql
-CREATE STREAM stream_name ( { column_name data_type [KEY] } [, ...] 
-  WITH ( property_name = expression [, ...] );            
-```
-
-## CREATE STREAM AS SELECT
-Create a new materialized stream and corresponding {{ site.ak }} topic, and
-stream the result of the query into the topic. For more information, see
-[CREATE STREAM AS SELECT](../../ksqldb-reference/create-stream-as-select).
-
-```sql
-CREATE STREAM stream_name
-  [WITH ( property_name = expression [, ...] )]
-  AS SELECT  select_expr [, ...]
-  FROM from_stream
-  [[ LEFT | FULL | INNER ] JOIN [join_table | join_stream]
-    [ WITHIN [(before TIMEUNIT, after TIMEUNIT) | N TIMEUNIT] ]
-    ON join_criteria]* 
-  [ WHERE condition ]
-  [PARTITION BY column_name]
-  EMIT CHANGES;
-```
-
-## CREATE TABLE
-Register a stream on a {{ site.ak }} topic. For more information, see
-[CREATE TABLE](../../ksqldb-reference/create-table).
-
-```sql
-CREATE TABLE table_name ( { column_name data_type (PRIMARY KEY) } [, ...] )
-  WITH ( property_name = expression [, ...] );
-```
-
-## CREATE TABLE AS SELECT
-Create a new materialized table and corresponding {{ site.ak }} topic, and
-stream the result of the query as a changelog into the topic. For more
-information, see [CREATE TABLE AS SELECT](../../ksqldb-reference/create-table-as-select). 
-
-```sql
-CREATE TABLE table_name
-  [WITH ( property_name = expression [, ...] )]
-  AS SELECT  select_expr [, ...]
-  FROM from_stream | from_table
-  [[ LEFT | FULL | INNER ] JOIN [join_table | join_stream] ON join_criteria]* 
-  [ WINDOW window_expression ]
-  [ WHERE condition ]
-  [ GROUP BY grouping_expression ]
-  [ HAVING having_expression ]
-  EMIT CHANGES;
-```
-
-## CREATE TYPE
-Alias a complex type declaration. For more information, see
-[CREATE TYPE](../../ksqldb-reference/create-type).
-
-```sql
-CREATE TYPE <type_name> AS <type>;
-```
-
-## DESCRIBE
-List columns in a stream or table along with their data types and other
-attributes. For more information, see [DESCRIBE](../../ksqldb-reference/describe).
-
-```sql
-DESCRIBE [EXTENDED] (stream_name | table_name);
-```
-
-## DESCRIBE CONNECTOR
-List details about a connector. For more information, see
-[DESCRIBE CONNECTOR](../../ksqldb-reference/describe-connector).
-
-```sql
-DESCRIBE CONNECTOR connector_name;
-```
-
-## DESCRIBE FUNCTION
-List details about a function, including input parameters and return type.
-For more information, see [DESCRIBE FUNCTION](../../ksqldb-reference/describe-function).
-
-```sql
-DESCRIBE FUNCTION function_name;
-```
-
-## DROP CONNECTOR
-Delete a connector from the {{ site.kconnect }} cluster. For more information,
-see [DROP CONNECTOR](../../ksqldb-reference/drop-connector).
-
-```sql
-DROP CONNECTOR connector_name;
-```
-
-## DROP STREAM
-Drop an existing stream and optionally mark the stream's source topic for
-deletion. For more information, see [DROP STREAM](../../ksqldb-reference/drop-stream).
-
-```sql
-DROP STREAM [IF EXISTS] stream_name [DELETE TOPIC];
-```
-
-## DROP TABLE
-Drop an existing table and optionally mark the table's source topic for
-deletion. For more information, see [DROP TABLE](../../ksqldb-reference/drop-table).
-
-```sql
-DROP TABLE [IF EXISTS] table_name [DELETE TOPIC];
-```
-
-## DROP TYPE
-Remove a type alias from ksqlDB. For more information, see
-[DROP TYPE](../../ksqldb-reference/drop-type).
-
-```sql
-DROP TYPE [IF EXISTS] <type_name> AS <type>;
-```
-
-## EMIT CHANGES
-Specify a push query with a continuous output refinement in a SELECT statement. 
-For more information, see [Push Queries](../../concepts/queries/push).
-
-```sql
-CREATE STREAM stream_name
-  AS SELECT  select_expr [, ...]
-  FROM from_stream
-  EMIT CHANGES;
-```
-
-## EXPLAIN
-Show the execution plan for a SQL expression or running query. For more
-information, see [EXPLAIN](../../ksqldb-reference/explain).
-
-```sql
-EXPLAIN (sql_expression | query_id);
-```
-
-## FULL JOIN
-Select all records when there is a match in the left stream/table _or_ the
-right stream/table records. Equivalent to FULL OUTER JOIN. For more information,
-see [Join streams and tables](../joins/join-streams-and-tables).
-
-```sql hl_lines="3"
-SELECT column_name(s)
-  FROM stream_name1 | table_name1
-   FULL JOIN stream_name2 | table_name2
-   ON <stream_name1|table_name1>.column_name=<stream_name2|table_name2>.column_name
-```
-
-## GROUP BY
-Group records in a window. Required by the WINDOW clause. Windowing queries
-must group by the keys that are selected in the query. For more information,
-see [Time and Windows in ksqlDB](../../../concepts/time-and-windows-in-ksqldb-queries#windows-in-sql-queries).
-
-```sql hl_lines="4"
-SELECT column_name, aggregate_function(column_name)
-  FROM table_name
-  WHERE column_name operator value
-  GROUP BY column_name
-```
-
-## HAVING
-Extract records from an aggregation that fulfill a specified condition.
-
-```sql hl_lines="5"
-SELECT column_name, aggregate_function(column_name)
-  FROM table_name
-  WHERE column_name operator value
-  GROUP BY column_name
-  HAVING aggregate_function(column_name) operator value
-```
-
-## HOPPING
-Group input records into fixed-sized, possibly overlapping windows,
-based on the timestamps of the records. For more information, see
-[HOPPING](../../ksqldb-reference/select-push-query/#hopping-window).
-
-```sql hl_lines="3"
-SELECT WINDOWSTART, WINDOWEND, aggregate_function
-  FROM from_stream
-  WINDOW HOPPING window_expression
-  EMIT CHANGES;
-```
-
-## IF EXISTS
-Test whether a stream or table is present in ksqlDB.
-
-```sql
-DROP STREAM [IF EXISTS] stream_name [DELETE TOPIC];
-DROP TABLE  [IF EXISTS] table_name  [DELETE TOPIC];
-```
-
-## INNER JOIN
-Select records in a stream or table that have matching values in another stream
-or table. For more information, see
-[Join streams and tables](../joins/join-streams-and-tables).
-
-```sql hl_lines="3"
-SELECT column_name(s)
-  FROM stream_name1 | table_name1
-   INNER JOIN stream_name2 | table_name2
-   ON <stream_name1|table_name1>.column_name=<stream_name2|table_name2>.column_name
-```
-
-## INSERT INTO
-Stream the result of a SELECT query into an existing stream and its underlying
-{{ site.ak }} topic. For more information, see [INSERT INTO](../../ksqldb-reference/insert-into).
-
-```sql
-INSERT INTO stream_name
-  SELECT select_expr [., ...]
-  FROM from_stream
-  [ LEFT | FULL | INNER ] JOIN [join_table | join_stream]
-    [ WITHIN [(before TIMEUNIT, after TIMEUNIT) | N TIMEUNIT] ]
-    ON join_criteria
-  [ WHERE condition ]
-  [ PARTITION BY column_name ]
-  EMIT CHANGES;
-```
-
-## INSERT VALUES
-Produce a row into an existing stream or table and its underlying {{ site.ak }}
-topic based on explicitly specified values. For more information, see
-[INSERT VALUES](../../ksqldb-reference/insert-values).
-
-```sql
-INSERT INTO stream_name|table_name [(column_name [, ...]])]
-  VALUES (value [,...]);
-```
-
-## LEFT JOIN
-Select all records from the left stream/table and the matched records from the
-right stream/table. For more information, see
-[Join streams and tables](../joins/join-streams-and-tables).
-
-```sql hl_lines="3"
-SELECT column_name(s)
-  FROM stream_name1 | table_name1
-   LEFT JOIN stream_name2 | table_name2
-   ON <stream_name1|table_name1>.column_name=<stream_name2|table_name2>.column_name
-```
-
-## LIKE
-Match a string with the specified pattern.
-
-```sql hl_lines="3"
-  SELECT select_expr [., ...]
-    FROM from_stream | from_table
-    WHERE condition LIKE pattern_string;
-```
-
-The LIKE operator is used for prefix or suffix matching. ksqlDB supports
-the `%` wildcard, which represents zero or more characters.
-
-The following push query uses the `%` wildcard to match any `user_id` that
-starts with "santa".
-
-```sql
-SELECT user_id
-  FROM users
-  WHERE user_id LIKE 'santa%'
-  EMIT CHANGES;
-```
-
-## IN
-<<<<<<< HEAD
-Specifies multiple `OR` conditions.
-
-=======
-Specifies multiple `OR` conditions. This is currently only supported for Pull Queries.
->>>>>>> bdef6c35
-
-```sql hl_lines"3"
-  SELECT select_expr [., ...]
-    FROM from_stream | from_table
-<<<<<<< HEAD
-    WHERE condition IN (exp0, exp1, exp2);
-=======
-    WHERE exp IN (exp0, exp1, exp2);
->>>>>>> bdef6c35
-```
-
-The above is equivalent to:
-
-```sql hl_lines"3"
-  SELECT select_expr [., ...]
-    FROM from_stream | from_table
-<<<<<<< HEAD
-    WHERE condition = exp0 OR condition = exp1 OR condition = exp2;
-=======
-    WHERE exp = exp0 OR exp = exp1 OR exp = exp2;
->>>>>>> bdef6c35
-```
-
-## PARTITION BY
-Repartition a stream. For more information, see
-[Partition Data to Enable Joins](../joins/partition-data).
-
-```sql hl_lines="6"
-CREATE STREAM stream_name
-  WITH ([...,]
-        PARTITIONS=number_of_partitions)
-  AS SELECT select_expr [., ...]
-  FROM from_stream
-  PARTITION BY key_field
-  EMIT CHANGES;
-```
-
-## PRINT
-Print the contents of {{ site.ak }} topics to the ksqlDB CLI. For more
-information, see [PRINT](../../ksqldb-reference/print).
-
-```sql
-PRINT topicName [FROM BEGINNING] [INTERVAL interval] [LIMIT limit]
-```
-
-## RUN SCRIPT
-Execute predefined queries and commands from a file. For more
-information, see [RUN SCRIPT](../../ksqldb-reference/run-script).
-
-```sql
-RUN SCRIPT <path-to-query-file>;
-```
-
-## SELECT (Pull Query)
-Pull the current value from a materialized table and terminate. For more
-information, see [SELECT (Pull Query)](../../ksqldb-reference/select-pull-query).
-
-```sql
-SELECT select_expr [, ...]
-  FROM aggregate_table
-  WHERE key_column=key
-  [AND window_bounds];
-```
-
-## SELECT (Push Query)
-Push a continuous stream of updates to a stream or table. For more
-information, see [SELECT (Push Query)](../../ksqldb-reference/select-push-query).
-
-```sql
-SELECT select_expr [, ...]
-  FROM from_item
-  [ LEFT JOIN join_table ON join_criteria ]
-  [ WINDOW window_expression ]
-  [ WHERE condition ]
-  [ GROUP BY grouping_expression ]
-  [ HAVING having_expression ]
-  EMIT CHANGES
-  [ LIMIT count ];
-```
-
-## SESSION
-Group input records into a session window. For more information, see
-[SELECT (Push Query)](../../ksqldb-reference/select-push-query/#session-window).
-
-```sql hl_lines="3"
-SELECT WINDOWSTART, WINDOWEND, aggregate_function
-  FROM from_stream
-  WINDOW SESSION window_expression
-  EMIT CHANGES;
-```
-
-## SHOW CONNECTORS
-List all connectors in the {{ site.kconnect }} cluster. For more information,
-see [SHOW CONNECTORS](../../ksqldb-reference/show-connectors).
-
-```sql
-SHOW | LIST CONNECTORS;
-```
-
-## SHOW FUNCTIONS
-List available scalar and aggregate functions available. For more information,
-see [SHOW FUNCTIONS](../../ksqldb-reference/show-functions).
-
-```sql
-SHOW | LIST FUNCTIONS;
-```
-
-## SHOW PROPERTIES
-List the [configuration settings](../../operate-and-deploy/installation/server-config/config-reference.md)
-that are currently in effect. For more information, see [SHOW PROPERTIES](../../ksqldb-reference/show-properties).
-
-```sql
-SHOW PROPERTIES;
-```
-
-## SHOW QUERIES
-List queries that are currently running in the cluster. For more information,
-see [SHOW QUERIES](../../ksqldb-reference/show-queries).
-
-```sql
-SHOW | LIST QUERIES [EXTENDED];
-```
-
-## SHOW STREAMS
-List the currently defined streams. For more information,
-see [SHOW STREAMS](../../ksqldb-reference/show-streams).
-
-```sql
-SHOW | LIST STREAMS [EXTENDED];
-```
-
-## SHOW TABLES
-List the currently defined tables. For more information,
-see [SHOW TABLES](../../ksqldb-reference/show-tables).
-
-```sql
-SHOW | LIST TABLES [EXTENDED];
-```
-
-## SHOW TOPICS
-List the available topics in the {{ site.ak }} cluster that ksqlDB is
-configured to connect to. For more information, see
-[SHOW TOPICS](../../ksqldb-reference/show-topics).
-
-```sql
-SHOW | LIST [ALL] TOPICS [EXTENDED];
-```
-
-## SHOW TYPES
-List all custom types and their type definitions. For more information,
-see [SHOW TYPES](../../ksqldb-reference/show-types).
-
-```sql
-SHOW | LIST TYPES;
-```
-
-## SIZE
-Specify the duration of a HOPPING or TUMBLING window. For more information,
-see [Time and Windows in ksqlDB](../../concepts/time-and-windows-in-ksqldb-queries).
-
-```sql hl_lines="3"
-SELECT WINDOWSTART, WINDOWEND, aggregate_function
-  FROM from_stream
-  WINDOW TUMBLING (SIZE <time_span> <time_units>)
-  EMIT CHANGES;
-```
-
-## SPOOL
-Store issued commands and their results in a file. For more information,
-see [SPOOL](../../ksqldb-reference/show-spool).
-
-```sql
-SPOOL <file_name|OFF>
-```
-
-## TERMINATE
-End a persistent query. For more information, see [SPOOL](../../ksqldb-reference/terminate).
-
-```sql
-TERMINATE query_id;
-```
-
-## TUMBLING
-Group input records into fixed-sized, non-overlapping windows based on the
-timestamps of the records. For more information, see
-[TUMBLING](../../ksqldb-reference/select-push-query/#tumbling-window).
-
-```sql hl_lines="3"
-SELECT WINDOWSTART, WINDOWEND, aggregate_function
-  FROM from_stream
-  WINDOW TUMBLING window_expression
-  EMIT CHANGES;
-```
-
-## WHERE
-Extract records that fulfill a specified condition. For more information, see
-[SELECT](../../ksqldb-reference/select-push-query/#example).  
-
-```sql hl_lines="3"
-SELECT column_name(s)
-  FROM from_stream | from_table
-  WHERE column_name operator value
-```
-
-## WINDOW
-Group input records that have the same key into a window, for operations like
-aggregations and joins. For more information, see
-[WINDOW](../../ksqldb-reference/select-push-query/#window).
-
-```sql hl_lines="3"
-SELECT WINDOWSTART, WINDOWEND, aggregate_function
-  FROM from_stream
-  WINDOW window_expression
-  EMIT CHANGES;
-```
-
-## WINDOWSTART / WINDOWEND
-Specify the beginning and end bounds a window. For more information, see
-[WINDOW](../../ksqldb-reference/select-push-query/#window).
-
-```sql hl_lines="1"
-SELECT WINDOWSTART, WINDOWEND, aggregate_function
-  FROM from_stream
-  WINDOW window_expression
-  EMIT CHANGES;
-```
+---
+layout: page
+title: ksqlDB Quick Reference
+tagline:  Summary of SQL syntax for ksqlDB queries and statements
+description: Quick reference for SQL statements and queries in ksqlDB
+keywords: ksqldb, sql, syntax, query, stream, table
+---
+
+For detailed descriptions of ksqlDB SQL statements and keywords, see the 
+[ksqlDB API reference](../../ksqldb-reference).
+
+For details on SQL syntax, see [ksqlDB syntax reference](../../syntax-reference).
+
+
+## ADVANCE BY
+Specify the duration of a "hop" in a HOPPING window. For more information,
+see [Time and Windows in ksqlDB](../../../concepts/time-and-windows-in-ksqldb-queries).
+
+```sql
+SELECT [...], aggregate_function
+  WINDOW HOPPING (SIZE <time_span> <time_units>, ADVANCE BY <time_span> <time_units>) [...]
+```
+
+## ALTER STREAM
+Add new columns to a stream. This is not supported for streams defined using queries
+(`CREATE STREAM ... AS`).
+
+```sql
+ALTER STREAM stream_name
+  ADD [COLUMN] column_name data_type
+  ADD [COLUMN] ... ...
+  ...
+```
+
+## ALTER TABLE
+Add new columns to a table. This is not supported for table defined using queries
+(`CREATE TABLE ... AS`)
+```sql
+ALTER TABLE stream_name
+  ADD [COLUMN] column_name data_type
+  ADD [COLUMN] ... ...
+  ...
+```
+
+## AND / OR
+Logical AND/OR operators in a WHERE clause. For more information, see
+[SELECT](../../ksqldb-reference/select-push-query/#example).
+
+```sql hl_lines="4"
+SELECT column_name(s)
+  FROM stream_name | table_name
+  WHERE condition          
+    AND|OR condition
+```
+
+## AS
+Alias a column, expression, or type. For more information, see
+[Create a table](../../create-a-table/#create-a-ksqldb-table-from-a-ksqldb-stream).
+
+```sql hl_lines="1"
+SELECT column_name AS column_alias
+  FROM stream_name | table_name
+```
+
+## BETWEEN
+Constrain a value to a specified range in a WHERE clause.
+
+```sql
+WHERE expression [NOT] BETWEEN start_expression AND end_expression;            
+```
+
+The BETWEEN operator is used to indicate that a certain value must be
+within a specified range, including boundaries. ksqlDB supports any
+expression that resolves to a numeric or string value for comparison.
+
+The following push query uses the BETWEEN clause to select only records
+that have an `event_id` between 10 and 20.
+
+```sql
+SELECT event
+  FROM events
+  WHERE event_id BETWEEN 10 AND 20
+  EMIT CHANGES;
+```
+
+## CASE
+Select a condition from one or more expressions.
+
+```sql
+SELECT
+  CASE
+    WHEN condition THEN result
+    [ WHEN … THEN … ]
+    …
+    [ WHEN … THEN … ]
+    [ ELSE result ]
+  END
+FROM stream_name | table_name;
+```
+
+ksqlDB supports a `searched` form of CASE expression. In this form, CASE
+evaluates each boolean `condition` in WHEN clauses, from left to right.
+If a condition is true, CASE returns the corresponding result. If none of
+the conditions is true, CASE returns the result from the ELSE clause. If
+none of the conditions is true and there is no ELSE clause, CASE returns null.
+
+The schema for all results must be the same, otherwise ksqlDB rejects the
+statement.
+
+The following example push query uses a CASE expression.
+
+```sql
+SELECT
+ CASE
+   WHEN orderunits < 2.0 THEN 'small'
+   WHEN orderunits < 4.0 THEN 'medium'
+   ELSE 'large'
+ END AS case_result
+FROM orders
+EMIT CHANGES;
+```
+
+## CAST
+Change the type of an expression to a different type.
+
+```sql
+CAST (expression AS data_type);
+```
+
+You can cast an expression's type to a new type by using CAST.
+
+The following example query converts a numerical count, which is a BIGINT, into
+a suffixed string, which is a VARCHAR. For example, the integer `5` becomes
+`5_HELLO`.
+
+```sql
+SELECT page_id, CONCAT(CAST(COUNT(*) AS VARCHAR), '_HELLO')
+  FROM pageviews_enriched
+  WINDOW TUMBLING (SIZE 20 SECONDS)
+  GROUP BY page_id;
+```
+
+## CREATE CONNECTOR
+Create a new connector in the {{ site.kconnectlong }} cluster. For more
+information, see [CREATE CONNECTOR](../../ksqldb-reference/create-connector).
+
+```sql
+CREATE SOURCE | SINK CONNECTOR connector_name
+  WITH( property_name = expression [, ...]);
+```
+
+## CREATE STREAM
+Register a stream on a {{ site.ak }} topic. For more information, see
+[CREATE STREAM](../../ksqldb-reference/create-stream).
+
+```sql
+CREATE STREAM stream_name ( { column_name data_type [KEY] } [, ...] 
+  WITH ( property_name = expression [, ...] );            
+```
+
+## CREATE STREAM AS SELECT
+Create a new materialized stream and corresponding {{ site.ak }} topic, and
+stream the result of the query into the topic. For more information, see
+[CREATE STREAM AS SELECT](../../ksqldb-reference/create-stream-as-select).
+
+```sql
+CREATE STREAM stream_name
+  [WITH ( property_name = expression [, ...] )]
+  AS SELECT  select_expr [, ...]
+  FROM from_stream
+  [[ LEFT | FULL | INNER ] JOIN [join_table | join_stream]
+    [ WITHIN [(before TIMEUNIT, after TIMEUNIT) | N TIMEUNIT] ]
+    ON join_criteria]* 
+  [ WHERE condition ]
+  [PARTITION BY column_name]
+  EMIT CHANGES;
+```
+
+## CREATE TABLE
+Register a stream on a {{ site.ak }} topic. For more information, see
+[CREATE TABLE](../../ksqldb-reference/create-table).
+
+```sql
+CREATE TABLE table_name ( { column_name data_type (PRIMARY KEY) } [, ...] )
+  WITH ( property_name = expression [, ...] );
+```
+
+## CREATE TABLE AS SELECT
+Create a new materialized table and corresponding {{ site.ak }} topic, and
+stream the result of the query as a changelog into the topic. For more
+information, see [CREATE TABLE AS SELECT](../../ksqldb-reference/create-table-as-select). 
+
+```sql
+CREATE TABLE table_name
+  [WITH ( property_name = expression [, ...] )]
+  AS SELECT  select_expr [, ...]
+  FROM from_stream | from_table
+  [[ LEFT | FULL | INNER ] JOIN [join_table | join_stream] ON join_criteria]* 
+  [ WINDOW window_expression ]
+  [ WHERE condition ]
+  [ GROUP BY grouping_expression ]
+  [ HAVING having_expression ]
+  EMIT CHANGES;
+```
+
+## CREATE TYPE
+Alias a complex type declaration. For more information, see
+[CREATE TYPE](../../ksqldb-reference/create-type).
+
+```sql
+CREATE TYPE <type_name> AS <type>;
+```
+
+## DESCRIBE
+List columns in a stream or table along with their data types and other
+attributes. For more information, see [DESCRIBE](../../ksqldb-reference/describe).
+
+```sql
+DESCRIBE [EXTENDED] (stream_name | table_name);
+```
+
+## DESCRIBE CONNECTOR
+List details about a connector. For more information, see
+[DESCRIBE CONNECTOR](../../ksqldb-reference/describe-connector).
+
+```sql
+DESCRIBE CONNECTOR connector_name;
+```
+
+## DESCRIBE FUNCTION
+List details about a function, including input parameters and return type.
+For more information, see [DESCRIBE FUNCTION](../../ksqldb-reference/describe-function).
+
+```sql
+DESCRIBE FUNCTION function_name;
+```
+
+## DROP CONNECTOR
+Delete a connector from the {{ site.kconnect }} cluster. For more information,
+see [DROP CONNECTOR](../../ksqldb-reference/drop-connector).
+
+```sql
+DROP CONNECTOR connector_name;
+```
+
+## DROP STREAM
+Drop an existing stream and optionally mark the stream's source topic for
+deletion. For more information, see [DROP STREAM](../../ksqldb-reference/drop-stream).
+
+```sql
+DROP STREAM [IF EXISTS] stream_name [DELETE TOPIC];
+```
+
+## DROP TABLE
+Drop an existing table and optionally mark the table's source topic for
+deletion. For more information, see [DROP TABLE](../../ksqldb-reference/drop-table).
+
+```sql
+DROP TABLE [IF EXISTS] table_name [DELETE TOPIC];
+```
+
+## DROP TYPE
+Remove a type alias from ksqlDB. For more information, see
+[DROP TYPE](../../ksqldb-reference/drop-type).
+
+```sql
+DROP TYPE [IF EXISTS] <type_name> AS <type>;
+```
+
+## EMIT CHANGES
+Specify a push query with a continuous output refinement in a SELECT statement. 
+For more information, see [Push Queries](../../concepts/queries/push).
+
+```sql
+CREATE STREAM stream_name
+  AS SELECT  select_expr [, ...]
+  FROM from_stream
+  EMIT CHANGES;
+```
+
+## EXPLAIN
+Show the execution plan for a SQL expression or running query. For more
+information, see [EXPLAIN](../../ksqldb-reference/explain).
+
+```sql
+EXPLAIN (sql_expression | query_id);
+```
+
+## FULL JOIN
+Select all records when there is a match in the left stream/table _or_ the
+right stream/table records. Equivalent to FULL OUTER JOIN. For more information,
+see [Join streams and tables](../joins/join-streams-and-tables).
+
+```sql hl_lines="3"
+SELECT column_name(s)
+  FROM stream_name1 | table_name1
+   FULL JOIN stream_name2 | table_name2
+   ON <stream_name1|table_name1>.column_name=<stream_name2|table_name2>.column_name
+```
+
+## GROUP BY
+Group records in a window. Required by the WINDOW clause. Windowing queries
+must group by the keys that are selected in the query. For more information,
+see [Time and Windows in ksqlDB](../../../concepts/time-and-windows-in-ksqldb-queries#windows-in-sql-queries).
+
+```sql hl_lines="4"
+SELECT column_name, aggregate_function(column_name)
+  FROM table_name
+  WHERE column_name operator value
+  GROUP BY column_name
+```
+
+## HAVING
+Extract records from an aggregation that fulfill a specified condition.
+
+```sql hl_lines="5"
+SELECT column_name, aggregate_function(column_name)
+  FROM table_name
+  WHERE column_name operator value
+  GROUP BY column_name
+  HAVING aggregate_function(column_name) operator value
+```
+
+## HOPPING
+Group input records into fixed-sized, possibly overlapping windows,
+based on the timestamps of the records. For more information, see
+[HOPPING](../../ksqldb-reference/select-push-query/#hopping-window).
+
+```sql hl_lines="3"
+SELECT WINDOWSTART, WINDOWEND, aggregate_function
+  FROM from_stream
+  WINDOW HOPPING window_expression
+  EMIT CHANGES;
+```
+
+## IF EXISTS
+Test whether a stream or table is present in ksqlDB.
+
+```sql
+DROP STREAM [IF EXISTS] stream_name [DELETE TOPIC];
+DROP TABLE  [IF EXISTS] table_name  [DELETE TOPIC];
+```
+
+## INNER JOIN
+Select records in a stream or table that have matching values in another stream
+or table. For more information, see
+[Join streams and tables](../joins/join-streams-and-tables).
+
+```sql hl_lines="3"
+SELECT column_name(s)
+  FROM stream_name1 | table_name1
+   INNER JOIN stream_name2 | table_name2
+   ON <stream_name1|table_name1>.column_name=<stream_name2|table_name2>.column_name
+```
+
+## INSERT INTO
+Stream the result of a SELECT query into an existing stream and its underlying
+{{ site.ak }} topic. For more information, see [INSERT INTO](../../ksqldb-reference/insert-into).
+
+```sql
+INSERT INTO stream_name
+  SELECT select_expr [., ...]
+  FROM from_stream
+  [ LEFT | FULL | INNER ] JOIN [join_table | join_stream]
+    [ WITHIN [(before TIMEUNIT, after TIMEUNIT) | N TIMEUNIT] ]
+    ON join_criteria
+  [ WHERE condition ]
+  [ PARTITION BY column_name ]
+  EMIT CHANGES;
+```
+
+## INSERT VALUES
+Produce a row into an existing stream or table and its underlying {{ site.ak }}
+topic based on explicitly specified values. For more information, see
+[INSERT VALUES](../../ksqldb-reference/insert-values).
+
+```sql
+INSERT INTO stream_name|table_name [(column_name [, ...]])]
+  VALUES (value [,...]);
+```
+
+## LEFT JOIN
+Select all records from the left stream/table and the matched records from the
+right stream/table. For more information, see
+[Join streams and tables](../joins/join-streams-and-tables).
+
+```sql hl_lines="3"
+SELECT column_name(s)
+  FROM stream_name1 | table_name1
+   LEFT JOIN stream_name2 | table_name2
+   ON <stream_name1|table_name1>.column_name=<stream_name2|table_name2>.column_name
+```
+
+## LIKE
+Match a string with the specified pattern.
+
+```sql hl_lines="3"
+  SELECT select_expr [., ...]
+    FROM from_stream | from_table
+    WHERE condition LIKE pattern_string;
+```
+
+The LIKE operator is used for prefix or suffix matching. ksqlDB supports
+the `%` wildcard, which represents zero or more characters.
+
+The following push query uses the `%` wildcard to match any `user_id` that
+starts with "santa".
+
+```sql
+SELECT user_id
+  FROM users
+  WHERE user_id LIKE 'santa%'
+  EMIT CHANGES;
+```
+
+## IN
+Specifies multiple `OR` conditions.
+
+```sql hl_lines"3"
+  SELECT select_expr [., ...]
+    FROM from_stream | from_table
+    WHERE exp IN (exp0, exp1, exp2);
+```
+
+The above is equivalent to:
+
+```sql hl_lines"3"
+  SELECT select_expr [., ...]
+    FROM from_stream | from_table
+    WHERE exp = exp0 OR exp = exp1 OR exp = exp2;
+```
+
+## PARTITION BY
+Repartition a stream. For more information, see
+[Partition Data to Enable Joins](../joins/partition-data).
+
+```sql hl_lines="6"
+CREATE STREAM stream_name
+  WITH ([...,]
+        PARTITIONS=number_of_partitions)
+  AS SELECT select_expr [., ...]
+  FROM from_stream
+  PARTITION BY key_field
+  EMIT CHANGES;
+```
+
+## PRINT
+Print the contents of {{ site.ak }} topics to the ksqlDB CLI. For more
+information, see [PRINT](../../ksqldb-reference/print).
+
+```sql
+PRINT topicName [FROM BEGINNING] [INTERVAL interval] [LIMIT limit]
+```
+
+## RUN SCRIPT
+Execute predefined queries and commands from a file. For more
+information, see [RUN SCRIPT](../../ksqldb-reference/run-script).
+
+```sql
+RUN SCRIPT <path-to-query-file>;
+```
+
+## SELECT (Pull Query)
+Pull the current value from a materialized table and terminate. For more
+information, see [SELECT (Pull Query)](../../ksqldb-reference/select-pull-query).
+
+```sql
+SELECT select_expr [, ...]
+  FROM aggregate_table
+  WHERE key_column=key
+  [AND window_bounds];
+```
+
+## SELECT (Push Query)
+Push a continuous stream of updates to a stream or table. For more
+information, see [SELECT (Push Query)](../../ksqldb-reference/select-push-query).
+
+```sql
+SELECT select_expr [, ...]
+  FROM from_item
+  [ LEFT JOIN join_table ON join_criteria ]
+  [ WINDOW window_expression ]
+  [ WHERE condition ]
+  [ GROUP BY grouping_expression ]
+  [ HAVING having_expression ]
+  EMIT CHANGES
+  [ LIMIT count ];
+```
+
+## SESSION
+Group input records into a session window. For more information, see
+[SELECT (Push Query)](../../ksqldb-reference/select-push-query/#session-window).
+
+```sql hl_lines="3"
+SELECT WINDOWSTART, WINDOWEND, aggregate_function
+  FROM from_stream
+  WINDOW SESSION window_expression
+  EMIT CHANGES;
+```
+
+## SHOW CONNECTORS
+List all connectors in the {{ site.kconnect }} cluster. For more information,
+see [SHOW CONNECTORS](../../ksqldb-reference/show-connectors).
+
+```sql
+SHOW | LIST CONNECTORS;
+```
+
+## SHOW FUNCTIONS
+List available scalar and aggregate functions available. For more information,
+see [SHOW FUNCTIONS](../../ksqldb-reference/show-functions).
+
+```sql
+SHOW | LIST FUNCTIONS;
+```
+
+## SHOW PROPERTIES
+List the [configuration settings](../../operate-and-deploy/installation/server-config/config-reference.md)
+that are currently in effect. For more information, see [SHOW PROPERTIES](../../ksqldb-reference/show-properties).
+
+```sql
+SHOW PROPERTIES;
+```
+
+## SHOW QUERIES
+List queries that are currently running in the cluster. For more information,
+see [SHOW QUERIES](../../ksqldb-reference/show-queries).
+
+```sql
+SHOW | LIST QUERIES [EXTENDED];
+```
+
+## SHOW STREAMS
+List the currently defined streams. For more information,
+see [SHOW STREAMS](../../ksqldb-reference/show-streams).
+
+```sql
+SHOW | LIST STREAMS [EXTENDED];
+```
+
+## SHOW TABLES
+List the currently defined tables. For more information,
+see [SHOW TABLES](../../ksqldb-reference/show-tables).
+
+```sql
+SHOW | LIST TABLES [EXTENDED];
+```
+
+## SHOW TOPICS
+List the available topics in the {{ site.ak }} cluster that ksqlDB is
+configured to connect to. For more information, see
+[SHOW TOPICS](../../ksqldb-reference/show-topics).
+
+```sql
+SHOW | LIST [ALL] TOPICS [EXTENDED];
+```
+
+## SHOW TYPES
+List all custom types and their type definitions. For more information,
+see [SHOW TYPES](../../ksqldb-reference/show-types).
+
+```sql
+SHOW | LIST TYPES;
+```
+
+## SIZE
+Specify the duration of a HOPPING or TUMBLING window. For more information,
+see [Time and Windows in ksqlDB](../../concepts/time-and-windows-in-ksqldb-queries).
+
+```sql hl_lines="3"
+SELECT WINDOWSTART, WINDOWEND, aggregate_function
+  FROM from_stream
+  WINDOW TUMBLING (SIZE <time_span> <time_units>)
+  EMIT CHANGES;
+```
+
+## SPOOL
+Store issued commands and their results in a file. For more information,
+see [SPOOL](../../ksqldb-reference/show-spool).
+
+```sql
+SPOOL <file_name|OFF>
+```
+
+## TERMINATE
+End a persistent query. For more information, see [SPOOL](../../ksqldb-reference/terminate).
+
+```sql
+TERMINATE query_id;
+```
+
+## TUMBLING
+Group input records into fixed-sized, non-overlapping windows based on the
+timestamps of the records. For more information, see
+[TUMBLING](../../ksqldb-reference/select-push-query/#tumbling-window).
+
+```sql hl_lines="3"
+SELECT WINDOWSTART, WINDOWEND, aggregate_function
+  FROM from_stream
+  WINDOW TUMBLING window_expression
+  EMIT CHANGES;
+```
+
+## WHERE
+Extract records that fulfill a specified condition. For more information, see
+[SELECT](../../ksqldb-reference/select-push-query/#example).  
+
+```sql hl_lines="3"
+SELECT column_name(s)
+  FROM from_stream | from_table
+  WHERE column_name operator value
+```
+
+## WINDOW
+Group input records that have the same key into a window, for operations like
+aggregations and joins. For more information, see
+[WINDOW](../../ksqldb-reference/select-push-query/#window).
+
+```sql hl_lines="3"
+SELECT WINDOWSTART, WINDOWEND, aggregate_function
+  FROM from_stream
+  WINDOW window_expression
+  EMIT CHANGES;
+```
+
+## WINDOWSTART / WINDOWEND
+Specify the beginning and end bounds a window. For more information, see
+[WINDOW](../../ksqldb-reference/select-push-query/#window).
+
+```sql hl_lines="1"
+SELECT WINDOWSTART, WINDOWEND, aggregate_function
+  FROM from_stream
+  WINDOW window_expression
+  EMIT CHANGES;
+```