--- conflicted
+++ resolved
@@ -1207,7 +1207,6 @@
 "America/Los_Angeles", "PDT", "Europe/London". For more information on timestamp formats, see
 [DateTimeFormatter](https://cnfl.io/java-dtf).
 
-<<<<<<< HEAD
 ### `FORMAT_DATE`
 
 ```sql
@@ -1228,7 +1227,7 @@
 given format into a DATE value. You can escape
 single-quote characters in the timestamp format by using two successive single
 quotes, `''`, for example: `'yyyy-MM-dd''T'''`.
-=======
+
 ### `FORMAT_TIME`
 
 Since: 0.20
@@ -1255,7 +1254,6 @@
 format can be escaped with two successive single quotes, `''`, for example: `'''T''HH:mm:ssX'`.
 
 For more information on time formats, see [DateTimeFormatter](https://cnfl.io/java-dtf).
->>>>>>> 05d35990
 
 ### `CONVERT_TZ`
 
