--- conflicted
+++ resolved
@@ -325,7 +325,6 @@
 
 Concatenate two or more string expressions. Any input strings which evaluate to NULL are replaced with empty string in the output.
 
-<<<<<<< HEAD
 ### `CONCAT_WS`
 
 ```sql
@@ -342,7 +341,6 @@
 CONCAT_WS(', ', 'apple', 'banana', NULL, 'date')  ->  'apple, banana, date'
 ```
 
-=======
 ### `ENCODE`
 
 ```sql
@@ -353,7 +351,7 @@
 `hex`, `utf8`, `ascii`, and `base64`. Throws an exception if the provided encodings are not supported.
 
 For example, to encode a string in `hex` to `utf8`, use `ENCODE(string, 'hex', 'utf8')`.
->>>>>>> bc9ad2ea
+
 ### `EXTRACTJSONFIELD`
 
 ```sql
