--- conflicted
+++ resolved
@@ -278,7 +278,6 @@
 
 ---
 
-<<<<<<< HEAD
 ### **`LOG`**
 
 ```sql title="Since: 0.27.0"
@@ -292,6 +291,16 @@
 
 ---
 
+### **`PI`**
+
+```sql title="Since: 0.28.0"
+PI()
+```
+
+Returns an approximate value of _π_.
+
+---
+
 ### **`POWER`**
 
 ```sql title="Since: 0.27.0"
@@ -301,14 +310,6 @@
 Calculates the value of the `base` raised to the `exponent`.
 
 This function returns `Infinity` when the result overflows the `DOUBLE` type.
-=======
-### **`PI`**
-
-```sql title="Since: 0.28.0"
-PI()
-```
-
-Returns an approximate value of _π_.
 
 ---
 
@@ -319,7 +320,6 @@
 ```
 
 Converts `col1` from degrees to radians.
->>>>>>> 02e8401d
 
 ---
 
