# Examples

| [Overview](/docs/) |[Quick Start](/docs/quickstart#quick-start) | [Concepts](/docs/concepts.md#concepts) | [Syntax Reference](/docs/syntax-reference.md#syntax-reference) |[Demo](/ksql-clickstream-demo#clickstream-analysis) | Examples | [FAQ](/docs/faq.md#frequently-asked-questions)  | [Roadmap](/docs/roadmap.md#roadmap) | 
|---|----|-----|----|----|----|----|----|

**Table of Contents**

- [Overview](#overview)
- [Creating streams](#creating-streams)
- [Creating tables](#creating-tables)
- [Working with streams and tables](#working-with-streams-and-tables)
  - [Transforming](#transforming)
  - [Joining](#joining)
  - [Aggregating, windowing, and sessionization](#aggregating)
  - [Working with arrays and maps](#working-with-arrays-and-maps)
- [Configuring KSQL](#configuring-ksql)

## Overview

This documents lists example queries to illustrate the look and feel of the KSQL syntax.
The following examples use a `pageviews` stream and a `users` table similar to the
[quick start](/docs/quickstart#quick-start), but slightly adapted to showcase more functionality.


## Creating streams

> *Note: The following statements require that the corresponding Kafka topic already exists in your Kafka cluster.*

You can start with creating a stream:

```sql
CREATE STREAM pageviews \
  (viewtime BIGINT, \
   userid VARCHAR, \
   pageid VARCHAR) \
  WITH (kafka_topic='pageviews-topic', \
        value_format='DELIMITED');
```

The above statement creates a stream with three columns on the Kafka topic that is named `pageviews`.  You should also
tell KSQL the format of the values that are stored in the topic.  In this example, the values format is `DELIMITED`.

**Associating Kafka message keys:**
The above statement does not make any assumptions about the Kafka message key in the underlying Kafka topic. However,
if the value of the message key in Kafka is the same as one of the columns defined in the stream in KSQL, you can
provide such information in the WITH clause.  For instance, if the Kafka message key has the same value as the `pageid`
column, you can write the CREATE STREAM statement as follows:

```sql
CREATE STREAM pageviews \
  (viewtime BIGINT, \
   userid VARCHAR, \
   pageid VARCHAR) \
  WITH (kafka_topic='pageviews-topic', \
        value_format='DELIMITED', \
        key='pageid');
```

**Associating Kafka message timestamps:**
If you want to use the value of one of the columns as the Kafka message timestamp, you can provide
such information to KSQL in the WITH clause. The message timestamp is used in window-based
operations in KSQL (such as windowed aggregations) and to support event-time based processing in KSQL.
For instance, if you want to use the value of the `viewtime` column as the message timestamp, you can rewrite the above
statement as follows:

```sql
CREATE STREAM pageviews \
  (viewtime BIGINT, \
   userid VARCHAR, \
   pageid VARCHAR) \
  WITH (kafka_topic='pageviews-topic', \
        value_format='DELIMITED', \
        key='pageid', \
        timestamp='viewtime');
```


## Creating tables

> *Note: The following statements require that the corresponding Kafka topic already exists in your Kafka cluster.*

Here's how you can create a table with several columns:

```sql
CREATE TABLE users \
  (registertime BIGINT, \
   gender VARCHAR, \
   regionid VARCHAR, \
   userid VARCHAR, \
   interests array<VARCHAR>, \
   contact_info map<VARCHAR, VARCHAR>) \
  WITH (kafka_topic='users-topic', \
        value_format='JSON');
```

As you can see the above table has, next to columns with primitive data types, a column of `array` type and another
column of `map` type.  We will look at working with arrays and maps later on.


## Working with streams and tables

Now that you have the `pageviews` stream and `users` table, take a look at some example queries that you can write
in KSQL. The focus is on two types of KSQL statements: CREATE STREAM AS SELECT and CREATE TABLE AS SELECT. For these
statements KSQL persists the results of the query in a new stream or table, which is backed by a Kafka topic.


### Transforming

For this example, imagine you want to create a new stream by transforming `pageviews` in the following way:

- The `viewtime` column value is used as the Kafka message timestamp in the new stream's underlying Kafka topic.
- The new stream's Kafka topic has 5 partitions.
- The data in the new stream is in JSON format.
- Add a new column that shows the message timestamp in human-readable string format.
- The `userid` column is the key for the new stream.

The following statement will generate a new stream, `pageviews_transformed` with the above properties:

```sql
CREATE STREAM pageviews_transformed \
  WITH (timestamp='viewtime', \
        partitions=5, \
        value_format='JSON') AS \
  SELECT viewtime, \
         userid, \
         pageid, \
         TIMESTAMPTOSTRING(viewtime, 'yyyy-MM-dd HH:mm:ss.SSS') AS timestring \
  FROM pageviews \
  PARTITION BY userid;
```


### Joining

The following query creates a new stream by joining the `pageviews_transformed` stream with
the `users` table:

```sql
CREATE STREAM pageviews_enriched AS \
  SELECT pv.viewtime, \
         pv.userid AS userid, \
         pv.pageid, \
         pv.timestring, \
         u.gender, \
         u.regionid, \
         u.interests, \
         u.contact_info \
  FROM pageviews_transformed pv \
  LEFT JOIN users u ON pv.userid = users.userid;
```

Note that by default all the Kafka topics will be read from the current offset (aka the latest available data);
however, in a stream-table join, the table topic will be read from the beginning.


<a name="aggregating"></a>
### Aggregating, windowing, and sessionization

Now assume that you want to count the number of pageviews per region.  Here is the query that would perform this count:

```sql
CREATE TABLE pageviews_per_region AS \
  SELECT regionid, \
         count(*) \
  FROM pageviews_enriched \
  GROUP BY regionid;
```

The above query counts the pageviews from the time you start the query until you terminate the query. Note
that we used CREATE TABLE AS SELECT statement here since the result of the query is a KSQL table.
The results of aggregate queries in KSQL are always a table because it computes the aggregate for
each key (and possibly for each window per key) and *updates* these results as it processes new input data.

KSQL supports aggregation over WINDOW too. Let's rewrite the above query so that we compute the
pageview count per region every 1 minute:

```sql
CREATE TABLE pageviews_per_region_per_minute AS \
  SELECT regionid, \
         count(*) \
  FROM pageviews_enriched \
  WINDOW TUMBLING (SIZE 1 MINUTE) \
  GROUP BY regionid;
```

If you want to count the pageviews for only "Region_6" by female users for every 30 seconds,
you can change the above query as the following:

```sql
CREATE TABLE pageviews_per_region_per_30secs AS \
  SELECT regionid, \
         count(*) \
  FROM pageviews_enriched \
  WINDOW TUMBLING (SIZE 30 SECONDS) \
  WHERE UCASE(gender)='FEMALE' AND LCASE(regionid)='region_6' \
  GROUP BY regionid;
```

As you can see we used UCASE and LCASE functions in KSQL to convert the values of gender and
regionid columns to upper and lower case, respectively, so you can match them correctly.

KSQL supports HOPPING windows and SESSION windows too. The following query is the same query as above
that computes the count for hopping window of 30 seconds that advances by 10 seconds:

<<<<<<< HEAD
 ```sql
CREATE TABLE pageview_per_region_per30sec AS            \
SELECT regionid,                                        \
       count(*)                                         \
FROM pageview_enriched pv                               \
WINDOW HOPPING (SIZE 30 SECONDS, ADVANCE BY 10 SECONDS) \
WHERE UCASE(gender)='FEMALE'                            \
  AND LCASE(regionid)='region_6'                        \
GROUP BY regionid;
 ```

The following queries show how to access array items and map values in KSQL. The 'interest'
column in the user table is an array of string that represents the
 interest of each user. The contactinfo column is a string to string map that represents the
 following contact information for each user: phone, city, state and zipcode.  The following
 query will create a new stream from pageview_enriched that includes the first interrest of each
 user along with the city and zipcode for each user.

 ```sql
CREATE STREAM pageview_interest_contact AS \
SELECT interests[0] as firstinterest,      \
       contactinfo['zipcode'] AS zipcode,  \
       contactinfo['city'] AS city,        \
       viewtime,                           \
       userid,                             \
       pageid,                             \
       timestring,                         \
       gender,                             \
       regionid                            \
FROM pageview_enriched;

  ```
We can use the newly created pageview_interest_contact stream and count the number of pageview
from each city for window sessions with session inactivity gap of 60 seconds.

 ```sql
CREATE TABLE pageview_count_city_session AS \
SELECT city,                                \
       count(*)                             \
FROM pageview_interest_contact              \
     WINDOW SESSION (60 SECONDS)            \
GROUP BY city;
  ```

### SET session properties
Using SET statement you can set different config properties for your queries. You can set streams
 config properties along with properties for Kafka consumer and producer.

  ```sql
    SET '<property-name>'='<property-value>';

   ```
Note that both property name and property value should be enclosed in single quote.
A property that is set using the SET statement will remain the same for the rest of the session
until you issue another SET statement to change it.
Here are some of the common config properties that you could change from their default values
using SET statement:
=======
```sql
CREATE TABLE pageviews_per_region_per_30secs10secs AS \
  SELECT regionid, \
         count(*) \
  FROM pageviews_enriched \
  WINDOW HOPPING (SIZE 30 SECONDS, ADVANCE BY 10 SECONDS) \
  WHERE UCASE(gender)='FEMALE' AND LCASE (regionid)='region_6' \
  GROUP BY regionid;
```
>>>>>>> 259612bb

The next statement counts the number of pageviews per region for session windows with a session inactivity gap of 60
seconds.  In other words, you are *sessionizing* the input data and then perform the counting/aggregation step per
region.

```sql
CREATE TABLE pageviews_per_region_per_session AS \
  SELECT regionid, \
         count(*) \
  FROM pageviews_enriched \
  WINDOW SESSION (60 SECONDS) \
  GROUP BY regionid;
```


### Working with arrays and maps

The `interests` column in the `users` table is an `array` of strings with size two that represents the first
and second interest of each user. The `contact_info` column is a string-to-string `map` that represents the following
contact information for each user: phone, city, state, and zipcode.

The following query will create a new stream from `pageviews_enriched` that includes the first interest of each
user along with the city and zipcode for each user:

```sql
CREATE STREAM pageviews_interest_contact AS \
  SELECT interests[0] AS first_interest, \
         contact_info['zipcode'] AS zipcode, \
         contact_info['city'] AS city, \
         viewtime, \
         userid, \
         pageid, \
         timestring, \
         gender, \
         regionid \
  FROM pageviews_enriched;
```


## Configuring KSQL

You can set config properties for KSQL and your queries with the SET statement.  This includes configuring settings
relating to Kafka's Streams API as well as settings for Kafka's producer and consumer clients.

```sql
SET '<property-name>'='<property-value>';
```

Both property name and property value should be enclosed in single quotes.
A property that is set using the SET statement will remain in effect for the remainder of the KSQL CLI session
until you issue another SET statement to change it.

Here are some of the common config properties that you might want to change from their default values:

- `auto.offset.reset`: The default value in KSQL is `latest` meaning all the Kafka topics will be read
  from the current offset (aka latest available data). You can change it using the following statement:

    ```sql
    SET 'auto.offset.reset'='earliest';
    ```

- `commit.interval.ms`: The default value is `2000`. Here is an example to change the value to `5000`:

    ```sql
    SET 'commit.interval.ms'='5000';
    ```

- `cache.max.bytes.buffering`: The default value is `10485760` (10 MB);<|MERGE_RESOLUTION|>--- conflicted
+++ resolved
@@ -1,7 +1,6 @@
 # Examples
 
 | [Overview](/docs/) |[Quick Start](/docs/quickstart#quick-start) | [Concepts](/docs/concepts.md#concepts) | [Syntax Reference](/docs/syntax-reference.md#syntax-reference) |[Demo](/ksql-clickstream-demo#clickstream-analysis) | Examples | [FAQ](/docs/faq.md#frequently-asked-questions)  | [Roadmap](/docs/roadmap.md#roadmap) | 
-|---|----|-----|----|----|----|----|----|
 
 **Table of Contents**
 
@@ -202,65 +201,6 @@
 KSQL supports HOPPING windows and SESSION windows too. The following query is the same query as above
 that computes the count for hopping window of 30 seconds that advances by 10 seconds:
 
-<<<<<<< HEAD
- ```sql
-CREATE TABLE pageview_per_region_per30sec AS            \
-SELECT regionid,                                        \
-       count(*)                                         \
-FROM pageview_enriched pv                               \
-WINDOW HOPPING (SIZE 30 SECONDS, ADVANCE BY 10 SECONDS) \
-WHERE UCASE(gender)='FEMALE'                            \
-  AND LCASE(regionid)='region_6'                        \
-GROUP BY regionid;
- ```
-
-The following queries show how to access array items and map values in KSQL. The 'interest'
-column in the user table is an array of string that represents the
- interest of each user. The contactinfo column is a string to string map that represents the
- following contact information for each user: phone, city, state and zipcode.  The following
- query will create a new stream from pageview_enriched that includes the first interrest of each
- user along with the city and zipcode for each user.
-
- ```sql
-CREATE STREAM pageview_interest_contact AS \
-SELECT interests[0] as firstinterest,      \
-       contactinfo['zipcode'] AS zipcode,  \
-       contactinfo['city'] AS city,        \
-       viewtime,                           \
-       userid,                             \
-       pageid,                             \
-       timestring,                         \
-       gender,                             \
-       regionid                            \
-FROM pageview_enriched;
-
-  ```
-We can use the newly created pageview_interest_contact stream and count the number of pageview
-from each city for window sessions with session inactivity gap of 60 seconds.
-
- ```sql
-CREATE TABLE pageview_count_city_session AS \
-SELECT city,                                \
-       count(*)                             \
-FROM pageview_interest_contact              \
-     WINDOW SESSION (60 SECONDS)            \
-GROUP BY city;
-  ```
-
-### SET session properties
-Using SET statement you can set different config properties for your queries. You can set streams
- config properties along with properties for Kafka consumer and producer.
-
-  ```sql
-    SET '<property-name>'='<property-value>';
-
-   ```
-Note that both property name and property value should be enclosed in single quote.
-A property that is set using the SET statement will remain the same for the rest of the session
-until you issue another SET statement to change it.
-Here are some of the common config properties that you could change from their default values
-using SET statement:
-=======
 ```sql
 CREATE TABLE pageviews_per_region_per_30secs10secs AS \
   SELECT regionid, \
@@ -270,7 +210,6 @@
   WHERE UCASE(gender)='FEMALE' AND LCASE (regionid)='region_6' \
   GROUP BY regionid;
 ```
->>>>>>> 259612bb
 
 The next statement counts the number of pageviews per region for session windows with a session inactivity gap of 60
 seconds.  In other words, you are *sessionizing* the input data and then perform the counting/aggregation step per
@@ -288,8 +227,7 @@
 
 ### Working with arrays and maps
 
-The `interests` column in the `users` table is an `array` of strings with size two that represents the first
-and second interest of each user. The `contact_info` column is a string-to-string `map` that represents the following
+The `interests` column in the `users` table is an `array` of strings that represents the interest of each user. The `contact_info` column is a string-to-string `map` that represents the following
 contact information for each user: phone, city, state, and zipcode.
 
 The following query will create a new stream from `pageviews_enriched` that includes the first interest of each
