# How to control the case of identifiers

## Context

You have identifiers, like row names, that will be used outside of
ksqlDB. You want to control the exact casing (capitalization) of how
they are represented to make them consumable by downstream
programs. Because ksqlDB uppercases all identifiers by default, you
need to use backticks to preserve the desired casing.

## In action

```sql
CREATE STREAM `s1` (
    `foo` VARCHAR KEY,
    `BAR` INT,
    `Baz` VARCHAR
) WITH (
    kafka_topic = 's1',
    partitions = 1,
    value_format = 'avro'
);
```

## Backticks

Begin by telling ksqlDB to start all queries from the earliest point
in each topic.

```sql
SET 'auto.offset.reset' = 'earliest';
```

Declare a new stream named `s2`. In this example, you override
ksqlDB's default behavior to uppercase all identifiers. Use backticks
to control the casing of the stream name and column names. To contrast
this behavior, `quz` is declared without backticks to demonstrate
the default behavior of uppercasing.

```sql
CREATE STREAM `s2` (
    `foo` VARCHAR KEY,
    `BAR` INT,
    `Baz` VARCHAR,
    `grault` STRUCT<
        `Corge` VARCHAR,
        `garply` INT
    >,
    qux INT
) WITH (
    kafka_topic = 's2',
    partitions = 1,
    value_format = 'avro'
);
```

Insert some rows into `s2`. Notice how you need to use backticks each
time to reference a field that doesn't have the default casing:

```sql
INSERT INTO `s2` (
    `foo`, `BAR`, `Baz`, `grault`, qux
) VALUES (
    'k1', 1, 'x', STRUCT(`Corge` := 'v1', `garply` := 5), 2
);

INSERT INTO `s2` (
    `foo`, `BAR`, `Baz`, `grault`, qux
) VALUES (
    'k2', 3, 'y', STRUCT(`Corge` := 'v2', `garply` := 6), 4
);

INSERT INTO `s2` (
    `foo`, `BAR`, `Baz`, `grault`, qux
) VALUES (
    'k3', 5, 'z', STRUCT(`Corge` := 'v3', `garply` := 8), 6
);
```

Issue a push query to select the rows. The relevant identifiers are
again surrounded with backticks. Notice that since `qux` wasn't
declared with backticks, it can be referred to with any casing. ksqlDB
will find the matching identifer by uppercasing it automatically.

```sql
SELECT `foo`,
       `BAR`,
       `Baz`,
       `grault`->`Corge`,
       `grault`->`garply`,
       qux,
       QUX AS qux2
FROM `s2`
EMIT CHANGES;
```

Your output should resemble the following. Notice the casing of the
headers that ksqlDB prints:

```
+---------------+---------------+---------------+---------------+---------------+---------------+---------------+
|foo            |BAR            |Baz            |Corge          |garply         |QUX            |QUX2           |
+---------------+---------------+---------------+---------------+---------------+---------------+---------------+
|k1             |1              |x              |v1             |5              |2              |2              |
|k2             |3              |y              |v2             |6              |4              |4              |
|k3             |5              |z              |v3             |8              |6              |6              |
```


## User-defined functions

Another area where casing is important is user-defined functions
(UDFs) that work with struct parameters. This is the case whenever you
use a UDF that either receives an incoming struct or returns a custom
struct. Any references to struct fields must exactly match the casing
ksqlDB expects. ksqlDB will reject any UDF invocations that do not
match it.

Here is a quick example of using backticks in a UDF that returns a
custom struct. The first two fields override the default behavior. The
last uses the default casing. That means that when you work with the
data returned from the UDF in ksqlDB, all select statements must use
<<<<<<< HEAD
this exact casing (see the example above). For more information on
working with structs in UDFs, see the struct section of the [wow to
create a user-defined function
guide](create-a-user-defined-function.md#using-structs-and-decimals).
=======
this exact casing. For more information on working with structs in
UDFs, see the struct section of the [how to create a user-defined
function guide](create-a-user-defined-function.md#using-structs-and-decimals).
>>>>>>> dbbf7847

```java
public static final Schema AGGREGATE_SCHEMA = SchemaBuilder.struct().optional()
    .field("`min`", Schema.OPTIONAL_INT64_SCHEMA)
    .field("`max`", Schema.OPTIONAL_INT64_SCHEMA)
    .field("COUNT", Schema.OPTIONAL_INT64_SCHEMA)
    .build();
```<|MERGE_RESOLUTION|>--- conflicted
+++ resolved
@@ -120,16 +120,10 @@
 custom struct. The first two fields override the default behavior. The
 last uses the default casing. That means that when you work with the
 data returned from the UDF in ksqlDB, all select statements must use
-<<<<<<< HEAD
 this exact casing (see the example above). For more information on
-working with structs in UDFs, see the struct section of the [wow to
+working with structs in UDFs, see the struct section of the [how to
 create a user-defined function
 guide](create-a-user-defined-function.md#using-structs-and-decimals).
-=======
-this exact casing. For more information on working with structs in
-UDFs, see the struct section of the [how to create a user-defined
-function guide](create-a-user-defined-function.md#using-structs-and-decimals).
->>>>>>> dbbf7847
 
 ```java
 public static final Schema AGGREGATE_SCHEMA = SchemaBuilder.struct().optional()
