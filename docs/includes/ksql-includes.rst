--- conflicted
+++ resolved
@@ -269,13 +269,9 @@
        LIMIT reached
        Query terminated
 
-<<<<<<< HEAD
-#. Create a *persistent query* by using the ``CREATE STREAM`` keywords to precede the ``SELECT`` statement. The continual results from this query are written to the ``PAGEVIEWS_ENRICHED`` Kafka topic. The following query enriches the ``pageviews`` STREAM by doing a ``LEFT JOIN`` with the ``users_original`` TABLE on the user ID.
-=======
 #. Create a persistent query by using the ``CREATE STREAM`` keywords to precede the ``SELECT`` statement. The results from this
    query are written to the ``PAGEVIEWS_ENRICHED`` Kafka topic. The following query enriches the ``pageviews_original`` STREAM by
    doing a ``LEFT JOIN`` with the ``users_original`` TABLE on the user ID.
->>>>>>> b427c757
 
    .. code:: sql
 
