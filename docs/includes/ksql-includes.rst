.. _offsetreset_start

.. tip:: Run the following to tell KSQL to read from the `beginning` of the topic: 

    .. code:: bash

        ksql> SET 'auto.offset.reset' = 'earliest';

    `You can skip this if you have already run it within your current`
    `KSQL CLI session.`

.. _offsetreset_end

.. Avro_note_start

.. note::
    - To use Avro, you must have |sr| enabled and ``ksql.schema.registry.url`` must be set in the KSQL
      server configuration file. See :ref:`install_ksql-avro-schema`.
    - Avro field names are not case sensitive in KSQL. This matches the KSQL column name behavior.

.. Avro_note_end

.. demo_start

Learn More
    Watch the `screencast of the KSQL demo <https://www.youtube.com/embed/illEpCOcCVg>`_ on YouTube.

    .. raw:: html

          <div style="position: relative; padding-bottom: 56.25%; height: 0; overflow: hidden; max-width: 100%; height: auto;">
              <iframe src="https://www.youtube.com/embed/illEpCOcCVg" frameborder="0" allowfullscreen style="position: absolute; top: 0; left: 0; width: 100%; height: 100%;"></iframe>
          </div>

.. demo_end

.. CLI_welcome_start

.. codewithvars:: bash

                          ===========================================
                          =        _  __ _____  ____  _             =
                          =       | |/ // ____|/ __ \| |            =
                          =       | ' /| (___ | |  | | |            =
                          =       |  <  \___ \| |  | | |            =
                          =       | . \ ____) | |__| | |____        =
                          =       |_|\_\_____/ \___\_\______|       =
                          =                                         =
                          =  Streaming SQL Engine for Apache Kafka® =
                          ===========================================

        Copyright 2018 Confluent Inc.

        CLI v|release|, Server v|release| located at http://localhost:8088

        Having trouble? Type 'help' (case-insensitive) for a rundown of how things work!

        ksql>

.. CLI_welcome_end

.. basics_tutorial_01_start

------------------------------
Create Topics and Produce Data
------------------------------

Create and produce data to the Kafka topics ``pageviews`` and ``users``. These steps use the KSQL datagen that is included
|cp|.

1. Create the ``pageviews`` topic and produce data using the data generator. The following example continuously generates data with a
   value in DELIMITED format.

   .. code:: bash

       $ <path-to-confluent>/bin/ksql-datagen quickstart=pageviews format=delimited topic=pageviews maxInterval=500

2. Produce Kafka data to the ``users`` topic using the data generator. The following example continuously generates data with a value in
   JSON format.

   .. code:: bash

       $ <path-to-confluent>/bin/ksql-datagen quickstart=users format=json topic=users maxInterval=100

.. tip:: You can also produce Kafka data using the ``kafka-console-producer`` CLI provided with |cp|.

-------------------
Launch the KSQL CLI
-------------------
To launch the CLI, run the following command. It will route the CLI logs to the ``./ksql_logs`` directory, relative to
your current directory. By default, the CLI will look for a KSQL Server running at ``http://localhost:8088``.

.. code:: bash

   $ LOG_DIR=./ksql_logs <path-to-confluent>/bin/ksql

.. basics_tutorial_01_end

.. basics_tutorial_02_start

After KSQL is started, your terminal should resemble this.

.. include:: ../includes/ksql-includes.rst
  :start-after: CLI_welcome_start
  :end-before: CLI_welcome_end

.. basics_tutorial_02_end

.. basics_tutorial_03_start

.. _create-a-stream-and-table:

-------------------------
Create a Stream and Table
-------------------------

These examples query messages from Kafka topics called ``pageviews`` and ``users`` using the following schemas:

.. image:: ../img/ksql-quickstart-schemas.jpg


#. Create a stream ``pageviews_original`` from the Kafka topic ``pageviews``, specifying the ``value_format`` of ``DELIMITED``.

   Describe the new STREAM. Notice that KSQL created additional columns called ``ROWTIME``, which corresponds to the Kafka message timestamp,
   and ``ROWKEY``, which corresponds to the Kafka message key.

   .. code:: sql

        ksql> CREATE STREAM pageviews_original (viewtime bigint, userid varchar, pageid varchar) WITH \
        (kafka_topic='pageviews', value_format='DELIMITED');

   Your output should resemble:

   ::

         Message
        ---------------
         Stream created
        ---------------

   .. tip:: You can run ``DESCRIBE pageviews_original;`` to see the schema for the Stream.

#. Create a table ``users_original`` from the Kafka topic ``users``, specifying the ``value_format`` of ``JSON``.

   .. code:: sql

    ksql> CREATE TABLE users_original (registertime BIGINT, gender VARCHAR, regionid VARCHAR, userid VARCHAR) WITH \
    (kafka_topic='users', value_format='JSON', key = 'userid');

   Your output should resemble:

   ::

         Message
        ---------------
         Table created
        ---------------

   .. tip:: You can run ``DESCRIBE users_original;`` to see the schema for the Table. 

#. Optional: Show all streams and tables.

   ::

       ksql> SHOW STREAMS;

        Stream Name              | Kafka Topic              | Format
       -----------------------------------------------------------------
        PAGEVIEWS_ORIGINAL       | pageviews                | DELIMITED

       ksql> SHOW TABLES;

        Table Name        | Kafka Topic       | Format    | Windowed
       --------------------------------------------------------------
        USERS_ORIGINAL    | users             | JSON      | false

-------------
Write Queries
-------------

These examples write queries using KSQL.

**Note:** By default KSQL reads the topics for streams and tables from
the latest offset.

#. Use ``SELECT`` to create a query that returns data from a STREAM. This query includes the ``LIMIT`` keyword to limit
   the number of rows returned in the query result. Note that exact data output may vary because of the randomness of the data generation.

   .. code:: sql

       ksql> SELECT pageid FROM pageviews_original LIMIT 3;

   Your output should resemble:

   ::

       Page_24
       Page_73
       Page_78
       LIMIT reached
       Query terminated

#. Create a *persistent query* by using the ``CREATE STREAM`` keywords to precede the ``SELECT`` statement. The continual results from this query are written to the ``PAGEVIEWS_ENRICHED`` Kafka topic. The following query enriches the ``pageviews`` STREAM by doing a ``LEFT JOIN`` with the ``users_original`` TABLE on the user ID.

   .. code:: sql

    ksql> CREATE STREAM pageviews_enriched AS \
          SELECT users_original.userid AS userid, pageid, regionid, gender \
          FROM pageviews_original \
          LEFT JOIN users_original \
            ON pageviews_original.userid = users_original.userid;

   Your output should resemble:

   ::

         Message
        ----------------------------
         Stream created and running
        ----------------------------

   .. tip:: You can run ``DESCRIBE pageviews_enriched;`` to describe the stream.

#. Use ``SELECT`` to view query results as they come in. To stop viewing the query results, press ``<ctrl-c>``. This stops printing to the
   console but it does not terminate the actual query. The query continues to run in the underlying KSQL application.

   .. code:: sql

       ksql> SELECT * FROM pageviews_enriched;

   Your output should resemble:

   ::

       1519746861328 | User_4 | User_4 | Page_58 | Region_5 | OTHER
       1519746861794 | User_9 | User_9 | Page_94 | Region_9 | MALE
       1519746862164 | User_1 | User_1 | Page_90 | Region_7 | FEMALE
       ^CQuery terminated

#. Create a new persistent query where a condition limits the streams content, using ``WHERE``. Results from this query
   are written to a Kafka topic called ``PAGEVIEWS_FEMALE``.

   .. code:: sql

    ksql> CREATE STREAM pageviews_female AS \
          SELECT * FROM pageviews_enriched \
          WHERE gender = 'FEMALE';

   Your output should resemble:

   ::

         Message
        ----------------------------
         Stream created and running
        ----------------------------

   .. tip:: You can run ``DESCRIBE pageviews_female;`` to describe the stream.

#. Create a new persistent query where another condition is met, using ``LIKE``. Results from this query are written to the
   ``pageviews_enriched_r8_r9`` Kafka topic.

   .. code:: sql

       ksql> CREATE STREAM pageviews_female_like_89 \
               WITH (kafka_topic='pageviews_enriched_r8_r9') AS \
             SELECT * FROM pageviews_female \
             WHERE regionid LIKE '%_8' OR regionid LIKE '%_9';

   Your output should resemble:

   ::

         Message
        ----------------------------
         Stream created and running
        ----------------------------

#. Create a new persistent query that counts the pageviews for each region and gender combination in a
   :ref:`tumbling window <windowing-tumbling>` of 30 seconds when the count is greater than one. Results from this query
   are written to the ``PAGEVIEWS_REGIONS`` Kafka topic in the Avro format. KSQL will register the Avro schema with the
   configured |sr| when it writes the first message to the ``PAGEVIEWS_REGIONS`` topic.

   .. code:: sql

    ksql> CREATE TABLE pageviews_regions \
            WITH (VALUE_FORMAT='avro') AS \
          SELECT gender, regionid , COUNT(*) AS numusers \
          FROM pageviews_enriched \
            WINDOW TUMBLING (size 30 second) \
          GROUP BY gender, regionid \
          HAVING COUNT(*) > 1;

   Your output should resemble:

   ::

         Message
        ---------------------------
         Table created and running
        ---------------------------

   .. tip:: You can run ``DESCRIBE pageviews_regions;`` to describe the table.

#. Optional: View results from the above queries using ``SELECT``.

   .. code:: sql

       ksql> SELECT gender, regionid, numusers FROM pageviews_regions LIMIT 5;

   Your output should resemble:

   ::

       FEMALE | Region_6 | 3
       FEMALE | Region_1 | 4
       FEMALE | Region_9 | 6
       MALE | Region_8 | 2
       OTHER | Region_5 | 4
       LIMIT reached
       Query terminated
       ksql>

#.  Optional: Show all persistent queries.

<<<<<<< HEAD
    .. code:: sql
=======
    ::
>>>>>>> 640ced74

        ksql> SHOW QUERIES;

    Your output should resemble:

    ::

        Query ID                        | Kafka Topic              | Query String
        --------------------------------------------------------------------------------------------------------------------------------------------------------------------------------------------------------------------------------------------------------------------------------------------------------------------------
        CSAS_PAGEVIEWS_FEMALE_1         | PAGEVIEWS_FEMALE         | CREATE STREAM pageviews_female AS       SELECT * FROM pageviews_enriched       WHERE gender = 'FEMALE';
        CTAS_PAGEVIEWS_REGIONS_3        | PAGEVIEWS_REGIONS        | CREATE TABLE pageviews_regions         WITH (VALUE_FORMAT='avro') AS       SELECT gender, regionid , COUNT(*) AS numusers       FROM pageviews_enriched         WINDOW TUMBLING (size 30 second)       GROUP BY gender, regionid       HAVING COUNT(*) > 1;
        CSAS_PAGEVIEWS_FEMALE_LIKE_89_2 | PAGEVIEWS_FEMALE_LIKE_89 | CREATE STREAM pageviews_female_like_89         WITH (kafka_topic='pageviews_enriched_r8_r9') AS       SELECT * FROM pageviews_female       WHERE regionid LIKE '%_8' OR regionid LIKE '%_9';
        CSAS_PAGEVIEWS_ENRICHED_0       | PAGEVIEWS_ENRICHED       | CREATE STREAM pageviews_enriched AS       SELECT users_original.userid AS userid, pageid, regionid, gender       FROM pageviews_original       LEFT JOIN users_original         ON pageviews_original.userid = users_original.userid;
        --------------------------------------------------------------------------------------------------------------------------------------------------------------------------------------------------------------------------------------------------------------------------------------------------------------------------
        For detailed information on a Query run: EXPLAIN <Query ID>;

#.  Optional: Examine query run-time metrics and details. Observe that information including 
    the target Kafka topic is available, as well as throughput figures for the messages being processed.

    .. code:: sql

        ksql> DESCRIBE EXTENDED PAGEVIEWS_REGIONS;

    Your output should resemble:

    ::

        Name                 : PAGEVIEWS_REGIONS
        Type                 : TABLE
        Key field            : KSQL_INTERNAL_COL_0|+|KSQL_INTERNAL_COL_1
        Key format           : STRING
        Timestamp field      : Not set - using <ROWTIME>
        Value format         : AVRO
        Kafka topic          : PAGEVIEWS_REGIONS (partitions: 4, replication: 1)

        Field    | Type
        --------------------------------------
        ROWTIME  | BIGINT           (system)
        ROWKEY   | VARCHAR(STRING)  (system)
        GENDER   | VARCHAR(STRING)
        REGIONID | VARCHAR(STRING)
        NUMUSERS | BIGINT
        --------------------------------------

        Queries that write into this TABLE
        -----------------------------------
        CTAS_PAGEVIEWS_REGIONS_3 : CREATE TABLE pageviews_regions         WITH (value_format='avro') AS       SELECT gender, regionid , COUNT(*) AS numusers       FROM pageviews_enriched         WINDOW TUMBLING (size 30 second)       GROUP BY gender, regionid       HAVING COUNT(*) > 1;

        For query topology and execution plan please run: EXPLAIN <QueryId>

        Local runtime statistics
        ------------------------
        messages-per-sec:      3.06   total-messages:      1827     last-message: 7/19/18 4:17:55 PM UTC
        failed-messages:         0 failed-messages-per-sec:         0      last-failed:       n/a
        (Statistics of the local KSQL server interaction with the Kafka topic PAGEVIEWS_REGIONS)
        ksql>

.. basics_tutorial_03_end 

.. terminate_and_exit__start

------------------
Terminate and Exit
------------------

KSQL
----

**Important:** Persisted queries will continuously run as KSQL applications until
they are manually terminated. Exiting KSQL CLI does not terminate persistent
queries.

#. From the output of ``SHOW QUERIES;`` identify a query ID you would
   like to terminate. For example, if you wish to terminate query ID
   ``CTAS_PAGEVIEWS_REGIONS``:

   .. code:: sql

       ksql> TERMINATE CTAS_PAGEVIEWS_REGIONS;

   .. tip:: The actual name of the query running may vary; refer to the output of ``SHOW QUERIES;``.

#. Run this command to exit the KSQL CLI.

   ::

       ksql> exit

.. terminate_and_exit__end

.. enable_JMX_metrics_start

To enable JMX metrics, set ``JMX_PORT`` before starting the KSQL server:

.. code:: bash

    $ export JMX_PORT=1099 && \
      <path-to-confluent>/bin/ksql-server-start <path-to-confluent>/etc/ksql/ksql-server.properties

.. enable_JMX_metrics_end

.. log_limitations_start

.. important:: By default KSQL attempts to store its logs in a directory called ``logs`` that is relative to the location
               of the ``ksql`` executable. For example, if ``ksql`` is installed at ``/usr/local/bin/ksql``, then it would
               attempt to store its logs in ``/usr/local/logs``. If you are running ``ksql`` from the default |cp|
               location, ``<path-to-confluent>/bin``, you must override this default behavior by using the ``LOG_DIR`` variable.
.. log_limitations_qs_end
               For example, to store your logs in the ``ksql_logs`` directory within your current working directory, run this
               command when starting the KSQL CLI:

               .. code:: bash

                    $ LOG_DIR=./ksql_logs <path-to-confluent>/bin/ksql

.. log_limitations_end

.. __struct_support_01_start

Using Nested Schemas (STRUCT) in KSQL
-------------------------------------

Struct support enables the modeling and access of nested data in Kafka
topics, from both JSON and Avro.

Here we’ll use the ``ksql-datagen`` tool to create some sample data
which includes a nested ``address`` field. Run this in a new window, and 
leave it running. 

.. __struct_support_01_end

.. __struct_support_02_start

From the KSQL command prompt, register the topic in KSQL:

.. code:: sql

    ksql> CREATE STREAM ORDERS WITH (KAFKA_TOPIC='orders', VALUE_FORMAT='AVRO');

Your output should resemble:

::

     Message
    ----------------
     Stream created
    ----------------

Use the ``DESCRIBE`` function to observe the schema, which includes a
``STRUCT``:

.. code:: sql

    ksql> DESCRIBE ORDERS;

Your output should resemble:

::

    Name                 : ORDERS
     Field      | Type
    ----------------------------------------------------------------------------------
     ROWTIME    | BIGINT           (system)
     ROWKEY     | VARCHAR(STRING)  (system)
     ORDERTIME  | BIGINT
     ORDERID    | INTEGER
     ITEMID     | VARCHAR(STRING)
     ORDERUNITS | DOUBLE
     ADDRESS    | STRUCT<CITY VARCHAR(STRING), STATE VARCHAR(STRING), ZIPCODE BIGINT>
    ----------------------------------------------------------------------------------
    For runtime statistics and query details run: DESCRIBE EXTENDED <Stream,Table>;
    ksql>

Query the data, using ``->`` notation to access the Struct contents:

.. code:: sql

    ksql> SELECT ORDERID, ADDRESS->CITY FROM ORDERS;

Your output should resemble:

::

    0 | City_35
    1 | City_21
    2 | City_47
    3 | City_57
    4 | City_17

Press Ctrl-C to cancel the ``SELECT`` query. 


.. __struct_support_02_end

.. __stream_stream_join:

.. __ss-join_01_start

Stream-Stream join
------------------

Using a stream-stream join, it is possible to join two *streams* of
events on a common key. An example of this could be a stream of order
events, and a stream of shipment events. By joining these on the order
key, it is possible to see shipment information alongside the order.

First, populate the ``orders`` and ``shipments`` topics:

.. __ss-join_01_end

.. __ss-join_02_start

Register both topics with KSQL:

.. code:: sql

    ksql> CREATE STREAM NEW_ORDERS (ORDER_ID INT, TOTAL_AMOUNT DOUBLE, CUSTOMER_NAME VARCHAR) \
          WITH (KAFKA_TOPIC='new_orders', VALUE_FORMAT='JSON');

    ksql> CREATE STREAM SHIPMENTS (ORDER_ID INT, SHIPMENT_ID INT, WAREHOUSE VARCHAR) \
          WITH (KAFKA_TOPIC='shipments', VALUE_FORMAT='JSON');

After each ``CREATE STREAM`` statement you should get the message: 

::

     Message
    ----------------
     Stream created
    ----------------

Query the data to confirm that it is present in the topics. 

.. include:: ../includes/ksql-includes.rst
    :start-after: _offsetreset_start
    :end-before: _offsetreset_end

For the ``NEW_ORDERS`` topic, run: 

.. code:: sql

    ksql> SELECT ORDER_ID, TOTAL_AMOUNT, CUSTOMER_NAME FROM NEW_ORDERS LIMIT 3;

Your output should resemble:

::

    1 | 10.5 | Bob Smith
    2 | 3.32 | Sarah Black
    3 | 21.0 | Emma Turner

For the ``SHIPMENTS`` topic, run: 

.. code:: sql

    ksql> SELECT ORDER_ID, SHIPMENT_ID, WAREHOUSE FROM SHIPMENTS LIMIT 2;

Your output should resemble:

::

    1 | 42 | Nashville
    3 | 43 | Palo Alto

Run the following query, which will show orders with associated shipments, 
based on a join window of 1 hours. 

.. code:: sql

    ksql> SELECT O.ORDER_ID, O.TOTAL_AMOUNT, O.CUSTOMER_NAME, \
          S.SHIPMENT_ID, S.WAREHOUSE \
          FROM NEW_ORDERS O \
          INNER JOIN SHIPMENTS S \
            WITHIN 1 HOURS \
            ON O.ORDER_ID = S.ORDER_ID;

Your output should resemble:

::

    1 | 10.5 | Bob Smith | 42 | Nashville
    3 | 21.0 | Emma Turner | 43 | Palo Alto

Note that message with ``ORDER_ID=2`` has no corresponding
``SHIPMENT_ID`` or ``WAREHOUSE`` - this is because there is no
corresponding row on the shipments stream within the time window
specified. 

Press Ctrl-C to cancel the ``SELECT`` query and return to the KSQL prompt.


.. __ss-join_02_end

.. __table_table_join:

.. __tt-join_01_start

Table-Table join
----------------

Using a table-table join, it is possible to join two *tables* of on a
common key. KSQL tables provide the latest *value* for a given *key*.
They can only be joined on the *key*, and one-to-many (1:N) joins are
not supported in the current semantic model.

In this example we have location data about a warehouse from one system,
being enriched with data about the size of the warehouse from another.

First, populate the two topics:

.. __tt-join_01_end

.. __tt-join_02_start

Register both as KSQL tables:

.. code:: sql

    ksql> CREATE TABLE WAREHOUSE_LOCATION (WAREHOUSE_ID INT, CITY VARCHAR, COUNTRY VARCHAR) \
          WITH (KAFKA_TOPIC='warehouse_location', \
                VALUE_FORMAT='JSON', \
                KEY='WAREHOUSE_ID');

    ksql> CREATE TABLE WAREHOUSE_SIZE (WAREHOUSE_ID INT, SQUARE_FOOTAGE DOUBLE) \
          WITH (KAFKA_TOPIC='warehouse_size', \
                VALUE_FORMAT='JSON', \
                KEY='WAREHOUSE_ID');

For each ``CREATE TABLE`` statement, you should get the message: 

::


     Message
    ---------------
     Table created
    ---------------

Check both tables that the message key (``ROWKEY``) matches the declared
key (``WAREHOUSE_ID``) - the output should show that they are equal. If
they are not, the join will not succeed or behave as expected.

.. include:: ../includes/ksql-includes.rst
    :start-after: _offsetreset_start
    :end-before: _offsetreset_end

.. code:: sql

    ksql> SELECT ROWKEY, WAREHOUSE_ID FROM WAREHOUSE_LOCATION LIMIT 3;

Your output should resemble:

::

    1 | 1
    2 | 2
    3 | 3
    Limit Reached
    Query terminated

.. code:: sql

    ksql> SELECT ROWKEY, WAREHOUSE_ID FROM WAREHOUSE_SIZE LIMIT 3;

Your output should resemble:

::

    1 | 1
    2 | 2
    3 | 3
    Limit Reached
    Query terminated

Now join the two tables:

.. code:: sql

    ksql> SELECT WL.WAREHOUSE_ID, WL.CITY, WL.COUNTRY, WS.SQUARE_FOOTAGE \
          FROM WAREHOUSE_LOCATION WL \
            LEFT JOIN WAREHOUSE_SIZE WS \
              ON WL.WAREHOUSE_ID=WS.WAREHOUSE_ID \
          LIMIT 3;

Your output should resemble:

::

    1 | Leeds | UK | 16000.0
    2 | Sheffield | UK | 42000.0
    3 | Berlin | Germany | 94000.0
    Limit Reached
    Query terminated

.. __tt-join_02_end

.. __insert_into:

.. __insert-into_01_start

INSERT INTO
-----------

The ``INSERT INTO`` syntax can be used to merge the contents of multiple
streams. An example of this could be where the same event type is coming
from different sources.

Run two datagen processes, each writing to a different topic, simulating
order data arriving from a local installation vs from a third-party:

.. __insert-into_01_end

.. __insert-into_02_start

In KSQL, register the source topic for each:

.. code:: sql

    ksql> CREATE STREAM ORDERS_SRC_LOCAL \
            WITH (KAFKA_TOPIC='orders_local', VALUE_FORMAT='AVRO');
    
    ksql> CREATE STREAM ORDERS_SRC_3RDPARTY \
            WITH (KAFKA_TOPIC='orders_3rdparty', VALUE_FORMAT='AVRO');

After each ``CREATE STREAM`` statement you should get the message: 

::

     Message
    ----------------
     Stream created
    ----------------

Create the output stream, using the standard ``CREATE STREAM … AS``
syntax. Because multiple sources of data are being joined into a common target, 
it is useful to add in lineage information. This can be done by simply including it 
as part of the ``SELECT``:

.. code:: sql

    ksql> CREATE STREAM ALL_ORDERS AS SELECT 'LOCAL' AS SRC, * FROM ORDERS_SRC_LOCAL;

Your output should resemble:

::

     Message
    ----------------------------
     Stream created and running
    ----------------------------

Use the ``DESCRIBE`` command to observe the schema of the target stream. 

.. code:: sql

    ksql> DESCRIBE ALL_ORDERS;


Your output should resemble:

::

    Name                 : ALL_ORDERS
     Field      | Type
    ----------------------------------------------------------------------------------
     ROWTIME    | BIGINT           (system)
     ROWKEY     | VARCHAR(STRING)  (system)
     SRC        | VARCHAR(STRING)
     ORDERTIME  | BIGINT
     ORDERID    | INTEGER
     ITEMID     | VARCHAR(STRING)
     ORDERUNITS | DOUBLE
     ADDRESS    | STRUCT<CITY VARCHAR(STRING), STATE VARCHAR(STRING), ZIPCODE BIGINT>
    ----------------------------------------------------------------------------------
    For runtime statistics and query details run: DESCRIBE EXTENDED <Stream,Table>;

Add stream of 3rd party orders into the existing output stream:

.. code:: sql

    ksql> INSERT INTO ALL_ORDERS SELECT '3RD PARTY' AS SRC, * FROM ORDERS_SRC_3RDPARTY;


Your output should resemble:

::

     Message
    -------------------------------
     Insert Into query is running.
    -------------------------------

Query the output stream to verify that data from each source is being
written to it:

.. code:: sql

    ksql> SELECT * FROM ALL_ORDERS;

Your output should resemble the following. Note that there are messages from both source 
topics (denoted by ``LOCAL`` and ``3RD PARTY`` respectively). 

::

    1531736084879 | 1802 | 3RD PARTY | 1508543844870 | 1802 | Item_427 | 5.003326679575532 | {CITY=City_27, STATE=State_63, ZIPCODE=12589}
    1531736085016 | 1836 | LOCAL | 1489112050820 | 1836 | Item_224 | 9.561788841477156 | {CITY=City_67, STATE=State_99, ZIPCODE=28638}
    1531736085118 | 1803 | 3RD PARTY | 1516295084125 | 1803 | Item_208 | 7.984495994658404 | {CITY=City_13, STATE=State_56, ZIPCODE=23417}
    1531736085222 | 1804 | 3RD PARTY | 1503734687976 | 1804 | Item_498 | 4.8212828530483876 | {CITY=City_42, STATE=State_45, ZIPCODE=87842}
    1531736085444 | 1837 | LOCAL | 1511189492298 | 1837 | Item_183 | 1.3867306505950954 | {CITY=City_28, STATE=State_86, ZIPCODE=14742}
    1531736085531 | 1838 | LOCAL | 1497601536360 | 1838 | Item_945 | 4.825111590185673 | {CITY=City_78, STATE=State_13, ZIPCODE=59763}
    …

Press Ctrl-C to cancel the ``SELECT`` query and return to the KSQL prompt.

You can view the two queries that are running using ``SHOW QUERIES``: 

.. code:: sql

    ksql> SHOW QUERIES;


Your output should resemble:

::

    Query ID          | Kafka Topic | Query String
    -------------------------------------------------------------------------------------------------------------------
    CSAS_ALL_ORDERS_0 | ALL_ORDERS  | CREATE STREAM ALL_ORDERS AS SELECT 'LOCAL' AS SRC, * FROM ORDERS_SRC_LOCAL;
    InsertQuery_1     | ALL_ORDERS  | INSERT INTO ALL_ORDERS SELECT '3RD PARTY' AS SRC, * FROM ORDERS_SRC_3RDPARTY;
    -------------------------------------------------------------------------------------------------------------------

.. __insert-into_02_end
<|MERGE_RESOLUTION|>--- conflicted
+++ resolved
@@ -322,11 +322,7 @@
 
 #.  Optional: Show all persistent queries.
 
-<<<<<<< HEAD
-    .. code:: sql
-=======
     ::
->>>>>>> 640ced74
 
         ksql> SHOW QUERIES;
 
@@ -659,7 +655,6 @@
 
 ::
 
-
      Message
     ---------------
      Table created
@@ -780,7 +775,7 @@
 
 Use the ``DESCRIBE`` command to observe the schema of the target stream. 
 
-.. code:: sql
+::
 
     ksql> DESCRIBE ALL_ORDERS;
 
@@ -843,7 +838,7 @@
 
 You can view the two queries that are running using ``SHOW QUERIES``: 
 
-.. code:: sql
+::
 
     ksql> SHOW QUERIES;
 
