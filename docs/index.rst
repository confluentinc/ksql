--- conflicted
+++ resolved
@@ -92,12 +92,5 @@
     operations
     capacity-planning
     tutorials/index
-<<<<<<< HEAD
-    syntax-reference
-    udf
-    api
     faq
-    changelog
-=======
-    faq
->>>>>>> 6d361fa4
+    changelog