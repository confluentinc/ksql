.. _install_ksql:

Installation and Configuration
------------------------------

.. toctree:: 
    :maxdepth: 2

    installing
    install-ksql-with-docker
    check-ksql-server-health
    server-config/index
    cli-config
<<<<<<< HEAD
    ../../../cloud/cp-component/ksql-cloud-config
    upgrading
    cloud-ksql-migration-guide
=======
    Connecting ksqlDB to Confluent Cloud <https://docs.confluent.io/cloud/current/cp-component/ksql-cloud-config.html>
    upgrading
>>>>>>> f7cc104c
<|MERGE_RESOLUTION|>--- conflicted
+++ resolved
@@ -11,11 +11,6 @@
     check-ksql-server-health
     server-config/index
     cli-config
-<<<<<<< HEAD
-    ../../../cloud/cp-component/ksql-cloud-config
-    upgrading
-    cloud-ksql-migration-guide
-=======
     Connecting ksqlDB to Confluent Cloud <https://docs.confluent.io/cloud/current/cp-component/ksql-cloud-config.html>
     upgrading
->>>>>>> f7cc104c
+    cloud-ksql-migration-guide