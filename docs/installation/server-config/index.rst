.. _ksql-server-config:

Configuring KSQL Server
-----------------------

.. toctree::
<<<<<<< HEAD
    :maxdepth: 1

    ccloud-ksql
=======

    security
    ccloud-ksql
    avro-schema
>>>>>>> 092f28c7

You can set the default properties for KSQL, :cp-javadoc:`Kafka’s Streams |streams/javadocs/index.html`, Kafka’s
:cp-javadoc:`producer client |clients/javadocs/org/apache/kafka/clients/producer/ProducerConfig.html` and
:cp-javadoc:`consumer client |clients/javadocs/org/apache/kafka/clients/consumer/ConsumerConfig.html`, and admin client properties in the ``/etc/ksql/ksql-server.properties`` file.

You can set per-session properties for :cp-javadoc:`Kafka’s Streams |streams/javadocs/index.html`, Kafka’s
:cp-javadoc:`producer client |clients/javadocs/org/apache/kafka/clients/producer/ProducerConfig.html` and
:cp-javadoc:`consumer client |clients/javadocs/org/apache/kafka/clients/consumer/ConsumerConfig.html`, and admin client in
the SET statement in the CLI.

To view the current configuration settings, use the ``SHOW PROPERTIES`` KSQL command.

.. code:: sql

        ksql> SHOW PROPERTIES;

--------------------------
Setting Default Properties
--------------------------

Configure KSQL with the ``/etc/ksql/ksql-server.properties`` file. A property remains in effect for the remainder of the KSQL
CLI session, or until you issue another SET statement to change it. The syntax of properties files follow Java conventions.
Here is the basic syntax.

.. code:: java

    <property-name>=<property-value>

Here is an example ``ksql-server.properties`` file:

.. code:: java

        bootstrap.servers=localhost:9092
        ksql.command.topic.suffix=commands
        listeners=http://localhost:8088

After you have configured your properties file, start KSQL with your properties file specified.

.. code:: bash

    $ <path-to-confluent>/bin/ksql-server-start <path-to-confluent>/etc/ksql/ksql-server.properties

.. tip:: The KSQL server command topic determines the resource pool. By default, KSQL servers use the ``ksql__commands`` command topic. To assign a server to a different pool, change the ``ksql.command.topic.suffix`` setting. For example, if you change to ``ksql.command.topic.suffix = production_commands``, the command topic will be named ``ksql__production_commands``.

------------------------------
Setting Per-Session Properties
------------------------------

Configure KSQL with the ``/etc/ksql/ksql-server.properties`` file. A property remains in effect for the remainder of the KSQL
CLI session, or until you issue another SET statement to change it. The syntax of properties files follow Java conventions.
Here is the basic syntax.

.. code:: java

    <property-name>=<property-value>

Here is an example ``ksql-server.properties`` file:

.. code:: java

        bootstrap.servers=localhost:9092
        ksql.command.topic.suffix=commands
        listeners=http://localhost:8088

After you have configured your properties file, start KSQL with your properties file specified.

.. code:: bash

    $ <path-to-confluent>/bin/ksql-server-start <path-to-confluent>/etc/ksql/ksql-server.properties

.. tip:: The KSQL server command topic determines the resource pool. By default, KSQL servers use the ``ksql__commands`` command topic. To assign a server to a different pool, change the ``ksql.command.topic.suffix`` setting. For example, if you change to ``ksql.command.topic.suffix = production_commands``, the command topic will be named ``ksql__production_commands``.

For more information, see :ref:`install_ksql-standalone`.

-----------------------------
KSQL Configuration Parameters
-----------------------------

Here are some common configuration properties that you might want to customize.

auto.offset.reset
   Determines what to do when there is no initial offset in Kafka or if the current offset does not exist on the server. The
   default value in KSQL is ``latest``, which means all Kafka topics are read from the latest available offset. For example,
   to change it to earliest by using the KSQL command line:

   .. code:: bash

    ksql> SET 'auto.offset.reset'='earliest';

   For more information, see :ref:`kafka_consumer` and the :cp-javadoc:`Javadoc|clients/javadocs/org/apache/kafka/clients/consumer/ConsumerConfig.html#AUTO_OFFSET_RESET_CONFIG`.

bootstrap.servers
   A list of host and port pairs that is used for establishing the initial connection to the Kafka cluster. This list should be
   in the form ``host1:port1,host2:port2,...`` The default value in KSQL is ``localhost:9092``. For example, to change it to ``9095``
   by using the KSQL command line:

   .. code:: bash

        ksql> SET 'bootstrap.servers'='localhost:9095';

   For more information, see :ref:`Streams parameter reference <streams_developer-guide_required-configs>` and the :cp-javadoc:`Javadoc|clients/javadocs/org/apache/kafka/clients/consumer/ConsumerConfig.html#BOOTSTRAP_SERVERS_CONFIG`.

commit.interval.ms
   The frequency to save the position of the processor. The default value in KSQL is ``2000``. Here is an example to change
   the value to ``5000`` by using the KSQL command line:

   .. code:: bash

        ksql> SET 'commit.interval.ms'='5000';

   For more information, see the :ref:`Streams parameter reference <streams_developer-guide_optional-configs>` and the :cp-javadoc:`Javadoc|streams/javadocs/org/apache/kafka/streams/StreamsConfig.html#COMMIT_INTERVAL_MS_CONFIG`,

cache.max.bytes.buffering
   The maximum number of memory bytes to be used for buffering across all threads. The default value in KSQL is ``10000000`` (~ 10 MB).
   Here is an example to change the value to ``20000000`` by using the KSQL command line:

   .. code:: bash

        ksql> SET 'cache.max.bytes.buffering'='20000000';

   For more information, see the :ref:`Streams parameter reference <streams_developer-guide_optional-configs>` and :cp-javadoc:`Javadoc|streams/javadocs/org/apache/kafka/streams/StreamsConfig.html#CACHE_MAX_BYTES_BUFFERING_CONFIG`.

fail.on.deserialization.error
    Indicates whether to fail if corrupt messages are read. KSQL decodes messages at runtime when reading from a Kafka topic. The
    decoding that KSQL uses depends on what's defined in STREAM's or TABLE's data definition as the data format for the
    topic. If a message in the topic can't be decoded according to that data format, KSQL considers this message to be
    corrupt. For example, a message is corrupt if KSQL expects message values to be in JSON format, but they are in
    DELIMITED format. The default value in KSQL is ``true``. For example, to ignore corrupt messages, add this to your
    properties file:

    .. code:: java

        fail.on.deserialization.error=false

ksql.command.topic.suffix
    The KSQL server command topic determines the resource pool. By default, KSQL servers use the ``ksql__commands`` command topic.
    To assign a server to a different pool, change the ``ksql.command.topic.suffix`` setting. For example, if you change to ``'production_commands'``, in the ``ksql-server.properties`` file, the command topic will be named ``ksql__production_commands``.

    .. code:: java

        ksql.command.topic.suffix=production_commands

ksql.schema.registry.url
    The Schema Registry URL path to connect KSQL to.

ksql.queries.file
    A file that specifies a predefined set of queries for the KSQL Server, KSQL, and its underlying Kafka Streams instances.
    For an example, see :ref:`<install_ksql-standalone>`.

listeners
   The maximum number of memory bytes to be used for buffering across all threads. The default value in KSQL is ``10000000`` (~ 10 MB).
   Here is an example to change the value to ``20000000`` by using the KSQL command line:

   .. code:: bash

    ksql> SET 'cache.max.bytes.buffering'='20000000';

   For more information, see the :cp-javadoc:`Javadoc|streams/javadocs/org/apache/kafka/streams/StreamsConfig.html#CACHE_MAX_BYTES_BUFFERING_CONFIG`.



<|MERGE_RESOLUTION|>--- conflicted
+++ resolved
@@ -4,16 +4,11 @@
 -----------------------
 
 .. toctree::
-<<<<<<< HEAD
     :maxdepth: 1
-
-    ccloud-ksql
-=======
 
     security
     ccloud-ksql
     avro-schema
->>>>>>> 092f28c7
 
 You can set the default properties for KSQL, :cp-javadoc:`Kafka’s Streams |streams/javadocs/index.html`, Kafka’s
 :cp-javadoc:`producer client |clients/javadocs/org/apache/kafka/clients/producer/ProducerConfig.html` and
