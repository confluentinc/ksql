--- conflicted
+++ resolved
@@ -64,12 +64,9 @@
 Internally, the log uses Log4J to write entries, so you can configure it
 just like you configure the normal ksqlDB log.
 
-<<<<<<< HEAD
-=======
 Internally, the log uses Log4J to write entries, so you can configure it
 just like you configure the normal ksqlDB log.
 
->>>>>>> 0dfe2eac
 - For local deployments, edit the
 [log4j.properties](https://github.com/confluentinc/ksql/blob/master/config/log4j.properties)
 config file to assign Log4J properties.
@@ -112,26 +109,6 @@
 For the full Docker example configuration, see the
 [Multi-node ksqlDB and Kafka Connect clusters](https://github.com/confluentinc/demo-scene/blob/master/multi-cluster-connect-and-ksql/docker-compose.yml)
 demo.
-<<<<<<< HEAD
-
-```properties
-environment:
-    # --- ksqlDB Server log config ---
-    KSQL_LOG4J_ROOT_LOGLEVEL: "ERROR"
-    KSQL_LOG4J_LOGGERS: "org.apache.kafka.connect.runtime.rest=WARN,org.reflections=ERROR"
-    # --- ksqlDB processing log config ---
-    KSQL_LOG4J_PROCESSING_LOG_BROKERLIST: kafka:29092
-    KSQL_LOG4J_PROCESSING_LOG_TOPIC: <ksql-processing-log-topic-name>
-    KSQL_KSQL_LOGGING_PROCESSING_TOPIC_NAME: <ksql-processing-log-topic-name>
-    KSQL_KSQL_LOGGING_PROCESSING_TOPIC_AUTO_CREATE: "true"
-    KSQL_KSQL_LOGGING_PROCESSING_STREAM_AUTO_CREATE: "true"
-```
-
-For the full Docker example configuration, see the
-[Multi-node ksqlDB and Kafka Connect clusters](https://github.com/confluentinc/demo-scene/blob/master/multi-cluster-connect-and-ksql/docker-compose.yml)
-demo.
-=======
->>>>>>> 0dfe2eac
 
 ## Processing Log Security
 
