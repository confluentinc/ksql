---
layout: page
title: ksqlDB Server Configuration Parameter Reference
tagline: Refer ksqlDB's server parameters
description: Parameters for Configuring ksqlDB Server
keywords: ksqldb, configure, server, setup, install
---

# Server configuration

These configuration parameters control the general behavior of ksqlDB server.
Many parameters can only be set once for the entire server, and must be
specified using the `ksql-server.properties` file (for on-prem / standalone).
In this case, configurations are applied when the cluster starts.

A subset of these configuration parameters can be applied on a running cluster,
either for individual queries (using the SET command or the Confluent Cloud
Console) or for the entire cluster (using the ALTER SYSTEM command or the
Confluent Cloud Console). When this is the case for a parameter, it is called
out in the parameter description's **Per query** block. Currently, you can edit
parameters in this subset only in {{ site.ccloud }}.

You can assign the value of some parameters on a per-persistent query basis
by using the `SET` statement. This is indicated in the following parameter
sections with the **Per query** block. For ksqlDB in {{ site.ccloud }}, some 
parameters can be set only by using the ALTER SYSTEM statement are applied to
all queries running on the current cluster, as indicated in the corresponding
**Per query** block.

Retrieve the current list of configuration settings by using the
[SHOW PROPERTIES](/developer-guide/ksqldb-reference/show-properties/) command.

For more information on setting properties, see
[Configure ksqlDB Server](/operate-and-deploy/installation/server-config).

!!! important
	ksqlDB Server configuration settings take precedence over those set in the
    ksqlDB CLI. For example, if a value for `ksql.streams.replication.factor`
    is set in both ksqlDB Server and ksqlDB CLI, the ksqlDB Server value is
    used.

!!! tip
	Each property has a corresponding environment variable in the Docker
    image for
    [ksqlDB Server](https://hub.docker.com/r/confluentinc/ksqldb-server/). The
    environment variable name is constructed from the configuration property
    name by converting to uppercase, replacing periods with underscores, and
    prepending with `KSQL_`. For example, the name of the `ksql.service.id`
    environment variable is `KSQL_KSQL_SERVICE_ID`. For more information,
    see [Install ksqlDB with Docker](/operate-and-deploy/installation/install-ksqldb-with-docker).

!!! info
    The underlying producer and consumer clients in ksqlDB's server can be
    modified with any valid properties. Simply use the form `ksql.streams.producer.xxx`,
    `ksql.streams.consumer.xxx` to pass the property through. For example,
    `ksql.streams.producer.compression.type` sets the compression type on the producer.

## `compression.type`

**Per query:** no

Sets the compression type used by {{ site.ak }} producers, like the
INSERT VALUES statement. The default is `snappy`.

This setting is distinct from the
`ksql.streams.producer.compression.type` config, which sets the type of 
compression used by streams producers for topics created by CREATE TABLE AS
SELECT, CREATE STREAM AS SELECT, and INSERT INTO statements.

## `ksql.advertised.listener`

**Per query:** no

This is the URL used for inter-node communication.  Unlike `listeners` or `ksql.internal.listener`,
this configuration doesn't create a listener. Instead, it is used to set an externally routable
URL that other ksqlDB nodes will use to communicate with this node. It only needs to be set if
the internal listener is not externally resolvable or routable.

If not set, the default behavior is to use the internal listener, which is controlled by `ksql.internal.listener`.

If `ksql.internal.listener` resolves to a URL that uses `localhost`, a wildcard IP address,
like `0.0.0.0`, or a hostname that other ksqlDB nodes either can't resolve or can't route requests
to, set `ksql.advertised.listener` to a URL that ksqlDB nodes can resolve.

For more information, see [Configuring Listeners of a ksqlDB Cluster](/operate-and-deploy/installation/server-config/#configuring-listeners-of-a-ksqldb-cluster)

## `ksql.connect.url`

**Per query:** no

The {{ site.kconnect }} cluster URL to integrate with. If the
{{ site.kconnect }} cluster is running locally to the ksqlDB Server,
use `localhost` and the configuration port specified in the
{{ site.kconnect }} configuration file.

## `ksql.connect.worker.config`

**Per query:** no

The connect worker configuration file, if spinning up {{ site.kconnect }}
alongside the ksqlDB server. Don't set this property if you're using
an external `ksql.connect.url`.

## `ksql.extension.dir`

**Per query:** no

The directory in which ksqlDB looks for UDFs. The default value
is the `ext` directory relative to ksqlDB's current working directory.

## `ksql.fail.on.deserialization.error`

**Per query:** no

Indicates whether to fail if corrupt messages are read. ksqlDB decodes
messages at runtime when reading from a Kafka topic. The decoding that
ksqlDB uses depends on what's defined in STREAM's or TABLE's data
definition as the data format for the topic. If a message in the topic
can't be decoded according to that data format, ksqlDB considers this
message to be corrupt.

For example, a message is corrupt if ksqlDB expects message values to be in
JSON format, but it's in DELIMITED format instead. The default value in ksqlDB
is `false`, which means a corrupt message results in a log entry, and ksqlDB
continues processing. To change this default behavior and instead have
{{ site.kstreams }} threads shut down when corrupt messages are encountered,
add the following setting to your ksqlDB Server properties file:

## `ksql.fail.on.production.error`

**Per query:** no

Indicates whether to fail if ksqlDB fails to publish a record to an output
topic due to a {{ site.ak }} producer exception. The default value in ksqlDB is
`true`, which means if a producer error occurs, then the {{ site.kstreams }}
thread that encountered the error will shut down. To log the error
message to the
[Processing Log](/reference/processing-log)
and have ksqlDB continue processing as normal, add the following setting
to your ksqlDB Server properties file:

```properties
ksql.fail.on.production.error=false
```

## `ksql.functions.<UDF Name>.<UDF Config>`

**Per query:** no

Makes custom configuration values available to the UDF specified by name.
For example, if a UDF is named "formula", you can pass a config
to that UDF by specifying the `ksql.functions.formula.base.value` property.
Access the property in the UDF's `configure` method
by using its full name, `ksql.functions.formula.base.value`. This example
is explored in detail [here](/how-to-guides/create-a-user-defined-function/).

## `ksql.functions.collect_list.limit`

**Per query:** no

Limit the size of the resultant Array to N entries, beyond which
any further values are silently ignored, by setting this configuration to N.

For more information, see
[aggregate-functions](/developer-guide/ksqldb-reference/aggregate-functions/#collect_list).

## `ksql.functions.collect_set.limit`

**Per query:** no

Limits the size of the resultant Set to N entries, beyond which
any further values are silently ignored, by setting this configuration to N.

For more information, see
[aggregate-functions](/developer-guide/ksqldb-reference/aggregate-functions/#collect_set).

## `ksql.endpoint.logging.log.queries`

**Per query:** no

Whether or not to log the query portion of the URI when logging endpoints. Note that enabling 
this may log sensitive information.

## `ksql.endpoint.logging.ignored.paths.regex`

**Per query:** no

A regex that allows users to filter out logging from certain endpoints. Without this filter, 
all endpoints are logged. An example usage of this configuration would be to disable heartbeat 
logging, for example, ksql.endpoint.logging.ignored.paths.regex=.*heartbeat.*, which can otherwise be 
verbose. Note that this works on the entire URI, respecting the ksql.endpoint.logging.log.queries 
configuration)

## `ksql.heartbeat.enable`

**Per query:** no

If enabled, ksqlDB servers in the same ksqlDB cluster send heartbeats to each
other, to aid in faster failure detection for improved pull query routing.
Also enables the [`/clusterStatus` endpoint](../developer-guide/ksqldb-rest-api/cluster-status-endpoint.md).
The default is `false`.

!!! important
    Be careful when you change heartbeat configuration values, because
    the stability and availability of ksqlDB applications depend sensitively on them.
    For example, if you set the value of [`ksql.heartbeat.check.interval.ms`](#ksql.heartbeat.check.interval.ms)
    too high, it takes longer for nodes to determine the availability of actives and
    standbys, which may cause pull queries to fail unnecessarily.

## `ksql.heartbeat.send.interval.ms`

**Per query:** no

If heartbeats are enabled, this config controls the interval, in milliseconds, at which 
heartbeats are sent between nodes. The default value is `100`.

If you tune this value, also consider tuning
[`ksql.heartbeat.check.interval.ms`](#ksqlheartbeatcheckintervalms), 
which controls how often a node processes received heartbeats, and
[`ksql.heartbeat.window.ms`](#ksqlheartbeatwindowms),
which controls the window size for checking if heartbeats were missed 
and deciding whether a node is up or down.

## `ksql.heartbeat.check.interval.ms`

**Per query:** no

If heartbeats are enabled, this config controls the interval, in milliseconds,
at which a ksqlDB node processes its received heartbeats to determine whether
other nodes in the cluster are down. The default value is `200`. 

## `ksql.heartbeat.window.ms`

**Per query:** no

If heartbeats are enabled, this config controls the size of the window,
in milliseconds, at which heartbeats are processed to determine how many
have been missed. The default value is `2000`.

## `ksql.heartbeat.missed.threshold.ms`

**Per query:** no

If heartbeats are enabled, this config determines how many consecutive missed
heartbeats flag a ksqlDB node as down. The default value is `3`. 

## `ksql.heartbeat.discover.interval.ms`

**Per query:** no

If heartbeats are enabled, this config controls the interval, in milliseconds,
at which a ksqlDB node checks for changes in the cluster, like newly added nodes. 
The default value is `2000`.

## `ksql.heartbeat.thread.pool.size`

**Per query:** no

If heartbeats are enabled, this config controls the size of the thread pool
used for processing and sending heartbeats as well as determining changes in
the cluster. The default value is `3`. 

## `ksql.internal.listener`

**Per query:** no

The `ksql.internal.listener` setting controls the address bound for use by internal,
intra-cluster communication.

If not set, the internal listener defaults to the first listener defined by `listeners`.

This setting is most often useful in an IaaS environment to separate external-facing
traffic from internal traffic.

## `ksql.internal.topic.replicas`

**Per query:** no

The number of replicas for the internal topics created by ksqlDB Server.
The default is 1. Replicas for the record processing log topic should be
configured separately. For more information, see
[Processing Log](/reference/processing-log).

## `ksql.lag.reporting.enable`

**Per query:** no

If enabled, ksqlDB servers in the same ksqlDB cluster send state-store 
lag information to each other as a form of heartbeat, for improved pull query routing.
Only applicable if [`ksql.heartbeat.enable`](#ksqlheartbeatenable) is also set to `true`.
The default is `false`.

## `ksql.logging.processing.topic.auto.create`

**Per query:** no

Toggles automatic processing log topic creation. If set to true, ksqlDB
automatically tries to create a processing log topic at startup.
The name of the topic is the value of the
[ksql.logging.processing.topic.name](#ksqlloggingprocessingtopicname) property.
The number of partitions is taken from the
[ksql.logging.processing.topic.partitions](#ksqlloggingprocessingtopicpartitions)
property , and the replication factor is taken from the
[ksql.logging.processing.topic.replication.factor](#ksqlloggingprocessingtopicreplicationfactor)
property. By default, this property has the value `false`.

## `ksql.logging.processing.topic.name`

**Per query:** no

If automatic processing log topic creation is enabled, ksqlDB sets the
name of the topic to the value of this property. If automatic processing
log stream creation is enabled, ksqlDB uses this topic to back the stream.
By default, this property has the value
`<service id>ksql_processing_log`, where `<service id>` is the value of
the [ksql.service.id](#ksqlserviceid) property.

## `ksql.logging.processing.topic.partitions`

**Per query:** no

If automatic processing log topic creation is enabled, ksqlDB creates the
topic with the number of partitions set to the value of this property. By
default, this property has the value `1`.

## `ksql.logging.processing.topic.replication.factor`

**Per query:** no

If automatic processing log topic creation is enabled, ksqlDB creates the
topic with the number of replicas set to the value of this property. By
default, this property has the value `1`.

## `ksql.logging.processing.stream.auto.create`

**Per query:** no

Toggles automatic processing log stream creation. If set to true, and
ksqlDB is running in interactive mode on a new cluster, ksqlDB automatically
creates a processing log stream when it starts up. The name for the
stream is the value of the 
[ksql.logging.processing.stream.name](#ksqlloggingprocessingstreamname)
property. The stream is created over the topic set in the
[ksql.logging.processing.topic.name](#ksqlloggingprocessingtopicname) property
By default, this property has the value `false`.

## `ksql.logging.processing.stream.name`

**Per query:** no

If automatic processing log stream creation is enabled, ksqlDB sets the
name of the stream to the value of this property. By default, this
property has the value `KSQL_PROCESSING_LOG`.

## `ksql.logging.processing.rows.include`

**Per query:** no

Toggles whether or not the processing log should include rows in log
messages. By default, this property has the value `false`.

!!! important
    In {{ site.ccloud }}, `ksql.logging.processing.rows.include` is set
    to `true`, so the default behavior is to include row data in the
    processing log. Contact support to disable this default setting.

## `ksql.logging.server.rate.limited.response.codes`

**Per query:** no

A list of `code:qps` pairs, to limit the rate of server request
logging.  An example would be "400:10" which would limit 400 error
logs to 10 per second.  This is useful for limiting certain 4XX errors that you
might not want to blow up in the logs.
This setting enables seeing the logs when the request rate is low 
and dropping them when they go over the threshold.
A message will be logged every 5 seconds indicating if the rate limit
is being hit, so an absence of this message means a complete set of logs.

## `ksql.logging.server.rate.limited.request.paths`

**Per query:** no

A list of `path:qps` pairs, to limit the rate of server request
logging.  An example would be "/query:10" which would limit pull query
logs to 10 per second. This is useful for requests that are coming in
at a high rate, such as for pull queries.
This setting enables seeing the logs when the request rate is low
and dropping them when they go over the threshold.
A message will be logged every 5 seconds indicating if the rate limit
is being hit, so an absence of this message means a complete set of logs.

## `ksql.metrics.tags.custom`

**Per query:** no

A list of tags to be included with emitted
[JMX metrics](/operate-and-deploy/monitoring), formatted as
a string of `key:value` pairs separated by commas. For example,
`key1:value1,key2:value2`.

## `ksql.output.topic.name.prefix`

**Per query:** no

The default prefix for automatically created topic names. Unless a user
defines an explicit topic name in a SQL statement, ksqlDB prepends the
value of `ksql.output.topic.name.prefix` to the names of automatically
created output topics. For example, you might use "ksql-interactive-"
to name output topics in a ksqlDB Server cluster that's deployed in
interactive mode. For more information, see
[Interactive ksqlDB clusters](/operate-and-deploy/installation/server-config/security#interactive-ksqldb-clusters).

## `ksql.persistence.default.format.key`

**Per query:** no

Sets the default value for the `KEY_FORMAT` property if one is
not supplied explicitly in [CREATE TABLE](/developer-guide/ksqldb-reference/create-table)
or [CREATE STREAM](/developer-guide/ksqldb-reference/create-stream)
statements.

The default value for this configuration is `KAFKA`.

If not set and no explicit key format is provided in the statement, via either the `KEY_FORMAT` or the
`FORMAT` property, the statement will be rejected as invalid.

For supported formats, see [Serialization Formats](/reference/serialization).

[CREATE STREAM AS SELECT](/developer-guide/ksqldb-reference/create-stream-as-select) and
[CREATE TABLE AS SELECT](/developer-guide/ksqldb-reference/create-table-as-select) 
statements that create streams or tables with key columns, where the source stream or table 
has a [NONE](/reference/serialization#none) key format, will also use the default
key format set in this configuration if no explicit key format is declared in the `WITH` clause.

## `ksql.persistence.default.format.value`

**Per query:** no

Sets the default value for the `VALUE_FORMAT` property if one is
not supplied explicitly in [CREATE TABLE](/developer-guide/ksqldb-reference/create-table)
or [CREATE STREAM](/developer-guide/ksqldb-reference/create-stream)
statements.

If not set and no explicit value format is provided in the statement, via either the `VALUE_FORMAT` or the
`FORMAT` property, the statement will be rejected as invalid.

For supported formats, see [Serialization Formats](/reference/serialization).

## `ksql.persistence.wrap.single.values`

**Per query:** no

Sets the default value for the `WRAP_SINGLE_VALUE` property if one is
not supplied explicitly in [CREATE TABLE](/developer-guide/ksqldb-reference/create-table),
[CREATE STREAM](/developer-guide/ksqldb-reference/create-stream),
[CREATE TABLE AS SELECT](/developer-guide/ksqldb-reference/create-table-as-select) or
[CREATE STREAM AS SELECT](/developer-guide/ksqldb-reference/create-stream-as-select)
statements.

If not set and no explicit value is provided in the statement, the value format's default wrapping 
is used.

When set to `true`, ksqlDB serializes the column value nested within a JSON object, Avro record,
or Protobuf message, depending on the format in use. When set to `false`, ksqlDB persists the column
value without any nesting, as an anonymous value.

For example, consider the statement:

```sql
CREATE STREAM y AS SELECT f0 FROM x EMIT CHANGES;
```

The statement selects a single field as the value of stream `y`. If `f0`
has the integer value `10`, with `ksql.persistence.wrap.single.values`
set to `true`, the JSON format persists the value within a JSON object,
as it would if the value had more fields:

```json
{
   "F0": 10
}
```

With `ksql.persistence.wrap.single.values` set to `false`, the JSON
format persists the single field's value as a JSON number: `10`.

```json
10
```

The properties control whether or not the field's value is written as a named field within a
record or as an anonymous value.

This setting can be toggled using the SET command

```sql
SET 'ksql.persistence.wrap.single.values'='false';
```

For more information, refer to the
[CREATE TABLE](/developer-guide/ksqldb-reference/create-table),
[CREATE STREAM](/developer-guide/ksqldb-reference/create-stream),
[CREATE TABLE AS SELECT](/developer-guide/ksqldb-reference/create-table-as-select) or
[CREATE STREAM AS SELECT](/developer-guide/ksqldb-reference/create-stream-as-select)
statements.

!!! note
    Not all formats support wrapping and unwrapping. If you use a format that doesn't support
    the default value you set, the format ignores the setting. For information on which formats
    support wrapping and unwrapping, see the [serialization docs](/reference/serialization).


## `ksql.properties.overrides.denylist`

**Per query:** no

Specifies the server properties that ksqlDB clients and users can't override.

!!! important
    Validation of a dynamic property assignment doesn't happen until a DDL or
    query statement executes, so an attempt to set a property that's on the
    deny list doesn't cause an immediate error.

    For example, the following commands show an attempt to set the
    `ksql.streams.num.stream.threads` property, which is on the deny list.
    The override error doesn't appear until the `show streams` command
    executes. The `unset` command removes the error.

    ```
    ksql> set 'ksql.streams.num.stream.threads'='4';
    Successfully changed local property 'ksql.streams.num.stream.threads' from '4' to '4'.

    ksql> show streams;
    Cannot override property 'ksql.streams.num.stream.threads'

    ksql> unset 'ksql.streams.num.stream.threads';
    Successfully unset local property 'ksql.streams.num.stream.threads' (value was '4').

    ksql> show streams;

      Stream Name         | Kafka Topic                 | Format 
    ------------------------------------------------------------
      KSQL_PROCESSING_LOG | default_ksql_processing_log | JSON   
    ------------------------------------------------------------
    ```

## `ksql.schema.registry.url`

**Per query:** no

The {{ site.sr }} URL path to connect ksqlDB to. To communicate with {{ site.sr }}
over a secure connection, see
[Configure ksqlDB for Secured {{ site.srlong }}](/operate-and-deploy/installation/server-config/security#configure-ksqldb-for-secured-confluent-schema-registry).

## `ksql.service.id`

**Per query:** no

The service ID of the ksqlDB server. This is used to define the ksqlDB
cluster membership of a ksqlDB Server instance.

- If multiple ksqlDB servers connect to the same {{ site.ak }} cluster
  (i.e. the same `bootstrap.servers` *and* the same `ksql.service.id`)
  they form a ksqlDB cluster and share the workload.

- If multiple ksqlDB servers connect to the same {{ site.ak }} cluster but
  *don't* have the same `ksql.service.id`, they each get a different command
  topic and form separate ksqlDB clusters, by `ksql.service.id`.  

By default, the service ID of ksqlDB servers is `default_`. The service ID
is also used as the prefix for the internal topics created by ksqlDB.
Using the default value `ksql.service.id`, the ksqlDB internal topics will
be prefixed as `_confluent-ksql-default_`. For example, `_command_topic`
becomes `_confluent-ksql-default__command_topic`).

!!! important
    By convention, the `ksql.service.id` property should end with a
    separator character of some form, like a dash or underscore, as
    this makes the internal topic names easier to read.

## `ksql.source.table.materialization.enabled`

**Per query:** no

Controls whether the SOURCE table feature is enabled. If you specify the SOURCE
clause when you create a table, you can execute pull queries against the table.
For more information, see
[SOURCE Tables](/developer-guide/ksqldb-reference/create-table/#source-tables).

## `ksql.headers.columns.enabled`

**Per query:** no

Controls whether creating new streams/tables with `HEADERS` or `HEADER('<key>')`
columns is allowed. If you specify a `HEADERS` or `HEADER('<key>')` column when
you create a stream or table and `ksql.headers.columns.enabled` is set to false,
then the statement is rejected. Existing sources with `HEADER`columns can be
queried though.

## `ksql.streams.auto.offset.reset`

**Per query:** yes

Determines what to do when there is no initial offset in {{ site.aktm }}
or if the current offset doesn't exist on the server. The default
value in ksqlDB is `latest`, which means all {{ site.ak }} topics are read from
the latest available offset. For example, to change it to `earliest` by
using the ksqlDB CLI:

```sql
SET 'auto.offset.reset'='earliest';
```

For more information, see [Kafka Consumer](https://docs.confluent.io/current/clients/consumer.html) and
[AUTO_OFFSET_RESET_CONFIG](https://docs.confluent.io/{{ site.ksqldbversion }}/clients/javadocs/org/apache/kafka/clients/consumer/ConsumerConfig.html#AUTO_OFFSET_RESET_CONFIG).

## `ksql.streams.bootstrap.servers`

**Per query:** no

A list of host and port pairs that is used for establishing the initial
connection to the Kafka cluster. This list should be in the form
`host1:port1,host2:port2,...` The default value in ksqlDB is
`localhost:9092`. For example, to change it to `9095` by using the ksqlDB CLI:

```sql
SET 'bootstrap.servers'='localhost:9095';
```

For more information, see
[Streams parameter reference](https://docs.confluent.io/current/streams/developer-guide/config-streams.html#configuration-parameter-reference)
and 
[BOOTSTRAP_SERVERS_CONFIG](https://docs.confluent.io/{{ site.ksqldbversion }}/streams/javadocs/org/apache/kafka/streams/StreamsConfig.html#BOOTSTRAP_SERVERS_CONFIG).

## `ksql.streams.buffered.records.per.partition`

**Per query:** yes

The maximum number of records to buffer per partition. The default is `1000`.

## `ksql.streams.commit.interval.ms`

**Per query:** no (may be set with ALTER SYSTEM, for {{ site.ccloud }} only)

The frequency to save the position of the processor. The default value
in ksqlDB is `2000`. Here is an example to change the value to `5000` by
using the ksqlDB CLI:

```sql
SET 'commit.interval.ms'='5000';
```

For more information, see the
[Streams parameter reference](https://docs.confluent.io/platform/current/streams/developer-guide/config-streams.html#optional-configuration-parameters)
and 
[COMMIT_INTERVAL_MS_CONFIG](https://docs.confluent.io/{{ site.ksqldbversion }}/streams/javadocs/org/apache/kafka/streams/StreamsConfig.html#COMMIT_INTERVAL_MS_CONFIG),

## `ksql.streams.cache.max.bytes.buffering`

**Per query:** yes

The maximum number of memory bytes to be used for buffering across all
threads. The default value in ksqlDB is `10000000` (~ 10 MB). Here is an
example to change the value to `20000000` by using the ksqlDB CLI:

```sql
SET 'cache.max.bytes.buffering'='20000000';
```

For more information, see the
[Streams parameter reference](https://docs.confluent.io/platform/current/streams/developer-guide/config-streams.html#optional-configuration-parameters)
and
[CACHE_MAX_BYTES_BUFFERING_CONFIG](https://docs.confluent.io/{{ site.ksqldbversion }}/streams/javadocs/org/apache/kafka/streams/StreamsConfig.html#CACHE_MAX_BYTES_BUFFERING_CONFIG).

## `ksql.streams.max.task.idle.ms`

**Per query:** yes

The maximum amount of time a task will idle without processing data when
waiting for all of its input partition buffers to contain records. This can
help avoid potential out-of-order processing when the task has multiple input
streams, as in a join, for example.

Setting this to a nonzero value may increase latency but will improve time
synchronization.

For more information, see
[max.task.idle.ms](https://docs.confluent.io/platform/current/streams/developer-guide/config-streams.html#max-task-idle-ms).

## `ksql.streams.num.standby.replicas`

<<<<<<< HEAD
**Per query:** no (may be set with ALTER SYSTEM, for {{ site.ccloud }} only)

The number of standby replicas. Standby replicas are shadow copies of tables. ksqlDB, through
{{ site.kstreams }}, attempts to create the specified number of replicas and keep them up to date
as long as there are enough instances running. Standby replicas are used to minimize the latency of
failover. A table that was previously hosted on a failed instance is preferred to restart on an
instance that has standby replicas so that the local state store restoration process from its
changelog can be minimized.
=======
Sets the number of hot-standby replicas of internal state to maintain. If a
server fails and a standby replica is present, the standby will be able to take
over active processing immediately for any of the failed server's tasks.

Additionally, if [High Availability](/operate-and-deploy/high-availability)
is enabled, and a server is offline, pull queries for its tasks can fail over
to the standby replicas.

Configuring standbys enables you to minimize the recovery time for both stream
processing and pull queries in the event of a failure. Regardless of the
configuration value, ksqlDB can provision only one replica on each server,
so you need at least two servers in the cluster to provision an active replica
and a standby replica, for example.
>>>>>>> ea02aa8b

## `ksql.streams.num.stream.threads`

**Per query:** no

This number of stream threads in an instance of the {{ site.kstreams }}
application. The stream processing code runs in these threads. For more
information about the {{ site.kstreams }} threading model, see
[Threading Model](https://docs.confluent.io/current/streams/architecture.html#threading-model).

## `ksql.streams.processing.guarantee`

**Per query:** no (may be set with ALTER SYSTEM, for {{ site.ccloud }} only)

The processing semantics to use for persistent queries. The default is 
`at_least_once`. To enable exactly-once semantics, use `exactly_once`. 

For more information, see [Processing Guarantees](/operate-and-deploy/exactly-once-semantics).

## `ksql.streams.producer.compression.type`

**Per query:** no (may be set with ALTER SYSTEM, for {{ site.ccloud }} only)

The type of compression used by streams producers for topics created by INSERT INTO, 
CREATE TABLE AS SELECT, and CREATE STREAM AS SELECT statements. The default is `snappy`.

This setting is distinct from the `ksql.compression.type` config, which sets the
compression type used by {{ site.ak }} producers, like the INSERT VALUES statement.

## `ksql.streams.state.dir`

**Per query:** no

Sets the storage directory for stateful operations, like aggregations and
joins, to a durable location. By default, state is stored in the
`/tmp/kafka-streams` directory.

!!! note
    The state storage directory must be unique for every server running on the
    machine. Otherwise, servers may appear to be stuck and not doing any work.

## `ksql.streams.task.timeout.ms`

**Per query:** yes

The maximum amount of time, in milliseconds, a task might stall due to internal
errors and retries until an error is raised. For a timeout of 0ms, a task would
raise an error for the first internal error. For any timeout larger than 0ms, a
task will retry at least once before an error is raised. The default is 300000
(5 minutes).

## `ksql.queries.file`

**Per query:** no

A file that specifies a predefined set of queries for the ksqlDB cluster.
For an example, see
[Non-interactive (Headless) ksqlDB Usage](/operate-and-deploy/installation/server-config/#non-interactive-headless-ksqldb-usage).

## `ksql.query.persistent.active.limit`

**Per query:** no

The maximum number of persistent queries that may be running at any
given time. Applies to interactive mode only. Once the limit is reached,
commands that try to start additional persistent queries will be
rejected. Users may terminate existing queries before attempting to
start new ones to avoid hitting the limit. The default is no limit.

When setting up ksqlDB servers, it may be desirable to configure this
limit to prevent users from overloading the server with too many
queries, since throughput suffers as more queries are run
simultaneously, and also because there is some small CPU overhead
associated with starting each new query. For more information, see
[Sizing Recommendations](/operate-and-deploy/capacity-planning).

## `ksql.query.pull.enable.standby.reads`

**Per query:** yes

Config to enable/disable forwarding pull queries to standby hosts when the active is dead. This means that stale values may be returned 
for these queries since standby hosts receive updates from the changelog topic (to which the active writes to) asynchronously.
Turning on this configuration, effectively sacrifices consistency for higher availability. 

Setting to `true` guarantees high availability for pull queries. If set to `false`, pull queries will fail when the active is dead and 
until a new active is elected. Default value is `false`. 

For using this functionality, the server must be configured with `ksql.streams.num.standby.replicas` >= `1`, so standbys are actually enabled for the 
underlying Kafka Streams topologies. We also recommend `ksql.heartbeat.enable=true`, to ensure pull queries quickly route around dead/failed servers, 
without wastefully attempting to open connections to it (which can be slow & resource in-efficient). 

## `ksql.query.pull.max.allowed.offset.lag`

**Per query:** yes

Config to control the maximum lag tolerated by a pull query against a table, expressed as the number of messages a given table-partition is behind, compared to the 
changelog topic. This is applied to all servers, both active and standbys included. This can be overridden per query, from the CLI (using `SET` command) or 
the pull query REST endpoint (by including it in the request e.g: `"streamsProperties": {"ksql.query.pull.max.allowed.offset.lag": "100"}`). 

By default, any amount of lag is allowed. For using this functionality, the server must be configured with `ksql.heartbeat.enable=true` and 
`ksql.lag.reporting.enable=true`, so the servers can exchange lag information between themselves ahead of time, to validate pull queries against the allowed lag.

## `ksql.query.pull.table.scan.enabled`

**Per query:** yes

Config to control whether table scans are permitted when executing pull queries. Without this enabled, only key lookups are used. Enabling table scans
removes various restrictions on what types of queries are allowed. In particular, these pull query types are now permitted:

- No WHERE clause
- Range queries on keys
- Equality and range queries on non-key columns
- Multi-column key queries without specifying all key columns

There may be significant performance implications to using these types of queries, depending on the size of the data and other workloads running, so use this config carefully.

Also, note that this config can be set on the CLI, but only used to disable table scans:

```sql
SET 'ksql.query.pull.table.scan.enabled'='false';
```

The server will reject requests that attempt to enable table scans. Disabling table scans per 
request can be useful when throwing an error is preferable to doing the potentially expensive scan.

## `ksql.query.pull.interpreter.enabled`

**Per query:** yes

Controls whether pull queries use the interpreter or the code compiler as their expression
evaluator. The interpreter is the default. The code compiler is used
for persistent and push queries, which are naturally longer-lived than pull queries. The overhead of compilation slows down pull queries significantly, so using an
interpreter gives significant performance gains. This can be disabled per query if the code compiler
is preferred.

## `ksql.query.pull.max.qps`

**Per query:** no

Sets a rate limit for pull queries, in queries per second. This limit is enforced per host, not per cluster.
After hitting the limit, the host will fail pull query requests until it determines that it's no longer
at the limit.

## `ksql.query.pull.max.concurrent.requests`

**Per query:** no

Sets the maximum number of concurrent pull queries. This limit is enforced per host, not per cluster.
After hitting the limit, the host will fail pull query requests until it determines that it's no longer
at the limit.

## `ksql.idle.connection.timeout.seconds`

**Per query:** no

Sets the timeout for idle connections. A connection is idle if there is no data in either direction
on that connection for the duration of the timeout. This configuration can be helpful if you are 
issuing push queries that only receive data infrequently from the server, as otherwise those
connections will be severed when the timeout (default 10 minutes) is hit.

Decreasing this timeout enables closing connections more aggressively to save server resources.
Increasing this timeout makes the server more tolerant of low-data volume use cases.

## `ksql.variable.substitution.enable`

**Per query:** no

Enables variable substitution through [`DEFINE`](../../../../developer-guide/ksqldb-reference/define) statements.

## `listeners`

**Per query:** no

The `listeners` setting controls the REST API endpoint for the ksqlDB
Server. For more info, see
[ksqlDB REST API Reference](/developer-guide/api).

The default `listeners` is `http://0.0.0.0:8088`, which binds to all
IPv4 interfaces. Set `listeners` to `http://[::]:8088` to bind to all
IPv6 interfaces. Update this to a specific interface to bind only to a
single interface. For example:

```properties
# Bind to all IPv4 interfaces.
listeners=http://0.0.0.0:8088

# Bind to all IPv6 interfaces.
listeners=http://[::]:8088

# Bind only to localhost.
listeners=http://localhost:8088

# Bind to specific hostname or ip.
listeners=http://server1245:8088
```

You can configure ksqlDB Server to use HTTPS. For more information, see
[Configure ksqlDB for HTTPS](/operate-and-deploy/installation/server-config/security#configuring-listener-for-ssl-encryption).

## `response.http.headers.config`

**Per query:** no

Use to select which HTTP headers are returned in the HTTP response for {{ site.cp }}
components. Specify multiple values in a comma-separated string using the
format ``[action][header name]:[header value]`` where ``[action]`` is one of
the following: ``set``, ``add``, ``setDate``, or ``addDate``. You must use
quotation marks around the header value when the header value contains commas,
for example: 

```properties
response.http.headers.config="add Cache-Control: no-cache, no-store, must-revalidate", add X-XSS-Protection: 1; mode=block, add Strict-Transport-Security: max-age=31536000; includeSubDomains, add X-Content-Type-Options: nosniff  
```

## `ksql.sink.partitions` (Deprecated)

**Per query:** no

The default number of partitions for the topics created by ksqlDB. The
default is four. This property has been deprecated.
For more info see the WITH clause properties in
[CREATE STREAM AS SELECT](/developer-guide/ksqldb-reference/create-stream-as-select) and
[CREATE TABLE AS SELECT](/developer-guide/ksqldb-reference/create-table-as-select).

## `ksql.sink.replicas` (Deprecated)

**Per query:** no

The default number of replicas for the topics created by ksqlDB. The
default is one. This property has been deprecated. For
more info see the WITH clause properties in
[CREATE STREAM AS SELECT](/developer-guide/ksqldb-reference/create-stream-as-select) and
[CREATE TABLE AS SELECT](/developer-guide/ksqldb-reference/create-table-as-select).<|MERGE_RESOLUTION|>--- conflicted
+++ resolved
@@ -690,16 +690,8 @@
 
 ## `ksql.streams.num.standby.replicas`
 
-<<<<<<< HEAD
 **Per query:** no (may be set with ALTER SYSTEM, for {{ site.ccloud }} only)
 
-The number of standby replicas. Standby replicas are shadow copies of tables. ksqlDB, through
-{{ site.kstreams }}, attempts to create the specified number of replicas and keep them up to date
-as long as there are enough instances running. Standby replicas are used to minimize the latency of
-failover. A table that was previously hosted on a failed instance is preferred to restart on an
-instance that has standby replicas so that the local state store restoration process from its
-changelog can be minimized.
-=======
 Sets the number of hot-standby replicas of internal state to maintain. If a
 server fails and a standby replica is present, the standby will be able to take
 over active processing immediately for any of the failed server's tasks.
@@ -713,7 +705,6 @@
 configuration value, ksqlDB can provision only one replica on each server,
 so you need at least two servers in the cluster to provision an active replica
 and a standby replica, for example.
->>>>>>> ea02aa8b
 
 ## `ksql.streams.num.stream.threads`
 
