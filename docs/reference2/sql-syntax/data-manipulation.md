--- conflicted
+++ resolved
@@ -1,6 +1,3 @@
-<<<<<<< HEAD
-- DML: how to change data
-=======
 ---
 layout: page
 title: How to change data
@@ -8,7 +5,8 @@
 description: How to use DML to change data in ksqlDB
 keywords: ksqldb, sql, dml
 ---
->>>>>>> 5c364b97
+
+- DML: how to change data
 
 ## Insert data
 
