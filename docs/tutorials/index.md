---
layout: page
title: ksqlDB Tutorials
tagline: Walkthroughs and example queries
description: Learn how to create ksqlDB applications 
keywords: ksqldb, query, application, quickstart, tutorial, walkthrough, how to
---

<<<<<<< HEAD
The tutorials are end-to-end examples of how to use ksqlDB for specific use cases.

<div class="cards">
  <div class="card tutorial">
    <strong>Materialized cache</strong>
    <p class="card-body"><small>Build and serve incrementally-updated stateful views.</small></p>

    <div class="tutorial-begin">
      <img src="../img/materialized-views.svg"/>
      <a href="/tutorials/materialized">Begin →</a>
    </div>
  </div>

  <div class="card tutorial">
    <strong>Streaming ETL pipeline</strong>
    <p class="card-body"><small>Manipulate in-flight data to connect arbitrary sources and sinks.</small></p>

    <div class="tutorial-begin">
      <img src="../img/streaming-etl.svg"/>
      <a href="/tutorials/etl">Begin →</a>
    </div>
  </div>

  <div class="card tutorial">
    <strong>Event-driven microservice</strong>
    <p class="card-body"><small>Trigger changes based on observed patterns of events in a stream.</small></p>

    <div class="tutorial-begin">
      <img src="../img/microservices.svg"/>
      <a href="/tutorials/event-driven-microservice">Begin →</a>
    </div>
  </div>
</div>
=======
- [Quickstart](https://ksqldb.io/quickstart.html)
- [Build a materialized view/cache](materialized.md)
- [Build a streaming ETL pipeline](etl.md)
- [Build an event-driven microservice](event-driven-microservice.md)
- [ksqlDB Examples](examples.md)
- [ksqlDB with Embedded Connect](embedded-connect.md)
- [Integrating with PostgreSQL](connect-integration.md)

### Kafka Tutorials

[Kafka Tutorials](https://kafka-tutorials.confluent.io/)
contains ksqlDB recipes that provide in-depth tutorials and recommended
deployment scenarios.

### ksqlDB with Embedded Connect

ksqlDB has native integration with {{ site.kconnect }}. While ksqlDB can integrate with a separate [Kafka Connect](https://docs.confluent.io/current/connect/index.html) cluster, it can also run {{ site.kconnect }} embedded within the ksqlDB server, making it unnecessary to run a separate {{ site.kconnect }} cluster. The [embedded Connect tutorial](embedded-connect.md) shows how you can configure ksqlDB to run {{ site.kconnect }} in embedded mode.

### ksqlDB Examples

[These examples](examples.md) provide common ksqlDB usage operations.

You can configure Java streams applications to deserialize and ingest
data in multiple ways, including {{ site.ak }} console producers, JDBC
source connectors, and Java client producers. For full code examples,

### ksqlDB Videos


|         Video             |   Description                             |
| ----------------------------------------------------- | ------------------------------------------------------------------------------- |
| [Demo: The Event Streaming Database in Action](https://www.youtube.com/watch?v=D5QMqapzX8o) | Tim Berglund builds a movie rating system with ksqlDB to write movie records into a {{ site.ak }} topic. |
| [Demo: Seamless Stream Processing with Kafka Connect & ksqlDB](https://www.youtube.com/watch?v=4odZGWl-yZo) | Set up and build ksqlDB applications using the AWS source, Azure sink, and MongoDB source connectors in {{ site.ccloud }}. |
| [Introduction to ksqlDB and stream processing](https://www.youtube.com/watch?v=-kFU6mCnOFw) | Vish Srinivasan talks {{ site.ak }} stream processing fundamentals and discusses ksqlDB. |
| [Ask Confluent #16: ksqlDB edition](https://www.youtube.com/watch?v=SHKjuN2iXyk) | Gwen Shapira hosts Vinoth Chandar in a wide-ranging talk on ksqlDB. | 
| [An introduction to ksqlDB](https://www.youtube.com/watch?v=7mGBxG2NhVQ) | Robin Moffatt describes how ksqlDB helps you build scalable and fault-tolerant stream processing systems. |
| [ksqlDB and the Kafka Connect JDBC Sink](https://www.youtube.com/watch?v=ad02yDTAZx0) | Robin Moffatt demonstrates how to use the Kafka Connect JDBC sink. |
| [How to Transform a Stream of Events Using ksqlDB](https://www.youtube.com/watch?v=PaHv4fGq-9k) | Viktor Gamov demonstrates how to transform a stream of movie data. |
>>>>>>> a744a604
<|MERGE_RESOLUTION|>--- conflicted
+++ resolved
@@ -6,7 +6,6 @@
 keywords: ksqldb, query, application, quickstart, tutorial, walkthrough, how to
 ---
 
-<<<<<<< HEAD
 The tutorials are end-to-end examples of how to use ksqlDB for specific use cases.
 
 <div class="cards">
@@ -39,44 +38,4 @@
       <a href="/tutorials/event-driven-microservice">Begin →</a>
     </div>
   </div>
-</div>
-=======
-- [Quickstart](https://ksqldb.io/quickstart.html)
-- [Build a materialized view/cache](materialized.md)
-- [Build a streaming ETL pipeline](etl.md)
-- [Build an event-driven microservice](event-driven-microservice.md)
-- [ksqlDB Examples](examples.md)
-- [ksqlDB with Embedded Connect](embedded-connect.md)
-- [Integrating with PostgreSQL](connect-integration.md)
-
-### Kafka Tutorials
-
-[Kafka Tutorials](https://kafka-tutorials.confluent.io/)
-contains ksqlDB recipes that provide in-depth tutorials and recommended
-deployment scenarios.
-
-### ksqlDB with Embedded Connect
-
-ksqlDB has native integration with {{ site.kconnect }}. While ksqlDB can integrate with a separate [Kafka Connect](https://docs.confluent.io/current/connect/index.html) cluster, it can also run {{ site.kconnect }} embedded within the ksqlDB server, making it unnecessary to run a separate {{ site.kconnect }} cluster. The [embedded Connect tutorial](embedded-connect.md) shows how you can configure ksqlDB to run {{ site.kconnect }} in embedded mode.
-
-### ksqlDB Examples
-
-[These examples](examples.md) provide common ksqlDB usage operations.
-
-You can configure Java streams applications to deserialize and ingest
-data in multiple ways, including {{ site.ak }} console producers, JDBC
-source connectors, and Java client producers. For full code examples,
-
-### ksqlDB Videos
-
-
-|         Video             |   Description                             |
-| ----------------------------------------------------- | ------------------------------------------------------------------------------- |
-| [Demo: The Event Streaming Database in Action](https://www.youtube.com/watch?v=D5QMqapzX8o) | Tim Berglund builds a movie rating system with ksqlDB to write movie records into a {{ site.ak }} topic. |
-| [Demo: Seamless Stream Processing with Kafka Connect & ksqlDB](https://www.youtube.com/watch?v=4odZGWl-yZo) | Set up and build ksqlDB applications using the AWS source, Azure sink, and MongoDB source connectors in {{ site.ccloud }}. |
-| [Introduction to ksqlDB and stream processing](https://www.youtube.com/watch?v=-kFU6mCnOFw) | Vish Srinivasan talks {{ site.ak }} stream processing fundamentals and discusses ksqlDB. |
-| [Ask Confluent #16: ksqlDB edition](https://www.youtube.com/watch?v=SHKjuN2iXyk) | Gwen Shapira hosts Vinoth Chandar in a wide-ranging talk on ksqlDB. | 
-| [An introduction to ksqlDB](https://www.youtube.com/watch?v=7mGBxG2NhVQ) | Robin Moffatt describes how ksqlDB helps you build scalable and fault-tolerant stream processing systems. |
-| [ksqlDB and the Kafka Connect JDBC Sink](https://www.youtube.com/watch?v=ad02yDTAZx0) | Robin Moffatt demonstrates how to use the Kafka Connect JDBC sink. |
-| [How to Transform a Stream of Events Using ksqlDB](https://www.youtube.com/watch?v=PaHv4fGq-9k) | Viktor Gamov demonstrates how to transform a stream of movie data. |
->>>>>>> a744a604
+</div>