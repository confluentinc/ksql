--- conflicted
+++ resolved
@@ -11,28 +11,7 @@
 
     <artifactId>kql-core</artifactId>
 
-
-    <properties>
-        <java.version>1.8</java.version>
-        <kafka.version>0.10.2.0</kafka.version>
-        <airlift.version>0.29</airlift.version>
-        <guava.version>21.0</guava.version>
-        <jsr305.version>3.0.2</jsr305.version>
-        <antlr.version>4.7</antlr.version>
-        <janino.version>3.0.7</janino.version>
-        <avro.version>1.8.1</avro.version>
-        <junit.version>4.12</junit.version>
-        <csv.version>1.4</csv.version>
-        <janino.version>3.0.7</janino.version>
-    </properties>
-
     <dependencies>
-<<<<<<< HEAD
-        <dependency>
-            <groupId>org.apache.kafka</groupId>
-            <artifactId>kafka-clients</artifactId>
-            <version>0.11.0.0-SNAPSHOT</version>
-=======
         <dependency>
             <groupId>org.apache.kafka</groupId>
             <artifactId>kafka_2.11</artifactId>
@@ -49,27 +28,14 @@
             <groupId>org.apache.kafka</groupId>
             <artifactId>kafka-clients</artifactId>
             <version>${kafka.version}</version>
->>>>>>> c544eb48
         </dependency>
 
         <dependency>
             <groupId>org.apache.kafka</groupId>
             <artifactId>connect-api</artifactId>
-<<<<<<< HEAD
             <version>0.10.2.0</version>
-            <!--<version>0.11.0.0-SNAPSHOT</version>-->
+            <!--<version>${kafka.version}</version>-->
         </dependency>
-
-        <dependency>
-            <groupId>org.apache.kafka</groupId>
-            <artifactId>connect-json</artifactId>
-            <version>0.11.0.0-SNAPSHOT</version>
-        </dependency>
-
-=======
-            <version>${kafka.version}</version>
-        </dependency>
-
 
         <dependency>
             <groupId>org.apache.kafka</groupId>
@@ -77,18 +43,6 @@
             <version>${kafka.version}</version>
         </dependency>
 
-
->>>>>>> c544eb48
-        <dependency>
-            <groupId>io.airlift</groupId>
-            <artifactId>slice</artifactId>
-            <version>${airlift.version}</version>
-        </dependency>
-
-<<<<<<< HEAD
-=======
-
->>>>>>> c544eb48
         <dependency>
             <groupId>com.google.guava</groupId>
             <artifactId>guava</artifactId>
@@ -101,20 +55,12 @@
             <version>${jsr305.version}</version>
         </dependency>
 
-<<<<<<< HEAD
-=======
-
->>>>>>> c544eb48
         <dependency>
             <groupId>org.antlr</groupId>
             <artifactId>antlr4-runtime</artifactId>
             <version>${antlr.version}</version>
         </dependency>
 
-<<<<<<< HEAD
-=======
-
->>>>>>> c544eb48
         <dependency>
             <groupId>org.codehaus.janino</groupId>
             <artifactId>commons-compiler</artifactId>
