/*
 * Licensed under the Apache License, Version 2.0 (the "License");
 * you may not use this file except in compliance with the License.
 * You may obtain a copy of the License at
 *
 *     http://www.apache.org/licenses/LICENSE-2.0
 *
 * Unless required by applicable law or agreed to in writing, software
 * distributed under the License is distributed on an "AS IS" BASIS,
 * WITHOUT WARRANTIES OR CONDITIONS OF ANY KIND, either express or implied.
 * See the License for the specific language governing permissions and
 * limitations under the License.
 *
 * This file is an adaptation of Presto's presto-parser/src/main/antlr4/com/facebook/presto/sql/parser/SqlBase.g4 grammar.
 */

grammar SqlBase;

//@header {
//package io.confluent.kql.parser;
//}

tokens {
    DELIMITER
}

statements
    : singleStatement (singleStatement)* EOF
    ;


singleStatement
    : statement ';'
    ;

singleExpression
    : expression EOF
    ;

statement
    : query                                                            #querystatement
    | SHOW TABLES ((FROM | IN) qualifiedName)? (LIKE pattern=STRING)?  #showTables
    | SHOW STREAMS                                                     #showTopics
    | LIST TOPICS                                                      #listTopics
    | LIST STREAMS                                                     #listStreams
    | LIST TABLES                                                      #listTables
    | DESCRIBE qualifiedName                                           #showColumns
    | PRINT qualifiedName ((INTERVAL | SAMPLE) number)?                #printTopic
    | SHOW QUERIES                                                     #showQueries
    | TERMINATE qualifiedName                                          #terminateQuery
    | SET qualifiedName EQ expression                                  #setProperty
    | LOAD expression                                                  #loadProperties
    | CREATE TOPIC (IF NOT EXISTS)? qualifiedName
            (WITH tableProperties)?                                    #createTopic
    | CREATE STREAM (IF NOT EXISTS)? qualifiedName
                '(' tableElement (',' tableElement)* ')'
                (WITH tableProperties)?                                #createStream
    | CREATE STREAM (IF NOT EXISTS)? qualifiedName
            (WITH tableProperties)? AS query                           #createStreamAs
    | CREATE TABLE (IF NOT EXISTS)? qualifiedName
                    '(' tableElement (',' tableElement)* ')'
                    (WITH tableProperties)?                            #createTable
    | CREATE TABLE (IF NOT EXISTS)? qualifiedName
            (WITH tableProperties)? AS query                           #createTableAs
    | DROP TOPIC (IF EXISTS)? qualifiedName                            #dropTable
    | EXPORT CATALOG TO STRING                                         #exportCatalog
    ;

query
    :  with? queryNoWith
    ;

with
    : WITH RECURSIVE? namedQuery (',' namedQuery)*
    ;

tableElement
    : identifier type
    ;

tableProperties
    : '(' tableProperty (',' tableProperty)* ')'
    ;

tableProperty
    : identifier EQ expression
    ;

queryNoWith:
      queryTerm
      (ORDER BY sortItem (',' sortItem)*)?
      (LIMIT limit=(INTEGER_VALUE | ALL))?
      (APPROXIMATE AT confidence=number CONFIDENCE)?
    ;

queryTerm
    : queryPrimary                                                             #queryTermDefault
    | left=queryTerm operator=INTERSECT setQuantifier? right=queryTerm         #setOperation
    | left=queryTerm operator=(UNION | EXCEPT) setQuantifier? right=queryTerm  #setOperation
    ;

queryPrimary
    : querySpecification                   #queryPrimaryDefault
    | TABLE qualifiedName                  #table
    | VALUES expression (',' expression)*  #inlineTable
    | '(' queryNoWith  ')'                 #subquery
    ;

sortItem
    : expression ordering=(ASC | DESC)? (NULLS nullOrdering=(FIRST | LAST))?
    ;

querySpecification
    : SELECT setQuantifier? selectItem (',' selectItem)*
      (INTO into=relationPrimary)?
      (FROM from=relation (',' relation)*)?
      (WINDOW  windowExpression)?
      (WHERE where=booleanExpression)?
      (GROUP BY groupBy)?
      (HAVING having=booleanExpression)?
    ;

windowExpression
    : (IDENTIFIER)?
     ( tumblingWindowExpression | hoppingWindowExpression)
    ;

tumblingWindowExpression
    : TUMBLING '(' SIZE number windowUnit')'
    ;

hoppingWindowExpression
    : HOPPING '(' SIZE number windowUnit ',' ADVANCE BY number windowUnit ')'
    ;

windowUnit
    : DAY
    | HOUR
    | MINUTE
    | SECOND
    | MILLISECOND
    ;

groupBy
    : setQuantifier? groupingElement (',' groupingElement)*
    ;

groupingElement
    : groupingExpressions                                               #singleGroupingSet
    | ROLLUP '(' (qualifiedName (',' qualifiedName)*)? ')'              #rollup
    | CUBE '(' (qualifiedName (',' qualifiedName)*)? ')'                #cube
    | GROUPING SETS '(' groupingSet (',' groupingSet)* ')'              #multipleGroupingSets
    ;

groupingExpressions
    : '(' (expression (',' expression)*)? ')'
    | expression
    ;

groupingSet
    : '(' (qualifiedName (',' qualifiedName)*)? ')'
    | qualifiedName
    ;

namedQuery
    : name=identifier (columnAliases)? AS '(' query ')'
    ;

setQuantifier
    : DISTINCT
    | ALL
    ;

selectItem
    : expression (AS? identifier)?  #selectSingle
    | qualifiedName '.' ASTERISK    #selectAll
    | ASTERISK                      #selectAll
    ;

//relation
//    : relationPrimary
//    ;

relation
    : left=relation
      ( CROSS JOIN right=aliasedRelation
      | joinType JOIN rightRelation=relation joinCriteria
      | NATURAL joinType JOIN right=aliasedRelation
      )                                           #joinRelation
    | aliasedRelation                             #relationDefault
    ;

joinType
    : INNER?
    | LEFT OUTER?
    | RIGHT OUTER?
    | FULL OUTER?
    ;

joinCriteria
    : ON booleanExpression
    | USING '(' identifier (',' identifier)* ')'
    ;


sampleType
    : BERNOULLI
    | SYSTEM
    | POISSONIZED
    ;

aliasedRelation
    : relationPrimary (AS? identifier columnAliases?)?
    ;

columnAliases
    : '(' identifier (',' identifier)* ')'
    ;

relationPrimary
    : qualifiedName                                                   #tableName
    | '(' query ')'                                                   #subqueryRelation
    | UNNEST '(' expression (',' expression)* ')' (WITH ORDINALITY)?  #unnest
    | '(' relation ')'                                                #parenthesizedRelation
    ;

expression
    : booleanExpression
    ;

booleanExpression
    : predicated                                                   #booleanDefault
    | NOT booleanExpression                                        #logicalNot
    | left=booleanExpression operator=AND right=booleanExpression  #logicalBinary
    | left=booleanExpression operator=OR right=booleanExpression   #logicalBinary
    ;

// workaround for:
//  https://github.com/antlr/antlr4/issues/780
//  https://github.com/antlr/antlr4/issues/781
predicated
    : valueExpression predicate[$valueExpression.ctx]?
    ;

predicate[ParserRuleContext value]
    : comparisonOperator right=valueExpression                            #comparison
    | NOT? BETWEEN lower=valueExpression AND upper=valueExpression        #between
    | NOT? IN '(' expression (',' expression)* ')'                        #inList
    | NOT? IN '(' query ')'                                               #inSubquery
    | NOT? LIKE pattern=valueExpression (ESCAPE escape=valueExpression)?  #like
    | IS NOT? NULL                                                        #nullPredicate
    | IS NOT? DISTINCT FROM right=valueExpression                         #distinctFrom
    ;

valueExpression
    : primaryExpression                                                                 #valueExpressionDefault
    | valueExpression AT timeZoneSpecifier                                              #atTimeZone
    | operator=(MINUS | PLUS) valueExpression                                           #arithmeticUnary
    | left=valueExpression operator=(ASTERISK | SLASH | PERCENT) right=valueExpression  #arithmeticBinary
    | left=valueExpression operator=(PLUS | MINUS) right=valueExpression                #arithmeticBinary
    | left=valueExpression CONCAT right=valueExpression                                 #concatenation
    ;

primaryExpression
    : NULL                                                                           #nullLiteral
    | interval                                                                       #intervalLiteral
    | identifier STRING                                                              #typeConstructor
    | number                                                                         #numericLiteral
    | booleanValue                                                                   #booleanLiteral
    | STRING                                                                         #stringLiteral
    | BINARY_LITERAL                                                                 #binaryLiteral
    | POSITION '(' valueExpression IN valueExpression ')'                            #position
    | '(' expression (',' expression)+ ')'                                           #rowConstructor
    | ROW '(' expression (',' expression)* ')'                                       #rowConstructor
    | qualifiedName '(' ASTERISK ')' over?                                           #functionCall
    | qualifiedName '(' (setQuantifier? expression (',' expression)*)? ')' over?     #functionCall
    | identifier '->' expression                                                     #lambda
    | '(' identifier (',' identifier)* ')' '->' expression                           #lambda
    | '(' query ')'                                                                  #subqueryExpression
    // This is an extension to ANSI SQL, which considers EXISTS to be a <boolean expression>
    | EXISTS '(' query ')'                                                           #exists
    | CASE valueExpression whenClause+ (ELSE elseExpression=expression)? END         #simpleCase
    | CASE whenClause+ (ELSE elseExpression=expression)? END                         #searchedCase
    | CAST '(' expression AS type ')'                                                #cast
    | TRY_CAST '(' expression AS type ')'                                            #cast
    | ARRAY '[' (expression (',' expression)*)? ']'                                  #arrayConstructor
    | value=primaryExpression '[' index=valueExpression ']'                          #subscript
    | identifier                                                                     #columnReference
    | base=primaryExpression '.' fieldName=identifier                                #dereference
    | name=CURRENT_DATE                                                              #specialDateTimeFunction
    | name=CURRENT_TIME ('(' precision=INTEGER_VALUE ')')?                           #specialDateTimeFunction
    | name=CURRENT_TIMESTAMP ('(' precision=INTEGER_VALUE ')')?                      #specialDateTimeFunction
    | name=LOCALTIME ('(' precision=INTEGER_VALUE ')')?                              #specialDateTimeFunction
    | name=LOCALTIMESTAMP ('(' precision=INTEGER_VALUE ')')?                         #specialDateTimeFunction
    | SUBSTRING '(' valueExpression FROM valueExpression (FOR valueExpression)? ')'  #substring
    | NORMALIZE '(' valueExpression (',' normalForm)? ')'                            #normalize
    | EXTRACT '(' identifier FROM valueExpression ')'                                #extract
    | '(' expression ')'                                                             #parenthesizedExpression
    ;

timeZoneSpecifier
    : TIME ZONE interval  #timeZoneInterval
    | TIME ZONE STRING    #timeZoneString
    ;

comparisonOperator
    : EQ | NEQ | LT | LTE | GT | GTE
    ;

booleanValue
    : TRUE | FALSE
    ;

interval
    : INTERVAL sign=(PLUS | MINUS)? STRING from=intervalField (TO to=intervalField)?
    ;

intervalField
    : YEAR | MONTH | DAY | HOUR | MINUTE | SECOND
    ;

type
    : type ARRAY
    | ARRAY '<' type '>'
    | MAP '<' type ',' type '>'
    | ROW '(' identifier type (',' identifier type)* ')'
    | baseType ('(' typeParameter (',' typeParameter)* ')')?
    ;

typeParameter
    : INTEGER_VALUE | type
    ;

baseType
    : TIME_WITH_TIME_ZONE
    | TIMESTAMP_WITH_TIME_ZONE
    | identifier
    ;

whenClause
    : WHEN condition=expression THEN result=expression
    ;

over
    : OVER '('
        (PARTITION BY partition+=expression (',' partition+=expression)*)?
        (ORDER BY sortItem (',' sortItem)*)?
        windowFrame?
      ')'
    ;

windowFrame
    : frameType=RANGE start=frameBound
    | frameType=ROWS start=frameBound
    | frameType=RANGE BETWEEN start=frameBound AND end=frameBound
    | frameType=ROWS BETWEEN start=frameBound AND end=frameBound
    ;

frameBound
    : UNBOUNDED boundType=PRECEDING                 #unboundedFrame
    | UNBOUNDED boundType=FOLLOWING                 #unboundedFrame
    | CURRENT ROW                                   #currentRowBound
    | expression boundType=(PRECEDING | FOLLOWING)  #boundedFrame // expression should be unsignedLiteral
    ;


explainOption
    : FORMAT value=(TEXT | GRAPHVIZ)         #explainFormat
    | TYPE value=(LOGICAL | DISTRIBUTED)     #explainType
    ;

transactionMode
    : ISOLATION LEVEL levelOfIsolation    #isolationLevel
    | READ accessMode=(ONLY | WRITE)      #transactionAccessMode
    ;

levelOfIsolation
    : READ UNCOMMITTED                    #readUncommitted
    | READ COMMITTED                      #readCommitted
    | REPEATABLE READ                     #repeatableRead
    | SERIALIZABLE                        #serializable
    ;

callArgument
    : expression                    #positionalArgument
    | identifier '=>' expression    #namedArgument
    ;

privilege
    : SELECT | DELETE | INSERT | identifier
    ;

qualifiedName
    : identifier ('.' identifier)*
    ;

identifier
    : IDENTIFIER             #unquotedIdentifier
    | quotedIdentifier       #quotedIdentifierAlternative
    | nonReserved            #unquotedIdentifier
    | BACKQUOTED_IDENTIFIER  #backQuotedIdentifier
    | DIGIT_IDENTIFIER       #digitIdentifier
    ;

quotedIdentifier
    : QUOTED_IDENTIFIER
    ;

number
    : DECIMAL_VALUE  #decimalLiteral
    | INTEGER_VALUE  #integerLiteral
    ;

normalForm
    : NFD | NFC | NFKD | NFKC
    ;

<<<<<<< HEAD
TIME_WITH_TIME_ZONE
    : TIME WS WITH WS TIME WS ZONE
    ;

TIMESTAMP_WITH_TIME_ZONE
    : TIMESTAMP WS WITH WS TIME WS ZONE
=======
nonReserved
    : ADD
    | ANALYZE
    | APPROXIMATE
    | ARRAY
    | AT
    | BERNOULLI
    | CALL
    | CATALOGS
    | COALESCE
    | COLUMN
    | COLUMNS
    | COMMIT
    | COMMITTED
    | CONFIDENCE
    | CURRENT
    | DATA
    | DATE
    | DAY
    | DISTRIBUTED
    | EXPLAIN
    | FOLLOWING
    | FORMAT
    | FUNCTIONS
    | GRANT
    | GRAPHVIZ
    | HOUR
    | IF
    | INTEGER
    | INTERVAL
    | ISOLATION
    | LEVEL
    | LOGICAL
    | MAP
    | MINUTE
    | MONTH
    | NFC
    | NFD
    | NFKC
    | NFKD
    | NO
    | NULLIF
    | ONLY
    | OPTION
    | OVER
    | PARTITION
    | PARTITIONS
    | POISSONIZED
    | POSITION
    | PRECEDING
    | PRIVILEGES
    | PUBLIC
    | RANGE
    | READ
    | REPEATABLE
    | REPLACE
    | RESCALED
    | RESET
    | REVOKE
    | ROLLBACK
    | ROW
    | ROWS
    | SCHEMAS
    | SECOND
    | SERIALIZABLE
    | SESSION
    | SET
    | SHOW
    | SMALLINT
    | START
    | SUBSTRING
    | SYSTEM
    | TABLES
    | TABLESAMPLE
    | TEXT
    | TIME
    | TIMESTAMP
    | TINYINT
    | TO
    | TRANSACTION
    | TRY
    | TYPE
    | UNCOMMITTED
    | USE
    | VIEW
    | WORK
    | WRITE
    | YEAR
    | ZONE
>>>>>>> f1e91fe5
    ;

EQ  : '=';
NEQ : '<>' | '!=';
LT  : '<';
LTE : '<=';
GT  : '>';
GTE : '>=';

PLUS: '+';
MINUS: '-';
ASTERISK: '*';
SLASH: '/';
PERCENT: '%';
CONCAT: '||';

<<<<<<< HEAD
STRING
    : '\'' ( ~'\'' | '\'\'' )* '\''
    ;

// Note: we allow any character inside the binary literal and validate
// its a correct literal when the AST is being constructed. This
// allows us to provide more meaningful error messages to the user
BINARY_LITERAL
    :  'X\'' (~'\'')* '\''
    ;

QUOTED_IDENTIFIER
    : '"' ( ~'"' | '""' )* '"'
    ;

BACKQUOTED_IDENTIFIER
    : '`' ( ~'`' | '``' )* '`'
    ;

SIMPLE_COMMENT
    : '--' ~[\r\n]* '\r'? '\n'? -> channel(HIDDEN)
    ;

BRACKETED_COMMENT
    : '/*' .*? '*/' -> channel(HIDDEN)
    ;

SELECT: S E L E C T;
FROM: F R O M;
ADD: A D D;
AS: A S;
ALL: A L L;
SOME: S O M E;
ANY: A N Y;
DISTINCT: D I S T I N C T;
WHERE: W H E R E;
WINDOW: W I N D O W;
GROUP: G R O U P;
BY: B Y;
GROUPING: G R O U P I N G;
SETS: S E T S;
CUBE: C U B E;
ROLLUP: R O L L U P;
ORDER: O R D E R;
HAVING: H A V I N G;
LIMIT: L I M I T;
APPROXIMATE: A P P R O X I M A T E;
AT: A T;
CONFIDENCE: C O N F I D E N C E;
OR: O R;
AND: A N D;
IN: I N;
NOT: N O T;
NO: N O;
EXISTS: E X I S T S;
BETWEEN: B E T W E E N;
LIKE: L I K E;
IS: I S;
NULL: N U L L;
TRUE: T R U E;
FALSE: F A L S E;
NULLS: N U L L S;
FIRST: F I R S T;
LAST: L A S T;
ESCAPE: E S C A P E;
ASC: A S C;
DESC: D E S C;
SUBSTRING: S U B S T R I N G;
POSITION: P O S I T I O N;
FOR: F O R;
TINYINT: T I N Y I N T;
SMALLINT: S M A L L I N T;
INTEGER: I N T E G E R;
DATE: D A T E;
TIME: T I M E;
TIMESTAMP: T I M E S T A M P;
INTERVAL: I N T E R V A L;
YEAR: Y E A R;
MONTH: M O N T H;
DAY: D A Y;
HOUR: H O U R;
MINUTE: M I N U T E;
SECOND: S E C O N D;
MILLISECOND: M I L L I S E C O N D;
ZONE: Z O N E;
CURRENT_DATE: C U R R E N T '_' D A T E;
CURRENT_TIME: C U R R E N T '_' T I M E;
CURRENT_TIMESTAMP: C U R R E N T '_' T I M E S T A M P;
LOCALTIME: L O C A L T I M E;
LOCALTIMESTAMP: L O C A L T I M E S T A M P;
EXTRACT: E X T R A C T;
TUMBLING: T U M B L I N G;
HOPPING: H O P P I N G;
SIZE: S I Z E;
ADVANCE: A D V A N C E;
CASE: C A S E;
WHEN: W H E N;
THEN: T H E N;
ELSE: E L S E;
END: E N D;
JOIN: J O I N;
CROSS: C R O S S;
OUTER: O U T E R;
INNER: I N N E R;
LEFT: L E F T;
RIGHT: R I G H T;
FULL: F U L L;
NATURAL: N A T U R A L;
USING: U S I N G;
ON: O N;
OVER: O V E R;
PARTITION: P A R T I T I O N;
RANGE: R A N G E;
ROWS: R O W S;
UNBOUNDED: U N B O U N D E D;
PRECEDING: P R E C E D I N G;
FOLLOWING: F O L L O W I N G;
CURRENT: C U R R E N T;
ROW: R O W;
WITH: W I T H;
RECURSIVE: R E C U R S I V E;
VALUES: V A L U E S;
CREATE: C R E A T E;
TABLE: T A B L E;
TOPIC: T O P I C;
STREAM: S T R E A M;
STREAMS: S T R E A M S;
VIEW: V I E W;
REPLACE: R E P L A C E;
INSERT: I N S E R T;
DELETE: D E L E T E;
INTO: I N T O;
CONSTRAINT: C O N S T R A I N T;
DESCRIBE: D E S C R I B E;
PRINT: P R I N T;
GRANT: G R A N T;
REVOKE: R E V O K E;
PRIVILEGES: P R I V I L E G E S;
PUBLIC: P U B L I C;
OPTION: O P T I O N;
EXPLAIN: E X P L A I N;
ANALYZE: A N A L Y Z E;
FORMAT: F O R M A T;
TYPE: T Y P E;
TEXT: T E X T;
GRAPHVIZ: G R A P H V I Z;
LOGICAL: L O G I C A L;
DISTRIBUTED: D I S T R I B U T E D;
TRY: T R Y;
CAST: C A S T;
TRY_CAST: T R Y '_' C A S T;

SHOW: S H O W;
LIST: L I S T;
TABLES: T A B L E S;
TOPICS: T O P I C S;
QUERIES: Q U E R I E S;
TERMINATE: T E R M I N A T E;
LOAD: L O A D;
SCHEMAS: S C H E M A S;
CATALOGS: C A T A L O G S;
COLUMNS: C O L U M N S;
COLUMN: C O L U M N;
USE: U S E;
PARTITIONS: P A R T I T I O N S;
FUNCTIONS: F U N C T I O N S;
DROP: D R O P;
UNION: U N I O N;
EXCEPT: E X C E P T;
INTERSECT: I N T E R S E C T;
TO: T O;
SYSTEM: S Y S T E M;
BERNOULLI: B E R N O U L L I;
POISSONIZED: P O I S S O N I Z E D;
TABLESAMPLE: T A B L E S A M P L E;
RESCALED: R E S C A L E D;
STRATIFY: S T R A T I F Y;
ALTER: A L T E R;
RENAME: R E N A M E;
UNNEST: U N N E S T;
ORDINALITY: O R D I N A L I T Y;
ARRAY: A R R A Y;
MAP: M A P;
SET: S E T;
RESET: R E S E T;
SESSION: S E S S I O N;
DATA: D A T A;
START: S T A R T;
TRANSACTION: T R A N S A C T I O N;
COMMIT: C O M M I T;
ROLLBACK: R O L L B A C K;
WORK: W O R K;
ISOLATION: I S O L A T I O N;
LEVEL: L E V E L;
SERIALIZABLE: S E R I A L I Z A B L E;
REPEATABLE: R E P E A T A B L E;
COMMITTED: C O M M I T T E D;
UNCOMMITTED: U N C O M M I T T E D;
READ: R E A D;
WRITE: W R I T E;
ONLY: O N L Y;
CALL: C A L L;
PREPARE: P R E P A R E;
DEALLOCATE: D E A L L O C A T E;
EXECUTE: E X E C U T E;
SAMPLE: S A M P L E;
EXPORT: E X P O R T;
CATALOG: C A T A L O G;

NORMALIZE: N O R M A L I Z E;
NFD : N F D;
NFC : N F C;
NFKD : N F K D;
NFKC : N F K C;

IF: I F;
NULLIF: N U L L I F;
COALESCE: C O A L E S C E;

=======
>>>>>>> f1e91fe5
INTEGER_VALUE
    : DIGIT+
    ;

DECIMAL_VALUE
    : DIGIT+ '.' DIGIT*
    | '.' DIGIT+
    | DIGIT+ ('.' DIGIT*)? EXPONENT
    | '.' DIGIT+ EXPONENT
    ;

STRING
    : '\'' ( ~'\'' | '\'\'' )* '\''
    ;

<<<<<<< HEAD
WS
    : [ \r\n\t]+ -> channel(HIDDEN)
=======
// BEGIN CASE-INSENSITIVE TOKENS

// Note: we allow any character inside the binary literal and validate
// its a correct literal when the AST is being constructed. This
// allows us to provide more meaningful error messages to the user
BINARY_LITERAL
    :  'X\'' (~'\'')* '\'' { setText(getText().toUpperCase()); }
    ;

TIME_WITH_TIME_ZONE
    : TIME WS WITH WS TIME WS ZONE { setText(getText().toUpperCase()); }
    ;

TIMESTAMP_WITH_TIME_ZONE
    : TIMESTAMP WS WITH WS TIME WS ZONE { setText(getText().toUpperCase()); }
    ;

ADD: A D D { setText(getText().toUpperCase()); } ;
ADVANCE: A D V A N C E { setText(getText().toUpperCase()); } ;
ALL: A L L { setText(getText().toUpperCase()); } ;
ALTER: A L T E R { setText(getText().toUpperCase()); } ;
ANALYZE: A N A L Y Z E { setText(getText().toUpperCase()); } ;
AND: A N D { setText(getText().toUpperCase()); } ;
ANY: A N Y { setText(getText().toUpperCase()); } ;
APPROXIMATE: A P P R O X I M A T E { setText(getText().toUpperCase()); } ;
ARRAY: A R R A Y { setText(getText().toUpperCase()); } ;
AS: A S { setText(getText().toUpperCase()); } ;
ASC: A S C { setText(getText().toUpperCase()); } ;
AT: A T { setText(getText().toUpperCase()); } ;
BERNOULLI: B E R N O U L L I { setText(getText().toUpperCase()); } ;
BETWEEN: B E T W E E N { setText(getText().toUpperCase()); } ;
BY: B Y { setText(getText().toUpperCase()); } ;
CALL: C A L L { setText(getText().toUpperCase()); } ;
CASE: C A S E { setText(getText().toUpperCase()); } ;
CAST: C A S T { setText(getText().toUpperCase()); } ;
CATALOG: C A T A L O G { setText(getText().toUpperCase()); } ;
CATALOGS: C A T A L O G S { setText(getText().toUpperCase()); } ;
COALESCE: C O A L E S C E { setText(getText().toUpperCase()); } ;
COLUMN: C O L U M N { setText(getText().toUpperCase()); } ;
COLUMNS: C O L U M N S { setText(getText().toUpperCase()); } ;
COMMIT: C O M M I T { setText(getText().toUpperCase()); } ;
COMMITTED: C O M M I T T E D { setText(getText().toUpperCase()); } ;
CONFIDENCE: C O N F I D E N C E { setText(getText().toUpperCase()); } ;
CONSTRAINT: C O N S T R A I N T { setText(getText().toUpperCase()); } ;
CREATE: C R E A T E { setText(getText().toUpperCase()); } ;
CROSS: C R O S S { setText(getText().toUpperCase()); } ;
CUBE: C U B E { setText(getText().toUpperCase()); } ;
CURRENT: C U R R E N T { setText(getText().toUpperCase()); } ;
CURRENT_DATE: C U R R E N T '_' D A T E { setText(getText().toUpperCase()); } ;
CURRENT_TIME: C U R R E N T '_' T I M E { setText(getText().toUpperCase()); } ;
CURRENT_TIMESTAMP: C U R R E N T '_' T I M E S T A M P { setText(getText().toUpperCase()); } ;
DATA: D A T A { setText(getText().toUpperCase()); } ;
DATE: D A T E { setText(getText().toUpperCase()); } ;
DAY: D A Y { setText(getText().toUpperCase()); } ;
DEALLOCATE: D E A L L O C A T E { setText(getText().toUpperCase()); } ;
DELETE: D E L E T E { setText(getText().toUpperCase()); } ;
DESC: D E S C { setText(getText().toUpperCase()); } ;
DESCRIBE: D E S C R I B E { setText(getText().toUpperCase()); } ;
DISTINCT: D I S T I N C T { setText(getText().toUpperCase()); } ;
DISTRIBUTED: D I S T R I B U T E D { setText(getText().toUpperCase()); } ;
DROP: D R O P { setText(getText().toUpperCase()); } ;
ELSE: E L S E { setText(getText().toUpperCase()); } ;
END: E N D { setText(getText().toUpperCase()); } ;
ESCAPE: E S C A P E { setText(getText().toUpperCase()); } ;
EXCEPT: E X C E P T { setText(getText().toUpperCase()); } ;
EXECUTE: E X E C U T E { setText(getText().toUpperCase()); } ;
EXISTS: E X I S T S { setText(getText().toUpperCase()); } ;
EXPLAIN: E X P L A I N { setText(getText().toUpperCase()); } ;
EXPORT: E X P O R T { setText(getText().toUpperCase()); } ;
EXTRACT: E X T R A C T { setText(getText().toUpperCase()); } ;
FALSE: F A L S E { setText(getText().toUpperCase()); } ;
FIRST: F I R S T { setText(getText().toUpperCase()); } ;
FOLLOWING: F O L L O W I N G { setText(getText().toUpperCase()); } ;
FOR: F O R { setText(getText().toUpperCase()); } ;
FORMAT: F O R M A T { setText(getText().toUpperCase()); } ;
FROM: F R O M { setText(getText().toUpperCase()); } ;
FULL: F U L L { setText(getText().toUpperCase()); } ;
FUNCTIONS: F U N C T I O N S { setText(getText().toUpperCase()); } ;
GRANT: G R A N T { setText(getText().toUpperCase()); } ;
GRAPHVIZ: G R A P H V I Z { setText(getText().toUpperCase()); } ;
GROUP: G R O U P { setText(getText().toUpperCase()); } ;
GROUPING: G R O U P I N G { setText(getText().toUpperCase()); } ;
HAVING: H A V I N G { setText(getText().toUpperCase()); } ;
HOPPING: H O P P I N G { setText(getText().toUpperCase()); } ;
HOUR: H O U R { setText(getText().toUpperCase()); } ;
IF: I F { setText(getText().toUpperCase()); } ;
IN: I N { setText(getText().toUpperCase()); } ;
INNER: I N N E R { setText(getText().toUpperCase()); } ;
INSERT: I N S E R T { setText(getText().toUpperCase()); } ;
INTEGER: I N T E G E R { setText(getText().toUpperCase()); } ;
INTERSECT: I N T E R S E C T { setText(getText().toUpperCase()); } ;
INTERVAL: I N T E R V A L { setText(getText().toUpperCase()); } ;
INTO: I N T O { setText(getText().toUpperCase()); } ;
IS: I S { setText(getText().toUpperCase()); } ;
ISOLATION: I S O L A T I O N { setText(getText().toUpperCase()); } ;
JOIN: J O I N { setText(getText().toUpperCase()); } ;
LAST: L A S T { setText(getText().toUpperCase()); } ;
LEFT: L E F T { setText(getText().toUpperCase()); } ;
LEVEL: L E V E L { setText(getText().toUpperCase()); } ;
LIKE: L I K E { setText(getText().toUpperCase()); } ;
LIMIT: L I M I T { setText(getText().toUpperCase()); } ;
LIST: L I S T { setText(getText().toUpperCase()); } ;
LOAD: L O A D { setText(getText().toUpperCase()); } ;
LOCALTIME: L O C A L T I M E { setText(getText().toUpperCase()); } ;
LOCALTIMESTAMP: L O C A L T I M E S T A M P { setText(getText().toUpperCase()); } ;
LOGICAL: L O G I C A L { setText(getText().toUpperCase()); } ;
MAP: M A P { setText(getText().toUpperCase()); } ;
MILLISECOND: M I L L I S E C O N D { setText(getText().toUpperCase()); } ;
MINUTE: M I N U T E { setText(getText().toUpperCase()); } ;
MONTH: M O N T H { setText(getText().toUpperCase()); } ;
NATURAL: N A T U R A L { setText(getText().toUpperCase()); } ;
NFC : N F C { setText(getText().toUpperCase()); } ;
NFD : N F D { setText(getText().toUpperCase()); } ;
NFKC : N F K C { setText(getText().toUpperCase()); } ;
NFKD : N F K D { setText(getText().toUpperCase()); } ;
NO: N O { setText(getText().toUpperCase()); } ;
NORMALIZE: N O R M A L I Z E { setText(getText().toUpperCase()); } ;
NOT: N O T { setText(getText().toUpperCase()); } ;
NULL: N U L L { setText(getText().toUpperCase()); } ;
NULLIF: N U L L I F { setText(getText().toUpperCase()); } ;
NULLS: N U L L S { setText(getText().toUpperCase()); } ;
ON: O N { setText(getText().toUpperCase()); } ;
ONLY: O N L Y { setText(getText().toUpperCase()); } ;
OPTION: O P T I O N { setText(getText().toUpperCase()); } ;
OR: O R { setText(getText().toUpperCase()); } ;
ORDER: O R D E R { setText(getText().toUpperCase()); } ;
ORDINALITY: O R D I N A L I T Y { setText(getText().toUpperCase()); } ;
OUTER: O U T E R { setText(getText().toUpperCase()); } ;
OVER: O V E R { setText(getText().toUpperCase()); } ;
PARTITION: P A R T I T I O N { setText(getText().toUpperCase()); } ;
PARTITIONS: P A R T I T I O N S { setText(getText().toUpperCase()); } ;
POISSONIZED: P O I S S O N I Z E D { setText(getText().toUpperCase()); } ;
POSITION: P O S I T I O N { setText(getText().toUpperCase()); } ;
PRECEDING: P R E C E D I N G { setText(getText().toUpperCase()); } ;
PREPARE: P R E P A R E { setText(getText().toUpperCase()); } ;
PRINT: P R I N T { setText(getText().toUpperCase()); } ;
PRIVILEGES: P R I V I L E G E S { setText(getText().toUpperCase()); } ;
PUBLIC: P U B L I C { setText(getText().toUpperCase()); } ;
QUERIES: Q U E R I E S { setText(getText().toUpperCase()); } ;
RANGE: R A N G E { setText(getText().toUpperCase()); } ;
READ: R E A D { setText(getText().toUpperCase()); } ;
RECURSIVE: R E C U R S I V E { setText(getText().toUpperCase()); } ;
RENAME: R E N A M E { setText(getText().toUpperCase()); } ;
REPEATABLE: R E P E A T A B L E { setText(getText().toUpperCase()); } ;
REPLACE: R E P L A C E { setText(getText().toUpperCase()); } ;
RESCALED: R E S C A L E D { setText(getText().toUpperCase()); } ;
RESET: R E S E T { setText(getText().toUpperCase()); } ;
REVOKE: R E V O K E { setText(getText().toUpperCase()); } ;
RIGHT: R I G H T { setText(getText().toUpperCase()); } ;
ROLLBACK: R O L L B A C K { setText(getText().toUpperCase()); } ;
ROLLUP: R O L L U P { setText(getText().toUpperCase()); } ;
ROW: R O W { setText(getText().toUpperCase()); } ;
ROWS: R O W S { setText(getText().toUpperCase()); } ;
SAMPLE: S A M P L E { setText(getText().toUpperCase()); } ;
SCHEMAS: S C H E M A S { setText(getText().toUpperCase()); } ;
SECOND: S E C O N D { setText(getText().toUpperCase()); } ;
SELECT: S E L E C T { setText(getText().toUpperCase()); } ;
SERIALIZABLE: S E R I A L I Z A B L E { setText(getText().toUpperCase()); } ;
SESSION: S E S S I O N { setText(getText().toUpperCase()); } ;
SET: S E T { setText(getText().toUpperCase()); } ;
SETS: S E T S { setText(getText().toUpperCase()); } ;
SHOW: S H O W { setText(getText().toUpperCase()); } ;
SIZE: S I Z E { setText(getText().toUpperCase()); } ;
SMALLINT: S M A L L I N T { setText(getText().toUpperCase()); } ;
SOME: S O M E { setText(getText().toUpperCase()); } ;
START: S T A R T { setText(getText().toUpperCase()); } ;
STRATIFY: S T R A T I F Y { setText(getText().toUpperCase()); } ;
STREAM: S T R E A M { setText(getText().toUpperCase()); } ;
STREAMS: S T R E A M S { setText(getText().toUpperCase()); } ;
SUBSTRING: S U B S T R I N G { setText(getText().toUpperCase()); } ;
SYSTEM: S Y S T E M { setText(getText().toUpperCase()); } ;
TABLE: T A B L E { setText(getText().toUpperCase()); } ;
TABLES: T A B L E S { setText(getText().toUpperCase()); } ;
TABLESAMPLE: T A B L E S A M P L E { setText(getText().toUpperCase()); } ;
TERMINATE: T E R M I N A T E { setText(getText().toUpperCase()); } ;
TEXT: T E X T { setText(getText().toUpperCase()); } ;
THEN: T H E N { setText(getText().toUpperCase()); } ;
TIME: T I M E { setText(getText().toUpperCase()); } ;
TIMESTAMP: T I M E S T A M P { setText(getText().toUpperCase()); } ;
TINYINT: T I N Y I N T { setText(getText().toUpperCase()); } ;
TO: T O { setText(getText().toUpperCase()); } ;
TOPIC: T O P I C { setText(getText().toUpperCase()); } ;
TOPICS: T O P I C S { setText(getText().toUpperCase()); } ;
TRANSACTION: T R A N S A C T I O N { setText(getText().toUpperCase()); } ;
TRUE: T R U E { setText(getText().toUpperCase()); } ;
TRY: T R Y { setText(getText().toUpperCase()); } ;
TRY_CAST: T R Y '_' C A S T { setText(getText().toUpperCase()); } ;
TUMBLING: T U M B L I N G { setText(getText().toUpperCase()); } ;
TYPE: T Y P E { setText(getText().toUpperCase()); } ;
UNBOUNDED: U N B O U N D E D { setText(getText().toUpperCase()); } ;
UNCOMMITTED: U N C O M M I T T E D { setText(getText().toUpperCase()); } ;
UNION: U N I O N { setText(getText().toUpperCase()); } ;
UNNEST: U N N E S T { setText(getText().toUpperCase()); } ;
USE: U S E { setText(getText().toUpperCase()); } ;
USING: U S I N G { setText(getText().toUpperCase()); } ;
VALUES: V A L U E S { setText(getText().toUpperCase()); } ;
VIEW: V I E W { setText(getText().toUpperCase()); } ;
WHEN: W H E N { setText(getText().toUpperCase()); } ;
WHERE: W H E R E { setText(getText().toUpperCase()); } ;
WINDOW: W I N D O W { setText(getText().toUpperCase()); } ;
WITH: W I T H { setText(getText().toUpperCase()); } ;
WORK: W O R K { setText(getText().toUpperCase()); } ;
WRITE: W R I T E { setText(getText().toUpperCase()); } ;
YEAR: Y E A R { setText(getText().toUpperCase()); } ;
ZONE: Z O N E { setText(getText().toUpperCase()); } ;

QUOTED_IDENTIFIER
    : '"' ( ~'"' | '""' )* '"'
    { setText(getText().toUpperCase()); }
>>>>>>> f1e91fe5
    ;

BACKQUOTED_IDENTIFIER
    : '`' ( ~'`' | '``' )* '`'
    { setText(getText().toUpperCase()); }
    ;

IDENTIFIER
    : (LETTER | '_') (LETTER | DIGIT | '_' | '@' | ':')*
    { setText(getText().toUpperCase()); }
    ;

<<<<<<< HEAD
fragment LETTER
    : [A-Z]|[a-z]
    ;

fragment A: 'A'|'a';
fragment B: 'B'|'b';
fragment C: 'C'|'c';
fragment D: 'D'|'d';
fragment E: 'E'|'e';
fragment F: 'F'|'f';
fragment G: 'G'|'g';
fragment H: 'H'|'h';
fragment I: 'I'|'i';
fragment J: 'J'|'j';
fragment K: 'K'|'k';
fragment L: 'L'|'l';
fragment M: 'M'|'m';
fragment N: 'N'|'n';
fragment O: 'O'|'o';
fragment P: 'P'|'p';
fragment Q: 'Q'|'q';
fragment R: 'R'|'r';
fragment S: 'S'|'s';
fragment T: 'T'|'t';
fragment U: 'U'|'u';
fragment V: 'V'|'v';
fragment W: 'W'|'w';
fragment X: 'X'|'x';
fragment Y: 'Y'|'y';
fragment Z: 'Z'|'z';
=======
DIGIT_IDENTIFIER
    : DIGIT (LETTER | DIGIT | '_' | '@' | ':')+
    { setText(getText().toUpperCase()); }
    ;

// END CASE-INSENSITIVE TOKENS

SIMPLE_COMMENT
    : '--' ~[\r\n]* '\r'? '\n'? -> channel(HIDDEN)
    ;

BRACKETED_COMMENT
    : '/*' .*? '*/' -> channel(HIDDEN)
    ;

WS
    : [ \r\n\t]+ -> channel(HIDDEN)
    ;
>>>>>>> f1e91fe5

fragment EXPONENT
    : 'E' [+-]? DIGIT+
    ;

fragment DIGIT
    : [0-9]
    ;

fragment LETTER
    : [A-Z]|[a-z]
    ;

fragment A: 'A'|'a';
fragment B: 'B'|'b';
fragment C: 'C'|'c';
fragment D: 'D'|'d';
fragment E: 'E'|'e';
fragment F: 'F'|'f';
fragment G: 'G'|'g';
fragment H: 'H'|'h';
fragment I: 'I'|'i';
fragment J: 'J'|'j';
fragment K: 'K'|'k';
fragment L: 'L'|'l';
fragment M: 'M'|'m';
fragment N: 'N'|'n';
fragment O: 'O'|'o';
fragment P: 'P'|'p';
fragment Q: 'Q'|'q';
fragment R: 'R'|'r';
fragment S: 'S'|'s';
fragment T: 'T'|'t';
fragment U: 'U'|'u';
fragment V: 'V'|'v';
fragment W: 'W'|'w';
fragment X: 'X'|'x';
fragment Y: 'Y'|'y';
fragment Z: 'Z'|'z';

// Catch-all for anything we can't recognize.
// We use this to be able to ignore and recover all the text
// when splitting statements with DelimiterLexer
UNRECOGNIZED
    : .
    ;<|MERGE_RESOLUTION|>--- conflicted
+++ resolved
@@ -415,14 +415,6 @@
     : NFD | NFC | NFKD | NFKC
     ;
 
-<<<<<<< HEAD
-TIME_WITH_TIME_ZONE
-    : TIME WS WITH WS TIME WS ZONE
-    ;
-
-TIMESTAMP_WITH_TIME_ZONE
-    : TIMESTAMP WS WITH WS TIME WS ZONE
-=======
 nonReserved
     : ADD
     | ANALYZE
@@ -512,7 +504,6 @@
     | WRITE
     | YEAR
     | ZONE
->>>>>>> f1e91fe5
     ;
 
 EQ  : '=';
@@ -529,228 +520,6 @@
 PERCENT: '%';
 CONCAT: '||';
 
-<<<<<<< HEAD
-STRING
-    : '\'' ( ~'\'' | '\'\'' )* '\''
-    ;
-
-// Note: we allow any character inside the binary literal and validate
-// its a correct literal when the AST is being constructed. This
-// allows us to provide more meaningful error messages to the user
-BINARY_LITERAL
-    :  'X\'' (~'\'')* '\''
-    ;
-
-QUOTED_IDENTIFIER
-    : '"' ( ~'"' | '""' )* '"'
-    ;
-
-BACKQUOTED_IDENTIFIER
-    : '`' ( ~'`' | '``' )* '`'
-    ;
-
-SIMPLE_COMMENT
-    : '--' ~[\r\n]* '\r'? '\n'? -> channel(HIDDEN)
-    ;
-
-BRACKETED_COMMENT
-    : '/*' .*? '*/' -> channel(HIDDEN)
-    ;
-
-SELECT: S E L E C T;
-FROM: F R O M;
-ADD: A D D;
-AS: A S;
-ALL: A L L;
-SOME: S O M E;
-ANY: A N Y;
-DISTINCT: D I S T I N C T;
-WHERE: W H E R E;
-WINDOW: W I N D O W;
-GROUP: G R O U P;
-BY: B Y;
-GROUPING: G R O U P I N G;
-SETS: S E T S;
-CUBE: C U B E;
-ROLLUP: R O L L U P;
-ORDER: O R D E R;
-HAVING: H A V I N G;
-LIMIT: L I M I T;
-APPROXIMATE: A P P R O X I M A T E;
-AT: A T;
-CONFIDENCE: C O N F I D E N C E;
-OR: O R;
-AND: A N D;
-IN: I N;
-NOT: N O T;
-NO: N O;
-EXISTS: E X I S T S;
-BETWEEN: B E T W E E N;
-LIKE: L I K E;
-IS: I S;
-NULL: N U L L;
-TRUE: T R U E;
-FALSE: F A L S E;
-NULLS: N U L L S;
-FIRST: F I R S T;
-LAST: L A S T;
-ESCAPE: E S C A P E;
-ASC: A S C;
-DESC: D E S C;
-SUBSTRING: S U B S T R I N G;
-POSITION: P O S I T I O N;
-FOR: F O R;
-TINYINT: T I N Y I N T;
-SMALLINT: S M A L L I N T;
-INTEGER: I N T E G E R;
-DATE: D A T E;
-TIME: T I M E;
-TIMESTAMP: T I M E S T A M P;
-INTERVAL: I N T E R V A L;
-YEAR: Y E A R;
-MONTH: M O N T H;
-DAY: D A Y;
-HOUR: H O U R;
-MINUTE: M I N U T E;
-SECOND: S E C O N D;
-MILLISECOND: M I L L I S E C O N D;
-ZONE: Z O N E;
-CURRENT_DATE: C U R R E N T '_' D A T E;
-CURRENT_TIME: C U R R E N T '_' T I M E;
-CURRENT_TIMESTAMP: C U R R E N T '_' T I M E S T A M P;
-LOCALTIME: L O C A L T I M E;
-LOCALTIMESTAMP: L O C A L T I M E S T A M P;
-EXTRACT: E X T R A C T;
-TUMBLING: T U M B L I N G;
-HOPPING: H O P P I N G;
-SIZE: S I Z E;
-ADVANCE: A D V A N C E;
-CASE: C A S E;
-WHEN: W H E N;
-THEN: T H E N;
-ELSE: E L S E;
-END: E N D;
-JOIN: J O I N;
-CROSS: C R O S S;
-OUTER: O U T E R;
-INNER: I N N E R;
-LEFT: L E F T;
-RIGHT: R I G H T;
-FULL: F U L L;
-NATURAL: N A T U R A L;
-USING: U S I N G;
-ON: O N;
-OVER: O V E R;
-PARTITION: P A R T I T I O N;
-RANGE: R A N G E;
-ROWS: R O W S;
-UNBOUNDED: U N B O U N D E D;
-PRECEDING: P R E C E D I N G;
-FOLLOWING: F O L L O W I N G;
-CURRENT: C U R R E N T;
-ROW: R O W;
-WITH: W I T H;
-RECURSIVE: R E C U R S I V E;
-VALUES: V A L U E S;
-CREATE: C R E A T E;
-TABLE: T A B L E;
-TOPIC: T O P I C;
-STREAM: S T R E A M;
-STREAMS: S T R E A M S;
-VIEW: V I E W;
-REPLACE: R E P L A C E;
-INSERT: I N S E R T;
-DELETE: D E L E T E;
-INTO: I N T O;
-CONSTRAINT: C O N S T R A I N T;
-DESCRIBE: D E S C R I B E;
-PRINT: P R I N T;
-GRANT: G R A N T;
-REVOKE: R E V O K E;
-PRIVILEGES: P R I V I L E G E S;
-PUBLIC: P U B L I C;
-OPTION: O P T I O N;
-EXPLAIN: E X P L A I N;
-ANALYZE: A N A L Y Z E;
-FORMAT: F O R M A T;
-TYPE: T Y P E;
-TEXT: T E X T;
-GRAPHVIZ: G R A P H V I Z;
-LOGICAL: L O G I C A L;
-DISTRIBUTED: D I S T R I B U T E D;
-TRY: T R Y;
-CAST: C A S T;
-TRY_CAST: T R Y '_' C A S T;
-
-SHOW: S H O W;
-LIST: L I S T;
-TABLES: T A B L E S;
-TOPICS: T O P I C S;
-QUERIES: Q U E R I E S;
-TERMINATE: T E R M I N A T E;
-LOAD: L O A D;
-SCHEMAS: S C H E M A S;
-CATALOGS: C A T A L O G S;
-COLUMNS: C O L U M N S;
-COLUMN: C O L U M N;
-USE: U S E;
-PARTITIONS: P A R T I T I O N S;
-FUNCTIONS: F U N C T I O N S;
-DROP: D R O P;
-UNION: U N I O N;
-EXCEPT: E X C E P T;
-INTERSECT: I N T E R S E C T;
-TO: T O;
-SYSTEM: S Y S T E M;
-BERNOULLI: B E R N O U L L I;
-POISSONIZED: P O I S S O N I Z E D;
-TABLESAMPLE: T A B L E S A M P L E;
-RESCALED: R E S C A L E D;
-STRATIFY: S T R A T I F Y;
-ALTER: A L T E R;
-RENAME: R E N A M E;
-UNNEST: U N N E S T;
-ORDINALITY: O R D I N A L I T Y;
-ARRAY: A R R A Y;
-MAP: M A P;
-SET: S E T;
-RESET: R E S E T;
-SESSION: S E S S I O N;
-DATA: D A T A;
-START: S T A R T;
-TRANSACTION: T R A N S A C T I O N;
-COMMIT: C O M M I T;
-ROLLBACK: R O L L B A C K;
-WORK: W O R K;
-ISOLATION: I S O L A T I O N;
-LEVEL: L E V E L;
-SERIALIZABLE: S E R I A L I Z A B L E;
-REPEATABLE: R E P E A T A B L E;
-COMMITTED: C O M M I T T E D;
-UNCOMMITTED: U N C O M M I T T E D;
-READ: R E A D;
-WRITE: W R I T E;
-ONLY: O N L Y;
-CALL: C A L L;
-PREPARE: P R E P A R E;
-DEALLOCATE: D E A L L O C A T E;
-EXECUTE: E X E C U T E;
-SAMPLE: S A M P L E;
-EXPORT: E X P O R T;
-CATALOG: C A T A L O G;
-
-NORMALIZE: N O R M A L I Z E;
-NFD : N F D;
-NFC : N F C;
-NFKD : N F K D;
-NFKC : N F K C;
-
-IF: I F;
-NULLIF: N U L L I F;
-COALESCE: C O A L E S C E;
-
-=======
->>>>>>> f1e91fe5
 INTEGER_VALUE
     : DIGIT+
     ;
@@ -766,10 +535,6 @@
     : '\'' ( ~'\'' | '\'\'' )* '\''
     ;
 
-<<<<<<< HEAD
-WS
-    : [ \r\n\t]+ -> channel(HIDDEN)
-=======
 // BEGIN CASE-INSENSITIVE TOKENS
 
 // Note: we allow any character inside the binary literal and validate
@@ -979,7 +744,6 @@
 QUOTED_IDENTIFIER
     : '"' ( ~'"' | '""' )* '"'
     { setText(getText().toUpperCase()); }
->>>>>>> f1e91fe5
     ;
 
 BACKQUOTED_IDENTIFIER
@@ -992,7 +756,33 @@
     { setText(getText().toUpperCase()); }
     ;
 
-<<<<<<< HEAD
+DIGIT_IDENTIFIER
+    : DIGIT (LETTER | DIGIT | '_' | '@' | ':')+
+    { setText(getText().toUpperCase()); }
+    ;
+
+// END CASE-INSENSITIVE TOKENS
+
+SIMPLE_COMMENT
+    : '--' ~[\r\n]* '\r'? '\n'? -> channel(HIDDEN)
+    ;
+
+BRACKETED_COMMENT
+    : '/*' .*? '*/' -> channel(HIDDEN)
+    ;
+
+WS
+    : [ \r\n\t]+ -> channel(HIDDEN)
+    ;
+
+fragment EXPONENT
+    : 'E' [+-]? DIGIT+
+    ;
+
+fragment DIGIT
+    : [0-9]
+    ;
+
 fragment LETTER
     : [A-Z]|[a-z]
     ;
@@ -1023,65 +813,6 @@
 fragment X: 'X'|'x';
 fragment Y: 'Y'|'y';
 fragment Z: 'Z'|'z';
-=======
-DIGIT_IDENTIFIER
-    : DIGIT (LETTER | DIGIT | '_' | '@' | ':')+
-    { setText(getText().toUpperCase()); }
-    ;
-
-// END CASE-INSENSITIVE TOKENS
-
-SIMPLE_COMMENT
-    : '--' ~[\r\n]* '\r'? '\n'? -> channel(HIDDEN)
-    ;
-
-BRACKETED_COMMENT
-    : '/*' .*? '*/' -> channel(HIDDEN)
-    ;
-
-WS
-    : [ \r\n\t]+ -> channel(HIDDEN)
-    ;
->>>>>>> f1e91fe5
-
-fragment EXPONENT
-    : 'E' [+-]? DIGIT+
-    ;
-
-fragment DIGIT
-    : [0-9]
-    ;
-
-fragment LETTER
-    : [A-Z]|[a-z]
-    ;
-
-fragment A: 'A'|'a';
-fragment B: 'B'|'b';
-fragment C: 'C'|'c';
-fragment D: 'D'|'d';
-fragment E: 'E'|'e';
-fragment F: 'F'|'f';
-fragment G: 'G'|'g';
-fragment H: 'H'|'h';
-fragment I: 'I'|'i';
-fragment J: 'J'|'j';
-fragment K: 'K'|'k';
-fragment L: 'L'|'l';
-fragment M: 'M'|'m';
-fragment N: 'N'|'n';
-fragment O: 'O'|'o';
-fragment P: 'P'|'p';
-fragment Q: 'Q'|'q';
-fragment R: 'R'|'r';
-fragment S: 'S'|'s';
-fragment T: 'T'|'t';
-fragment U: 'U'|'u';
-fragment V: 'V'|'v';
-fragment W: 'W'|'w';
-fragment X: 'X'|'x';
-fragment Y: 'Y'|'y';
-fragment Z: 'Z'|'z';
 
 // Catch-all for anything we can't recognize.
 // We use this to be able to ignore and recover all the text
