/**
 * Copyright 2017 Confluent Inc.
 **/

package io.confluent.kql.metastore;

import io.confluent.kql.util.KQLException;

import java.util.HashMap;
import java.util.Map;
import java.util.Set;

public class MetaStoreImpl implements MetaStore {

  Map<String, KQLTopic> topicMap = new HashMap<>();

  Map<String, StructuredDataSource> dataSourceMap = new HashMap<>();

  @Override
  public KQLTopic getTopic(String topicName) {
    return topicMap.get(topicName);
  }

  @Override
  public void putTopic(final KQLTopic topic) {
    if (topicMap.get(topic.getName()) == null) {
      topicMap.put(topic.getName(), topic);
    } else {
      throw new KQLException(
          "Cannot add the new topic. Another topic with the same name already exists: "
          + topic.getName().toUpperCase());
    }
  }

  @Override
  public StructuredDataSource getSource(final String sourceName) {
    return dataSourceMap.get(sourceName);
  }

  @Override
  public void putSource(final StructuredDataSource dataSource) {
<<<<<<< HEAD
    if (getSource(dataSource.getName().toUpperCase()) == null) {
      dataSourceMap.put(dataSource.getName().toUpperCase(), dataSource);
=======
    if (getSource(dataSource.getName()) == null) {
      dataSourceMap.put(dataSource.getName(), dataSource);
>>>>>>> f1e91fe5
    } else {
      throw new KQLException(
          "Cannot add the new data source. Another data source with the same name already exists: "
          + dataSource.getName().toUpperCase());
    }
  }

  @Override
  public void deleteSource(final String sourceName) {
    dataSourceMap.remove(sourceName.toUpperCase());
  }

  @Override
  public Map<String, StructuredDataSource> getAllStructuredDataSources() {
    return dataSourceMap;
  }

  @Override
  public Set<String> getAllStructuredDataSourceNames() {
    return getAllStructuredDataSources().keySet();
  }

  @Override
  public Map<String, KQLTopic> getAllKQLTopics() {
    return topicMap;
  }

  @Override
  public Set<String> getAllTopicNames() {
    return getAllKQLTopics().keySet();
  }
}<|MERGE_RESOLUTION|>--- conflicted
+++ resolved
@@ -28,7 +28,7 @@
     } else {
       throw new KQLException(
           "Cannot add the new topic. Another topic with the same name already exists: "
-          + topic.getName().toUpperCase());
+          + topic.getName());
     }
   }
 
@@ -39,23 +39,18 @@
 
   @Override
   public void putSource(final StructuredDataSource dataSource) {
-<<<<<<< HEAD
-    if (getSource(dataSource.getName().toUpperCase()) == null) {
-      dataSourceMap.put(dataSource.getName().toUpperCase(), dataSource);
-=======
     if (getSource(dataSource.getName()) == null) {
       dataSourceMap.put(dataSource.getName(), dataSource);
->>>>>>> f1e91fe5
     } else {
       throw new KQLException(
           "Cannot add the new data source. Another data source with the same name already exists: "
-          + dataSource.getName().toUpperCase());
+          + dataSource.getName());
     }
   }
 
   @Override
   public void deleteSource(final String sourceName) {
-    dataSourceMap.remove(sourceName.toUpperCase());
+    dataSourceMap.remove(sourceName);
   }
 
   @Override
