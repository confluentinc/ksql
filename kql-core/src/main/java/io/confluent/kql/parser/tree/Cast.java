/**
 * Copyright 2017 Confluent Inc.
 *
 **/

package io.confluent.kql.parser.tree;

import java.util.Objects;
import java.util.Optional;

import static java.util.Locale.ENGLISH;
import static java.util.Objects.requireNonNull;

public final class Cast
    extends Expression {

  private final Expression expression;
  private final String type;
  private final boolean safe;
  private final boolean typeOnly;

  public Cast(Expression expression, String type) {
    this(Optional.empty(), expression, type, false, false);
  }

  public Cast(Expression expression, String type, boolean safe) {
    this(Optional.empty(), expression, type, safe, false);
  }

  public Cast(Expression expression, String type, boolean safe, boolean typeOnly) {
    this(Optional.empty(), expression, type, safe, typeOnly);
  }

  public Cast(NodeLocation location, Expression expression, String type) {
    this(Optional.of(location), expression, type, false, false);
  }

  public Cast(NodeLocation location, Expression expression, String type, boolean safe) {
    this(Optional.of(location), expression, type, safe, false);
  }

  public Cast(NodeLocation location, Expression expression, String type, boolean safe,
              boolean typeOnly) {
    this(Optional.of(location), expression, type, safe, typeOnly);
  }

  private Cast(Optional<NodeLocation> location, Expression expression, String type, boolean safe,
               boolean typeOnly) {
    super(location);
    requireNonNull(expression, "expression is null");
    requireNonNull(type, "type is null");

    this.expression = expression;
<<<<<<< HEAD
    this.type = type/*.toUpperCase(ENGLISH)*/;
=======
    this.type = type;
>>>>>>> f1e91fe5
    this.safe = safe;
    this.typeOnly = typeOnly;
  }

  public Expression getExpression() {
    return expression;
  }

  public String getType() {
    return type;
  }

  public boolean isSafe() {
    return safe;
  }

  public boolean isTypeOnly() {
    return typeOnly;
  }

  @Override
  public <R, C> R accept(AstVisitor<R, C> visitor, C context) {
    return visitor.visitCast(this, context);
  }

  @Override
  public boolean equals(Object obj) {
    if (this == obj) {
      return true;
    }
    if (obj == null || getClass() != obj.getClass()) {
      return false;
    }
    Cast o = (Cast) obj;
    return Objects.equals(this.expression, o.expression) &&
           Objects.equals(this.type, o.type) &&
           Objects.equals(this.safe, o.safe) &&
           Objects.equals(this.typeOnly, o.typeOnly);
  }

  @Override
  public int hashCode() {
    return Objects.hash(expression, type, safe, typeOnly);
  }
}<|MERGE_RESOLUTION|>--- conflicted
+++ resolved
@@ -51,11 +51,7 @@
     requireNonNull(type, "type is null");
 
     this.expression = expression;
-<<<<<<< HEAD
-    this.type = type/*.toUpperCase(ENGLISH)*/;
-=======
     this.type = type;
->>>>>>> f1e91fe5
     this.safe = safe;
     this.typeOnly = typeOnly;
   }
