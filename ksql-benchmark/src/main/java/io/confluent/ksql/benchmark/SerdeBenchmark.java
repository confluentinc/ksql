--- conflicted
+++ resolved
@@ -26,11 +26,7 @@
 import io.confluent.ksql.datagen.SessionManager;
 import io.confluent.ksql.logging.processing.ProcessingLogContext;
 import io.confluent.ksql.schema.ksql.KsqlSchema;
-<<<<<<< HEAD
-import io.confluent.ksql.schema.ksql.KsqlSchemaWithOptions;
-=======
 import io.confluent.ksql.schema.ksql.PhysicalSchema;
->>>>>>> 6af8958f
 import io.confluent.ksql.serde.GenericRowSerDe;
 import io.confluent.ksql.serde.SerdeOption;
 import io.confluent.ksql.serde.avro.KsqlAvroSerdeFactory;
@@ -171,11 +167,7 @@
     ) {
       return GenericRowSerDe.from(
           new KsqlJsonSerdeFactory(),
-<<<<<<< HEAD
-          KsqlSchemaWithOptions.of(KsqlSchema.of(schema), SerdeOption.none()),
-=======
           PhysicalSchema.from(KsqlSchema.of(schema), SerdeOption.none()),
->>>>>>> 6af8958f
           new KsqlConfig(Collections.emptyMap()),
           () -> null,
           "benchmark",
@@ -188,11 +180,7 @@
       final SchemaRegistryClient schemaRegistryClient = new MockSchemaRegistryClient();
       return GenericRowSerDe.from(
           new KsqlAvroSerdeFactory("benchmarkSchema"),
-<<<<<<< HEAD
-          KsqlSchemaWithOptions.of(KsqlSchema.of(schema), SerdeOption.none()),
-=======
           PhysicalSchema.from(KsqlSchema.of(schema), SerdeOption.none()),
->>>>>>> 6af8958f
           new KsqlConfig(Collections.emptyMap()),
           () -> schemaRegistryClient,
           "benchmark",
