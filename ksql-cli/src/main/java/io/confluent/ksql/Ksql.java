--- conflicted
+++ resolved
@@ -54,14 +54,9 @@
             creds -> restClient.setupAuthenticationCredentials(creds.left, creds.right)
         );
 
-<<<<<<< HEAD
-      final KsqlVersionCheckerAgent versionChecker =
-          new KsqlVersionCheckerAgent(() -> false);
-      versionChecker.start(KsqlModuleType.CLI, properties);
-=======
-        final KsqlVersionCheckerAgent versionChecker = new KsqlVersionCheckerAgent();
+        final KsqlVersionCheckerAgent versionChecker =
+            new KsqlVersionCheckerAgent(() -> false);
         versionChecker.start(KsqlModuleType.CLI, properties);
->>>>>>> a0d46ad9
 
         try (Cli cli = Cli.build(
             options.getStreamedQueryRowLimit(),
