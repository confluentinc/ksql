--- conflicted
+++ resolved
@@ -54,15 +54,8 @@
             creds -> restClient.setupAuthenticationCredentials(creds.left, creds.right)
         );
 
-<<<<<<< HEAD
-      final KsqlVersionCheckerAgent versionChecker =
-          new KsqlVersionCheckerAgent(() -> false);
-      versionChecker.start(KsqlModuleType.CLI, properties);
-=======
-        final KsqlVersionCheckerAgent versionChecker = new KsqlVersionCheckerAgent();
+        final KsqlVersionCheckerAgent versionChecker = new KsqlVersionCheckerAgent(() -> false);
         versionChecker.start(KsqlModuleType.CLI, properties);
->>>>>>> e10cc336
-
         try (Cli cli = Cli.build(
             options.getStreamedQueryRowLimit(),
             options.getStreamedQueryTimeoutMs(),
