/*
 * Copyright 2017 Confluent Inc.
 *
 * Licensed under the Apache License, Version 2.0 (the "License");
 * you may not use this file except in compliance with the License.
 * You may obtain a copy of the License at
 *
 * http://www.apache.org/licenses/LICENSE-2.0
 *
 * Unless required by applicable law or agreed to in writing, software
 * distributed under the License is distributed on an "AS IS" BASIS,
 * WITHOUT WARRANTIES OR CONDITIONS OF ANY KIND, either express or implied.
 * See the License for the specific language governing permissions and
 * limitations under the License.
 **/

package io.confluent.ksql.cli;

import io.confluent.ksql.cli.console.Console;
import io.confluent.ksql.cli.console.OutputFormat;
import io.confluent.ksql.cli.console.cmd.RemoteServerSpecificCommand;
import io.confluent.ksql.ddl.DdlConfig;
import io.confluent.ksql.parser.AstBuilder;
import io.confluent.ksql.parser.KsqlParser;
import io.confluent.ksql.parser.KsqlParser.ParsedStatement;
import io.confluent.ksql.parser.SqlBaseParser;
import io.confluent.ksql.parser.SqlBaseParser.SingleStatementContext;
import io.confluent.ksql.rest.client.KsqlRestClient;
import io.confluent.ksql.rest.client.RestResponse;
import io.confluent.ksql.rest.entity.CommandStatus;
import io.confluent.ksql.rest.entity.CommandStatusEntity;
import io.confluent.ksql.rest.entity.KsqlEntity;
import io.confluent.ksql.rest.entity.KsqlEntityList;
import io.confluent.ksql.rest.entity.StreamedRow;
import io.confluent.ksql.util.CliUtils;
import io.confluent.ksql.util.ErrorMessageUtil;
import io.confluent.ksql.util.KsqlConstants;
import io.confluent.ksql.util.KsqlException;
import io.confluent.ksql.util.Version;
import io.confluent.ksql.util.WelcomeMsgUtils;
import java.io.Closeable;
import java.io.IOException;
import java.io.InputStream;
import java.io.PrintWriter;
import java.nio.charset.StandardCharsets;
import java.nio.file.Files;
import java.nio.file.Paths;
import java.util.List;
import java.util.Objects;
import java.util.Optional;
import java.util.Scanner;
import java.util.concurrent.CancellationException;
import java.util.concurrent.ExecutionException;
import java.util.concurrent.ExecutorService;
import java.util.concurrent.Executors;
import java.util.concurrent.Future;
import java.util.concurrent.TimeUnit;
import java.util.concurrent.TimeoutException;
import org.jline.reader.EndOfFileException;
import org.jline.reader.UserInterruptException;
import org.jline.terminal.Terminal;
import org.slf4j.Logger;
import org.slf4j.LoggerFactory;

public class Cli implements Closeable {

  private static final Logger LOGGER = LoggerFactory.getLogger(Cli.class);

  private final ExecutorService queryStreamExecutorService;

  private final Long streamedQueryRowLimit;
  private final Long streamedQueryTimeoutMs;

  private final KsqlRestClient restClient;
  private final Console terminal;

  public static Cli build(
      final Long streamedQueryRowLimit,
      final Long streamedQueryTimeoutMs,
      final OutputFormat outputFormat,
      final KsqlRestClient restClient
  ) {
    final Console console = Console.build(outputFormat, restClient);
    return new Cli(streamedQueryRowLimit, streamedQueryTimeoutMs, restClient, console);
  }

  Cli(
      final Long streamedQueryRowLimit,
      final Long streamedQueryTimeoutMs,
      final KsqlRestClient restClient,
      final Console terminal
  ) {
    Objects.requireNonNull(restClient, "Must provide the CLI with a REST client");
    Objects.requireNonNull(terminal, "Must provide the CLI with a terminal");

    this.streamedQueryRowLimit = streamedQueryRowLimit;
    this.streamedQueryTimeoutMs = streamedQueryTimeoutMs;
    this.restClient = restClient;
    this.terminal = terminal;
    this.queryStreamExecutorService = Executors.newSingleThreadExecutor();

    terminal
        .registerCliSpecificCommand(new RemoteServerSpecificCommand(restClient, terminal.writer()));
  }

  public void runInteractively() {
    displayWelcomeMessage();
    RemoteServerSpecificCommand.validateClient(terminal.writer(), restClient);
    boolean eof = false;
    while (!eof) {
      try {
        handleLine(readLine());
      } catch (final EndOfFileException exception) {
        // EOF is fine, just terminate the REPL
        terminal.writer().println("Exiting KSQL.");
        eof = true;
      } catch (final Exception exception) {
        LOGGER.error("", exception);
        terminal.writer().println(ErrorMessageUtil.buildErrorMessage(exception));
      }
      terminal.flush();
    }
  }

  private void displayWelcomeMessage() {
    String serverVersion;
    try {
      serverVersion = restClient.getServerInfo().getResponse().getVersion();
    } catch (final Exception exception) {
      serverVersion = "<unknown>";
    }
    final String cliVersion = Version.getVersion();

    final String helpReminderMessage =
        "Having trouble? "
        + "Type 'help' (case-insensitive) for a rundown of how things work!";

    final PrintWriter writer = terminal.writer();

    // Want to center the logo, but in the case of something like a fullscreen terminal, just
    // centering around the help message (longest single line of text in the welcome message)
    // should be enough; looks a little weird if you try to center the logo on a wide enough
    // screen and it just kind of ends up out in the middle of nowhere; hence, the call to
    // Math.min(terminal.getWidth(), helpReminderMessage.length())
    final int consoleWidth = Math.min(terminal.getWidth(), helpReminderMessage.length());

    WelcomeMsgUtils.displayWelcomeMessage(consoleWidth, writer);

    writer.printf(
        "CLI v%s, Server v%s located at %s%n",
        cliVersion,
        serverVersion,
        restClient.getServerAddress()
    );
    writer.println();
    writer.println(helpReminderMessage);
    writer.println();
    terminal.flush();
  }

  @Override
  public void close() {
    queryStreamExecutorService.shutdownNow();
    terminal.close();
  }

  void handleLine(final String line) throws Exception {
    final String trimmedLine = Optional.ofNullable(line).orElse("").trim();
    if (trimmedLine.isEmpty()) {
      return;
    }

    handleStatements(line);
  }

  /**
   * Attempt to read a logical line of input from the user. Can span multiple physical lines, as
   * long as all but the last end with '\\'.
   *
   * @return The parsed, logical line.
   * @throws EndOfFileException If there is no more input available from the user.
   * @throws IOException        If any other I/O error occurs.
   */
  private String readLine() throws IOException {
    while (true) {
      try {
        final String result = terminal.readLine();
        // A 'dumb' terminal (the kind used at runtime if a 'system' terminal isn't available) will
        // return null on EOF and user interrupt, instead of throwing the more fine-grained
        // exceptions. This null-check helps ensure that, upon encountering EOF, even a 'dumb'
        // terminal will be able to exit intelligently.
        if (result == null) {
          throw new EndOfFileException();
        } else {
          return result.trim();
        }
      } catch (final UserInterruptException exception) {
        // User hit ctrl-C, just clear the current line and try again.
        terminal.writer().println("^C");
        terminal.flush();
      }
    }
  }

  private void handleStatements(final String line)
      throws InterruptedException, IOException, ExecutionException {

    final List<ParsedStatement> statements =
        new KsqlParser().getStatements(line);

    StringBuilder consecutiveStatements = new StringBuilder();
    for (final ParsedStatement statement : statements) {
      final SingleStatementContext statementContext = statement.getStatement();
      final String statementText = statement.getStatementText();

      if (statementContext.statement() instanceof SqlBaseParser.QuerystatementContext
          || statementContext.statement() instanceof SqlBaseParser.PrintTopicContext) {
        consecutiveStatements = printOrDisplayQueryResults(
            consecutiveStatements,
            statementContext,
            statementText
        );

      } else if (statementContext.statement() instanceof SqlBaseParser.ListPropertiesContext) {
        listProperties(statementText);

      } else if (statementContext.statement() instanceof SqlBaseParser.SetPropertyContext) {
        setProperty(statementContext);

      } else if (statementContext.statement() instanceof SqlBaseParser.UnsetPropertyContext) {
        consecutiveStatements = unsetProperty(consecutiveStatements, statementContext);
      } else if (statementContext.statement() instanceof SqlBaseParser.RunScriptContext) {
        runScript(statementContext, statementText);
      } else if (statementContext.statement() instanceof SqlBaseParser.RegisterTopicContext) {
        registerTopic(consecutiveStatements, statementContext, statementText);
      } else {
        consecutiveStatements.append(statementText);
      }
    }
    if (consecutiveStatements.length() != 0) {
      printKsqlResponse(
          restClient.makeKsqlRequest(consecutiveStatements.toString())
      );
    }
  }

  private void registerTopic(
      final StringBuilder consecutiveStatements,
      final SqlBaseParser.SingleStatementContext statementContext,
      final String statementText
  ) {
    final CliUtils cliUtils = new CliUtils();
    final Optional<String> avroSchema = cliUtils.getAvroSchemaIfAvroTopic(
        (SqlBaseParser.RegisterTopicContext) statementContext.statement());
    avroSchema.ifPresent(s -> setProperty(DdlConfig.AVRO_SCHEMA, s));
    consecutiveStatements.append(statementText);
  }

  private void runScript(
      final SqlBaseParser.SingleStatementContext statementContext,
      final String statementText
  ) throws IOException {
    final SqlBaseParser.RunScriptContext runScriptContext =
        (SqlBaseParser.RunScriptContext) statementContext.statement();
    final String schemaFilePath = AstBuilder.unquote(runScriptContext.STRING().getText(), "'");
    final String fileContent;
    try {
      fileContent = new String(
          Files.readAllBytes(Paths.get(schemaFilePath)),
          StandardCharsets.UTF_8
      );
    } catch (final IOException e) {
      throw new KsqlException(
          " Could not read statements from the provided script file " + schemaFilePath + ": "
          + e + " Make sure the file exists and can be read by KSQL CLI.",
          e
      );
    }
    setProperty(KsqlConstants.RUN_SCRIPT_STATEMENTS_CONTENT, fileContent);
    printKsqlResponse(
        restClient.makeKsqlRequest(statementText)
    );
  }

  private StringBuilder printOrDisplayQueryResults(
      final StringBuilder consecutiveStatements,
      final SqlBaseParser.SingleStatementContext statementContext,
      final String statementText
  ) throws InterruptedException, IOException, ExecutionException {
    if (consecutiveStatements.length() != 0) {
      printKsqlResponse(restClient.makeKsqlRequest(consecutiveStatements.toString()));
      consecutiveStatements.setLength(0);
    }
    if (statementContext.statement() instanceof SqlBaseParser.QuerystatementContext) {
      handleStreamedQuery(statementText);
    } else {
      handlePrintedTopic(statementText);
    }
    return consecutiveStatements;
  }

  private void listProperties(final String statementText) throws IOException {
    final KsqlEntityList ksqlEntityList = restClient.makeKsqlRequest(statementText).getResponse();
    terminal.printKsqlEntityList(ksqlEntityList);
  }

  private void printKsqlResponse(final RestResponse<KsqlEntityList> response) throws IOException {
    if (response.isSuccessful()) {
      final KsqlEntityList ksqlEntities = response.getResponse();
      boolean noErrorFromServer = true;
      for (final KsqlEntity entity : ksqlEntities) {
        if (entity instanceof CommandStatusEntity
            && (
            ((CommandStatusEntity) entity).getCommandStatus().getStatus()
                == CommandStatus.Status.ERROR)
        ) {
          final String fullMessage = ((CommandStatusEntity) entity).getCommandStatus().getMessage();
          terminal.printError(fullMessage.split("\n")[0], fullMessage);
          noErrorFromServer = false;
        }
      }
      if (noErrorFromServer) {
        terminal.printKsqlEntityList(response.getResponse());
      }
    } else {
      terminal.printErrorMessage(response.getErrorMessage());
    }
  }

  private void handleStreamedQuery(final String query)
      throws InterruptedException, ExecutionException, IOException {
    final RestResponse<KsqlRestClient.QueryStream> queryResponse =
        restClient.makeQueryRequest(query);

    LOGGER.debug("Handling streamed query");

    if (queryResponse.isSuccessful()) {
      try (KsqlRestClient.QueryStream queryStream = queryResponse.getResponse()) {
<<<<<<< HEAD
        final Future<?> queryStreamFuture = queryStreamExecutorService.submit(new Runnable() {
          @Override
          public void run() {
            terminal.printHowToInterruptMsg();
            for (long rowsRead = 0; keepReading(rowsRead) && queryStream.hasNext(); rowsRead++) {
              try {
                final StreamedRow row = queryStream.next();
                terminal.printStreamedRow(row);
                if (row.getFinalMessage() != null || row.getErrorMessage() != null) {
                  break;
                }
              } catch (final IOException exception) {
                throw new RuntimeException(exception);
=======
        final Future<?> queryStreamFuture = queryStreamExecutorService.submit(() -> {
          for (long rowsRead = 0; keepReading(rowsRead) && queryStream.hasNext(); rowsRead++) {
            try {
              final StreamedRow row = queryStream.next();
              terminal.printStreamedRow(row);
              if (row.getFinalMessage() != null || row.getErrorMessage() != null) {
                break;
>>>>>>> dd52260b
              }
            } catch (final IOException exception) {
              throw new RuntimeException(exception);
            }
          }
        });

        terminal.handle(Terminal.Signal.INT, signal -> {
          terminal.handle(Terminal.Signal.INT, Terminal.SignalHandler.SIG_IGN);
          queryStreamFuture.cancel(true);
        });

        try {
          if (streamedQueryTimeoutMs == null) {
            queryStreamFuture.get();
            Thread.sleep(1000); // TODO: Make things work without this
          } else {
            try {
              queryStreamFuture.get(streamedQueryTimeoutMs, TimeUnit.MILLISECONDS);
            } catch (final TimeoutException exception) {
              queryStreamFuture.cancel(true);
            }
          }
        } catch (final CancellationException exception) {
          // It's fine
        }
      } finally {
        terminal.clearStatusMsg();
        terminal.writer().println("Query terminated");
        terminal.flush();
      }
    } else {
      terminal.printErrorMessage(queryResponse.getErrorMessage());
    }
  }

  private boolean keepReading(final long rowsRead) {
    return streamedQueryRowLimit == null || rowsRead < streamedQueryRowLimit;
  }

  private void handlePrintedTopic(final String printTopic)
      throws InterruptedException, ExecutionException, IOException {
    final RestResponse<InputStream> topicResponse =
        restClient.makePrintTopicRequest(printTopic);

    if (topicResponse.isSuccessful()) {
      try (Scanner topicStreamScanner = new Scanner(
          topicResponse.getResponse(),
          StandardCharsets.UTF_8.name()
      )) {
        final Future<?> topicPrintFuture = queryStreamExecutorService.submit(() -> {
          terminal.printHowToInterruptMsg();
          while (!Thread.currentThread().isInterrupted() && topicStreamScanner.hasNextLine()) {
            final String line = topicStreamScanner.nextLine();
            if (!line.isEmpty()) {
              terminal.writer().println(line);
              terminal.flush();
            }
          }
        });

        terminal.handle(Terminal.Signal.INT, signal -> {
          terminal.handle(Terminal.Signal.INT, Terminal.SignalHandler.SIG_IGN);
          topicPrintFuture.cancel(true);
        });

        try {
          topicPrintFuture.get();
        } catch (final CancellationException exception) {
          topicResponse.getResponse().close();
          terminal.clearStatusMsg();
          terminal.writer().println("Topic printing ceased");
          terminal.flush();
        }
      }
    } else {
      terminal.writer().println(topicResponse.getErrorMessage().getMessage());
      terminal.flush();
    }
  }

  private void setProperty(final SqlBaseParser.SingleStatementContext statementContext) {
    final SqlBaseParser.SetPropertyContext setPropertyContext =
        (SqlBaseParser.SetPropertyContext) statementContext.statement();
    final String property = AstBuilder.unquote(setPropertyContext.STRING(0).getText(), "'");
    final String value = AstBuilder.unquote(setPropertyContext.STRING(1).getText(), "'");
    setProperty(property, value);
  }

  private void setProperty(final String property, final String value) {
    final Object priorValue = restClient.setProperty(property, value);

    if (property.equalsIgnoreCase(DdlConfig.AVRO_SCHEMA)
        || property.equalsIgnoreCase(KsqlConstants.RUN_SCRIPT_STATEMENTS_CONTENT)) {

      // Don't output.
      return;
    }

    terminal.writer().printf(
        "Successfully changed local property '%s'%s to '%s'.%s%n",
        property,
        priorValue == null ? "" : " from '" + priorValue + "'",
        value,
        priorValue == null ? " Use the UNSET command to revert your change." : ""
    );
    terminal.flush();
  }

  private StringBuilder unsetProperty(
      final StringBuilder consecutiveStatements,
      final SqlBaseParser.SingleStatementContext statementContext
  ) throws IOException {
    if (consecutiveStatements.length() != 0) {
      printKsqlResponse(
          restClient.makeKsqlRequest(consecutiveStatements.toString())
      );
      consecutiveStatements.setLength(0);
    }
    final SqlBaseParser.UnsetPropertyContext unsetPropertyContext =
        (SqlBaseParser.UnsetPropertyContext) statementContext.statement();
    final String property = AstBuilder.unquote(unsetPropertyContext.STRING().getText(), "'");
    unsetProperty(property);
    return consecutiveStatements;
  }

  private void unsetProperty(final String property) {
    final Object oldValue = restClient.unsetProperty(property);
    if (oldValue == null) {
      throw new IllegalArgumentException(String.format(
          "Cannot unset local property '%s' which was never set in the first place", property));
    }

    terminal.writer()
        .printf("Successfully unset local property '%s' (value was '%s').%n", property, oldValue);
  }
}<|MERGE_RESOLUTION|>--- conflicted
+++ resolved
@@ -336,29 +336,14 @@
 
     if (queryResponse.isSuccessful()) {
       try (KsqlRestClient.QueryStream queryStream = queryResponse.getResponse()) {
-<<<<<<< HEAD
-        final Future<?> queryStreamFuture = queryStreamExecutorService.submit(new Runnable() {
-          @Override
-          public void run() {
-            terminal.printHowToInterruptMsg();
-            for (long rowsRead = 0; keepReading(rowsRead) && queryStream.hasNext(); rowsRead++) {
-              try {
-                final StreamedRow row = queryStream.next();
-                terminal.printStreamedRow(row);
-                if (row.getFinalMessage() != null || row.getErrorMessage() != null) {
-                  break;
-                }
-              } catch (final IOException exception) {
-                throw new RuntimeException(exception);
-=======
         final Future<?> queryStreamFuture = queryStreamExecutorService.submit(() -> {
+          terminal.printHowToInterruptMsg();
           for (long rowsRead = 0; keepReading(rowsRead) && queryStream.hasNext(); rowsRead++) {
             try {
               final StreamedRow row = queryStream.next();
               terminal.printStreamedRow(row);
               if (row.getFinalMessage() != null || row.getErrorMessage() != null) {
                 break;
->>>>>>> dd52260b
               }
             } catch (final IOException exception) {
               throw new RuntimeException(exception);
