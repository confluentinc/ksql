--- conflicted
+++ resolved
@@ -58,23 +58,15 @@
 import java.util.concurrent.Future;
 import java.util.concurrent.TimeUnit;
 import java.util.concurrent.TimeoutException;
-<<<<<<< HEAD
 import java.util.function.BiFunction;
-=======
 import java.util.function.Supplier;
->>>>>>> 7a8a21e0
 import org.jline.reader.EndOfFileException;
 import org.jline.reader.UserInterruptException;
 import org.jline.terminal.Terminal;
 import org.slf4j.Logger;
 import org.slf4j.LoggerFactory;
 
-<<<<<<< HEAD
-
-public class Cli implements Closeable {
-=======
 public class Cli implements KsqlRequestExecutor, Closeable {
->>>>>>> 7a8a21e0
 
   private static final Logger LOGGER = LoggerFactory.getLogger(Cli.class);
 
@@ -111,31 +103,49 @@
     this.restClient = restClient;
     this.terminal = terminal;
     this.queryStreamExecutorService = Executors.newSingleThreadExecutor();
-<<<<<<< HEAD
     this.remoteServerState = new RemoteServerState();
 
-    CliCommandRegisterUtil.registerDefaultCliCommands(
+    final Supplier<String> versionSuppler =
+        () -> restClient.getServerInfo().getResponse().getVersion();
+
+    CliCommandRegisterUtil.registerDefaultCommands(
+        this,
         terminal,
+        versionSuppler,
         restClient,
         remoteServerState::reset,
         remoteServerState::getRequestPipelining,
         remoteServerState::setRequestPipelining);
-=======
-
-    final Supplier<String> versionSuppler =
-        () -> restClient.getServerInfo().getResponse().getVersion();
-
-    CliCommandRegisterUtil.registerDefaultCommands(this, terminal, versionSuppler, restClient);
   }
 
   @Override
   public void makeKsqlRequest(final String statements) {
     try {
-      printKsqlResponse(restClient.makeKsqlRequest(statements));
+      printKsqlResponse(makeKsqlRequest(statements, restClient::makeKsqlRequest));
     } catch (IOException e) {
       throw new KsqlException(e);
     }
->>>>>>> 7a8a21e0
+  }
+
+  private <R> RestResponse<R> makeKsqlRequest(
+      final String ksql,
+      final BiFunction<String, Long, RestResponse<R>> requestIssuer) {
+    final Long commandSequenceNumberToWaitFor = remoteServerState.getRequestPipelining()
+        ? null
+        : remoteServerState.getLastCommandSequenceNumber();
+    final RestResponse<R> response = requestIssuer.apply(ksql, commandSequenceNumberToWaitFor);
+
+    if (isSequenceNumberTimeout(response)) {
+      terminal.writer().printf(
+          "Error: command not executed since the server timed out "
+              + "while waiting for prior commands to finish executing.%n"
+              + "If you wish to execute new commands without waiting for "
+              + "prior commands to finish, run the command '%s ON'.%n",
+          RequestPipeliningCommand.NAME);
+    } else if (isKsqlEntityList(response)) {
+      updateLastCommandSequenceNumber((KsqlEntityList)response.getResponse());
+    }
+    return response;
   }
 
   public void runInteractively() {
@@ -270,12 +280,7 @@
       }
     }
     if (consecutiveStatements.length() != 0) {
-<<<<<<< HEAD
-      printKsqlResponse(
-          makeKsqlRequest(consecutiveStatements.toString(), restClient::makeKsqlRequest));
-=======
       makeKsqlRequest(consecutiveStatements.toString());
->>>>>>> 7a8a21e0
     }
   }
 
@@ -291,44 +296,13 @@
     consecutiveStatements.append(statementText);
   }
 
-<<<<<<< HEAD
-  private void runScript(
-      final SqlBaseParser.SingleStatementContext statementContext,
-      final String statementText
-  ) throws IOException {
-    final SqlBaseParser.RunScriptContext runScriptContext =
-        (SqlBaseParser.RunScriptContext) statementContext.statement();
-    final String schemaFilePath = AstBuilder.unquote(runScriptContext.STRING().getText(), "'");
-    final String fileContent;
-    try {
-      fileContent = new String(Files.readAllBytes(Paths.get(schemaFilePath)), UTF_8);
-    } catch (final IOException e) {
-      throw new KsqlException(
-          " Could not read statements from the provided script file " + schemaFilePath + ": "
-          + e + " Make sure the file exists and can be read by KSQL CLI.",
-          e
-      );
-    }
-    setProperty(KsqlConstants.RUN_SCRIPT_STATEMENTS_CONTENT, fileContent);
-    printKsqlResponse(
-        makeKsqlRequest(statementText, restClient::makeKsqlRequest)
-    );
-  }
-
-=======
->>>>>>> 7a8a21e0
   private StringBuilder printOrDisplayQueryResults(
       final StringBuilder consecutiveStatements,
       final SqlBaseParser.SingleStatementContext statementContext,
       final String statementText
   ) throws InterruptedException, IOException, ExecutionException {
     if (consecutiveStatements.length() != 0) {
-<<<<<<< HEAD
-      printKsqlResponse(
-          makeKsqlRequest(consecutiveStatements.toString(), restClient::makeKsqlRequest));
-=======
       makeKsqlRequest(consecutiveStatements.toString());
->>>>>>> 7a8a21e0
       consecutiveStatements.setLength(0);
     }
     if (statementContext.statement() instanceof SqlBaseParser.QuerystatementContext) {
@@ -339,15 +313,6 @@
     return consecutiveStatements;
   }
 
-<<<<<<< HEAD
-  private void listProperties(final String statementText) throws IOException {
-    final KsqlEntityList ksqlEntityList =
-        makeKsqlRequest(statementText, restClient::makeKsqlRequest).getResponse();
-    terminal.printKsqlEntityList(ksqlEntityList);
-  }
-
-=======
->>>>>>> 7a8a21e0
   private void printKsqlResponse(final RestResponse<KsqlEntityList> response) throws IOException {
     if (response.isSuccessful()) {
       final KsqlEntityList ksqlEntities = response.getResponse();
@@ -507,12 +472,7 @@
       final SqlBaseParser.SingleStatementContext statementContext
   ) {
     if (consecutiveStatements.length() != 0) {
-<<<<<<< HEAD
-      printKsqlResponse(
-          makeKsqlRequest(consecutiveStatements.toString(), restClient::makeKsqlRequest));
-=======
       makeKsqlRequest(consecutiveStatements.toString());
->>>>>>> 7a8a21e0
       consecutiveStatements.setLength(0);
     }
     final SqlBaseParser.UnsetPropertyContext unsetPropertyContext =
@@ -532,27 +492,6 @@
     terminal.writer()
         .printf("Successfully unset local property '%s' (value was '%s').%n", property, oldValue);
     terminal.flush();
-  }
-
-  private <R> RestResponse<R> makeKsqlRequest(
-      final String ksql,
-      final BiFunction<String, Long, RestResponse<R>> requestIssuer) {
-    final Long commandSequenceNumberToWaitFor = remoteServerState.getRequestPipelining()
-        ? null
-        : remoteServerState.getLastCommandSequenceNumber();
-    final RestResponse<R> response = requestIssuer.apply(ksql, commandSequenceNumberToWaitFor);
-
-    if (isSequenceNumberTimeout(response)) {
-      terminal.writer().printf(
-          "Error: command not executed since the server timed out "
-          + "while waiting for prior commands to finish executing.%n"
-          + "If you wish to execute new commands without waiting for "
-          + "prior commands to finish, run the command '%s ON'.%n",
-          RequestPipeliningCommand.NAME);
-    } else if (isKsqlEntityList(response)) {
-      updateLastCommandSequenceNumber((KsqlEntityList)response.getResponse());
-    }
-    return response;
   }
 
   private static boolean isSequenceNumberTimeout(final RestResponse<?> response) {
