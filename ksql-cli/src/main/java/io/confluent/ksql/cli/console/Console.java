--- conflicted
+++ resolved
@@ -189,11 +189,6 @@
     this.rowCaptor = Objects.requireNonNull(rowCaptor, "rowCaptor");
     this.cliSpecificCommands = Maps.newLinkedHashMap();
     this.objectMapper = new ObjectMapper().disable(JsonGenerator.Feature.AUTO_CLOSE_TARGET);
-<<<<<<< HEAD
-
-    CliCommandRegisterUtil.registerDefaultConsoleCommands(this);
-=======
->>>>>>> 7a8a21e0
   }
 
   public PrintWriter writer() {
