/*
 * Copyright 2018 Confluent Inc.
 *
 * Licensed under the Confluent Community License; you may not use this file
 * except in compliance with the License.  You may obtain a copy of the License at
 *
 * http://www.confluent.io/confluent-community-license
 *
 * Unless required by applicable law or agreed to in writing, software
 * distributed under the License is distributed on an "AS IS" BASIS, WITHOUT
 * WARRANTIES OF ANY KIND, either express or implied.  See the License for the
 * specific language governing permissions and limitations under the License.
 */

package io.confluent.ksql.cli.console.cmd;

import io.confluent.ksql.cli.KsqlRequestExecutor;
import io.confluent.ksql.cli.console.Console;
import io.confluent.ksql.rest.client.KsqlRestClient;
<<<<<<< HEAD
import io.confluent.ksql.util.Event;
import java.util.function.Consumer;
=======
>>>>>>> 7a8a21e0
import java.util.function.Supplier;

/**
 * God class for registering Cli commands
 */
// CHECKSTYLE_RULES.OFF: ClassDataAbstractionCoupling
public final class CliCommandRegisterUtil {
  // CHECKSTYLE_RULES.ON: ClassDataAbstractionCoupling

  private CliCommandRegisterUtil() {
  }

<<<<<<< HEAD
  public static void registerDefaultConsoleCommands(
      final Console console
  ) {
    console.registerCliSpecificCommand(new Help(console));
=======
  public static void registerDefaultCommands(
      final KsqlRequestExecutor requestExecutor,
      final Console console,
      final Supplier<String> versionSuppler,
      final KsqlRestClient restClient) {

    console.registerCliSpecificCommand(
        Help.create(() -> console.getCliSpecificCommands().values()));
>>>>>>> 7a8a21e0

    console.registerCliSpecificCommand(
        Clear.create(console::clearScreen));

    console.registerCliSpecificCommand(
        Output.create(console::getOutputFormat, console::setOutputFormat));

    console.registerCliSpecificCommand(
        History.create(console::getHistory));

<<<<<<< HEAD
    console.registerCliSpecificCommand(new Exit(console));
  }

  public static void registerDefaultCliCommands(
      final Console console,
      final KsqlRestClient restClient,
      final Event resetCliForNewServer,
      final Supplier<Boolean> requestPipeliningSupplier,
      final Consumer<Boolean> requestPipeliningConsumer
  ) {
    final Supplier<String> versionSuppler =
        () -> restClient.getServerInfo().getResponse().getVersion();
    console.registerCliSpecificCommand(new Version(console, versionSuppler));

    console.registerCliSpecificCommand(new RemoteServerSpecificCommand(
        restClient, console.writer(), resetCliForNewServer));

    console.registerCliSpecificCommand(new RequestPipeliningCommand(
        console.writer(), requestPipeliningSupplier, requestPipeliningConsumer));
=======
    console.registerCliSpecificCommand(
        Version.create(versionSuppler));

    console.registerCliSpecificCommand(
        Exit.create());

    console.registerCliSpecificCommand(
        RunScript.create(requestExecutor));

    console.registerCliSpecificCommand(
        RemoteServerSpecificCommand.create(restClient));
>>>>>>> 7a8a21e0
  }
}<|MERGE_RESOLUTION|>--- conflicted
+++ resolved
@@ -17,38 +17,29 @@
 import io.confluent.ksql.cli.KsqlRequestExecutor;
 import io.confluent.ksql.cli.console.Console;
 import io.confluent.ksql.rest.client.KsqlRestClient;
-<<<<<<< HEAD
 import io.confluent.ksql.util.Event;
 import java.util.function.Consumer;
-=======
->>>>>>> 7a8a21e0
 import java.util.function.Supplier;
 
 /**
  * God class for registering Cli commands
  */
-// CHECKSTYLE_RULES.OFF: ClassDataAbstractionCoupling
 public final class CliCommandRegisterUtil {
-  // CHECKSTYLE_RULES.ON: ClassDataAbstractionCoupling
 
   private CliCommandRegisterUtil() {
   }
 
-<<<<<<< HEAD
-  public static void registerDefaultConsoleCommands(
-      final Console console
-  ) {
-    console.registerCliSpecificCommand(new Help(console));
-=======
   public static void registerDefaultCommands(
       final KsqlRequestExecutor requestExecutor,
       final Console console,
       final Supplier<String> versionSuppler,
-      final KsqlRestClient restClient) {
+      final KsqlRestClient restClient,
+      final Event resetCliForNewServer,
+      final Supplier<Boolean> requestPipeliningSupplier,
+      final Consumer<Boolean> requestPipeliningConsumer) {
 
     console.registerCliSpecificCommand(
         Help.create(() -> console.getCliSpecificCommands().values()));
->>>>>>> 7a8a21e0
 
     console.registerCliSpecificCommand(
         Clear.create(console::clearScreen));
@@ -59,27 +50,6 @@
     console.registerCliSpecificCommand(
         History.create(console::getHistory));
 
-<<<<<<< HEAD
-    console.registerCliSpecificCommand(new Exit(console));
-  }
-
-  public static void registerDefaultCliCommands(
-      final Console console,
-      final KsqlRestClient restClient,
-      final Event resetCliForNewServer,
-      final Supplier<Boolean> requestPipeliningSupplier,
-      final Consumer<Boolean> requestPipeliningConsumer
-  ) {
-    final Supplier<String> versionSuppler =
-        () -> restClient.getServerInfo().getResponse().getVersion();
-    console.registerCliSpecificCommand(new Version(console, versionSuppler));
-
-    console.registerCliSpecificCommand(new RemoteServerSpecificCommand(
-        restClient, console.writer(), resetCliForNewServer));
-
-    console.registerCliSpecificCommand(new RequestPipeliningCommand(
-        console.writer(), requestPipeliningSupplier, requestPipeliningConsumer));
-=======
     console.registerCliSpecificCommand(
         Version.create(versionSuppler));
 
@@ -90,7 +60,9 @@
         RunScript.create(requestExecutor));
 
     console.registerCliSpecificCommand(
-        RemoteServerSpecificCommand.create(restClient));
->>>>>>> 7a8a21e0
+        RemoteServerSpecificCommand.create(restClient, resetCliForNewServer));
+
+    console.registerCliSpecificCommand(
+        RequestPipeliningCommand.create(requestPipeliningSupplier, requestPipeliningConsumer));
   }
 }