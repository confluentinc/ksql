/*
 * Copyright 2017 Confluent Inc.
 *
 * Licensed under the Apache License, Version 2.0 (the "License");
 * you may not use this file except in compliance with the License.
 * You may obtain a copy of the License at
 *
 * http://www.apache.org/licenses/LICENSE-2.0
 *
 * Unless required by applicable law or agreed to in writing, software
 * distributed under the License is distributed on an "AS IS" BASIS,
 * WITHOUT WARRANTIES OR CONDITIONS OF ANY KIND, either express or implied.
 * See the License for the specific language governing permissions and
 * limitations under the License.
 **/

package io.confluent.ksql;

import static io.confluent.ksql.TestResult.build;
import static io.confluent.ksql.testutils.AssertEventually.assertThatEventually;
import static io.confluent.ksql.util.KsqlConfig.KSQL_PERSISTENT_QUERY_NAME_PREFIX_CONFIG;
import static io.confluent.ksql.util.KsqlConfig.KSQL_PERSISTENT_QUERY_NAME_PREFIX_DEFAULT;
import static io.confluent.ksql.util.KsqlConfig.KSQL_SERVICE_ID_CONFIG;
import static io.confluent.ksql.util.KsqlConfig.KSQL_SERVICE_ID_DEFAULT;
import static io.confluent.ksql.util.KsqlConfig.KSQL_TABLE_STATESTORE_NAME_SUFFIX_CONFIG;
import static io.confluent.ksql.util.KsqlConfig.KSQL_TABLE_STATESTORE_NAME_SUFFIX_DEFAULT;
import static io.confluent.ksql.util.KsqlConfig.KSQL_TRANSIENT_QUERY_NAME_PREFIX_CONFIG;
import static io.confluent.ksql.util.KsqlConfig.KSQL_TRANSIENT_QUERY_NAME_PREFIX_DEFAULT;
import static io.confluent.ksql.util.KsqlConfig.SINK_NUMBER_OF_PARTITIONS_PROPERTY;
import static io.confluent.ksql.util.KsqlConfig.SINK_NUMBER_OF_REPLICAS_PROPERTY;
import static io.confluent.ksql.util.KsqlConfig.SINK_WINDOW_CHANGE_LOG_ADDITIONAL_RETENTION_MS_PROPERTY;
import static javax.ws.rs.core.Response.Status.NOT_ACCEPTABLE;
import static org.hamcrest.CoreMatchers.containsString;
import static org.hamcrest.CoreMatchers.equalTo;
import static org.hamcrest.CoreMatchers.instanceOf;
import static org.hamcrest.MatcherAssert.assertThat;

import io.confluent.common.utils.IntegrationTest;
import io.confluent.ksql.cli.Cli;
import io.confluent.ksql.cli.console.OutputFormat;
import io.confluent.ksql.errors.LogMetricAndContinueExceptionHandler;
import io.confluent.ksql.rest.client.KsqlRestClient;
import io.confluent.ksql.rest.client.RestResponse;
import io.confluent.ksql.rest.client.exception.KsqlRestClientException;
import io.confluent.ksql.rest.entity.KsqlErrorMessage;
import io.confluent.ksql.rest.entity.ServerInfo;
import io.confluent.ksql.rest.server.KsqlRestApplication;
import io.confluent.ksql.rest.server.KsqlRestConfig;
import io.confluent.ksql.rest.server.resources.Errors;
import io.confluent.ksql.testutils.EmbeddedSingleNodeKafkaCluster;
import io.confluent.ksql.util.KsqlConfig;
import io.confluent.ksql.util.OrderDataProvider;
import io.confluent.ksql.util.TestDataProvider;
import io.confluent.ksql.util.TestKsqlRestApp;
import io.confluent.ksql.util.TopicConsumer;
import io.confluent.ksql.util.TopicProducer;
import java.net.URI;
import java.util.ArrayList;
import java.util.Arrays;
import java.util.Collections;
import java.util.HashMap;
import java.util.List;
import java.util.Map;
import javax.ws.rs.ProcessingException;
import org.apache.kafka.clients.consumer.ConsumerConfig;
import org.apache.kafka.common.serialization.StringDeserializer;
import org.apache.kafka.connect.data.Schema;
import org.apache.kafka.connect.data.SchemaBuilder;
import org.apache.kafka.streams.StreamsConfig;
import org.easymock.EasyMock;
import org.junit.AfterClass;
import org.junit.Assert;
import org.junit.BeforeClass;
import org.junit.ClassRule;
import org.junit.Test;
import org.junit.experimental.categories.Category;
import org.junit.rules.RuleChain;

/**
 * Most tests in CliTest are end-to-end integration tests, so it may expect a long running time.
 */
@Category({IntegrationTest.class})
public class CliTest {

  private static final EmbeddedSingleNodeKafkaCluster CLUSTER = new EmbeddedSingleNodeKafkaCluster();

  private static final TestKsqlRestApp REST_APP = TestKsqlRestApp
      .builder(CLUSTER::bootstrapServers)
      .build();

  @ClassRule
  public static final RuleChain CHAIN = RuleChain.outerRule(CLUSTER).around(REST_APP);

  private static final String COMMANDS_KSQL_TOPIC_NAME = KsqlRestApplication.COMMANDS_KSQL_TOPIC_NAME;
  private static final OutputFormat CLI_OUTPUT_FORMAT = OutputFormat.TABULAR;

  private static final long STREAMED_QUERY_ROW_LIMIT = 10000;
  private static final long STREAMED_QUERY_TIMEOUT_MS = 10000;

  private static final TestResult.OrderedResult EMPTY_RESULT = build("");

  private static Cli localCli;
  private static TestTerminal terminal;
  private static String commandTopicName;
  private static TopicProducer topicProducer;
  private static TopicConsumer topicConsumer;

  private static OrderDataProvider orderDataProvider;
  private static int result_stream_no = 0;
  private static TestRunner testRunner;

  @BeforeClass
  public static void setUp() throws Exception {
    final KsqlRestClient restClient = createRestClient();

    // TODO: Fix Properties Setup in Local().getCli()
    // Local local =  new Local().getCli();
    // LocalCli localCli = local.getCli(restClient, terminal);

    // TODO: add remote cli test cases
    terminal = new TestTerminal(CLI_OUTPUT_FORMAT, restClient);

    commandTopicName = KsqlRestConfig.getCommandTopic(KsqlConfig.KSQL_SERVICE_ID_DEFAULT);

    orderDataProvider = new OrderDataProvider();
    CLUSTER.createTopic(orderDataProvider.topicName());

    localCli = new Cli(
        STREAMED_QUERY_ROW_LIMIT,
        STREAMED_QUERY_TIMEOUT_MS,
        restClient,
        terminal
    );

    testRunner = new TestRunner(localCli, terminal);

    topicProducer = new TopicProducer(CLUSTER);
    topicConsumer = new TopicConsumer(CLUSTER);

    testListOrShowCommands();

    produceInputStream(orderDataProvider);
  }

  private static void produceInputStream(final TestDataProvider dataProvider) throws Exception {
    createKStream(dataProvider);
    topicProducer.produceInputData(dataProvider);
  }

  private static void createKStream(final TestDataProvider dataProvider) {
    testRunner.test(
        String.format("CREATE STREAM %s %s WITH (value_format = 'json', kafka_topic = '%s' , key='%s')",
            dataProvider.kstreamName(), dataProvider.ksqlSchemaString(), dataProvider.topicName(), dataProvider.key()),
        build("Stream created")
    );
  }

  private static void testListOrShowCommands() {
    final TestResult.OrderedResult testResult = (TestResult.OrderedResult) TestResult.init(true);
    testResult.addRows(Collections.singletonList(Arrays.asList(orderDataProvider.topicName(), "false", "1",
        "1", "0", "0")));
    testRunner.testListOrShow("topics", testResult);
    testRunner.testListOrShow("registered topics", build(COMMANDS_KSQL_TOPIC_NAME, commandTopicName, "JSON"));
    testRunner.testListOrShow("streams", EMPTY_RESULT);
    testRunner.testListOrShow("tables", EMPTY_RESULT);
    testRunner.testListOrShow("queries", EMPTY_RESULT);
  }

  @AfterClass
  public static void tearDown() throws Exception {
    // If WARN NetworkClient:589 - Connection to node -1 could not be established. Broker may not be available.
    // It may be due to not closing the resource.
    // ksqlEngine.close();
    System.out.println("[Terminal Output]");
    System.out.println(terminal.getOutputString());

    localCli.close();
    terminal.close();
<<<<<<< HEAD
    restServer.stop();
  }

  private static Map<String, Object> genDefaultConfigMap() {
    final Map<String, Object> configMap = new HashMap<>();
    configMap.put(ConsumerConfig.BOOTSTRAP_SERVERS_CONFIG, CLUSTER.bootstrapServers());
    configMap.put(KsqlRestConfig.LISTENERS_CONFIG, CliUtils.getLocalServerAddress(PORT));
    configMap.put(KsqlConfig.KSQL_STREAMS_PREFIX + "commit.interval.ms", 0);
    configMap.put(KsqlConfig.KSQL_STREAMS_PREFIX + "cache.max.bytes.buffering", 0);
    configMap.put(KsqlConfig.KSQL_STREAMS_PREFIX + "auto.offset.reset", "earliest");
    configMap.put(KsqlConfig.KSQL_ENABLE_UDFS, false);
    return configMap;
  }

  private static Properties defaultServerProperties() {
    final Properties serverProperties = new Properties();
    serverProperties.putAll(genDefaultConfigMap());
    return serverProperties;
=======
>>>>>>> 24a40707
  }

  private static Map<String, Object> validStartUpConfigs() {
    // TODO: these configs should be set with other configs on start-up, rather than setup later.
    final Map<String, Object> startConfigs = new HashMap<>(REST_APP.getBaseConfig());
    startConfigs.remove(ConsumerConfig.BOOTSTRAP_SERVERS_CONFIG);
    startConfigs.remove(KsqlRestConfig.LISTENERS_CONFIG);
    startConfigs.put(KsqlConfig.KSQL_STREAMS_PREFIX + "num.stream.threads", 4);

    startConfigs.put(SINK_NUMBER_OF_REPLICAS_PROPERTY, 1);
    startConfigs.put(SINK_NUMBER_OF_PARTITIONS_PROPERTY, 4);
    startConfigs.put(SINK_WINDOW_CHANGE_LOG_ADDITIONAL_RETENTION_MS_PROPERTY, 1000000);

    startConfigs.put(KSQL_TRANSIENT_QUERY_NAME_PREFIX_CONFIG, KSQL_TRANSIENT_QUERY_NAME_PREFIX_DEFAULT);
    startConfigs.put(KSQL_SERVICE_ID_CONFIG, KSQL_SERVICE_ID_DEFAULT);
    startConfigs.put(KSQL_TABLE_STATESTORE_NAME_SUFFIX_CONFIG, KSQL_TABLE_STATESTORE_NAME_SUFFIX_DEFAULT);
    startConfigs.put(KSQL_PERSISTENT_QUERY_NAME_PREFIX_CONFIG, KSQL_PERSISTENT_QUERY_NAME_PREFIX_DEFAULT);
    startConfigs.put(KsqlConfig.SCHEMA_REGISTRY_URL_PROPERTY, KsqlConfig.defaultSchemaRegistryUrl);
    startConfigs.put(
        KsqlConfig.KSQL_STREAMS_PREFIX
            + StreamsConfig.DEFAULT_DESERIALIZATION_EXCEPTION_HANDLER_CLASS_CONFIG,
        LogMetricAndContinueExceptionHandler.class.getName());
    return startConfigs;
  }

  private static void testCreateStreamAsSelect(String selectQuery, final Schema resultSchema, final Map<String, GenericRow> expectedResults) {
    if (!selectQuery.endsWith(";")) {
      selectQuery += ";";
    }
    final String resultKStreamName = "RESULT_" + result_stream_no++;
    final String queryString = "CREATE STREAM " + resultKStreamName + " AS " + selectQuery;

    /* Start Stream Query */
    testRunner.test(queryString, build("Stream created and running"));

    /* Assert Results */
    final Map<String, GenericRow> results = topicConsumer.readResults(resultKStreamName, resultSchema, expectedResults.size(), new StringDeserializer());

    terminateQuery("CSAS_" + resultKStreamName + "_" + (result_stream_no - 1));

    dropStream(resultKStreamName);
    assertThat(results, equalTo(expectedResults));
  }

  private static void terminateQuery(final String queryId) {
    testRunner.test(
        String.format("terminate %s", queryId),
        build("Query terminated.")
    );
  }

  private static void dropStream(final String name) {
    testRunner.test(
        String.format("drop stream %s", name),
        build("Source " + name + " was dropped. ")
    );
  }

  private static void selectWithLimit(String selectQuery, final int limit, final TestResult.OrderedResult expectedResults) {
    selectQuery += " LIMIT " + limit + ";";
    testRunner.test(selectQuery, expectedResults);
  }

  @Test
  public void testPrint() {
    final Thread thread =
        new Thread(() -> testRunner.run("print 'ORDER_TOPIC' FROM BEGINNING INTERVAL 2;", false));
    thread.start();

    try {
      assertThatEventually(() -> terminal.getOutputString(), containsString("Format:JSON"));
    } finally {
      thread.interrupt();
    }
  }

  @Test
  public void testPropertySetUnset() {
    testRunner.test("set 'application.id' = 'Test_App'", EMPTY_RESULT);
    testRunner.test("set 'producer.batch.size' = '16384'", EMPTY_RESULT);
    testRunner.test("set 'max.request.size' = '1048576'", EMPTY_RESULT);
    testRunner.test("set 'consumer.max.poll.records' = '500'", EMPTY_RESULT);
    testRunner.test("set 'enable.auto.commit' = 'true'", EMPTY_RESULT);
    testRunner.test("set 'ksql.streams.application.id' = 'Test_App'", EMPTY_RESULT);
    testRunner.test("set 'ksql.streams.producer.batch.size' = '16384'", EMPTY_RESULT);
    testRunner.test("set 'ksql.streams.max.request.size' = '1048576'", EMPTY_RESULT);
    testRunner.test("set 'ksql.streams.consumer.max.poll.records' = '500'", EMPTY_RESULT);
    testRunner.test("set 'ksql.streams.enable.auto.commit' = 'true'", EMPTY_RESULT);
    testRunner.test("set 'ksql.service.id' = 'test'", EMPTY_RESULT);

    testRunner.test("unset 'application.id'", EMPTY_RESULT);
    testRunner.test("unset 'producer.batch.size'", EMPTY_RESULT);
    testRunner.test("unset 'max.request.size'", EMPTY_RESULT);
    testRunner.test("unset 'consumer.max.poll.records'", EMPTY_RESULT);
    testRunner.test("unset 'enable.auto.commit'", EMPTY_RESULT);
    testRunner.test("unset 'ksql.streams.application.id'", EMPTY_RESULT);
    testRunner.test("unset 'ksql.streams.producer.batch.size'", EMPTY_RESULT);
    testRunner.test("unset 'ksql.streams.max.request.size'", EMPTY_RESULT);
    testRunner.test("unset 'ksql.streams.consumer.max.poll.records'", EMPTY_RESULT);
    testRunner.test("unset 'ksql.streams.enable.auto.commit'", EMPTY_RESULT);
    testRunner.test("unset 'ksql.service.id'", EMPTY_RESULT);

    testRunner.testListOrShow("properties", build(validStartUpConfigs()), false);
  }

  @Test
  public void testDescribe() {
    testRunner.test("describe topic " + COMMANDS_KSQL_TOPIC_NAME,
        build(COMMANDS_KSQL_TOPIC_NAME, commandTopicName, "JSON"));
  }

  @Test
  public void shouldPrintCorrectSchemaForDescribeStream() {
    final List<List<String>> rows = new ArrayList<>();
    rows.add(Arrays.asList("ORDERTIME", "BIGINT"));
    rows.add(Arrays.asList("ORDERID", "VARCHAR(STRING)"));
    rows.add(Arrays.asList("ITEMID", "VARCHAR(STRING)"));
    rows.add(Arrays.asList("ORDERUNITS", "DOUBLE"));
    rows.add(Arrays.asList("TIMESTAMP", "VARCHAR(STRING)"));
    rows.add(Arrays.asList("PRICEARRAY", "ARRAY<DOUBLE>"));
    rows.add(Arrays.asList("KEYVALUEMAP", "MAP<STRING, DOUBLE>"));
    testRunner.test("describe " + orderDataProvider.kstreamName(), TestResult.OrderedResult.build(rows));
  }

  @Test
  public void testSelectStar() {
    testCreateStreamAsSelect(
        "SELECT * FROM " + orderDataProvider.kstreamName(),
        orderDataProvider.schema(),
        orderDataProvider.data()
    );
  }

  @Test
  public void testSelectProject() {
    final Map<String, GenericRow> expectedResults = new HashMap<>();
    expectedResults.put("1", new GenericRow(
        Arrays.asList(
            "ITEM_1",
            10.0,
            new Double[]{100.0, 110.99, 90.0})));
    expectedResults.put("2", new GenericRow(
        Arrays.asList(
            "ITEM_2",
            20.0,
            new Double[]{10.0, 10.99, 9.0})));

    expectedResults.put("3", new GenericRow(
        Arrays.asList(
            "ITEM_3",
            30.0,
            new Double[]{10.0, 10.99, 91.0})));

    expectedResults.put("4", new GenericRow(
        Arrays.asList(
            "ITEM_4",
            40.0,
            new Double[]{10.0, 140.99, 94.0})));

    expectedResults.put("5", new GenericRow(
        Arrays.asList(
            "ITEM_5",
            50.0,
            new Double[]{160.0, 160.99, 98.0})));

    expectedResults.put("6", new GenericRow(
        Arrays.asList(
            "ITEM_6",
            60.0,
            new Double[]{1000.0, 1100.99, 900.0})));

    expectedResults.put("7", new GenericRow(
        Arrays.asList(
            "ITEM_7",
            70.0,
            new Double[]{1100.0, 1110.99, 190.0})));

    expectedResults.put("8", new GenericRow(
        Arrays.asList(
            "ITEM_8",
            80.0,
            new Double[]{1100.0, 1110.99, 970.0})));

    final Schema resultSchema = SchemaBuilder.struct()
        .field("ITEMID", SchemaBuilder.OPTIONAL_STRING_SCHEMA)
        .field("ORDERUNITS", SchemaBuilder.OPTIONAL_FLOAT64_SCHEMA)
        .field("PRICEARRAY", SchemaBuilder.array(SchemaBuilder.OPTIONAL_FLOAT64_SCHEMA).optional().build())
        .build();

    testCreateStreamAsSelect(
        "SELECT ITEMID, ORDERUNITS, PRICEARRAY FROM " + orderDataProvider.kstreamName(),
        resultSchema,
        expectedResults
    );
  }

  @Test
  public void testSelectFilter() {
    final Map<String, GenericRow> expectedResults = new HashMap<>();
    final Map<String, Double> mapField = new HashMap<>();
    mapField.put("key1", 1.0);
    mapField.put("key2", 2.0);
    mapField.put("key3", 3.0);
    expectedResults.put("8", new GenericRow(
        Arrays.asList(
            8,
            "ORDER_6",
            "ITEM_8",
            80.0,
            "2018-01-08",
            new Double[]{1100.0, 1110.99, 970.0},
            mapField)));

    testCreateStreamAsSelect(
        "SELECT * FROM " + orderDataProvider.kstreamName() + " WHERE ORDERUNITS > 20 AND ITEMID = 'ITEM_8'",
        orderDataProvider.schema(),
        expectedResults
    );
  }

  @Test
  public void testSelectLimit() {
    final TestResult.OrderedResult expectedResult = TestResult.build();
    final Map<String, GenericRow> streamData = orderDataProvider.data();
    final int limit = 3;
    for (int i = 1; i <= limit; i++) {
      final GenericRow srcRow = streamData.get(Integer.toString(i));
      final List<Object> columns = srcRow.getColumns();
      final GenericRow resultRow = new GenericRow(Arrays.asList(columns.get(1), columns.get(2)));
      expectedResult.addRow(resultRow);
    }
    selectWithLimit(
        "SELECT ORDERID, ITEMID FROM " + orderDataProvider.kstreamName(), limit, expectedResult);
  }

  @Test
  public void testSelectUDFs() {
    final String selectColumns =
        "ITEMID, ORDERUNITS*10, PRICEARRAY[0]+10, KEYVALUEMAP['key1']*KEYVALUEMAP['key2']+10, PRICEARRAY[1]>1000";
    final String whereClause = "ORDERUNITS > 20 AND ITEMID LIKE '%_8'";

    final String queryString = String.format(
        "SELECT %s FROM %s WHERE %s;",
        selectColumns,
        orderDataProvider.kstreamName(),
        whereClause
    );

    final Map<String, GenericRow> expectedResults = new HashMap<>();
    expectedResults.put("8", new GenericRow(Arrays.asList("ITEM_8", 800.0, 1110.0, 12.0, true)));

    // TODO: tests failed!
    // testCreateStreamAsSelect(queryString, orderDataProvider.schema(), expectedResults);
  }

  // ===================================================================
  // Below Tests are only used for coverage, not for results validation.
  // ===================================================================

  @Test
  public void testRunInteractively() {
    localCli.runInteractively();
  }

  @Test
  public void testEmptyInput() throws Exception {
    localCli.runNonInteractively("");
  }

  @Test
  public void testExitCommand() throws Exception {
    localCli.runNonInteractively("exit");
    localCli.runNonInteractively("\nexit\n\n\n");
    localCli.runNonInteractively("exit\nexit\nexit");
    localCli.runNonInteractively("\n\nexit\nexit\n\n\n\nexit\n\n\n");
  }

  @Test
  public void testExtraCommands() throws Exception {
    localCli.runNonInteractively("help");
    localCli.runNonInteractively("version");
    localCli.runNonInteractively("output");
    localCli.runNonInteractively("clear");
  }

  @Test
  public void shouldHandleRegisterTopic() throws Exception {
    localCli.handleLine("REGISTER TOPIC foo WITH (value_format = 'csv', kafka_topic='foo');");
  }

  @Test
  public void shouldPrintErrorIfCantConnectToRestServer() throws Exception {
    final KsqlRestClient mockRestClient = EasyMock.mock(KsqlRestClient.class);
    EasyMock.expect(mockRestClient.makeRootRequest()).andThrow(new KsqlRestClientException("Boom", new ProcessingException("")));
    EasyMock.expect(mockRestClient.getServerInfo()).andReturn(
        RestResponse.of(new ServerInfo("1.x", "testClusterId", "testServiceId")));
    EasyMock.expect(mockRestClient.getServerAddress()).andReturn(new URI("http://someserver:8008")).anyTimes();
    EasyMock.replay(mockRestClient);
    final TestTerminal terminal = new TestTerminal(CLI_OUTPUT_FORMAT, mockRestClient);

    new Cli(1L, 1L, mockRestClient, terminal)
        .runInteractively();

    assertThat(terminal.getOutputString(), containsString("Remote server address may not be valid"));
  }

  @Test
  public void shouldRegisterRemoteCommand() {
    new Cli(1L, 1L, createRestClient(), terminal);
    assertThat(terminal.getCliSpecificCommands().get("server"),
        instanceOf(Cli.RemoteServerSpecificCommand.class));
  }

  @Test
  public void shouldPrintErrorOnUnsupportedAPI() throws Exception {
    final KsqlRestClient mockRestClient = EasyMock.mock(KsqlRestClient.class);
    EasyMock.expect(mockRestClient.makeRootRequest()).andReturn(
        RestResponse.erroneous(
            new KsqlErrorMessage(
                Errors.toErrorCode(NOT_ACCEPTABLE.getStatusCode()),
                "Minimum supported client version: 1.0")));
    EasyMock.expect(mockRestClient.getServerInfo()).andReturn(
        RestResponse.of(new ServerInfo("1.x", "testClusterId", "testServiceId")));
    EasyMock.expect(mockRestClient.getServerAddress()).andReturn(new URI("http://someserver:8008"));
    EasyMock.replay(mockRestClient);
    final TestTerminal terminal = new TestTerminal(CLI_OUTPUT_FORMAT, createRestClient());

    new Cli(1L, 1L, mockRestClient, terminal)
        .runInteractively();

    Assert.assertThat(
        terminal.getOutputString(),
        containsString("This CLI version no longer supported"));
    Assert.assertThat(
        terminal.getOutputString(),
        containsString("Minimum supported client version: 1.0"));
  }

  @Test
  public void shouldListFunctions() {
    final List<List<String>> rows = new ArrayList<>();
    rows.add(Arrays.asList("TIMESTAMPTOSTRING", "SCALAR"));
    rows.add(Arrays.asList("EXTRACTJSONFIELD", "SCALAR"));
    rows.add(Arrays.asList("TOPK", "AGGREGATE"));
    testRunner.testListOrShow("functions", TestResult.OrderedResult.build(rows), false);
  }

  @Test
  public void shouldDescribeScalarFunction() throws Exception {
    final String expectedOutput =
        "Name        : TIMESTAMPTOSTRING\n" +
        "Author      : confluent\n" +
        "Type        : scalar\n" +
        "Jar         : internal\n" +
        "Variations  : \n" +
        "\n" +
        "\tVariation   : TIMESTAMPTOSTRING(BIGINT, VARCHAR)\n" +
        "\tReturns     : VARCHAR\n";

    localCli.handleLine("describe function timestamptostring;");
    assertThat(terminal.getOutputString(), containsString(expectedOutput));
  }

  @Test
  public void shouldDescribeOverloadedScalarFunction() throws Exception {
    // Given:
    localCli.handleLine("describe function substring;");

    // Then:
    final String output = terminal.getOutputString();

    // Summary output:
    assertThat(output, containsString(
        "Name        : SUBSTRING\n"
        + "Author      : Confluent\n"
        + "Overview    : Returns a substring of the passed in value.\n"
    ));
    assertThat(output, containsString(
        "Type        : scalar\n"
        + "Jar         : internal\n"
        + "Variations  :"
    ));

    // Variant output:
    assertThat(output, containsString(
        "\tVariation   : SUBSTRING(str VARCHAR, pos INT)\n"
        + "\tReturns     : VARCHAR\n"
        + "\tDescription : Returns a substring of str that starts at pos and continues to the end"
    ));
    assertThat(output, containsString(
        "\tstr         : The source string. If null, then function returns null.\n"
        + "\tpos         : The base-one position the substring starts from."
    ));
  }

  @Test
  public void shouldDescribeAggregateFunction() throws Exception {
    final String expectedSummary =
            "Name        : TOPK\n" +
            "Author      : confluent\n" +
            "Type        : aggregate\n" +
            "Jar         : internal\n" +
            "Variations  : \n";

    final String expectedVariant =
        "\tVariation   : TOPK(INT)\n"
        + "\tReturns     : ARRAY<INT>\n"
        + "\tDescription : Calculates the TopK value for a column, per key.";

    localCli.handleLine("describe function topk;");

    final String output = terminal.getOutputString();
    assertThat(output, containsString(expectedSummary));
    assertThat(output, containsString(expectedVariant));
  }

  @Test
  public void shouldPrintErrorIfCantFindFunction() throws Exception {
    localCli.handleLine("describe function foobar;");
    final String expectedOutput = "Can't find any functions with the name 'foobar'";
    assertThat(terminal.getOutputString(), containsString(expectedOutput));
  }

  private static KsqlRestClient createRestClient() {
    return new KsqlRestClient(REST_APP.getListeners().get(0).toString());
  }
}<|MERGE_RESOLUTION|>--- conflicted
+++ resolved
@@ -176,27 +176,6 @@
 
     localCli.close();
     terminal.close();
-<<<<<<< HEAD
-    restServer.stop();
-  }
-
-  private static Map<String, Object> genDefaultConfigMap() {
-    final Map<String, Object> configMap = new HashMap<>();
-    configMap.put(ConsumerConfig.BOOTSTRAP_SERVERS_CONFIG, CLUSTER.bootstrapServers());
-    configMap.put(KsqlRestConfig.LISTENERS_CONFIG, CliUtils.getLocalServerAddress(PORT));
-    configMap.put(KsqlConfig.KSQL_STREAMS_PREFIX + "commit.interval.ms", 0);
-    configMap.put(KsqlConfig.KSQL_STREAMS_PREFIX + "cache.max.bytes.buffering", 0);
-    configMap.put(KsqlConfig.KSQL_STREAMS_PREFIX + "auto.offset.reset", "earliest");
-    configMap.put(KsqlConfig.KSQL_ENABLE_UDFS, false);
-    return configMap;
-  }
-
-  private static Properties defaultServerProperties() {
-    final Properties serverProperties = new Properties();
-    serverProperties.putAll(genDefaultConfigMap());
-    return serverProperties;
-=======
->>>>>>> 24a40707
   }
 
   private static Map<String, Object> validStartUpConfigs() {
