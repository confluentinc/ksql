/*
 * Copyright 2018 Confluent Inc.
 *
 * Licensed under the Confluent Community License; you may not use this file
 * except in compliance with the License.  You may obtain a copy of the License at
 *
 * http://www.confluent.io/confluent-community-license
 *
 * Unless required by applicable law or agreed to in writing, software
 * distributed under the License is distributed on an "AS IS" BASIS, WITHOUT
 * WARRANTIES OF ANY KIND, either express or implied.  See the License for the
 * specific language governing permissions and limitations under the License.
 */

package io.confluent.ksql.cli;

import static io.confluent.ksql.test.util.AssertEventually.assertThatEventually;
import static javax.ws.rs.core.Response.Status.NOT_ACCEPTABLE;
import static org.hamcrest.CoreMatchers.any;
import static org.hamcrest.CoreMatchers.anyOf;
import static org.hamcrest.CoreMatchers.containsString;
import static org.hamcrest.CoreMatchers.equalTo;
import static org.hamcrest.CoreMatchers.instanceOf;
import static org.hamcrest.CoreMatchers.is;
import static org.hamcrest.CoreMatchers.not;
import static org.hamcrest.MatcherAssert.assertThat;
import static org.mockito.ArgumentMatchers.anyLong;
import static org.mockito.ArgumentMatchers.anyString;
import static org.mockito.ArgumentMatchers.eq;
import static org.mockito.Mockito.mock;
import static org.mockito.Mockito.reset;
import static org.mockito.Mockito.verify;
import static org.mockito.Mockito.when;

import com.google.common.collect.ImmutableList;
import io.confluent.common.utils.IntegrationTest;
import io.confluent.ksql.GenericRow;
import io.confluent.ksql.TestResult;
import io.confluent.ksql.TestTerminal;
import io.confluent.ksql.cli.console.Console;
import io.confluent.ksql.cli.console.Console.RowCaptor;
import io.confluent.ksql.cli.console.OutputFormat;
import io.confluent.ksql.cli.console.cmd.RemoteServerSpecificCommand;
import io.confluent.ksql.cli.console.cmd.RequestPipeliningCommand;
import io.confluent.ksql.rest.client.KsqlRestClient;
import io.confluent.ksql.rest.client.RestResponse;
import io.confluent.ksql.rest.client.exception.KsqlRestClientException;
import io.confluent.ksql.rest.entity.CommandStatus;
import io.confluent.ksql.rest.entity.CommandStatus.Status;
import io.confluent.ksql.rest.entity.CommandStatusEntity;
import io.confluent.ksql.rest.entity.KsqlEntityList;
import io.confluent.ksql.rest.entity.KsqlErrorMessage;
import io.confluent.ksql.rest.entity.ServerInfo;
import io.confluent.ksql.rest.server.KsqlRestApplication;
import io.confluent.ksql.rest.server.KsqlRestConfig;
import io.confluent.ksql.rest.server.computation.CommandId;
import io.confluent.ksql.rest.server.resources.Errors;
import io.confluent.ksql.test.util.EmbeddedSingleNodeKafkaCluster;
import io.confluent.ksql.test.util.KsqlIdentifierTestUtil;
import io.confluent.ksql.test.util.TestKsqlRestApp;
import io.confluent.ksql.util.KsqlConfig;
import io.confluent.ksql.util.KsqlConstants;
import io.confluent.ksql.util.OrderDataProvider;
import io.confluent.ksql.util.TestDataProvider;
import io.confluent.ksql.util.TopicConsumer;
import io.confluent.ksql.util.TopicProducer;
import java.io.File;
import java.net.URI;
import java.nio.charset.StandardCharsets;
import java.nio.file.Files;
import java.util.Arrays;
import java.util.Collections;
import java.util.HashMap;
import java.util.List;
import java.util.Map;
import java.util.concurrent.TimeUnit;
import java.util.function.Supplier;
import java.util.regex.Pattern;
import javax.ws.rs.ProcessingException;
import org.apache.kafka.clients.consumer.ConsumerConfig;
import org.apache.kafka.common.serialization.StringDeserializer;
import org.apache.kafka.connect.data.Schema;
import org.apache.kafka.connect.data.SchemaBuilder;
import org.apache.kafka.streams.StreamsConfig;
import org.hamcrest.BaseMatcher;
import org.hamcrest.CoreMatchers;
import org.hamcrest.Description;
import org.hamcrest.Matcher;
import org.hamcrest.Matchers;
import org.junit.After;
import org.junit.AfterClass;
import org.junit.Assert;
import org.junit.Before;
import org.junit.BeforeClass;
import org.junit.ClassRule;
import org.junit.Rule;
import org.junit.Test;
import org.junit.experimental.categories.Category;
import org.junit.rules.RuleChain;
import org.junit.rules.TemporaryFolder;
import org.junit.rules.Timeout;
import org.junit.runner.RunWith;
import org.mockito.Mock;
import org.mockito.junit.MockitoJUnitRunner;

/**
 * Most tests in CliTest are end-to-end integration tests, so it may expect a long running time.
 */
@RunWith(MockitoJUnitRunner.class)
@Category({IntegrationTest.class})
public class CliTest {

  private static final EmbeddedSingleNodeKafkaCluster CLUSTER = EmbeddedSingleNodeKafkaCluster.build();
  private static final String SERVER_OVERRIDE = "SERVER";
  private static final String SESSION_OVERRIDE = "SESSION";

  private static final Pattern WRITE_QUERIES = Pattern
      .compile(".*The following queries write into this source: \\[(.+)].*", Pattern.DOTALL);

  private static final TestKsqlRestApp REST_APP = TestKsqlRestApp
      .builder(CLUSTER::bootstrapServers)
      .withProperty(KsqlConfig.SINK_WINDOW_CHANGE_LOG_ADDITIONAL_RETENTION_MS_PROPERTY,
          KsqlConstants.defaultSinkWindowChangeLogAdditionalRetention + 1)
      .build();

  @ClassRule
  public static final TemporaryFolder TMP = new TemporaryFolder();

  @ClassRule
  public static final RuleChain CHAIN = RuleChain.outerRule(CLUSTER).around(REST_APP);

  @Rule
  public final Timeout timeout = Timeout.builder()
      .withTimeout(30, TimeUnit.SECONDS)
      .withLookingForStuckThread(true)
      .build();

  private static final String COMMANDS_KSQL_TOPIC_NAME = KsqlRestApplication.COMMANDS_KSQL_TOPIC_NAME;
  private static final OutputFormat CLI_OUTPUT_FORMAT = OutputFormat.TABULAR;

  private static final long STREAMED_QUERY_ROW_LIMIT = 10000;
  private static final long STREAMED_QUERY_TIMEOUT_MS = 10000;

  private static final TestResult EMPTY_RESULT = new TestResult();

  private static String commandTopicName;
  private static TopicProducer topicProducer;
  private static TopicConsumer topicConsumer;
  private static KsqlRestClient restClient;
  private static OrderDataProvider orderDataProvider;

  private Console console;
  private TestTerminal terminal;
  private TestRowCaptor rowCaptor;
  @Mock
  private Supplier<String> lineSupplier;
  private Cli localCli;
  private String streamName;

  @BeforeClass
  public static void classSetUp() throws Exception {
    restClient = new KsqlRestClient(REST_APP.getHttpListener().toString());

    commandTopicName = KsqlRestConfig.getCommandTopic(KsqlConfig.KSQL_SERVICE_ID_DEFAULT);

    orderDataProvider = new OrderDataProvider();
    CLUSTER.createTopic(orderDataProvider.topicName());

    topicProducer = new TopicProducer(CLUSTER);
    topicConsumer = new TopicConsumer(CLUSTER);

    produceInputStream(orderDataProvider);

    try (Cli cli = Cli.build(1L, 1000L, OutputFormat.JSON, restClient)) {
      createKStream(orderDataProvider, cli);
    }
  }

  @SuppressWarnings("unchecked")
  @Before
  public void setUp() {
    streamName = KsqlIdentifierTestUtil.uniqueIdentifierName();
    terminal = new TestTerminal(lineSupplier);
    rowCaptor = new TestRowCaptor();
    console = new Console(CLI_OUTPUT_FORMAT, terminal, rowCaptor);

    localCli = new Cli(
        STREAMED_QUERY_ROW_LIMIT,
        STREAMED_QUERY_TIMEOUT_MS,
        restClient,
        console
    );

    maybeDropStream("SHOULDRUNSCRIPT");
  }

  @SuppressWarnings("unchecked")
  private static Matcher<Iterable<List<String>>> hasItems(final TestResult expected) {
    return CoreMatchers.hasItems(expected.rows().stream()
        .map(CoreMatchers::equalTo)
        .toArray(Matcher[]::new));
  }

  private static class BoundedMatcher extends BaseMatcher<Iterable<List<String>>> {
    private final Matcher<Iterable<? extends List<String>>> internal;

    private BoundedMatcher(Matcher<Iterable<? extends List<String>>> internal) {
      this.internal = internal;
    }

    @Override
    public boolean matches(Object o) {
      return internal.matches(o);
    }

    @Override
    public void describeTo(Description description) {
      internal.describeTo(description);
    }
  }

  @SuppressWarnings("unchecked")
  private static Matcher<Iterable<List<String>>> contains(final TestResult expected) {
    return new BoundedMatcher(
        Matchers.contains(expected.rows().stream()
            .map(CoreMatchers::equalTo)
            .toArray(Matcher[]::new)));
  }

  @SuppressWarnings("unchecked")
  private static Matcher<Iterable<List<String>>> containsInAnyOrder(final TestResult expected) {
    return new BoundedMatcher(
        Matchers.containsInAnyOrder(expected.rows().stream()
            .map(CoreMatchers::equalTo)
            .toArray(Matcher[]::new)));
  }

  private void assertRunListCommand(
      final String commandSuffix,
      final Matcher<Iterable<List<String>>> matcher) {
    assertRunCommand("list " + commandSuffix, matcher);
    assertRunCommand("show " + commandSuffix, matcher);
  }

  private void assertRunCommand(
      final String command,
      final Matcher<Iterable<List<String>>> matcher) {
    rowCaptor.resetTestResult();
    run(command, localCli);
    assertThat(rowCaptor.getTestResult(), matcher);
  }

  private static void run(String command, final Cli localCli) {
    try {
      if (!command.endsWith(";")) {
        command += ";";
      }
      System.out.println("[Run Command] " + command);
      localCli.handleLine(command);
    } catch (final Exception e) {
      throw new AssertionError("Failed to run command: " + command, e);
    }
  }

  private static void produceInputStream(final TestDataProvider dataProvider) throws Exception {
    topicProducer.produceInputData(dataProvider);
  }

  private static void createKStream(final TestDataProvider dataProvider, final Cli cli) {
    run(String.format(
        "CREATE STREAM %s %s WITH (value_format = 'json', kafka_topic = '%s' , key='%s')",
        dataProvider.kstreamName(), dataProvider.ksqlSchemaString(), dataProvider.topicName(),
        dataProvider.key()),
        cli);
  }

  @After
  public void tearDown() {
    System.out.println("[Terminal Output]");
    System.out.println(terminal.getOutputString());

    localCli.close();
    console.close();
  }

  @AfterClass
  public static void classTearDown() {
    restClient.close();
  }

  private static List<List<String>> startUpConfigs() {
    return ImmutableList.of(
        // SERVER OVERRIDES:
        ImmutableList.of(
            KsqlConfig.KSQL_STREAMS_PREFIX + StreamsConfig.NUM_STREAM_THREADS_CONFIG,
            SERVER_OVERRIDE, "4"),

        ImmutableList.of(
            KsqlConfig.SINK_WINDOW_CHANGE_LOG_ADDITIONAL_RETENTION_MS_PROPERTY, SERVER_OVERRIDE,
            "" + (KsqlConstants.defaultSinkWindowChangeLogAdditionalRetention + 1)
        ),

        // SESSION OVERRIDES:
        ImmutableList.of(
            KsqlConfig.KSQL_STREAMS_PREFIX + ConsumerConfig.AUTO_OFFSET_RESET_CONFIG,
            SESSION_OVERRIDE, "latest"),

        // DEFAULTS:
        ImmutableList.of(
            KsqlConfig.SINK_NUMBER_OF_REPLICAS_PROPERTY, "",
            "" + KsqlConstants.defaultSinkNumberOfReplications)
        ,
        ImmutableList.of(
            KsqlConfig.SINK_NUMBER_OF_REPLICAS_PROPERTY, "",
            "" + KsqlConstants.defaultSinkNumberOfReplications)
    );
  }

  private void testCreateStreamAsSelect(String selectQuery, final Schema resultSchema, final Map<String, GenericRow> expectedResults) {
    if (!selectQuery.endsWith(";")) {
      selectQuery += ";";
    }
    final String queryString = "CREATE STREAM " + streamName + " AS " + selectQuery;

    /* Start Stream Query */
    assertRunCommand(
        queryString,
        anyOf(
            equalTo(new TestResult("Stream created and running")),
            equalTo(new TestResult("Parsing statement")),
            equalTo(new TestResult("Executing statement"))));

    /* Assert Results */
    final Map<String, GenericRow> results = topicConsumer
        .readResults(streamName, resultSchema, expectedResults.size(), new StringDeserializer());

    dropStream(streamName);

    assertThat(results, equalTo(expectedResults));
  }

  private static void runStatement(final String statement, final KsqlRestClient restClient) {
    final RestResponse response = restClient.makeKsqlRequest(statement, null);
    Assert.assertThat(response.isSuccessful(), is(true));
    final KsqlEntityList entityList = ((KsqlEntityList) response.get());
    Assert.assertThat(entityList.size(), equalTo(1));
    Assert.assertThat(entityList.get(0), instanceOf(CommandStatusEntity.class));
    final CommandStatusEntity entity = (CommandStatusEntity) entityList.get(0);
    final CommandStatus status = entity.getCommandStatus();
    Assert.assertThat(status, not(CommandStatus.Status.ERROR));

    if (status.getStatus() != Status.SUCCESS) {
      assertThatEventually(
          "",
          () -> {
            final RestResponse statusResponse = restClient
                .makeStatusRequest(entity.getCommandId().toString());
            Assert.assertThat(statusResponse.isSuccessful(), is(true));
            Assert.assertThat(statusResponse.get(), instanceOf(CommandStatus.class));
            return ((CommandStatus) statusResponse.get()).getStatus();
          },
          anyOf(
              is(CommandStatus.Status.SUCCESS),
              is(CommandStatus.Status.TERMINATED),
              is(CommandStatus.Status.ERROR)),
          120,
          TimeUnit.SECONDS
      );
    }
  }

  private static void terminateQuery(final String queryId) {
    runStatement(String.format("terminate %s;", queryId), restClient);
  }

  private static void dropStream(final String name) {
    final String dropStatement = String.format("drop stream %s;", name);

    final RestResponse response = restClient.makeKsqlRequest(dropStatement, null);
    if (response.isSuccessful()) {
      return;
    }

    final java.util.regex.Matcher matcher = WRITE_QUERIES
        .matcher(response.getErrorMessage().getMessage());

    if (!matcher.matches()) {
      throw new RuntimeException("Failed to drop stream: " + response.getErrorMessage());
    }

    Arrays.stream(matcher.group(1).split("/w*,/w*"))
        .forEach(CliTest::terminateQuery);

    runStatement(dropStatement, restClient);
  }

  private static void maybeDropStream(final String name) {
    final String dropStatement = String.format("drop stream %s;", name);

    final RestResponse response = restClient.makeKsqlRequest(dropStatement);
    if (response.isSuccessful()
        || response.getErrorMessage().toString().contains("does not exist")) {
      return;
    }

    dropStream(name);
  }

  private void selectWithLimit(String selectQuery, final int limit, final TestResult expectedResults) {
    selectQuery += " LIMIT " + limit + ";";
    assertRunCommand(selectQuery, contains(expectedResults));
  }

  @Test
  @SuppressWarnings("unchecked")
  public void shouldPrintResultsForListOrShowCommands() {
    assertRunListCommand(
        "topics",
        Matchers.hasItems(
            Matchers.contains(
                equalTo(orderDataProvider.topicName()),
                equalTo("true"), equalTo("1"),
                equalTo("1"), any(String.class),
                any(String.class))));
    assertRunListCommand(
        "registered topics",
        hasItems(
            new TestResult.Builder()
                .addRow(orderDataProvider.kstreamName(), orderDataProvider.topicName(), "JSON")
                .addRow(COMMANDS_KSQL_TOPIC_NAME, commandTopicName, "JSON")
                .build()
        )
    );
    assertRunListCommand(
        "streams",
        contains(
            new TestResult(orderDataProvider.kstreamName(), orderDataProvider.topicName(), "JSON")));
    assertRunListCommand("tables", is(EMPTY_RESULT));
    assertRunListCommand("queries", is(EMPTY_RESULT));
  }

  @Test
  public void testPrint() {
    final Thread thread =
        new Thread(() -> run("print 'ORDER_TOPIC' FROM BEGINNING INTERVAL 2;", localCli));
    thread.start();

    try {
      assertThatEventually(() -> terminal.getOutputString(), containsString("Format:JSON"));
    } finally {
      thread.interrupt();

      try {
        thread.join(0);
      } catch (InterruptedException e) {
        //
      }
    }
  }

  @Test
  public void testPropertySetUnset() {
    assertRunCommand("set 'auto.offset.reset' = 'latest'", is(EMPTY_RESULT));
    assertRunCommand("set 'application.id' = 'Test_App'", is(EMPTY_RESULT));
    assertRunCommand("set 'producer.batch.size' = '16384'", is(EMPTY_RESULT));
    assertRunCommand("set 'max.request.size' = '1048576'", is(EMPTY_RESULT));
    assertRunCommand("set 'consumer.max.poll.records' = '500'", is(EMPTY_RESULT));
    assertRunCommand("set 'enable.auto.commit' = 'true'", is(EMPTY_RESULT));
    assertRunCommand("set 'ksql.streams.application.id' = 'Test_App'", is(EMPTY_RESULT));
    assertRunCommand("set 'ksql.streams.producer.batch.size' = '16384'", is(EMPTY_RESULT));
    assertRunCommand("set 'ksql.streams.max.request.size' = '1048576'", is(EMPTY_RESULT));
    assertRunCommand("set 'ksql.streams.consumer.max.poll.records' = '500'", is(EMPTY_RESULT));
    assertRunCommand("set 'ksql.streams.enable.auto.commit' = 'true'", is(EMPTY_RESULT));
    assertRunCommand("set 'ksql.service.id' = 'assertPrint'", is(EMPTY_RESULT));

    assertRunCommand("unset 'application.id'", is(EMPTY_RESULT));
    assertRunCommand("unset 'producer.batch.size'", is(EMPTY_RESULT));
    assertRunCommand("unset 'max.request.size'", is(EMPTY_RESULT));
    assertRunCommand("unset 'consumer.max.poll.records'", is(EMPTY_RESULT));
    assertRunCommand("unset 'enable.auto.commit'", is(EMPTY_RESULT));
    assertRunCommand("unset 'ksql.streams.application.id'", is(EMPTY_RESULT));
    assertRunCommand("unset 'ksql.streams.producer.batch.size'", is(EMPTY_RESULT));
    assertRunCommand("unset 'ksql.streams.max.request.size'", is(EMPTY_RESULT));
    assertRunCommand("unset 'ksql.streams.consumer.max.poll.records'", is(EMPTY_RESULT));
    assertRunCommand("unset 'ksql.streams.enable.auto.commit'", is(EMPTY_RESULT));
    assertRunCommand("unset 'ksql.service.id'", is(EMPTY_RESULT));

    final TestResult.Builder builder = new TestResult.Builder();
    builder.addRows(startUpConfigs());
    assertRunListCommand("properties", hasItems(builder.build()));

    assertRunCommand("unset 'auto.offset.reset'", is(EMPTY_RESULT));
  }

  @Test
  public void testDescribe() {
    assertRunCommand("describe topic " + COMMANDS_KSQL_TOPIC_NAME,
        contains(new TestResult(COMMANDS_KSQL_TOPIC_NAME, commandTopicName, "JSON")));
  }

  @Test
  public void shouldPrintCorrectSchemaForDescribeStream() {
    TestResult.Builder builder = new TestResult.Builder();
    builder.addRow("ROWTIME", "BIGINT           (system)");
    builder.addRow("ROWKEY", "VARCHAR(STRING)  (system)");
    builder.addRow("ORDERTIME", "BIGINT");
    builder.addRow("ORDERID", "VARCHAR(STRING)");
    builder.addRow("ITEMID", "VARCHAR(STRING)");
    builder.addRow("ORDERUNITS", "DOUBLE");
    builder.addRow("TIMESTAMP", "VARCHAR(STRING)");
    builder.addRow("PRICEARRAY", "ARRAY<DOUBLE>");
    builder.addRow("KEYVALUEMAP", "MAP<STRING, DOUBLE>");
    assertRunCommand(
        "describe " + orderDataProvider.kstreamName(),
        contains(builder.build()));
  }

  @Test
  public void testSelectStar() {
    testCreateStreamAsSelect(
        "SELECT * FROM " + orderDataProvider.kstreamName(),
        orderDataProvider.schema(),
        orderDataProvider.data()
    );
  }

  @Test
  public void testSelectProject() {
    final Map<String, GenericRow> expectedResults = new HashMap<>();
    expectedResults.put("1", new GenericRow(
        ImmutableList.of(
            "ITEM_1",
            10.0,
            new Double[]{100.0, 110.99, 90.0})));
    expectedResults.put("2", new GenericRow(
        ImmutableList.of(
            "ITEM_2",
            20.0,
            new Double[]{10.0, 10.99, 9.0})));

    expectedResults.put("3", new GenericRow(
        ImmutableList.of(
            "ITEM_3",
            30.0,
            new Double[]{10.0, 10.99, 91.0})));

    expectedResults.put("4", new GenericRow(
        ImmutableList.of(
            "ITEM_4",
            40.0,
            new Double[]{10.0, 140.99, 94.0})));

    expectedResults.put("5", new GenericRow(
        ImmutableList.of(
            "ITEM_5",
            50.0,
            new Double[]{160.0, 160.99, 98.0})));

    expectedResults.put("6", new GenericRow(
        ImmutableList.of(
            "ITEM_6",
            60.0,
            new Double[]{1000.0, 1100.99, 900.0})));

    expectedResults.put("7", new GenericRow(
        ImmutableList.of(
            "ITEM_7",
            70.0,
            new Double[]{1100.0, 1110.99, 190.0})));

    expectedResults.put("8", new GenericRow(
        ImmutableList.of(
            "ITEM_8",
            80.0,
            new Double[]{1100.0, 1110.99, 970.0})));

    final Schema resultSchema = SchemaBuilder.struct()
        .field("ITEMID", SchemaBuilder.OPTIONAL_STRING_SCHEMA)
        .field("ORDERUNITS", SchemaBuilder.OPTIONAL_FLOAT64_SCHEMA)
        .field("PRICEARRAY", SchemaBuilder.array(SchemaBuilder.OPTIONAL_FLOAT64_SCHEMA).optional().build())
        .build();

    testCreateStreamAsSelect(
        "SELECT ITEMID, ORDERUNITS, PRICEARRAY FROM " + orderDataProvider.kstreamName(),
        resultSchema,
        expectedResults
    );
  }

  @Test
  public void testSelectFilter() {
    final Map<String, GenericRow> expectedResults = new HashMap<>();
    final Map<String, Double> mapField = new HashMap<>();
    mapField.put("key1", 1.0);
    mapField.put("key2", 2.0);
    mapField.put("key3", 3.0);
    expectedResults.put("8", new GenericRow(
        ImmutableList.of(
            8,
            "ORDER_6",
            "ITEM_8",
            80.0,
            "2018-01-08",
            new Double[]{1100.0, 1110.99, 970.0},
            mapField)));

    testCreateStreamAsSelect(
        "SELECT * FROM " + orderDataProvider.kstreamName() + " WHERE ORDERUNITS > 20 AND ITEMID = 'ITEM_8'",
        orderDataProvider.schema(),
        expectedResults
    );
  }

  @Test
  public void testSelectLimit() {
    final TestResult.Builder builder = new TestResult.Builder();
    final Map<String, GenericRow> streamData = orderDataProvider.data();
    final int limit = 3;
    for (int i = 1; i <= limit; i++) {
      final GenericRow srcRow = streamData.get(Integer.toString(i));
      final List<Object> columns = srcRow.getColumns();
      final GenericRow resultRow = new GenericRow(ImmutableList.of(columns.get(1), columns.get(2)));
      builder.addRow(resultRow);
    }
    selectWithLimit(
        "SELECT ORDERID, ITEMID FROM " + orderDataProvider.kstreamName(), limit, builder.build());
  }

  @Test
  public void testSelectUDFs() {
    final String queryString = String.format(
        "SELECT ITEMID, "
            + "ORDERUNITS*10 AS Col1, "
            + "PRICEARRAY[0]+10 AS Col2, "
            + "KEYVALUEMAP['key1']*KEYVALUEMAP['key2']+10 AS Col3, "
            + "PRICEARRAY[1]>1000 AS Col4 "
            + "FROM %s "
            + "WHERE ORDERUNITS > 20 AND ITEMID LIKE '%%_8';",
        orderDataProvider.kstreamName()
    );

    final Schema sourceSchema = orderDataProvider.schema();
    final Schema resultSchema = SchemaBuilder.struct()
        .field("ITEMID", sourceSchema.field("ITEMID").schema())
        .field("COL1", sourceSchema.field("ORDERUNITS").schema())
        .field("COL2", sourceSchema.field("PRICEARRAY").schema().valueSchema())
        .field("COL3", sourceSchema.field("KEYVALUEMAP").schema().valueSchema())
        .field("COL4", SchemaBuilder.OPTIONAL_BOOLEAN_SCHEMA)
        .build();

    final Map<String, GenericRow> expectedResults = new HashMap<>();
    expectedResults.put("8", new GenericRow(ImmutableList.of("ITEM_8", 800.0, 1110.0, 12.0, true)));

    testCreateStreamAsSelect(queryString, resultSchema, expectedResults);
  }

  // ===================================================================
  // Below Tests are only used for coverage, not for results validation.
  // ===================================================================

  @Test
  public void testRunInteractively() {
    // Given:
    givenRunInteractivelyWillExit();

    // When:
    localCli.runInteractively();
  }

  @Test
  public void shouldHandleRegisterTopic() throws Exception {
    localCli.handleLine("REGISTER TOPIC foo WITH (value_format = 'csv', kafka_topic='foo');");
  }

  @Test
  public void shouldPrintErrorIfCantConnectToRestServer() throws Exception {
    givenRunInteractivelyWillExit();

    final KsqlRestClient mockRestClient = givenMockRestClient();
    when(mockRestClient.makeRootRequest())
        .thenThrow(new KsqlRestClientException("Boom", new ProcessingException("")));

    new Cli(1L, 1L, mockRestClient, console)
        .runInteractively();

    assertThat(terminal.getOutputString(), containsString("Remote server address may not be valid"));
  }

  @Test
  public void shouldRegisterRemoteCommand() {
    assertThat(console.getCliSpecificCommands().get("server"),
        instanceOf(RemoteServerSpecificCommand.class));
  }

  @Test
  public void shouldRegisterRequestPipeliningCommand() {
    assertThat(console.getCliSpecificCommands().get(RequestPipeliningCommand.NAME),
        instanceOf(RequestPipeliningCommand.class));
  }

  @Test
  public void shouldPrintErrorOnUnsupportedAPI() throws Exception {
    givenRunInteractivelyWillExit();

    final KsqlRestClient mockRestClient = givenMockRestClient();
    when(mockRestClient.makeRootRequest()).thenReturn(
        RestResponse.erroneous(
            new KsqlErrorMessage(
                Errors.toErrorCode(NOT_ACCEPTABLE.getStatusCode()),
                "Minimum supported client version: 1.0")));

    new Cli(1L, 1L, mockRestClient, console)
        .runInteractively();

    Assert.assertThat(
        terminal.getOutputString(),
        containsString("This CLI version no longer supported"));
    Assert.assertThat(
        terminal.getOutputString(),
        containsString("Minimum supported client version: 1.0"));
  }

  @Test
  public void shouldListFunctions() {
    final TestResult.Builder builder = new TestResult.Builder();
    builder.addRow("TIMESTAMPTOSTRING", "SCALAR");
    builder.addRow("EXTRACTJSONFIELD", "SCALAR");
    builder.addRow("TOPK", "AGGREGATE");
    assertRunListCommand("functions", hasItems(builder.build()));
  }

  @Test
  public void shouldDescribeScalarFunction() throws Exception {
    final String expectedOutput =
        "Name        : TIMESTAMPTOSTRING\n"
            + "Author      : Confluent\n"
            + "Overview    : Converts a BIGINT millisecond timestamp value into the string"
            + " representation of the \n"
            + "              timestamp in the given format.\n"
            + "Type        : scalar\n"
            + "Jar         : internal\n"
            + "Variations  :";

    localCli.handleLine("describe function timestamptostring;");
    final String outputString = terminal.getOutputString();
    assertThat(outputString, containsString(expectedOutput));

    // variations for Udfs are loaded non-deterministically. Don't assume which variation is first
    final String expectedVariation =
        "\tVariation   : TIMESTAMPTOSTRING(epochMilli BIGINT, formatPattern VARCHAR)\n" +
                "\tReturns     : VARCHAR\n" +
                "\tDescription : Converts a BIGINT millisecond timestamp value into the string" +
                " representation of the \n" +
                "                timestamp in the given format. Single quotes in the timestamp" +
                " format can be escaped \n" +
                "                with '', for example: 'yyyy-MM-dd''T''HH:mm:ssX' The system" +
                " default time zone is \n" +
                "                used when no time zone is explicitly provided. The format" +
                " pattern should be in the \n" +
                "                format expected by java.time.format.DateTimeFormatter\n" +
                "\tepochMilli  : Milliseconds since January 1, 1970, 00:00:00 GMT.\n" +
                "\tformatPattern: The format pattern should be in the format expected by \n" +
                "                 java.time.format.DateTimeFormatter.";

    assertThat(outputString, containsString(expectedVariation));
  }

  @Test
  public void shouldDescribeOverloadedScalarFunction() throws Exception {
    // Given:
    localCli.handleLine("describe function substring;");

    // Then:
    final String output = terminal.getOutputString();

    // Summary output:
    assertThat(output, containsString(
        "Name        : SUBSTRING\n"
        + "Author      : Confluent\n"
        + "Overview    : Returns a substring of the passed in value.\n"
    ));
    assertThat(output, containsString(
        "Type        : scalar\n"
        + "Jar         : internal\n"
        + "Variations  :"
    ));

    // Variant output:
    assertThat(output, containsString(
        "\tVariation   : SUBSTRING(str VARCHAR, pos INT)\n"
        + "\tReturns     : VARCHAR\n"
        + "\tDescription : Returns a substring of str that starts at pos and continues to the end"
    ));
    assertThat(output, containsString(
        "\tstr         : The source string. If null, then function returns null.\n"
        + "\tpos         : The base-one position the substring starts from."
    ));
  }

  @Test
  public void shouldDescribeAggregateFunction() throws Exception {
    final String expectedSummary =
            "Name        : TOPK\n" +
            "Author      : confluent\n" +
            "Type        : aggregate\n" +
            "Jar         : internal\n" +
            "Variations  : \n";

    final String expectedVariant =
        "\tVariation   : TOPK(INT)\n"
        + "\tReturns     : ARRAY<INT>\n"
        + "\tDescription : Calculates the TopK value for a column, per key.";

    localCli.handleLine("describe function topk;");

    final String output = terminal.getOutputString();
    assertThat(output, containsString(expectedSummary));
    assertThat(output, containsString(expectedVariant));
  }

  @Test
  public void shouldPrintErrorIfCantFindFunction() throws Exception {
    localCli.handleLine("describe function foobar;");

    assertThat(terminal.getOutputString(),
        containsString("Can't find any functions with the name 'foobar'"));
  }

  @Test
  public void shouldHandleSetPropertyAsPartOfMultiStatementLine() throws Exception {
    // Given:
    final String csas =
        "CREATE STREAM " + streamName + " "
            + "AS SELECT * FROM " + orderDataProvider.kstreamName() + ";";

    // When:
    localCli
        .handleLine("set 'auto.offset.reset'='earliest'; " + csas);

    // Then:
    dropStream(streamName);

    assertThat(terminal.getOutputString(),
        containsString("Successfully changed local property 'auto.offset.reset' to 'earliest'"));
  }

  @Test
<<<<<<< HEAD
  public void shouldUpdateCommandSequenceNumber() throws Exception {
    // Given:
    final String statementText = "create stream foo;";
    final KsqlRestClient mockRestClient = givenMockRestClient();
    final CommandStatusEntity stubEntity = stubCommandStatusEntityWithSeqNum(12L);
    when(mockRestClient.makeKsqlRequest(anyString(), anyLong()))
        .thenReturn(RestResponse.successful(new KsqlEntityList(
            Collections.singletonList(stubEntity))));

    // When:
    localCli.handleLine(statementText);

    // Then:
    assertLastCommandSequenceNumber(mockRestClient, 12L);
  }

  @Test
  public void shouldUpdateCommandSequenceNumberOnMultipleCommandStatusEntities() throws Exception {
    // Given:
    final String statementText = "create stream foo;";
    final KsqlRestClient mockRestClient = givenMockRestClient();
    final CommandStatusEntity firstEntity = stubCommandStatusEntityWithSeqNum(12L);
    final CommandStatusEntity secondEntity = stubCommandStatusEntityWithSeqNum(14L);
    when(mockRestClient.makeKsqlRequest(anyString(), anyLong()))
        .thenReturn(RestResponse.successful(new KsqlEntityList(
            ImmutableList.of(firstEntity, secondEntity))));

    // When:
    localCli.handleLine(statementText);

    // Then:
    assertLastCommandSequenceNumber(mockRestClient, 14L);
  }

  @Test
  public void shouldNotUpdateCommandSequenceNumberIfNoCommandStatusEntities() throws Exception {
    // Given:
    final String statementText = "create stream foo;";
    final KsqlRestClient mockRestClient = givenMockRestClient();
    when(mockRestClient.makeKsqlRequest(anyString(), anyLong()))
        .thenReturn(RestResponse.successful(new KsqlEntityList()));

    // When:
    localCli.handleLine(statementText);

    // Then:
    assertLastCommandSequenceNumber(mockRestClient, -1L);
  }

  @Test
  public void shouldIssueRequestWithoutCommandSequenceNumberIfRequestPipeliningOn() throws Exception {
    // Given:
    final String statementText = "create stream foo;";
    final KsqlRestClient mockRestClient = givenMockRestClient();
    when(mockRestClient.makeKsqlRequest(anyString(), eq(null)))
        .thenReturn(RestResponse.successful(new KsqlEntityList()));

    givenRequestPipelining("ON");

    // When:
    localCli.handleLine(statementText);

    // Then:
    verify(mockRestClient).makeKsqlRequest(statementText, null);
  }

  @Test
  public void shouldUpdateCommandSequenceNumberEvenIfRequestPipeliningOn() throws Exception {
    // Given:
    final String statementText = "create stream foo;";
    final KsqlRestClient mockRestClient = givenMockRestClient();
    final CommandStatusEntity stubEntity = stubCommandStatusEntityWithSeqNum(12L);
    when(mockRestClient.makeKsqlRequest(anyString(), eq(null)))
        .thenReturn(RestResponse.successful(new KsqlEntityList(
            Collections.singletonList(stubEntity))));

    givenRequestPipelining("ON");

    // When:
    localCli.handleLine(statementText);

    // Then:
    givenRequestPipelining("OFF");
    assertLastCommandSequenceNumber(mockRestClient, 12L);
  }

  @Test
  public void shouldDefaultRequestPipeliningToOff() {
    // When:
    runCliSpecificCommand(RequestPipeliningCommand.NAME);

    // Then:
    assertThat(terminal.getOutputString(),
        containsString(String.format("Current %s configuration: OFF", RequestPipeliningCommand.NAME)));
  }

  @Test
  public void shouldUpdateRequestPipelining() {
    // When:
    runCliSpecificCommand(RequestPipeliningCommand.NAME + " ON");
    runCliSpecificCommand(RequestPipeliningCommand.NAME);

    // Then:
    assertThat(terminal.getOutputString(),
        containsString(String.format("Current %s configuration: ON", RequestPipeliningCommand.NAME)));
  }

  @Test
  public void shouldResetStateWhenServerChanges() throws Exception {
    // Given:
    final KsqlRestClient mockRestClient = givenMockRestClient();
    givenCommandSequenceNumber(mockRestClient, 5L);
    givenRequestPipelining("ON");
    when(mockRestClient.makeRootRequest()).thenReturn(
        RestResponse.successful(new ServerInfo("version", "clusterId", "serviceId")));

    // When:
    runCliSpecificCommand("server foo");

    // Then:
    assertLastCommandSequenceNumber(mockRestClient, -1L);
  }

  private void givenRequestPipelining(final String setting) {
    runCliSpecificCommand(RequestPipeliningCommand.NAME + " " + setting);
  }

  private void runCliSpecificCommand(final String command) {
    when(lineSupplier.get()).thenReturn(command).thenReturn("");
    console.readLine();
=======
  public void shouldRunScript() throws Exception {
    // Given:
    final File scriptFile = TMP.newFile("script.sql");
    Files.write(scriptFile.toPath(), (""
        + "CREATE STREAM shouldRunScript AS SELECT * FROM " + orderDataProvider.kstreamName() + ";"
        + "").getBytes(StandardCharsets.UTF_8));

    EasyMock.expect(lineSupplier.get())
        .andReturn("run script '" + scriptFile.getAbsolutePath() + "'");

    givenRunInteractivelyWillExit();

    // When:
    localCli.runInteractively();

    // Then:
    assertThat(terminal.getOutputString(), containsString("Stream created and running"));
>>>>>>> 7a8a21e0
  }

  private void givenRunInteractivelyWillExit() {
    when(lineSupplier.get()).thenReturn("eXiT");
  }

  private KsqlRestClient givenMockRestClient() throws Exception {
    final KsqlRestClient mockRestClient = mock(KsqlRestClient.class);

    when(mockRestClient.getServerInfo()).thenReturn(
        RestResponse.of(new ServerInfo("1.x", "testClusterId", "testServiceId")));
    when(mockRestClient.getServerAddress()).thenReturn(new URI("http://someserver:8008"));

    localCli = new Cli(
        STREAMED_QUERY_ROW_LIMIT, STREAMED_QUERY_TIMEOUT_MS, mockRestClient, console);

    return mockRestClient;
  }

  private static CommandStatusEntity stubCommandStatusEntityWithSeqNum(final long seqNum) {
    return new CommandStatusEntity(
        "stub",
        new CommandId(CommandId.Type.STREAM, "stub", CommandId.Action.CREATE),
        new CommandStatus(CommandStatus.Status.SUCCESS, "stub"),
        seqNum
    );
  }

  private void givenCommandSequenceNumber(
      final KsqlRestClient mockRestClient, final long seqNum) throws Exception {
    final CommandStatusEntity stubEntity = stubCommandStatusEntityWithSeqNum(seqNum);
    when(mockRestClient.makeKsqlRequest(anyString(), anyLong()))
        .thenReturn(RestResponse.successful(new KsqlEntityList(
            Collections.singletonList(stubEntity))));
    localCli.handleLine("create stream foo;");
  }

  private void assertLastCommandSequenceNumber(
      final KsqlRestClient mockRestClient, final long seqNum) throws Exception {
    // Given:
    reset(mockRestClient);
    final String statementText = "list streams;";
    when(mockRestClient.makeKsqlRequest(anyString(), anyLong()))
        .thenReturn(RestResponse.successful(new KsqlEntityList()));

    // When:
    localCli.handleLine(statementText);

    // Then:
    verify(mockRestClient).makeKsqlRequest(statementText, seqNum);
  }

  private static class TestRowCaptor implements RowCaptor {
    private TestResult.Builder output = new TestResult.Builder();

    @Override
    public void addRow(final GenericRow row) {
      output.addRow(row);
    }

    @Override
    public void addRows(final List<List<String>> rows) {
      output.addRows(rows);
    }

    private void resetTestResult() {
      output = new TestResult.Builder();
    }

    private TestResult getTestResult() {
      return output.build();
    }
  }
}<|MERGE_RESOLUTION|>--- conflicted
+++ resolved
@@ -397,7 +397,7 @@
   private static void maybeDropStream(final String name) {
     final String dropStatement = String.format("drop stream %s;", name);
 
-    final RestResponse response = restClient.makeKsqlRequest(dropStatement);
+    final RestResponse response = restClient.makeKsqlRequest(dropStatement, null);
     if (response.isSuccessful()
         || response.getErrorMessage().toString().contains("does not exist")) {
       return;
@@ -845,7 +845,25 @@
   }
 
   @Test
-<<<<<<< HEAD
+  public void shouldRunScript() throws Exception {
+    // Given:
+    final File scriptFile = TMP.newFile("script.sql");
+    Files.write(scriptFile.toPath(), (""
+        + "CREATE STREAM shouldRunScript AS SELECT * FROM " + orderDataProvider.kstreamName() + ";"
+        + "").getBytes(StandardCharsets.UTF_8));
+
+    when(lineSupplier.get()).thenReturn("run script '" + scriptFile.getAbsolutePath() + "'");
+
+    givenRunInteractivelyWillExit();
+
+    // When:
+    localCli.runInteractively();
+
+    // Then:
+    assertThat(terminal.getOutputString(), containsString("Stream created and running"));
+  }
+
+  @Test
   public void shouldUpdateCommandSequenceNumber() throws Exception {
     // Given:
     final String statementText = "create stream foo;";
@@ -976,25 +994,6 @@
   private void runCliSpecificCommand(final String command) {
     when(lineSupplier.get()).thenReturn(command).thenReturn("");
     console.readLine();
-=======
-  public void shouldRunScript() throws Exception {
-    // Given:
-    final File scriptFile = TMP.newFile("script.sql");
-    Files.write(scriptFile.toPath(), (""
-        + "CREATE STREAM shouldRunScript AS SELECT * FROM " + orderDataProvider.kstreamName() + ";"
-        + "").getBytes(StandardCharsets.UTF_8));
-
-    EasyMock.expect(lineSupplier.get())
-        .andReturn("run script '" + scriptFile.getAbsolutePath() + "'");
-
-    givenRunInteractivelyWillExit();
-
-    // When:
-    localCli.runInteractively();
-
-    // Then:
-    assertThat(terminal.getOutputString(), containsString("Stream created and running"));
->>>>>>> 7a8a21e0
   }
 
   private void givenRunInteractivelyWillExit() {
