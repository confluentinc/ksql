--- conflicted
+++ resolved
@@ -59,11 +59,7 @@
 import io.confluent.ksql.rest.server.computation.CommandId;
 import io.confluent.ksql.rest.server.resources.Errors;
 import io.confluent.ksql.schema.ksql.KsqlSchema;
-<<<<<<< HEAD
-import io.confluent.ksql.schema.ksql.KsqlSchemaWithOptions;
-=======
 import io.confluent.ksql.schema.ksql.PhysicalSchema;
->>>>>>> 6af8958f
 import io.confluent.ksql.serde.SerdeOption;
 import io.confluent.ksql.test.util.EmbeddedSingleNodeKafkaCluster;
 import io.confluent.ksql.test.util.KsqlIdentifierTestUtil;
@@ -317,11 +313,7 @@
 
   private void testCreateStreamAsSelect(
       String selectQuery,
-<<<<<<< HEAD
-      final KsqlSchemaWithOptions resultSchema,
-=======
       final PhysicalSchema resultSchema,
->>>>>>> 6af8958f
       final Map<String, GenericRow> expectedResults
   ) {
     if (!selectQuery.endsWith(";")) {
@@ -582,11 +574,7 @@
             80.0,
             new Double[]{1100.0, 1110.99, 970.0})));
 
-<<<<<<< HEAD
-    final KsqlSchemaWithOptions resultSchema = KsqlSchemaWithOptions.of(
-=======
     final PhysicalSchema resultSchema = PhysicalSchema.from(
->>>>>>> 6af8958f
         KsqlSchema.of(SchemaBuilder.struct()
             .field("ITEMID", SchemaBuilder.OPTIONAL_STRING_SCHEMA)
             .field("ORDERUNITS", SchemaBuilder.OPTIONAL_FLOAT64_SCHEMA)
@@ -657,13 +645,8 @@
         orderDataProvider.kstreamName()
     );
 
-<<<<<<< HEAD
-    final Schema sourceSchema = orderDataProvider.schema().getLogicalSchema().getSchema();
-    final KsqlSchemaWithOptions resultSchema = KsqlSchemaWithOptions.of(
-=======
     final Schema sourceSchema = orderDataProvider.schema().logicalSchema().getSchema();
     final PhysicalSchema resultSchema = PhysicalSchema.from(
->>>>>>> 6af8958f
         KsqlSchema.of(SchemaBuilder.struct()
             .field("ITEMID", sourceSchema.field("ITEMID").schema())
             .field("COL1", sourceSchema.field("ORDERUNITS").schema())
