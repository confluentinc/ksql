<?xml version="1.0" encoding="UTF-8"?>
<!--
  ~ Copyright 2018 Confluent Inc.
  ~
  ~ Licensed under the Confluent Community License; you may not use this file
  ~ except in compliance with the License.  You may obtain a copy of the License at
  ~
  ~ http://www.confluent.io/confluent-community-license
  ~
  ~ Unless required by applicable law or agreed to in writing, software
  ~ distributed under the License is distributed on an "AS IS" BASIS, WITHOUT
  ~ WARRANTIES OF ANY KIND, either express or implied.  See the License for the
  ~ specific language governing permissions and limitations under the License.
  -->
<project xmlns="http://maven.apache.org/POM/4.0.0"
         xmlns:xsi="http://www.w3.org/2001/XMLSchema-instance"
         xsi:schemaLocation="http://maven.apache.org/POM/4.0.0 http://maven.apache.org/xsd/maven-4.0.0.xsd">

    <modelVersion>4.0.0</modelVersion>

    <parent>
        <groupId>io.confluent.ksql</groupId>
        <artifactId>ksql-parent</artifactId>
<<<<<<< HEAD
        <version>5.1.2-SNAPSHOT</version>
=======
        <version>5.1.2</version>
>>>>>>> 105e5407
    </parent>

    <groupId>io.confluent.ksql</groupId>
    <artifactId>ksql-clickstream-demo</artifactId>
    <name>KSQL Clickstream Analysis Demo</name>

    <properties>
        <main-class>io.confluent.ksql.DemoTest</main-class>
        <docker.skip-build>false</docker.skip-build>
    </properties>

    <dependencies>
        <dependency>
            <groupId>io.confluent.ksql</groupId>
            <artifactId>ksql-examples</artifactId>
            <version>${project.version}</version>
        </dependency>

        <dependency>
            <groupId>io.confluent.ksql</groupId>
            <artifactId>ksql-cli</artifactId>
            <version>${project.version}</version>
        </dependency>

        <dependency>
            <groupId>junit</groupId>
            <artifactId>junit</artifactId>
            <scope>test</scope>
            <exclusions>
                <exclusion>
                    <groupId>org.hamcrest</groupId>
                    <artifactId>hamcrest-core</artifactId>
                </exclusion>
            </exclusions>
        </dependency>
    </dependencies>

    <build>
        <plugins>
            <plugin>
                <groupId>org.apache.maven.plugins</groupId>
                <artifactId>maven-assembly-plugin</artifactId>
                <configuration>
                    <descriptors>
                        <descriptor>src/assembly/development.xml</descriptor>
                        <descriptor>src/assembly/package.xml</descriptor>
                        <descriptor>src/assembly/standalone.xml</descriptor>
                    </descriptors>
                    <archive>
                        <manifest>
                            <mainClass>${main-class}</mainClass>
                        </manifest>
                    </archive>
                    <attach>false</attach>
                </configuration>
                <executions>
                    <execution>
                        <id>make-assembly</id>
                        <phase>package</phase>
                        <goals>
                            <goal>single</goal>
                        </goals>
                    </execution>
                </executions>
            </plugin>
        </plugins>
    </build>
</project><|MERGE_RESOLUTION|>--- conflicted
+++ resolved
@@ -21,11 +21,7 @@
     <parent>
         <groupId>io.confluent.ksql</groupId>
         <artifactId>ksql-parent</artifactId>
-<<<<<<< HEAD
-        <version>5.1.2-SNAPSHOT</version>
-=======
         <version>5.1.2</version>
->>>>>>> 105e5407
     </parent>
 
     <groupId>io.confluent.ksql</groupId>
