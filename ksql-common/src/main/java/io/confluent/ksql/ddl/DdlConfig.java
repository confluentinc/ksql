--- conflicted
+++ resolved
@@ -18,12 +18,9 @@
 public final class DdlConfig {
 
   public static final String VALUE_FORMAT_PROPERTY = "VALUE_FORMAT";
-<<<<<<< HEAD
   public static final String VALUE_DELIMITER_PROPERTY = "VALUE_DELIMITER";
   public static final String AVRO_SCHEMA_FILE = "AVROSCHEMAFILE";
   public static final String AVRO_SCHEMA = "AVROSCHEMA";
-=======
->>>>>>> 74100023
   public static final String VALUE_AVRO_SCHEMA_FULL_NAME = "VALUE_AVRO_SCHEMA_FULL_NAME";
   public static final String KAFKA_TOPIC_NAME_PROPERTY = "KAFKA_TOPIC";
   public static final String TOPIC_NAME_PROPERTY = "REGISTERED_TOPIC";
