--- conflicted
+++ resolved
@@ -27,12 +27,8 @@
 
 public abstract class AggregateFunctionFactory {
 
-<<<<<<< HEAD
-  private final List<KsqlAggregateFunction> aggregateFunctionList;
-=======
   private final List<KsqlAggregateFunction<?, ?>> aggregateFunctionList;
   private final UdfMetadata metadata;
->>>>>>> 4d32faab
 
   public AggregateFunctionFactory(final String functionName,
                                   final List<KsqlAggregateFunction<?, ?>> aggregateFunctionList) {
