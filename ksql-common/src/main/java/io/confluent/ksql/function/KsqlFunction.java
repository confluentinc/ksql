--- conflicted
+++ resolved
@@ -66,13 +66,10 @@
     this.kudfClass = Objects.requireNonNull(kudfClass, "kudfClass can't be null");
     this.udfSupplier = Objects.requireNonNull(udfSupplier, "udfSupplier can't be null");
     this.description = Objects.requireNonNull(description, "description can't be null");
-<<<<<<< HEAD
     if (arguments.stream().anyMatch(Objects::isNull)) {
       throw new IllegalArgumentException("KSQL Function can't have null argument types");
     }
-=======
     this.pathLoadedFrom  = Objects.requireNonNull(pathLoadedFrom, "pathLoadedFrom can't be null");
->>>>>>> 259990fe
   }
 
   public Schema getReturnType() {
