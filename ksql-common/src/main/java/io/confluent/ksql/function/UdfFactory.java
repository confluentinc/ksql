/*
 * Copyright 2018 Confluent Inc.
 *
 * Licensed under the Confluent Community License (the "License"); you may not use
 * this file except in compliance with the License.  You may obtain a copy of the
 * License at
 *
 * http://www.confluent.io/confluent-community-license
 *
 * Unless required by applicable law or agreed to in writing, software
 * distributed under the License is distributed on an "AS IS" BASIS, WITHOUT
 * WARRANTIES OF ANY KIND, either express or implied.  See the License for the
 * specific language governing permissions and limitations under the License.
 */

package io.confluent.ksql.function;

import io.confluent.ksql.function.udf.Kudf;
import io.confluent.ksql.function.udf.UdfMetadata;
import io.confluent.ksql.util.KsqlException;
<<<<<<< HEAD
import io.confluent.ksql.util.SchemaUtil;

import java.util.Iterator;
import java.util.LinkedHashMap;
=======
>>>>>>> 77e6dcb2
import java.util.List;
import java.util.Objects;
import java.util.function.Consumer;
import org.apache.kafka.connect.data.Schema;

public class UdfFactory {
  private final UdfMetadata metadata;
  private final Class<? extends Kudf> udfClass;
  private final UdfIndex udfIndex;

  public UdfFactory(final Class<? extends Kudf> udfClass,
             final UdfMetadata metadata) {
    this.udfClass = Objects.requireNonNull(udfClass, "udfClass can't be null");
    this.metadata = Objects.requireNonNull(metadata, "metadata can't be null");
    this.udfIndex = new UdfIndex(metadata.getName());
  }

  void addFunction(final KsqlFunction ksqlFunction) {
    checkCompatible(ksqlFunction);
    udfIndex.addFunction(ksqlFunction);
  }

<<<<<<< HEAD
  void addOrReplaceFunction(final KsqlFunction ksqlFunction) {
    final List<FunctionParameter> paramTypes
        = mapToFunctionParameter(ksqlFunction.getArguments());
    functions.put(paramTypes, ksqlFunction);
  }

  void dropFunction(final String ksqlFunctionName) {
    final Iterator<Map.Entry<List<FunctionParameter>, KsqlFunction>> it
        = functions.entrySet().iterator();
    while (it.hasNext()) {
      final KsqlFunction ksqlFunction = it.next().getValue();
      if (ksqlFunction.getFunctionName().equals(ksqlFunctionName)) {
        it.remove();
      }
    }
    return;
  }

  private void checkCompatible(final KsqlFunction ksqlFunction,
                               final List<FunctionParameter> paramTypes) {
=======
  private void checkCompatible(final KsqlFunction ksqlFunction) {
>>>>>>> 77e6dcb2
    if (udfClass != ksqlFunction.getKudfClass()) {
      throw new KsqlException("Can't add function " + ksqlFunction
          + " as a function with the same name exists in a different " + udfClass);
    }
    if (!ksqlFunction.getPathLoadedFrom().equals(metadata.getPath())) {
      throw new KsqlException("Can't add function " + ksqlFunction
          + "as a function with the same name has been loaded from a different jar "
          + metadata.getPath());
    }
  }

  public String getName() {
    return metadata.getName();
  }

  public String getAuthor() {
    return metadata.getAuthor();
  }

  public String getVersion() {
    return metadata.getVersion();
  }

  public String getDescription() {
    return metadata.getDescription();
  }

  public void eachFunction(final Consumer<KsqlFunction> consumer) {
    udfIndex.values().forEach(consumer);
  }

  public boolean isInternal() {
    return metadata.isInternal();
  }

  public boolean isInline() {
    return metadata.isInline();
  }

  public String getPath() {
    return metadata.getPath();
  }

  public boolean matches(final UdfFactory that) {
    return this == that || this.udfClass.equals(that.udfClass);
  }

  public boolean metadataMatches(final UdfFactory that) {
    return this.metadata.equals(that.metadata);
  }

  @Override
  public String toString() {
    return "UdfFactory{"
        + "metadata=" + metadata
        + ", udfClass=" + udfClass
        + ", udfIndex=" + udfIndex
        + '}';
  }

  public KsqlFunction getFunction(final List<Schema> paramTypes) {
    return udfIndex.getFunction(paramTypes);
  }
}<|MERGE_RESOLUTION|>--- conflicted
+++ resolved
@@ -18,13 +18,7 @@
 import io.confluent.ksql.function.udf.Kudf;
 import io.confluent.ksql.function.udf.UdfMetadata;
 import io.confluent.ksql.util.KsqlException;
-<<<<<<< HEAD
-import io.confluent.ksql.util.SchemaUtil;
-
 import java.util.Iterator;
-import java.util.LinkedHashMap;
-=======
->>>>>>> 77e6dcb2
 import java.util.List;
 import java.util.Objects;
 import java.util.function.Consumer;
@@ -47,30 +41,7 @@
     udfIndex.addFunction(ksqlFunction);
   }
 
-<<<<<<< HEAD
-  void addOrReplaceFunction(final KsqlFunction ksqlFunction) {
-    final List<FunctionParameter> paramTypes
-        = mapToFunctionParameter(ksqlFunction.getArguments());
-    functions.put(paramTypes, ksqlFunction);
-  }
-
-  void dropFunction(final String ksqlFunctionName) {
-    final Iterator<Map.Entry<List<FunctionParameter>, KsqlFunction>> it
-        = functions.entrySet().iterator();
-    while (it.hasNext()) {
-      final KsqlFunction ksqlFunction = it.next().getValue();
-      if (ksqlFunction.getFunctionName().equals(ksqlFunctionName)) {
-        it.remove();
-      }
-    }
-    return;
-  }
-
-  private void checkCompatible(final KsqlFunction ksqlFunction,
-                               final List<FunctionParameter> paramTypes) {
-=======
   private void checkCompatible(final KsqlFunction ksqlFunction) {
->>>>>>> 77e6dcb2
     if (udfClass != ksqlFunction.getKudfClass()) {
       throw new KsqlException("Can't add function " + ksqlFunction
           + " as a function with the same name exists in a different " + udfClass);
