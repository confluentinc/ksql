--- conflicted
+++ resolved
@@ -33,6 +33,7 @@
 import java.util.OptionalInt;
 import java.util.Set;
 import java.util.function.Consumer;
+import java.util.stream.Collectors;
 import org.apache.kafka.connect.data.ConnectSchema;
 import org.apache.kafka.connect.data.Field;
 import org.apache.kafka.connect.data.Schema;
@@ -60,9 +61,7 @@
 
   private static final SqlSchemaFormatter FORMATTER = new SqlSchemaFormatter(Option.AS_COLUMN_LIST);
 
-  // Todo(ac): This is temporary. It's use will be replaced with the new implicitFields() and
-  //   keyFields() methods that sit in another PR at the moment.
-  public static final Set<String> IMPLICIT_FIELD_NAMES = ImmutableSet.of(
+  private static final Set<String> IMPLICIT_FIELD_NAMES = ImmutableSet.of(
       SchemaUtil.ROWTIME_NAME,
       SchemaUtil.ROWKEY_NAME
   );
@@ -151,22 +150,6 @@
   }
 
   /**
-<<<<<<< HEAD
-   * Get the set of field indexes for the implicit and key fields, if any.
-   *
-   * @return the set of indexes to the implicit fields.
-   */
-  public Set<Integer> implicitColumnIndexes() {
-    return implicitAndKeyFieldNames().stream()
-        .map(valueSchema::field)
-        .filter(Objects::nonNull)
-        .map(Field::index)
-        .collect(Collectors.toSet());
-  }
-
-  /**
-=======
->>>>>>> d71e5c74
    * Search for a field with the supplied {@code fieldName}.
    *
    * <p>If the fieldName and the name of a field are an exact match, it will return that field.
