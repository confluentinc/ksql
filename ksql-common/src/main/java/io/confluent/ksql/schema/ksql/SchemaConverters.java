--- conflicted
+++ resolved
@@ -257,11 +257,7 @@
       final SchemaBuilder builder = SchemaBuilder.struct();
 
       struct.getFields()
-<<<<<<< HEAD
-          .forEach(field -> builder.field(field.fullName(), logicalType(field.type()).build()));
-=======
-          .forEach(field -> builder.field(field.getName(), connectType(field.getType()).build()));
->>>>>>> 529c1f59
+          .forEach(field -> builder.field(field.fullName(), connectType(field.type()).build()));
 
       return builder
           .optional();
