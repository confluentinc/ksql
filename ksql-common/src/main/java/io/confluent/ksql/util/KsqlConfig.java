--- conflicted
+++ resolved
@@ -188,7 +188,6 @@
   public static final boolean KSQL_EXECUTION_PLANS_ENABLE_DEFAULT = false;
 
   public static final Collection<CompatibilityBreakingConfigDef> COMPATIBLY_BREAKING_CONFIG_DEFS
-<<<<<<< HEAD
       = ImmutableList.of();
 
   public static final String KSQL_SHUTDOWN_TIMEOUT_MS_CONFIG =
@@ -196,114 +195,6 @@
   public static final Long KSQL_SHUTDOWN_TIMEOUT_MS_DEFAULT = 300_000L;
   public static final String KSQL_SHUTDOWN_TIMEOUT_MS_DOC = "Timeout in "
       + "milliseconds to block waiting for the underlying streams instance to exit";
-
-=======
-      = ImmutableList.of(
-          new CompatibilityBreakingConfigDef(
-              KSQL_PERSISTENT_QUERY_NAME_PREFIX_CONFIG,
-              ConfigDef.Type.STRING,
-              KSQL_PERSISTENT_QUERY_NAME_PREFIX_DEFAULT,
-              KSQL_PERSISTENT_QUERY_NAME_PREFIX_DEFAULT,
-              ConfigDef.Importance.MEDIUM,
-              Optional.empty(),
-              "Second part of the prefix for persistent queries. For instance if "
-                  + "the prefix is query_ the query name will be ksql_query_1."),
-          new CompatibilityBreakingConfigDef(
-              KSQL_FUNCTIONS_SUBSTRING_LEGACY_ARGS_CONFIG,
-              ConfigDef.Type.BOOLEAN,
-              true,
-              false,
-              ConfigDef.Importance.LOW,
-              Optional.empty(),
-              KSQL_FUNCTIONS_SUBSTRING_LEGACY_ARGS_DOCS),
-          new CompatibilityBreakingConfigDef(
-              KSQL_WINDOWED_SESSION_KEY_LEGACY_CONFIG,
-              ConfigDef.Type.BOOLEAN,
-              true,
-              false,
-              ConfigDef.Importance.LOW,
-              Optional.empty(),
-              KSQL_WINDOWED_SESSION_KEY_LEGACY_DOC),
-          new CompatibilityBreakingConfigDef(
-              KSQL_ACTIVE_PERSISTENT_QUERY_LIMIT_CONFIG,
-              ConfigDef.Type.INT,
-              KSQL_ACTIVE_PERSISTENT_QUERY_LIMIT_DEFAULT,
-              KSQL_ACTIVE_PERSISTENT_QUERY_LIMIT_DEFAULT,
-              ConfigDef.Importance.LOW,
-              Optional.empty(),
-              KSQL_ACTIVE_PERSISTENT_QUERY_LIMIT_DOC),
-          new CompatibilityBreakingConfigDef(
-              KSQL_USE_NAMED_INTERNAL_TOPICS,
-              ConfigDef.Type.STRING,
-              KSQL_USE_NAMED_INTERNAL_TOPICS_OFF,
-              KSQL_USE_NAMED_INTERNAL_TOPICS_ON,
-              ConfigDef.Importance.LOW,
-              KSQL_USE_NAMED_INTERNAL_TOPICS_DOC,
-              Optional.empty(),
-              KSQL_USE_NAMED_INTERNAL_TOPICS_VALIDATOR),
-          new CompatibilityBreakingConfigDef(
-              SINK_NUMBER_OF_PARTITIONS_PROPERTY,
-              Type.INT,
-              null,
-              null,
-              Importance.LOW,
-              Optional.empty(),
-              "The legacy default number of partitions for the topics created by KSQL"
-                  + "in 5.2 and earlier versions."
-                  + "This property should not be set for 5.3 and later versions."),
-          new CompatibilityBreakingConfigDef(
-              SINK_NUMBER_OF_REPLICAS_PROPERTY,
-              ConfigDef.Type.SHORT,
-              null,
-              null,
-              ConfigDef.Importance.LOW,
-              Optional.empty(),
-              "The default number of replicas for the topics created by KSQL "
-                  + "in 5.2 and earlier versions."
-                  + "This property should not be set for 5.3 and later versions."
-          ),
-          new CompatibilityBreakingConfigDef(
-              KSQL_USE_NAMED_AVRO_MAPS,
-              ConfigDef.Type.BOOLEAN,
-              false,
-              true,
-              ConfigDef.Importance.LOW,
-              Optional.empty(),
-              KSQL_USE_NAMED_AVRO_MAPS_DOC
-          ),
-          new CompatibilityBreakingConfigDef(
-              KSQL_USE_LEGACY_KEY_FIELD,
-              ConfigDef.Type.BOOLEAN,
-              true,
-              false,
-              ConfigDef.Importance.LOW,
-              Optional.empty(),
-              "Determines if the legacy key field is used when building queries. "
-                  + "This setting is automatically applied for persistent queries started by "
-                  + "older versions of KSQL. "
-                  + "This setting should not be set manually."
-          ),
-          new CompatibilityBreakingConfigDef(
-              KSQL_LEGACY_REPARTITION_ON_GROUP_BY_ROWKEY,
-              ConfigDef.Type.BOOLEAN,
-              true,
-              false,
-              ConfigDef.Importance.LOW,
-              Optional.empty(),
-              "Ensures legacy queries that perform a 'GROUP BY ROWKEY' continue to "
-                  + "perform an unnecessary repartition step"
-          ),
-          new CompatibilityBreakingConfigDef(
-              KSQL_INJECT_LEGACY_MAP_VALUES_NODE,
-              ConfigDef.Type.BOOLEAN,
-              true,
-              false,
-              ConfigDef.Importance.LOW,
-              Optional.empty(),
-              "Ensures legacy queries maintian the same topology"
-          )
-  );
->>>>>>> e59a6fe7
 
   private enum ConfigGeneration {
     LEGACY,
