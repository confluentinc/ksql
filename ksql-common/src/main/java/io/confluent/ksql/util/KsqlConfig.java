/**
 * Copyright 2017 Confluent Inc.
 *
 * Licensed under the Apache License, Version 2.0 (the "License");
 * you may not use this file except in compliance with the License.
 * You may obtain a copy of the License at
 *
 * http://www.apache.org/licenses/LICENSE-2.0
 *
 * Unless required by applicable law or agreed to in writing, software
 * distributed under the License is distributed on an "AS IS" BASIS,
 * WITHOUT WARRANTIES OR CONDITIONS OF ANY KIND, either express or implied.
 * See the License for the specific language governing permissions and
 * limitations under the License.
 **/

package io.confluent.ksql.util;

import org.apache.kafka.clients.admin.AdminClientConfig;
import org.apache.kafka.clients.consumer.ConsumerConfig;
import org.apache.kafka.common.config.AbstractConfig;
import org.apache.kafka.common.config.ConfigDef;
import org.apache.kafka.streams.StreamsConfig;

import java.util.HashMap;
import java.util.Map;
import java.util.stream.Collectors;

import io.confluent.ksql.errors.LogMetricAndContinueExceptionHandler;

public class KsqlConfig extends AbstractConfig implements Cloneable {

  public static final String KSQL_CONFIG_PROPERTY_PREFIX = "ksql.";

  public static final String KSQL_TIMESTAMP_COLUMN_INDEX = "ksql.timestamp.column.index";

  public static final String STRING_TIMESTAMP_FORMAT = "ksq.timestamp.string.format";

  public static final String SINK_NUMBER_OF_PARTITIONS_PROPERTY = "ksql.sink.partitions";

  public static final String SINK_NUMBER_OF_REPLICAS_PROPERTY = "ksql.sink.replicas";

  public static final String KSQL_SCHEMA_REGISTRY_PREFIX = "ksql.schema.registry.";

  public static final String SCHEMA_REGISTRY_URL_PROPERTY = "ksql.schema.registry.url";

  public static final String SINK_WINDOW_CHANGE_LOG_ADDITIONAL_RETENTION_MS_PROPERTY =
      "ksql.sink.window.change.log.additional.retention";

  public static final String STREAM_INTERNAL_CHANGELOG_TOPIC_SUFFIX = "-changelog";

  public static final String STREAM_INTERNAL_REPARTITION_TOPIC_SUFFIX = "-repartition";

  public static final String
      FAIL_ON_DESERIALIZATION_ERROR_CONFIG = "ksql.fail.on.deserialization.error";

  public static final String
      KSQL_SERVICE_ID_CONFIG = "ksql.service.id";
  public static final String
      KSQL_SERVICE_ID_DEFAULT = "default_";

  public static final String
      KSQL_PERSISTENT_QUERY_NAME_PREFIX_CONFIG = "ksql.persistent.prefix";
  public static final String
      KSQL_PERSISTENT_QUERY_NAME_PREFIX_DEFAULT = "query_";

  public static final String
      KSQL_TRANSIENT_QUERY_NAME_PREFIX_CONFIG = "ksql.transient.prefix";
  public static final String
      KSQL_TRANSIENT_QUERY_NAME_PREFIX_DEFAULT = "transient_";

  public static final String
      KSQL_TABLE_STATESTORE_NAME_SUFFIX_CONFIG = "ksql.statestore.suffix";
  public static final String
      KSQL_TABLE_STATESTORE_NAME_SUFFIX_DEFAULT = "_ksql_statestore";

  public static final String
      defaultSchemaRegistryUrl = "http://localhost:8081";

  public static final boolean defaultAvroSchemaUnionNull = true;
  public static final String KSQL_STREAMS_PREFIX = "ksql.streams.";

<<<<<<< HEAD

  Map<String, Object> ksqlConfigProps;
  Map<String, Object> ksqlStreamConfigProps;
=======
  private final Map<String, Object> ksqlConfigProps;
  private final Map<String, Object> ksqlStreamConfigProps;
>>>>>>> 93b2ae10

  private static final ConfigDef CONFIG_DEF;

  static {
    CONFIG_DEF = new ConfigDef()
        .define(
            KSQL_SERVICE_ID_CONFIG,
            ConfigDef.Type.STRING,
            KSQL_SERVICE_ID_DEFAULT,
            ConfigDef.Importance.MEDIUM,
            "Indicates the ID of the ksql service. It will be used as prefix for "
            + "all KSQL queries in this service."
        ).define(
            KSQL_PERSISTENT_QUERY_NAME_PREFIX_CONFIG,
            ConfigDef.Type.STRING,
            KSQL_PERSISTENT_QUERY_NAME_PREFIX_DEFAULT,
            ConfigDef.Importance.MEDIUM,
            "Second part of the prefix for persitent queries. For instance if "
            + "the prefix is query_ the query name will be ksql_query_1."
        ).define(
            KSQL_TRANSIENT_QUERY_NAME_PREFIX_CONFIG,
            ConfigDef.Type.STRING,
            KSQL_TRANSIENT_QUERY_NAME_PREFIX_DEFAULT,
            ConfigDef.Importance.MEDIUM,
            "Second part of the prefix for transient queries. For instance if "
            + "the prefix is transient_ the query name would be "
            + "ksql_transient_4120896722607083946_1509389010601 where 'ksql_' is the first prefix"
            + " and '_transient' is the second part of the prefix for the query id the third and "
            + "4th parts are a random long value and the current timestamp. "
        ).define(
            KSQL_TABLE_STATESTORE_NAME_SUFFIX_CONFIG,
            ConfigDef.Type.STRING,
            KSQL_TABLE_STATESTORE_NAME_SUFFIX_DEFAULT,
            ConfigDef.Importance.MEDIUM,
            "Suffix for state store names in Tables. For instance if the suffix is "
            + "_ksql_statestore the state "
            + "store name would be ksql_query_1_ksql_statestore _ksql_statestore "
        ).define(KSQL_TIMESTAMP_COLUMN_INDEX,
            ConfigDef.Type.INT,
            null,
            ConfigDef.Importance.LOW,
            "The index of the timestamp column for a specific ksql query. Only present if"
                + "the query has specified a timestamp in the WITH(..) clause."
        ).define(
            SINK_NUMBER_OF_PARTITIONS_PROPERTY,
            ConfigDef.Type.INT,
            KsqlConstants.defaultSinkNumberOfPartitions,
            ConfigDef.Importance.MEDIUM,
            "The default number of partitions for the topics created by KSQL."
        ).define(
            SINK_NUMBER_OF_REPLICAS_PROPERTY,
            ConfigDef.Type.SHORT,
            KsqlConstants.defaultSinkNumberOfReplications,
            ConfigDef.Importance.MEDIUM,
            "The default number of replicas for the topics created by KSQL."
        ).define(
            SINK_WINDOW_CHANGE_LOG_ADDITIONAL_RETENTION_MS_PROPERTY,
            ConfigDef.Type.LONG,
            KsqlConstants.defaultSinkWindowChangeLogAdditionalRetention,
            ConfigDef.Importance.MEDIUM,
            "The default window change log additional retention time. This "
            + "is a streams config value which will be added to a windows maintainMs to ensure "
            + "data is not deleted from the log prematurely. Allows for clock drift. "
            + "Default is 1 day"
        ).define(
            SCHEMA_REGISTRY_URL_PROPERTY,
            ConfigDef.Type.STRING,
            defaultSchemaRegistryUrl,
            ConfigDef.Importance.MEDIUM,
            "The URL for the schema registry, defaults to http://localhost:8081"
        ).withClientSslSupport();
  }

  private static Map<String, Object> commonConfigs(Map<String, Object> props) {
    return props.entrySet().stream()
        .filter(e -> !e.getKey().startsWith(KSQL_CONFIG_PROPERTY_PREFIX))
        .collect(Collectors.toMap(Map.Entry::getKey, Map.Entry::getValue));
  }

  private static Map<String, Object> propertiesWithPrefix(
      Map<String, Object> props, String prefix) {
    AbstractConfig abstractConfig = new AbstractConfig(new ConfigDef(), props);
    return abstractConfig.originalsWithPrefix(prefix);
  }


  private void applyStreamsConfig(Map<String, Object> props) {
    ksqlStreamConfigProps.putAll(commonConfigs(props));
    ksqlStreamConfigProps.putAll(propertiesWithPrefix(props, KSQL_STREAMS_PREFIX));
  }

  public KsqlConfig(Map<?, ?> props) {
    super(CONFIG_DEF, props);

    ksqlConfigProps = new HashMap<>();
    ksqlStreamConfigProps = new HashMap<>();

    ksqlConfigProps.putAll(this.values());

    ksqlStreamConfigProps.put(ConsumerConfig.AUTO_OFFSET_RESET_CONFIG, KsqlConstants
        .defaultAutoOffsetRestConfig);
    ksqlStreamConfigProps.put(StreamsConfig.COMMIT_INTERVAL_MS_CONFIG, KsqlConstants
        .defaultCommitIntervalMsConfig);
    ksqlStreamConfigProps.put(
        StreamsConfig.CACHE_MAX_BYTES_BUFFERING_CONFIG, KsqlConstants
            .defaultCacheMaxBytesBufferingConfig);
    ksqlStreamConfigProps.put(StreamsConfig.NUM_STREAM_THREADS_CONFIG, KsqlConstants
        .defaultNumberOfStreamsThreads);

    final Object fail = originals().get(FAIL_ON_DESERIALIZATION_ERROR_CONFIG);
    if (fail == null || !Boolean.parseBoolean(fail.toString())) {
      ksqlStreamConfigProps.put(
          StreamsConfig.DEFAULT_DESERIALIZATION_EXCEPTION_HANDLER_CLASS_CONFIG,
          LogMetricAndContinueExceptionHandler.class
      );
    }

    applyStreamsConfig(originals());
  }

  public Map<String, Object> getKsqlConfigProps() {
    return ksqlConfigProps;
  }

  public Map<String, Object> getKsqlStreamConfigProps() {
    return ksqlStreamConfigProps;
  }

  public Map<String, Object> getKsqlAdminClientConfigProps() {
    final Map<String, Object> adminClientConfigs = new HashMap<>(ksqlStreamConfigProps);
    adminClientConfigs.keySet().retainAll(AdminClientConfig.configNames());
    return adminClientConfigs;
  }

  public Object get(String propertyName) {
    if (propertyName.toLowerCase().startsWith(KSQL_CONFIG_PROPERTY_PREFIX)) {
      return ksqlConfigProps.get(propertyName);
    } else {
      return ksqlStreamConfigProps.get(propertyName);
    }
  }

  public void put(String propertyName, Object propertyValue) {
    if (propertyName.toLowerCase().startsWith(KSQL_CONFIG_PROPERTY_PREFIX)) {
      ksqlConfigProps.put(propertyName, propertyValue);
    } else if (propertyName.startsWith(KSQL_STREAMS_PREFIX)) {
      ksqlStreamConfigProps.put(
          propertyName.substring(KSQL_STREAMS_PREFIX.length()), propertyValue);
    } else {
      ksqlStreamConfigProps.put(propertyName, propertyValue);
    }
  }

  public KsqlConfig clone() {
    Map<String, Object> clonedProperties = new HashMap<>();
    clonedProperties.putAll(originals());
    return new KsqlConfig(clonedProperties);
  }

  public KsqlConfig cloneWithPropertyOverwrite(final Map<String, Object> props) {
    final Map<String, Object> cloned = new HashMap<>();

    cloned.putAll(ksqlConfigProps.entrySet().stream()
                      .filter(e -> e.getValue() != null)
                      .collect(Collectors.toMap(Map.Entry::getKey, Map.Entry::getValue)));

    cloned.putAll(ksqlStreamConfigProps.entrySet().stream()
                      .filter(e -> e.getValue() != null)
                      .collect(Collectors.toMap(
                          e -> KSQL_STREAMS_PREFIX + e.getKey(),
                          Map.Entry::getValue)));

    cloned.putAll(props);

    final KsqlConfig clone = new KsqlConfig(cloned);
    // re-apply streams configs so that any un-prefixed overwrite settings
    // take precedence over older prefixed settings
    clone.applyStreamsConfig(props);
    return clone;
  }
}<|MERGE_RESOLUTION|>--- conflicted
+++ resolved
@@ -80,14 +80,8 @@
   public static final boolean defaultAvroSchemaUnionNull = true;
   public static final String KSQL_STREAMS_PREFIX = "ksql.streams.";
 
-<<<<<<< HEAD
-
-  Map<String, Object> ksqlConfigProps;
-  Map<String, Object> ksqlStreamConfigProps;
-=======
   private final Map<String, Object> ksqlConfigProps;
   private final Map<String, Object> ksqlStreamConfigProps;
->>>>>>> 93b2ae10
 
   private static final ConfigDef CONFIG_DEF;
 
