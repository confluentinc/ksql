--- conflicted
+++ resolved
@@ -17,6 +17,9 @@
 package io.confluent.ksql.util;
 
 public final class KsqlConstants {
+
+  private KsqlConstants() {
+  }
 
   public static final String KSQL_INTERNAL_TOPIC_PREFIX = "_confluent-ksql-";
   public static final String CONFLUENT_INTERNAL_TOPIC_PREFIX = "__confluent";
@@ -53,13 +56,7 @@
           "https://docs.confluent.io/current/schema-registry/docs/serializer-formatter.html";
   public static final String DOC_URL_SR_REST_GETSUBJECTS =
           "https://docs.confluent.io/current/schema-registry/docs/api.html#get--subjects";
-<<<<<<< HEAD
-
-  private KsqlConstants() {
-  }
-=======
   public static final String AVRO_SCHEMA_NAMESPACE = "io.confluent.ksql.avro_schemas";
   public static final String AVRO_SCHEMA_NAME = "KsqlDataSourceSchema";
   public static final String AVRO_SCHEMA_FULL_NAME = AVRO_SCHEMA_NAMESPACE + "." + AVRO_SCHEMA_NAME;
->>>>>>> 39c3a215
 }