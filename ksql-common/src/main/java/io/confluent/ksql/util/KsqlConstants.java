/**
 * Copyright 2017 Confluent Inc.
 *
 * Licensed under the Apache License, Version 2.0 (the "License");
 * you may not use this file except in compliance with the License.
 * You may obtain a copy of the License at
 *
 * http://www.apache.org/licenses/LICENSE-2.0
 *
 * Unless required by applicable law or agreed to in writing, software
 * distributed under the License is distributed on an "AS IS" BASIS,
 * WITHOUT WARRANTIES OR CONDITIONS OF ANY KIND, either express or implied.
 * See the License for the specific language governing permissions and
 * limitations under the License.
 **/

package io.confluent.ksql.util;

public class KsqlConstants {

  public static final String SINK_NUMBER_OF_PARTITIONS = "PARTITIONS";
  public static final String SINK_NUMBER_OF_REPLICAS = "REPLICAS";

  public static final String SINK_WINDOW_CHANGE_LOG_ADDITIONAL_RETENTION =
      "WINDOW_CHANGE_LOG_ADDITIONAL_RETENTION";
  public static final String SINK_TIMESTAMP_COLUMN_NAME = "TIMESTAMP";

<<<<<<< HEAD
  public static final String SCHEMA_REGISTRY_VALUE_SUFFIX = "-value";
  public static final String AVRO_SCHEMA_ID = "AVRO_SCHEMA_ID";

  public static int defaultSinkNumberOfPartitions = 4;
  public static short defaultSinkNumberOfReplications = 1;
=======
  public static final int defaultSinkNumberOfPartitions = 4;
  public static final short defaultSinkNumberOfReplications = 1;
>>>>>>> 0eed2cc3
  // TODO: Find out the best default value.
  public static final long defaultSinkWindowChangeLogAdditionalRetention = 1000000;

  public static final String defaultAutoOffsetRestConfig = "latest";
  public static final long defaultCommitIntervalMsConfig = 2000;
  public static final long defaultCacheMaxBytesBufferingConfig = 10000000;
  public static final int defaultNumberOfStreamsThreads = 4;

}<|MERGE_RESOLUTION|>--- conflicted
+++ resolved
@@ -25,16 +25,8 @@
       "WINDOW_CHANGE_LOG_ADDITIONAL_RETENTION";
   public static final String SINK_TIMESTAMP_COLUMN_NAME = "TIMESTAMP";
 
-<<<<<<< HEAD
-  public static final String SCHEMA_REGISTRY_VALUE_SUFFIX = "-value";
-  public static final String AVRO_SCHEMA_ID = "AVRO_SCHEMA_ID";
-
-  public static int defaultSinkNumberOfPartitions = 4;
-  public static short defaultSinkNumberOfReplications = 1;
-=======
   public static final int defaultSinkNumberOfPartitions = 4;
   public static final short defaultSinkNumberOfReplications = 1;
->>>>>>> 0eed2cc3
   // TODO: Find out the best default value.
   public static final long defaultSinkWindowChangeLogAdditionalRetention = 1000000;
 
