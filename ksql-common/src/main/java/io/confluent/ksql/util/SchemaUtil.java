/**
 * Copyright 2017 Confluent Inc.
 *
 * Licensed under the Apache License, Version 2.0 (the "License");
 * you may not use this file except in compliance with the License.
 * You may obtain a copy of the License at
 *
 * http://www.apache.org/licenses/LICENSE-2.0
 *
 * Unless required by applicable law or agreed to in writing, software
 * distributed under the License is distributed on an "AS IS" BASIS,
 * WITHOUT WARRANTIES OR CONDITIONS OF ANY KIND, either express or implied.
 * See the License for the specific language governing permissions and
 * limitations under the License.
 **/

package io.confluent.ksql.util;

import com.google.common.collect.ImmutableMap;

import org.apache.kafka.connect.data.Field;
import org.apache.kafka.connect.data.Schema;
import org.apache.kafka.connect.data.SchemaBuilder;
import org.apache.kafka.connect.data.Struct;

<<<<<<< HEAD
import java.lang.reflect.ParameterizedType;
import java.lang.reflect.Type;
import java.util.HashMap;
=======
>>>>>>> d63e6b32
import java.util.HashSet;
import java.util.List;
import java.util.Map;
import java.util.Optional;
import java.util.Set;
import java.util.function.Supplier;
import java.util.stream.Collectors;

import static org.apache.avro.Schema.create;
import static org.apache.avro.Schema.createArray;
import static org.apache.avro.Schema.createMap;
import static org.apache.avro.Schema.createUnion;

public class SchemaUtil {

  public static final String ARRAY = "ARRAY";
  public static final String MAP = "MAP";
  public static final String STRUCT = "STRUCT";

  public static final String ROWKEY_NAME = "ROWKEY";
  public static final String ROWTIME_NAME = "ROWTIME";
  public static final int ROWKEY_NAME_INDEX = 1;
  private static final Map<Type, Supplier<Schema>> typeToSchema
      = ImmutableMap.<Type, Supplier<Schema>>builder()
      .put(String.class, () -> Schema.STRING_SCHEMA)
      .put(boolean.class, () -> Schema.BOOLEAN_SCHEMA)
      .put(Boolean.class, () -> Schema.BOOLEAN_SCHEMA)
      .put(Integer.class, () -> Schema.INT32_SCHEMA)
      .put(int.class, () -> Schema.INT32_SCHEMA)
      .put(Long.class, () -> Schema.INT64_SCHEMA)
      .put(long.class, () -> Schema.INT64_SCHEMA)
      .put(Double.class, () -> Schema.FLOAT64_SCHEMA)
      .put(double.class, () -> Schema.FLOAT64_SCHEMA)
      .build();

  private static Map<Pair<Schema.Type, Schema.Type>, Schema> numericTypePairMapping =
      ImmutableMap.<Pair<Schema.Type, Schema.Type>, Schema>builder()
          .put(new Pair<>(Schema.Type.INT64, Schema.Type.INT64), Schema.INT64_SCHEMA)
          .put(new Pair<>(Schema.Type.INT32, Schema.Type.INT64), Schema.INT64_SCHEMA)
          .put(new Pair<>(Schema.Type.INT64, Schema.Type.INT32), Schema.INT64_SCHEMA)
          .put(new Pair<>(Schema.Type.INT32, Schema.Type.INT32), Schema.INT32_SCHEMA)
          .put(new Pair<>(Schema.Type.FLOAT64, Schema.Type.FLOAT64), Schema.FLOAT64_SCHEMA)
          .put(new Pair<>(Schema.Type.FLOAT64, Schema.Type.INT32), Schema.FLOAT64_SCHEMA)
          .put(new Pair<>(Schema.Type.INT32, Schema.Type.FLOAT64), Schema.FLOAT64_SCHEMA)
          .put(new Pair<>(Schema.Type.FLOAT64, Schema.Type.INT64), Schema.FLOAT64_SCHEMA)
          .put(new Pair<>(Schema.Type.INT64, Schema.Type.FLOAT64), Schema.FLOAT64_SCHEMA)
          .put(new Pair<>(Schema.Type.FLOAT32, Schema.Type.FLOAT64), Schema.FLOAT64_SCHEMA)
          .put(new Pair<>(Schema.Type.FLOAT64, Schema.Type.FLOAT32), Schema.FLOAT64_SCHEMA)
          .build();

  public static Class getJavaType(final Schema schema) {
    switch (schema.type()) {
      case STRING:
        return String.class;
      case BOOLEAN:
        return Boolean.class;
      case INT32:
        return Integer.class;
      case INT64:
        return Long.class;
      case FLOAT64:
        return Double.class;
      case ARRAY:
        return List.class;
      case MAP:
        return Map.class;
      case STRUCT:
        return Struct.class;
      default:
        throw new KsqlException("Type is not supported: " + schema.type());
    }
  }

  public static Schema getSchemaFromType(final Type type) {
    return typeToSchema.getOrDefault(type, () -> handleParametrizedType(type)).get();
  }

  public static Optional<Field> getFieldByName(final Schema schema, final String fieldName) {
    if (schema.fields() != null) {
      for (Field field : schema.fields()) {
        if (field.name().equals(fieldName)) {
          return Optional.of(field);
        } else if (field.name().equals(fieldName.substring(fieldName.indexOf(".") + 1))) {
          return Optional.of(field);
        }
      }
    }
    return Optional.empty();
  }

  public static Schema getTypeSchema(final String sqlType) {
    switch (sqlType) {
      case "VARCHAR":
      case "STRING":
        return Schema.STRING_SCHEMA;
      case "BOOLEAN":
      case "BOOL":
        return Schema.BOOLEAN_SCHEMA;
      case "INTEGER":
      case "INT":
        return Schema.INT32_SCHEMA;
      case "BIGINT":
      case "LONG":
        return Schema.INT64_SCHEMA;
      case "DOUBLE":
        return Schema.FLOAT64_SCHEMA;
      default:
        return getKsqlComplexType(sqlType);
    }
  }

  private static Schema getKsqlComplexType(final String sqlType) {
    if (sqlType.startsWith(ARRAY)) {
      return SchemaBuilder.array(
          getTypeSchema(
              sqlType.substring(
                  ARRAY.length() + 1,
                  sqlType.length() - 1
              )
          )
      ).optional().build();
    } else if (sqlType.startsWith(MAP)) {
      //TODO: For now only primitive data types for map are supported. Will have to add nested
      // types.
      String[] mapTypesStrs = sqlType
          .substring("MAP".length() + 1, sqlType.length() - 1)
          .trim()
          .split(",");
      if (mapTypesStrs.length != 2) {
        throw new KsqlException("Map type is not defined correctly.: " + sqlType);
      }
      String keyType = mapTypesStrs[0].trim();
      String valueType = mapTypesStrs[1].trim();
      return SchemaBuilder.map(getTypeSchema(keyType), getTypeSchema(valueType))
          .optional().build();
    }
    throw new KsqlException("Unsupported type: " + sqlType);
  }


  public static int getFieldIndexByName(final Schema schema, final String fieldName) {
    if (schema.fields() == null) {
      return -1;
    }
    for (int i = 0; i < schema.fields().size(); i++) {
      Field field = schema.fields().get(i);
      int dotIndex = field.name().indexOf('.');
      if (dotIndex == -1) {
        if (field.name().equals(fieldName)) {
          return i;
        }
      } else {
        if (dotIndex < fieldName.length()) {
          String
              fieldNameWithDot =
              fieldName.substring(0, dotIndex) + "." + fieldName.substring(dotIndex + 1);
          if (field.name().equals(fieldNameWithDot)) {
            return i;
          }
        }
      }

    }
    return -1;
  }

  public static Schema buildSchemaWithAlias(final Schema schema, final String alias) {
    SchemaBuilder newSchema = SchemaBuilder.struct().name(schema.name());
    for (Field field : schema.fields()) {
      newSchema.field((alias + "." + field.name()), field.schema());
    }
    return newSchema;
  }

  private static final ImmutableMap<String, String> TYPE_MAP =
      new ImmutableMap.Builder<String, String>()
          .put("STRING", "VARCHAR(STRING)")
          .put("INT64", "BIGINT")
          .put("INT32", "INTEGER")
          .put("FLOAT64", "DOUBLE")
          .put("BOOLEAN", "BOOLEAN")
          .put("ARRAY", "ARRAY")
          .put("MAP", "MAP")
          .build();

  public static String getSchemaFieldType(final Field field) {
    if (field.schema().type() == Schema.Type.ARRAY) {
      return "ARRAY[" + getSchemaFieldType(field.schema().valueSchema().fields().get(0)) + "]";
    } else if (field.schema().type() == Schema.Type.MAP) {
      return "MAP[" + getSchemaFieldType(field.schema().keySchema().fields().get(0)) + ","
          + getSchemaFieldType(field.schema().valueSchema().fields().get(0)) + "]";
    } else if (field.schema().type() == Schema.Type.STRUCT) {
      StringBuilder stringBuilder = new StringBuilder("STRUCT <");
      stringBuilder.append(
          field.schema().fields().stream()
              .map(schemaField -> getSchemaFieldType(schemaField))
              .collect(Collectors.joining(", ")));
      stringBuilder.append(">");
      return stringBuilder.toString();
    } else {
      return TYPE_MAP.get(field.schema().type().name());
    }
  }


  //TODO: Improve the format with proper indentation.
  public static String describeSchema(final Schema schema) {
    if (schema.type() == Schema.Type.ARRAY) {
      return "ARRAY[" + describeSchema(schema.valueSchema()) + "]";
    } else if (schema.type() == Schema.Type.MAP) {
      return "MAP[" + describeSchema(schema.keySchema()) + ","
          + describeSchema(schema.valueSchema()) + "]";
    } else if (schema.type() == Schema.Type.STRUCT) {
      return getStructString(schema);
    } else {
      return TYPE_MAP.get(schema.type().name());
    }
  }

  public static String getJavaCastString(final Schema schema) {
    switch (schema.type()) {
      case INT32:
        return "(Integer)";
      case INT64:
        return "(Long)";
      case FLOAT64:
        return "(Double)";
      case STRING:
        return "(String)";
      case BOOLEAN:
        return "(Boolean)";
      default:
        //TODO: Add complex types later!
        return "";
    }
  }

  public static Schema addImplicitRowTimeRowKeyToSchema(final Schema schema) {
    SchemaBuilder schemaBuilder = SchemaBuilder.struct();
    schemaBuilder.field(SchemaUtil.ROWTIME_NAME, Schema.OPTIONAL_INT64_SCHEMA);
    schemaBuilder.field(SchemaUtil.ROWKEY_NAME, Schema.OPTIONAL_STRING_SCHEMA);
    for (Field field : schema.fields()) {
      if (!field.name().equals(SchemaUtil.ROWKEY_NAME)
          && !field.name().equals(SchemaUtil.ROWTIME_NAME)) {
        schemaBuilder.field(field.name(), field.schema());
      }
    }
    return schemaBuilder.build();
  }

  public static Schema removeImplicitRowTimeRowKeyFromSchema(final Schema schema) {
    SchemaBuilder schemaBuilder = SchemaBuilder.struct();
    for (Field field : schema.fields()) {
      String fieldName = field.name();
      fieldName = fieldName.substring(fieldName.indexOf('.') + 1);
      if (!fieldName.equalsIgnoreCase(SchemaUtil.ROWTIME_NAME)
          && !fieldName.equalsIgnoreCase(SchemaUtil.ROWKEY_NAME)) {
        schemaBuilder.field(fieldName, field.schema());
      }
    }
    return schemaBuilder.build();
  }

  public static Set<Integer> getRowTimeRowKeyIndexes(final Schema schema) {
    Set<Integer> indexSet = new HashSet<>();
    for (int i = 0; i < schema.fields().size(); i++) {
      Field field = schema.fields().get(i);
      if (field.name().equalsIgnoreCase(SchemaUtil.ROWTIME_NAME)
          || field.name().equalsIgnoreCase(SchemaUtil.ROWKEY_NAME)) {
        indexSet.add(i);
      }
    }
    return indexSet;
  }

  public static String getSchemaDefinitionString(final Schema schema) {
    return schema.fields().stream()
        .map(field -> field.name() + " : " + getSqlTypeName(field.schema()))
        .collect(Collectors.joining(", ", "[", "]"));
  }

  public static String getSqlTypeName(final Schema schema) {
    switch (schema.type()) {
      case INT32:
        return "INT";
      case INT64:
        return "BIGINT";
      case FLOAT32:
      case FLOAT64:
        return "DOUBLE";
      case BOOLEAN:
        return "BOOLEAN";
      case STRING:
        return "VARCHAR";
      case ARRAY:
        return "ARRAY<" + getSqlTypeName(schema.valueSchema()) + ">";
      case MAP:
        return "MAP<"
            + getSqlTypeName(schema.keySchema())
            + ","
            + getSqlTypeName(schema.valueSchema())
            + ">";
      case STRUCT:
        return getStructString(schema);
      default:
        throw new KsqlException(String.format("Invalid type in schema: %s.", schema.toString()));
    }
  }

  private static String getStructString(final Schema schema) {
    return schema.fields().stream()
        .map(field -> field.name() + " " + getSqlTypeName(field.schema()))
        .collect(Collectors.joining(", ", "STRUCT <", ">"));
  }

  public static String buildAvroSchema(final Schema schema, String name) {

    org.apache.avro.SchemaBuilder.FieldAssembler fieldAssembler = org.apache.avro.SchemaBuilder
        .record(name).namespace("ksql")
        .fields();
    for (Field field : schema.fields()) {
      fieldAssembler
          .name(field.name().replace(".", "_"))
          .type(getAvroSchemaForField(field.schema()))
          .withDefault(null);
    }

    return fieldAssembler.endRecord().toString();
  }

  private static org.apache.avro.Schema getAvroSchemaForField(final Schema fieldSchema) {
    switch (fieldSchema.type()) {
      case STRING:
        return unionWithNull(create(org.apache.avro.Schema.Type.STRING));
      case BOOLEAN:
        return unionWithNull(create(org.apache.avro.Schema.Type.BOOLEAN));
      case INT32:
        return unionWithNull(create(org.apache.avro.Schema.Type.INT));
      case INT64:
        return unionWithNull(create(org.apache.avro.Schema.Type.LONG));
      case FLOAT64:
        return unionWithNull(create(org.apache.avro.Schema.Type.DOUBLE));
      default:
        if (fieldSchema.type() == Schema.Type.ARRAY) {
          return unionWithNull(
              createArray(getAvroSchemaForField(fieldSchema.valueSchema())));
        } else if (fieldSchema.type() == Schema.Type.MAP) {
          return unionWithNull(
              createMap(getAvroSchemaForField(fieldSchema.valueSchema())));
        }
        throw new KsqlException("Unsupported AVRO type: " + fieldSchema.type().name());
    }
  }

  private static org.apache.avro.Schema unionWithNull(final org.apache.avro.Schema schema) {
    return createUnion(org.apache.avro.Schema.create(org.apache.avro.Schema.Type.NULL), schema);
  }

  /**
   * Rename field names to be consistent with the internal column names.
   */
  public static Schema getAvroSerdeKsqlSchema(final Schema schema) {
    SchemaBuilder schemaBuilder = SchemaBuilder.struct();
    for (Field field : schema.fields()) {
      schemaBuilder.field(field.name().replace(".", "_"), field.schema());
    }

    return schemaBuilder.build();
  }

  public static String getFieldNameWithNoAlias(final Field field) {
    String name = field.name();
    if (name.contains(".")) {
      return name.substring(name.indexOf(".") + 1);
    } else {
      return name;
    }
  }

  /**
   * Remove the alias when reading/writing from outside
   */
  public static Schema getSchemaWithNoAlias(final Schema schema) {
    SchemaBuilder schemaBuilder = SchemaBuilder.struct();
    for (Field field : schema.fields()) {
      String name = getFieldNameWithNoAlias(field);
      schemaBuilder.field(name, field.schema());
    }
    return schemaBuilder.build();
  }

  public static boolean areEqualSchemas(final Schema schema1, final Schema schema2) {
    if (schema1.fields().size() != schema2.fields().size()) {
      return false;
    }
    for (int i = 0; i < schema1.fields().size(); i++) {
      if (!schema1.fields().get(i).equals(schema2.fields().get(i))) {
        return false;
      }
    }
    return true;
  }

  public static int getIndexInSchema(final String fieldName, final Schema schema) {
    List<Field> fields = schema.fields();
    for (int i = 0; i < fields.size(); i++) {
      Field field = fields.get(i);
      if (field.name().equals(fieldName)) {
        return i;
      }
    }
    throw new KsqlException(
        "Couldn't find field with name="
            + fieldName
            + " in schema. fields="
            + fields
    );
  }

  public static Schema resolveArithmeticType(final Schema.Type left,
      final Schema.Type right) {

    final Schema schema = numericTypePairMapping.get(new Pair<>(left, right));
    if (schema == null) {
      throw new KsqlException("Unsupported arithmetic types. " + left + " " + right);
    }
    return schema;
  }

  private static Schema handleParametrizedType(final Type type) {
    if (type instanceof ParameterizedType) {
      final ParameterizedType parameterizedType = (ParameterizedType) type;
      if (parameterizedType.getRawType() == Map.class) {
        return SchemaBuilder.map(getSchemaFromType(
            parameterizedType.getActualTypeArguments()[0]),
            getSchemaFromType(parameterizedType.getActualTypeArguments()[1]));
      } else if (parameterizedType.getRawType() == List.class) {
        return SchemaBuilder.array(getSchemaFromType(
            parameterizedType.getActualTypeArguments()[0]));
      }
    }
    throw new KsqlException("Type is not supported: " + type);
  }
}<|MERGE_RESOLUTION|>--- conflicted
+++ resolved
@@ -23,12 +23,8 @@
 import org.apache.kafka.connect.data.SchemaBuilder;
 import org.apache.kafka.connect.data.Struct;
 
-<<<<<<< HEAD
 import java.lang.reflect.ParameterizedType;
 import java.lang.reflect.Type;
-import java.util.HashMap;
-=======
->>>>>>> d63e6b32
 import java.util.HashSet;
 import java.util.List;
 import java.util.Map;
@@ -448,8 +444,8 @@
     );
   }
 
-  public static Schema resolveArithmeticType(final Schema.Type left,
-      final Schema.Type right) {
+  static Schema resolveArithmeticType(final Schema.Type left,
+                                      final Schema.Type right) {
 
     final Schema schema = numericTypePairMapping.get(new Pair<>(left, right));
     if (schema == null) {
