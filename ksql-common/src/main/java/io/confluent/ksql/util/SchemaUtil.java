--- conflicted
+++ resolved
@@ -47,20 +47,6 @@
 
   private static Map<Pair<Schema.Type, Schema.Type>, Schema> ARITHMETIC_TYPE_MAPPINGS =
       ImmutableMap.<Pair<Schema.Type, Schema.Type>, Schema>builder()
-<<<<<<< HEAD
-          .put(new Pair<>(Schema.Type.INT64, Schema.Type.INT64), Schema.INT64_SCHEMA)
-          .put(new Pair<>(Schema.Type.INT32, Schema.Type.INT64), Schema.INT64_SCHEMA)
-          .put(new Pair<>(Schema.Type.INT64, Schema.Type.INT32), Schema.INT64_SCHEMA)
-          .put(new Pair<>(Schema.Type.INT32, Schema.Type.INT32), Schema.INT32_SCHEMA)
-          .put(new Pair<>(Schema.Type.FLOAT64, Schema.Type.FLOAT64), Schema.FLOAT64_SCHEMA)
-          .put(new Pair<>(Schema.Type.FLOAT64, Schema.Type.INT32), Schema.FLOAT64_SCHEMA)
-          .put(new Pair<>(Schema.Type.INT32, Schema.Type.FLOAT64), Schema.FLOAT64_SCHEMA)
-          .put(new Pair<>(Schema.Type.FLOAT64, Schema.Type.INT64), Schema.FLOAT64_SCHEMA)
-          .put(new Pair<>(Schema.Type.INT64, Schema.Type.FLOAT64), Schema.FLOAT64_SCHEMA)
-          .put(new Pair<>(Schema.Type.FLOAT32, Schema.Type.FLOAT64), Schema.FLOAT64_SCHEMA)
-          .put(new Pair<>(Schema.Type.FLOAT64, Schema.Type.FLOAT32), Schema.FLOAT64_SCHEMA)
-          .put(new Pair<>(Schema.Type.STRING, Schema.Type.STRING), Schema.STRING_SCHEMA)
-=======
           .put(new Pair<>(Schema.Type.INT64, Schema.Type.INT64), Schema.OPTIONAL_INT64_SCHEMA)
           .put(new Pair<>(Schema.Type.INT32, Schema.Type.INT64), Schema.OPTIONAL_INT64_SCHEMA)
           .put(new Pair<>(Schema.Type.INT64, Schema.Type.INT32), Schema.OPTIONAL_INT64_SCHEMA)
@@ -72,7 +58,7 @@
           .put(new Pair<>(Schema.Type.INT64, Schema.Type.FLOAT64), Schema.OPTIONAL_FLOAT64_SCHEMA)
           .put(new Pair<>(Schema.Type.FLOAT32, Schema.Type.FLOAT64), Schema.OPTIONAL_FLOAT64_SCHEMA)
           .put(new Pair<>(Schema.Type.FLOAT64, Schema.Type.FLOAT32), Schema.OPTIONAL_FLOAT64_SCHEMA)
->>>>>>> cecc51af
+          .put(new Pair<>(Schema.Type.STRING, Schema.Type.STRING), Schema.OPTIONAL_STRING_SCHEMA)
           .build();
 
   public static Class getJavaType(final Schema schema) {
