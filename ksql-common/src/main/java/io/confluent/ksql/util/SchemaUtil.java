--- conflicted
+++ resolved
@@ -15,24 +15,10 @@
 
 package io.confluent.ksql.util;
 
-<<<<<<< HEAD
-import static org.apache.avro.Schema.create;
-import static org.apache.avro.Schema.createArray;
-import static org.apache.avro.Schema.createMap;
-import static org.apache.avro.Schema.createUnion;
-
-=======
-import com.google.common.collect.ImmutableList;
->>>>>>> c401ec0a
 import com.google.common.collect.ImmutableMap;
 import com.google.common.collect.ImmutableSet;
 import io.confluent.ksql.function.GenericsUtil;
 import io.confluent.ksql.name.ColumnName;
-<<<<<<< HEAD
-import io.confluent.ksql.schema.ksql.PersistenceSchema;
-=======
-import io.confluent.ksql.schema.Operator;
->>>>>>> c401ec0a
 import io.confluent.ksql.schema.ksql.SchemaConverters;
 import java.util.List;
 import java.util.Map;
@@ -104,89 +90,7 @@
     return prefix + fieldName;
   }
 
-<<<<<<< HEAD
-  public static org.apache.avro.Schema buildAvroSchema(
-      final PersistenceSchema schema,
-      final String name
-  ) {
-    return buildAvroSchema(DEFAULT_NAMESPACE, name, schema.serializedSchema());
-  }
-
-  private static org.apache.avro.Schema buildAvroSchema(
-      final String namespace,
-      final String name,
-      final Schema schema
-  ) {
-    switch (schema.type()) {
-      case STRING:
-        return create(org.apache.avro.Schema.Type.STRING);
-      case BOOLEAN:
-        return create(org.apache.avro.Schema.Type.BOOLEAN);
-      case INT32:
-        return create(org.apache.avro.Schema.Type.INT);
-      case INT64:
-        return create(org.apache.avro.Schema.Type.LONG);
-      case FLOAT64:
-        return create(org.apache.avro.Schema.Type.DOUBLE);
-      case BYTES:
-        return createBytesSchema(schema);
-      case ARRAY:
-        return createArray(unionWithNull(buildAvroSchema(namespace, name, schema.valueSchema())));
-      case MAP:
-        return createMap(unionWithNull(buildAvroSchema(namespace, name, schema.valueSchema())));
-      case STRUCT:
-        return buildAvroSchemaFromStruct(namespace, name, schema);
-      default:
-        throw new KsqlException("Unsupported AVRO type: " + schema.type().name());
-    }
-  }
-
-  private static org.apache.avro.Schema createBytesSchema(
-      final Schema schema
-  ) {
-    DecimalUtil.requireDecimal(schema);
-    return LogicalTypes.decimal(DecimalUtil.precision(schema), DecimalUtil.scale(schema))
-        .addToSchema(org.apache.avro.Schema.create(org.apache.avro.Schema.Type.BYTES));
-  }
-
-  private static org.apache.avro.Schema buildAvroSchemaFromStruct(
-      final String namespace,
-      final String name,
-      final Schema schema
-  ) {
-    final String avroName = avroify(name);
-    final FieldAssembler<org.apache.avro.Schema> fieldAssembler = org.apache.avro.SchemaBuilder
-        .record(avroName)
-        .namespace(namespace)
-        .fields();
-
-    for (final Field field : schema.fields()) {
-      final String fieldName = avroify(field.name());
-      final String fieldNamespace = namespace + "." + avroName;
-
-      fieldAssembler
-          .name(fieldName)
-          .type(unionWithNull(buildAvroSchema(fieldNamespace, fieldName, field.schema())))
-          .withDefault(null);
-    }
-
-    return fieldAssembler.endRecord();
-  }
-
-  private static String avroify(final String name) {
-    return name
-        .replace(".", "_")
-        .replace("-", "_");
-  }
-
-  private static org.apache.avro.Schema unionWithNull(final org.apache.avro.Schema schema) {
-    return createUnion(org.apache.avro.Schema.create(org.apache.avro.Schema.Type.NULL), schema);
-  }
-
-  static String getFieldNameWithNoAlias(final String fieldName) {
-=======
   public static String getFieldNameWithNoAlias(final String fieldName) {
->>>>>>> c401ec0a
     final int idx = fieldName.indexOf(FIELD_NAME_DELIMITER);
     if (idx < 0) {
       return fieldName;
