--- conflicted
+++ resolved
@@ -62,7 +62,6 @@
         throw new KsqlException("Type is not supported: " + schema.type());
     }
   }
-
 
   public static Optional<Field> getFieldByName(final Schema schema, final String fieldName) {
     if (schema.fields() != null) {
@@ -351,7 +350,6 @@
     return schemaBuilder.build();
   }
 
-<<<<<<< HEAD
   public static boolean areEqualSchemas(Schema schema1, Schema schema2) {
     if (schema1.fields().size() != schema2.fields().size()) {
       return false;
@@ -367,7 +365,7 @@
   public static String schemaString(Schema schema) {
     StringBuilder stringBuilder = new StringBuilder("[ ");
     boolean addComma = false;
-    for (Field field: schema.fields()) {
+    for (Field field : schema.fields()) {
       if (addComma) {
         stringBuilder.append(", ");
       } else {
@@ -377,7 +375,8 @@
     }
     stringBuilder.append("]");
     return stringBuilder.toString();
-=======
+  }
+
   public static int getIndexInSchema(final String fieldName, final Schema schema) {
     List<Field> fields = schema.fields();
     for (int i = 0; i < fields.size(); i++) {
@@ -392,6 +391,5 @@
             + " in schema. fields="
             + fields
     );
->>>>>>> 929e9398
   }
 }