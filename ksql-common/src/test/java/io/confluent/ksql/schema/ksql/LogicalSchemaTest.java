--- conflicted
+++ resolved
@@ -278,13 +278,8 @@
   }
 
   @Test
-<<<<<<< HEAD
-  public void shouldGetMetaColumns() {
-    assertThat(SOME_SCHEMA.findColumn(ColumnName.of("ROWTIME")), is(Optional.of(
-=======
   public void shouldGetMetaFields() {
     assertThat(SOME_SCHEMA.findColumn(ROWTIME_NAME), is(Optional.of(
->>>>>>> fe63d217
         Column.of(ROWTIME_NAME, SqlTypes.BIGINT)
     )));
   }
