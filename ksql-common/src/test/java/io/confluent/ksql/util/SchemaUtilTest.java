/**
 * Copyright 2017 Confluent Inc.
 *
 * Licensed under the Apache License, Version 2.0 (the "License");
 * you may not use this file except in compliance with the License.
 * You may obtain a copy of the License at
 *
 * http://www.apache.org/licenses/LICENSE-2.0
 *
 * Unless required by applicable law or agreed to in writing, software
 * distributed under the License is distributed on an "AS IS" BASIS,
 * WITHOUT WARRANTIES OR CONDITIONS OF ANY KIND, either express or implied.
 * See the License for the specific language governing permissions and
 * limitations under the License.
 **/

package io.confluent.ksql.util;

import org.apache.kafka.connect.data.Field;
import org.apache.kafka.connect.data.Schema;
import org.apache.kafka.connect.data.SchemaBuilder;
import org.junit.Assert;
import org.junit.Before;
import org.junit.Test;

import java.util.List;
import java.util.Map;
import java.util.Optional;

import static org.hamcrest.CoreMatchers.equalTo;
import static org.hamcrest.CoreMatchers.sameInstance;
import static org.hamcrest.MatcherAssert.assertThat;

public class SchemaUtilTest {

  Schema schema;


  @Before
  public void init() {
    schema = SchemaBuilder.struct()
        .field("ordertime".toUpperCase(), org.apache.kafka.connect.data.Schema.INT64_SCHEMA)
        .field("orderid".toUpperCase(), org.apache.kafka.connect.data.Schema.INT64_SCHEMA)
        .field("itemid".toUpperCase(), org.apache.kafka.connect.data.Schema.STRING_SCHEMA)
        .field("orderunits".toUpperCase(), org.apache.kafka.connect.data.Schema.FLOAT64_SCHEMA)
        .field("arraycol".toUpperCase(), SchemaBuilder.array(org.apache.kafka.connect.data.Schema.FLOAT64_SCHEMA))
        .field("mapcol".toUpperCase(), SchemaBuilder.map(org.apache.kafka.connect.data.Schema.STRING_SCHEMA, org.apache.kafka.connect.data.Schema.FLOAT64_SCHEMA))
        .build();
  }

  @Test
  public void shouldGetCorrectJavaClassForBoolean() {
    Class booleanClazz = SchemaUtil.getJavaType(Schema.BOOLEAN_SCHEMA);
    assertThat(booleanClazz, equalTo(Boolean.class));
  }

  @Test
  public void shouldGetCorrectJavaClassForInt() {
    Class intClazz = SchemaUtil.getJavaType(Schema.INT32_SCHEMA);
    assertThat(intClazz, equalTo(Integer.class));
  }

  @Test
  public void shouldGetCorrectJavaClassForBigInt() {
    Class longClazz = SchemaUtil.getJavaType(Schema.INT64_SCHEMA);
    assertThat(longClazz, equalTo(Long.class));
  }

  @Test
  public void shouldGetCorrectJavaClassForDouble() {
    Class doubleClazz = SchemaUtil.getJavaType(Schema.FLOAT64_SCHEMA);
    assertThat(doubleClazz, equalTo(Double.class));
  }

  @Test
  public void shouldGetCorrectJavaClassForString() {
    Class StringClazz = SchemaUtil.getJavaType(Schema.STRING_SCHEMA);
    assertThat(StringClazz, equalTo(String.class));
  }

  @Test
  public void shouldGetCorrectJavaClassForArray() {
    Class arrayClazz = SchemaUtil.getJavaType(SchemaBuilder.array(Schema.FLOAT64_SCHEMA));
    assertThat(arrayClazz, equalTo(List.class));
  }

  @Test
  public void shouldGetCorrectJavaClassForMap() {
    Class mapClazz = SchemaUtil.getJavaType(SchemaBuilder.map(Schema.STRING_SCHEMA, Schema.FLOAT64_SCHEMA));
    assertThat(mapClazz, equalTo(Map.class));
  }


  @Test
  public void shouldGetCorrectSqlTypeNameForBoolean() {
    assertThat(SchemaUtil.getSqlTypeName(Schema.BOOLEAN_SCHEMA), equalTo("BOOLEAN"));
  }

  @Test
  public void shouldGetCorrectSqlTypeNameForInt() {
    assertThat(SchemaUtil.getSqlTypeName(Schema.INT32_SCHEMA), equalTo("INT"));
  }

  @Test
  public void shouldGetCorrectSqlTypeNameForBigint() {
    assertThat(SchemaUtil.getSqlTypeName(Schema.INT64_SCHEMA), equalTo("BIGINT"));
  }

  @Test
  public void shouldGetCorrectSqlTypeNameForDouble() {
    assertThat(SchemaUtil.getSqlTypeName(Schema.FLOAT64_SCHEMA), equalTo("DOUBLE"));
  }

  @Test
  public void shouldGetCorrectSqlTypeNameForArray() {
    assertThat(SchemaUtil.getSqlTypeName(SchemaBuilder.array(Schema.FLOAT64_SCHEMA)),
<<<<<<< HEAD
        equalTo("ARRAY<DOUBLE>"));
=======
               equalTo("ARRAY<DOUBLE>"));
>>>>>>> 744bdcc8
  }

  @Test
  public void shouldGetCorrectSqlTypeNameForMap() {
    assertThat(SchemaUtil.getSqlTypeName(SchemaBuilder.map(Schema.STRING_SCHEMA, Schema.FLOAT64_SCHEMA)),
<<<<<<< HEAD
        equalTo("MAP<VARCHAR,DOUBLE>"));
=======
               equalTo("MAP<VARCHAR,DOUBLE>"));
>>>>>>> 744bdcc8
  }

  @Test
  public void shouldGetCorrectSqlTypeNameForStruct() {
    Schema structSchema = SchemaBuilder.struct()
        .field("COL1", Schema.STRING_SCHEMA)
        .field("COL2", Schema.INT32_SCHEMA)
        .field("COL3", Schema.FLOAT64_SCHEMA)
        .field("COL4", SchemaBuilder.array(Schema.FLOAT64_SCHEMA))
        .field("COL5", SchemaBuilder.map(Schema.STRING_SCHEMA, Schema.FLOAT64_SCHEMA))
        .build();
    assertThat(SchemaUtil.getSqlTypeName(structSchema),
<<<<<<< HEAD
        equalTo("STRUCT <COL1 VARCHAR, COL2 INT, COL3 DOUBLE, COL4 ARRAY<DOUBLE>, COL5 MAP<VARCHAR,DOUBLE>>"));
=======
               equalTo("STRUCT <COL1 VARCHAR, COL2 INT, COL3 DOUBLE, COL4 ARRAY<DOUBLE>, COL5 MAP<VARCHAR,DOUBLE>>"));
>>>>>>> 744bdcc8
  }


  @Test
  public void shouldCreateCorrectAvroSchemaWithNullableFields() {
    SchemaBuilder schemaBuilder = SchemaBuilder.struct();
    schemaBuilder
        .field("ordertime", Schema.INT64_SCHEMA)
        .field("orderid", Schema.STRING_SCHEMA)
        .field("itemid", Schema.STRING_SCHEMA)
        .field("orderunits", Schema.FLOAT64_SCHEMA)
        .field("arraycol", SchemaBuilder.array(Schema.FLOAT64_SCHEMA))
        .field("mapcol", SchemaBuilder.map(Schema.STRING_SCHEMA, Schema.FLOAT64_SCHEMA));
    String avroSchemaString = SchemaUtil.buildAvroSchema(schemaBuilder.build(), "orders");
    assertThat(avroSchemaString, equalTo(
        "{\"type\":\"record\",\"name\":\"orders\",\"namespace\":\"ksql\",\"fields\":"
            + "[{\"name\":\"ordertime\",\"type\":[\"null\",\"long\"],\"default\":null},{\"name\":"
            + "\"orderid\",\"type\":[\"null\",\"string\"],\"default\":null},{\"name\":\"itemid\","
            + "\"type\":[\"null\",\"string\"],\"default\":null},{\"name\":\"orderunits\",\"type\":"
            + "[\"null\",\"double\"],\"default\":null},{\"name\":\"arraycol\",\"type\":[\"null\","
            + "{\"type\":\"array\",\"items\":[\"null\",\"double\"]}],\"default\":null},{\"name\":"
            + "\"mapcol\",\"type\":[\"null\",{\"type\":\"map\",\"values\":[\"null\",\"double\"]}]"
            + ",\"default\":null}]}"));
  }

  @Test
  public void shouldGetTheCorrectJavaTypeForBoolean() {
    Schema schema = Schema.BOOLEAN_SCHEMA;
    Class javaClass = SchemaUtil.getJavaType(schema);
    assertThat(javaClass, equalTo(Boolean.class));
  }

  @Test
  public void shouldGetTheCorrectJavaTypeForInt() {
    Schema schema = Schema.INT32_SCHEMA;
    Class javaClass = SchemaUtil.getJavaType(schema);
    assertThat(javaClass, equalTo(Integer.class));
  }

  @Test
  public void shouldGetTheCorrectJavaTypeForLong() {
    Schema schema = Schema.INT64_SCHEMA;
    Class javaClass = SchemaUtil.getJavaType(schema);
    assertThat(javaClass, equalTo(Long.class));
  }

  @Test
  public void shouldGetTheCorrectJavaTypeForDouble() {
    Schema schema = Schema.FLOAT64_SCHEMA;
    Class javaClass = SchemaUtil.getJavaType(schema);
    assertThat(javaClass, equalTo(Double.class));
  }

  @Test
  public void shouldGetTheCorrectJavaTypeForString() {
    Schema schema = Schema.STRING_SCHEMA;
    Class javaClass = SchemaUtil.getJavaType(schema);
    assertThat(javaClass, equalTo(String.class));
  }

  @Test
  public void shouldGetTheCorrectJavaTypeForArray() {
    Schema schema = SchemaBuilder.array(Schema.FLOAT64_SCHEMA);
    Class javaClass = SchemaUtil.getJavaType(schema);
    assertThat(javaClass, equalTo(List.class));
  }

  @Test
  public void shouldGetTheCorrectJavaTypeForMap() {
    Schema schema = SchemaBuilder.map(Schema.STRING_SCHEMA, Schema.FLOAT64_SCHEMA);
    Class javaClass = SchemaUtil.getJavaType(schema);
    assertThat(javaClass, equalTo(Map.class));
  }

  @Test
  public void shouldFailForCorrectJavaType() {

    try {
      Class class8 = SchemaUtil.getJavaType(Schema.BYTES_SCHEMA);
      Assert.fail();
    } catch (KsqlException ksqlException) {
      assertThat("Invalid type retured.",ksqlException.getMessage(), equalTo("Type is not "
<<<<<<< HEAD
          + "supported: BYTES"));
=======
                                                                             + "supported: BYTES"));
>>>>>>> 744bdcc8
    }
  }

  @Test
  public void shouldGetTheCorrectFieldName() {
    Optional<Field> field = SchemaUtil.getFieldByName(schema, "orderid".toUpperCase());
    Assert.assertTrue(field.isPresent());
    assertThat(field.get().schema(), sameInstance(Schema.INT64_SCHEMA));
    assertThat("", field.get().name().toLowerCase(), equalTo("orderid"));

    Optional<Field> field1 = SchemaUtil.getFieldByName(schema, "orderid");
    Assert.assertFalse(field1.isPresent());
  }

  @Test
  public void shouldGetTheCorrectSchemaForBoolean() {
    Schema schema = SchemaUtil.getTypeSchema("BOOLEAN");
    assertThat(schema,  sameInstance(Schema.BOOLEAN_SCHEMA));
  }

  @Test
  public void shouldGetTheCorrectSchemaForInt() {
    Schema schema = SchemaUtil.getTypeSchema("INT");
    assertThat(schema, sameInstance(Schema.INT32_SCHEMA));
  }

  @Test
  public void shouldGetTheCorrectSchemaForLong() {
    Schema schema = SchemaUtil.getTypeSchema("BIGINT");
    assertThat(schema, sameInstance(Schema.INT64_SCHEMA));
  }

  @Test
  public void shouldGetTheCorrectSchemaForDouble() {
    Schema schema = SchemaUtil.getTypeSchema("DOUBLE");
    assertThat(schema, sameInstance(Schema.FLOAT64_SCHEMA));
  }

  @Test
  public void shouldGetTheCorrectSchemaForString() {
    Schema schema = SchemaUtil.getTypeSchema("VARCHAR");
    assertThat(schema, sameInstance(Schema.STRING_SCHEMA));
  }

  @Test
  public void shouldGetTheCorrectSchemaForArray() {
    Schema schema = SchemaUtil.getTypeSchema("ARRAY<DOUBLE>");
    assertThat(schema.type(), sameInstance(Schema.Type.ARRAY));
  }

  @Test
  public void shouldGetTheCorrectSchemaForMap() {
    Schema schema = SchemaUtil.getTypeSchema("MAP<VARCHAR, DOUBLE>");
    assertThat(schema.type(), sameInstance(Schema.Type.MAP));
  }

  @Test
  public void shouldFailForIncorrectSchema() {

    try {
      Schema schema8 = SchemaUtil.getTypeSchema("BYTES");
      Assert.fail();
    } catch (Exception e) {
      assertThat(e.getMessage(), equalTo("Unsupported type: BYTES"));
    }
  }

  @Test
  public void shouldGetTheCorrectFieldIndex() {
    int index1 = SchemaUtil.getFieldIndexByName(schema, "orderid".toUpperCase());
    int index2 = SchemaUtil.getFieldIndexByName(schema, "itemid".toUpperCase());
    int index3 = SchemaUtil.getFieldIndexByName(schema, "mapcol".toUpperCase());


    assertThat("Incorrect index.", index1, equalTo(1));
    assertThat("Incorrect index.", index2, equalTo(2));
    assertThat("Incorrect index.", index3, equalTo(5));

  }

  @Test
  public void shouldHandleInvalidFieldIndexCorrectly() {
    int index = SchemaUtil.getFieldIndexByName(schema, "mapcol1".toUpperCase());
    assertThat("Incorrect index.", index, equalTo(-1));
  }

  @Test
  public void shouldBuildTheCorrectSchemaWithAndWithoutAlias() {
    String alias = "Hello";
    Schema schemaWithAlias = SchemaUtil.buildSchemaWithAlias(schema, alias);
    assertThat("Incorrect schema field count.", schemaWithAlias.fields().size() == schema.fields()
        .size());
    for (int i = 0; i < schemaWithAlias.fields().size(); i++) {
      Field fieldWithAlias = schemaWithAlias.fields().get(i);
      Field field = schema.fields().get(i);
      assertThat(fieldWithAlias.name(), equalTo(alias + "." + field.name()));
    }
    Schema schemaWithoutAlias = SchemaUtil.getSchemaWithNoAlias(schemaWithAlias);
    assertThat("Incorrect schema field count.", schemaWithAlias.fields().size() == schema.fields().size());
    for (int i = 0; i < schemaWithoutAlias.fields().size(); i++) {
      Field fieldWithAlias = schemaWithoutAlias.fields().get(i);
      Field field = schema.fields().get(i);
      assertThat("Incorrect field name.", fieldWithAlias.name().equals(field.name()));
    }
  }

  @Test
  public void shouldGetTheCorrectJavaCastClass() {
    assertThat("Incorrect class.", SchemaUtil.getJavaCastString(Schema.BOOLEAN_SCHEMA), equalTo("(Boolean)"));
    assertThat("Incorrect class.", SchemaUtil.getJavaCastString(Schema.INT32_SCHEMA), equalTo("(Integer)"));
    assertThat("Incorrect class.", SchemaUtil.getJavaCastString(Schema.INT64_SCHEMA), equalTo("(Long)"));
    assertThat("Incorrect class.", SchemaUtil.getJavaCastString(Schema.FLOAT64_SCHEMA), equalTo("(Double)"));
    assertThat("Incorrect class.", SchemaUtil.getJavaCastString(Schema.STRING_SCHEMA), equalTo("(String)"));
  }

  @Test
  public void shouldAddAndRemoveImplicitColumns() {
    Schema withImplicit = SchemaUtil.addImplicitRowTimeRowKeyToSchema(schema);

    assertThat("Invalid field count.", withImplicit.fields().size() == 8);
    assertThat("Field name should be ROWTIME.", withImplicit.fields().get(0).name(), equalTo(SchemaUtil.ROWTIME_NAME));
    assertThat("Field name should ne ROWKEY.", withImplicit.fields().get(1).name(), equalTo(SchemaUtil.ROWKEY_NAME));

    Schema withoutImplicit = SchemaUtil.removeImplicitRowTimeRowKeyFromSchema(withImplicit);
    assertThat("Invalid field count.", withoutImplicit.fields().size() == 6);
    assertThat("Invalid field name.", withoutImplicit.fields().get(0).name(), equalTo("ORDERTIME"));
    assertThat("Invalid field name.", withoutImplicit.fields().get(1).name(), equalTo("ORDERID"));
  }

  @Test
  public void shouldGetTheSchemaDefString() {
    String schemaDef = SchemaUtil.getSchemaDefinitionString(schema);
    assertThat("Invalid schema def.", schemaDef, equalTo("[ORDERTIME : BIGINT, "
                                                       + "ORDERID : BIGINT, "
                                                       + "ITEMID : VARCHAR, "
                                                       + "ORDERUNITS : DOUBLE, "
                                                       + "ARRAYCOL : ARRAY<DOUBLE>, "
                                                       + "MAPCOL : MAP<VARCHAR,DOUBLE>]"));
  }

  @Test
  public void shouldGetCorrectSqlType() {
    String sqlType1 = SchemaUtil.getSqlTypeName(Schema.BOOLEAN_SCHEMA);
    String sqlType2 = SchemaUtil.getSqlTypeName(Schema.INT32_SCHEMA);
    String sqlType3 = SchemaUtil.getSqlTypeName(Schema.INT64_SCHEMA);
    String sqlType4 = SchemaUtil.getSqlTypeName(Schema.FLOAT64_SCHEMA);
    String sqlType5 = SchemaUtil.getSqlTypeName(Schema.STRING_SCHEMA);
    String sqlType6 = SchemaUtil.getSqlTypeName(SchemaBuilder.array(Schema.FLOAT64_SCHEMA));
    String sqlType7 = SchemaUtil.getSqlTypeName(SchemaBuilder.map(Schema.STRING_SCHEMA, Schema.FLOAT64_SCHEMA));

    assertThat("Invalid SQL type.", sqlType1, equalTo("BOOLEAN"));
    assertThat("Invalid SQL type.", sqlType2, equalTo("INT"));
    assertThat("Invalid SQL type.", sqlType3, equalTo("BIGINT"));
    assertThat("Invalid SQL type.", sqlType4, equalTo("DOUBLE"));
    assertThat("Invalid SQL type.", sqlType5, equalTo("VARCHAR"));
    assertThat("Invalid SQL type.", sqlType6, equalTo("ARRAY<DOUBLE>"));
    assertThat("Invalid SQL type.", sqlType7, equalTo("MAP<VARCHAR,DOUBLE>"));
  }

  @Test
  public void shouldStripAliasFromFieldName() {
    Schema schemaWithAlias = SchemaUtil.buildSchemaWithAlias(schema, "alias");
    assertThat("Invalid field name", SchemaUtil.getFieldNameWithNoAlias(schemaWithAlias.fields().get(0)),
               equalTo(schema.fields().get(0).name()));
  }

  @Test
  public void shouldReturnFieldNameWithoutAliasAsIs() {
    assertThat("Invalid field name", SchemaUtil.getFieldNameWithNoAlias(schema.fields().get(0)),
               equalTo(schema.fields().get(0).name()));
  }

  @Test
  public void shouldCreateCorrectSchemaDescription() {
    Schema addressSchema = SchemaBuilder.struct()
        .field("NUMBER", Schema.INT64_SCHEMA)
        .field("STREET", Schema.STRING_SCHEMA)
        .field("CITY", Schema.STRING_SCHEMA)
        .field("STATE", Schema.STRING_SCHEMA)
        .field("ZIPCODE", Schema.INT64_SCHEMA)
        .build();

    SchemaBuilder schemaBuilder = SchemaBuilder.struct();
    Schema structSchema = schemaBuilder
        .field("ordertime", Schema.INT64_SCHEMA)
        .field("orderid", Schema.INT64_SCHEMA)
        .field("itemid", Schema.STRING_SCHEMA)
        .field("orderunits", Schema.FLOAT64_SCHEMA)
        .field("arraycol",schemaBuilder.array(Schema.FLOAT64_SCHEMA))
        .field("mapcol", schemaBuilder.map(Schema.STRING_SCHEMA, Schema.FLOAT64_SCHEMA))
        .field("address", addressSchema).build();

    String schemaDescription = SchemaUtil.describeSchema(structSchema);

    assertThat(schemaDescription, equalTo("STRUCT <"
<<<<<<< HEAD
        + "ordertime BIGINT, "
        + "orderid BIGINT, "
        + "itemid VARCHAR, "
        + "orderunits DOUBLE, "
        + "arraycol ARRAY<DOUBLE>, "
        + "mapcol MAP<VARCHAR,DOUBLE>, "
        + "address STRUCT <NUMBER BIGINT, STREET VARCHAR, CITY VARCHAR, STATE VARCHAR, ZIPCODE BIGINT>"
        + ">"));
=======
                                          + "ordertime BIGINT, "
                                          + "orderid BIGINT, "
                                          + "itemid VARCHAR, "
                                          + "orderunits DOUBLE, "
                                          + "arraycol ARRAY<DOUBLE>, "
                                          + "mapcol MAP<VARCHAR,DOUBLE>, "
                                          + "address STRUCT <NUMBER BIGINT, STREET VARCHAR, CITY VARCHAR, STATE VARCHAR, ZIPCODE BIGINT>"
                                          + ">"));
>>>>>>> 744bdcc8
  }
}<|MERGE_RESOLUTION|>--- conflicted
+++ resolved
@@ -114,21 +114,13 @@
   @Test
   public void shouldGetCorrectSqlTypeNameForArray() {
     assertThat(SchemaUtil.getSqlTypeName(SchemaBuilder.array(Schema.FLOAT64_SCHEMA)),
-<<<<<<< HEAD
         equalTo("ARRAY<DOUBLE>"));
-=======
-               equalTo("ARRAY<DOUBLE>"));
->>>>>>> 744bdcc8
   }
 
   @Test
   public void shouldGetCorrectSqlTypeNameForMap() {
     assertThat(SchemaUtil.getSqlTypeName(SchemaBuilder.map(Schema.STRING_SCHEMA, Schema.FLOAT64_SCHEMA)),
-<<<<<<< HEAD
         equalTo("MAP<VARCHAR,DOUBLE>"));
-=======
-               equalTo("MAP<VARCHAR,DOUBLE>"));
->>>>>>> 744bdcc8
   }
 
   @Test
@@ -141,11 +133,7 @@
         .field("COL5", SchemaBuilder.map(Schema.STRING_SCHEMA, Schema.FLOAT64_SCHEMA))
         .build();
     assertThat(SchemaUtil.getSqlTypeName(structSchema),
-<<<<<<< HEAD
         equalTo("STRUCT <COL1 VARCHAR, COL2 INT, COL3 DOUBLE, COL4 ARRAY<DOUBLE>, COL5 MAP<VARCHAR,DOUBLE>>"));
-=======
-               equalTo("STRUCT <COL1 VARCHAR, COL2 INT, COL3 DOUBLE, COL4 ARRAY<DOUBLE>, COL5 MAP<VARCHAR,DOUBLE>>"));
->>>>>>> 744bdcc8
   }
 
 
@@ -228,11 +216,7 @@
       Assert.fail();
     } catch (KsqlException ksqlException) {
       assertThat("Invalid type retured.",ksqlException.getMessage(), equalTo("Type is not "
-<<<<<<< HEAD
           + "supported: BYTES"));
-=======
-                                                                             + "supported: BYTES"));
->>>>>>> 744bdcc8
     }
   }
 
@@ -428,7 +412,6 @@
     String schemaDescription = SchemaUtil.describeSchema(structSchema);
 
     assertThat(schemaDescription, equalTo("STRUCT <"
-<<<<<<< HEAD
         + "ordertime BIGINT, "
         + "orderid BIGINT, "
         + "itemid VARCHAR, "
@@ -437,15 +420,5 @@
         + "mapcol MAP<VARCHAR,DOUBLE>, "
         + "address STRUCT <NUMBER BIGINT, STREET VARCHAR, CITY VARCHAR, STATE VARCHAR, ZIPCODE BIGINT>"
         + ">"));
-=======
-                                          + "ordertime BIGINT, "
-                                          + "orderid BIGINT, "
-                                          + "itemid VARCHAR, "
-                                          + "orderunits DOUBLE, "
-                                          + "arraycol ARRAY<DOUBLE>, "
-                                          + "mapcol MAP<VARCHAR,DOUBLE>, "
-                                          + "address STRUCT <NUMBER BIGINT, STREET VARCHAR, CITY VARCHAR, STATE VARCHAR, ZIPCODE BIGINT>"
-                                          + ">"));
->>>>>>> 744bdcc8
   }
 }