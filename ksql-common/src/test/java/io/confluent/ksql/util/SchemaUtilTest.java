/**
 * Copyright 2017 Confluent Inc.
 *
 * Licensed under the Apache License, Version 2.0 (the "License");
 * you may not use this file except in compliance with the License.
 * You may obtain a copy of the License at
 *
 * http://www.apache.org/licenses/LICENSE-2.0
 *
 * Unless required by applicable law or agreed to in writing, software
 * distributed under the License is distributed on an "AS IS" BASIS,
 * WITHOUT WARRANTIES OR CONDITIONS OF ANY KIND, either express or implied.
 * See the License for the specific language governing permissions and
 * limitations under the License.
 **/

package io.confluent.ksql.util;

import org.apache.kafka.connect.data.Field;
import org.apache.kafka.connect.data.Schema;
import org.apache.kafka.connect.data.SchemaBuilder;
import org.junit.Assert;
import org.junit.Before;
import org.junit.Test;

<<<<<<< HEAD
import java.util.HashMap;
=======
import java.util.List;
import java.util.Map;
>>>>>>> 131f550d
import java.util.Optional;

import static org.hamcrest.CoreMatchers.equalTo;
import static org.hamcrest.CoreMatchers.sameInstance;
import static org.hamcrest.MatcherAssert.assertThat;

public class SchemaUtilTest {

  Schema schema;


  @Before
  public void init() {
    schema = SchemaBuilder.struct()
        .field("ordertime".toUpperCase(), org.apache.kafka.connect.data.Schema.INT64_SCHEMA)
        .field("orderid".toUpperCase(), org.apache.kafka.connect.data.Schema.INT64_SCHEMA)
        .field("itemid".toUpperCase(), org.apache.kafka.connect.data.Schema.STRING_SCHEMA)
        .field("orderunits".toUpperCase(), org.apache.kafka.connect.data.Schema.FLOAT64_SCHEMA)
        .field("arraycol".toUpperCase(), SchemaBuilder.array(org.apache.kafka.connect.data.Schema.FLOAT64_SCHEMA))
        .field("mapcol".toUpperCase(), SchemaBuilder.map(org.apache.kafka.connect.data.Schema.STRING_SCHEMA, org.apache.kafka.connect.data.Schema.FLOAT64_SCHEMA))
        .build();
  }

  @Test
  public void shouldGetCorrectJavaClassForBoolean() {
    Class booleanClazz = SchemaUtil.getJavaType(Schema.BOOLEAN_SCHEMA);
    assertThat(booleanClazz, equalTo(Boolean.class));
  }

  @Test
  public void shouldGetCorrectJavaClassForInt() {
    Class intClazz = SchemaUtil.getJavaType(Schema.INT32_SCHEMA);
    assertThat(intClazz, equalTo(Integer.class));
  }

  @Test
  public void shouldGetCorrectJavaClassForBigInt() {
    Class longClazz = SchemaUtil.getJavaType(Schema.INT64_SCHEMA);
    assertThat(longClazz, equalTo(Long.class));
  }

  @Test
  public void shouldGetCorrectJavaClassForDouble() {
    Class doubleClazz = SchemaUtil.getJavaType(Schema.FLOAT64_SCHEMA);
    assertThat(doubleClazz, equalTo(Double.class));
  }

  @Test
  public void shouldGetCorrectJavaClassForString() {
    Class StringClazz = SchemaUtil.getJavaType(Schema.STRING_SCHEMA);
    assertThat(StringClazz, equalTo(String.class));
  }

  @Test
  public void shouldGetCorrectJavaClassForArray() {
    Class arrayClazz = SchemaUtil.getJavaType(SchemaBuilder.array(Schema.FLOAT64_SCHEMA));
    assertThat(arrayClazz, equalTo(List.class));
  }

  @Test
  public void shouldGetCorrectJavaClassForMap() {
    Class mapClazz = SchemaUtil.getJavaType(SchemaBuilder.map(Schema.STRING_SCHEMA, Schema.FLOAT64_SCHEMA));
    assertThat(mapClazz, equalTo(Map.class));
  }


  @Test
  public void shouldGetCorrectSqlTypeNameForBoolean() {
    assertThat(SchemaUtil.getSqlTypeName(Schema.BOOLEAN_SCHEMA), equalTo("BOOLEAN"));
  }

  @Test
  public void shouldGetCorrectSqlTypeNameForInt() {
    assertThat(SchemaUtil.getSqlTypeName(Schema.INT32_SCHEMA), equalTo("INT"));
  }

  @Test
  public void shouldGetCorrectSqlTypeNameForBigint() {
    assertThat(SchemaUtil.getSqlTypeName(Schema.INT64_SCHEMA), equalTo("BIGINT"));
  }

  @Test
  public void shouldGetCorrectSqlTypeNameForDouble() {
    assertThat(SchemaUtil.getSqlTypeName(Schema.FLOAT64_SCHEMA), equalTo("DOUBLE"));
  }

  @Test
  public void shouldGetCorrectSqlTypeNameForArray() {
    assertThat(SchemaUtil.getSqlTypeName(SchemaBuilder.array(Schema.FLOAT64_SCHEMA)),
        equalTo("ARRAY<DOUBLE>"));
  }

  @Test
  public void shouldGetCorrectSqlTypeNameForMap() {
    assertThat(SchemaUtil.getSqlTypeName(SchemaBuilder.map(Schema.STRING_SCHEMA, Schema.FLOAT64_SCHEMA)),
        equalTo("MAP<VARCHAR,DOUBLE>"));
  }

  @Test
  public void shouldGetCorrectSqlTypeNameForStruct() {
    Schema structSchema = SchemaBuilder.struct()
        .field("COL1", Schema.STRING_SCHEMA)
        .field("COL2", Schema.INT32_SCHEMA)
        .field("COL3", Schema.FLOAT64_SCHEMA)
        .field("COL4", SchemaBuilder.array(Schema.FLOAT64_SCHEMA))
        .field("COL5", SchemaBuilder.map(Schema.STRING_SCHEMA, Schema.FLOAT64_SCHEMA))
        .build();
    assertThat(SchemaUtil.getSqlTypeName(structSchema),
        equalTo("STRUCT <COL1 VARCHAR, COL2 INT, COL3 DOUBLE, COL4 ARRAY<DOUBLE>, COL5 MAP<VARCHAR,DOUBLE>>"));
  }


  @Test
  public void shouldCreateCorrectAvroSchemaWithNullableFields() {
    SchemaBuilder schemaBuilder = SchemaBuilder.struct();
    schemaBuilder
        .field("ordertime", Schema.INT64_SCHEMA)
        .field("orderid", Schema.STRING_SCHEMA)
        .field("itemid", Schema.STRING_SCHEMA)
        .field("orderunits", Schema.FLOAT64_SCHEMA)
        .field("arraycol", SchemaBuilder.array(Schema.FLOAT64_SCHEMA))
        .field("mapcol", SchemaBuilder.map(Schema.STRING_SCHEMA, Schema.FLOAT64_SCHEMA));
    String avroSchemaString = SchemaUtil.buildAvroSchema(schemaBuilder.build(), "orders");
    assertThat(avroSchemaString, equalTo(
        "{\"type\":\"record\",\"name\":\"orders\",\"namespace\":\"ksql\",\"fields\":"
            + "[{\"name\":\"ordertime\",\"type\":[\"null\",\"long\"],\"default\":null},{\"name\":"
            + "\"orderid\",\"type\":[\"null\",\"string\"],\"default\":null},{\"name\":\"itemid\","
            + "\"type\":[\"null\",\"string\"],\"default\":null},{\"name\":\"orderunits\",\"type\":"
            + "[\"null\",\"double\"],\"default\":null},{\"name\":\"arraycol\",\"type\":[\"null\","
            + "{\"type\":\"array\",\"items\":[\"null\",\"double\"]}],\"default\":null},{\"name\":"
            + "\"mapcol\",\"type\":[\"null\",{\"type\":\"map\",\"values\":[\"null\",\"double\"]}]"
            + ",\"default\":null}]}"));
  }

  @Test
  public void shouldGetTheCorrectJavaTypeForBoolean() {
    Schema schema = Schema.BOOLEAN_SCHEMA;
    Class javaClass = SchemaUtil.getJavaType(schema);
    assertThat(javaClass, equalTo(Boolean.class));
  }

  @Test
  public void shouldGetTheCorrectJavaTypeForInt() {
    Schema schema = Schema.INT32_SCHEMA;
    Class javaClass = SchemaUtil.getJavaType(schema);
    assertThat(javaClass, equalTo(Integer.class));
  }

  @Test
  public void shouldGetTheCorrectJavaTypeForLong() {
    Schema schema = Schema.INT64_SCHEMA;
    Class javaClass = SchemaUtil.getJavaType(schema);
    assertThat(javaClass, equalTo(Long.class));
  }

  @Test
  public void shouldGetTheCorrectJavaTypeForDouble() {
    Schema schema = Schema.FLOAT64_SCHEMA;
    Class javaClass = SchemaUtil.getJavaType(schema);
    assertThat(javaClass, equalTo(Double.class));
  }

  @Test
  public void shouldGetTheCorrectJavaTypeForString() {
    Schema schema = Schema.STRING_SCHEMA;
    Class javaClass = SchemaUtil.getJavaType(schema);
    assertThat(javaClass, equalTo(String.class));
  }

  @Test
  public void shouldGetTheCorrectJavaTypeForArray() {
    Schema schema = SchemaBuilder.array(Schema.FLOAT64_SCHEMA);
    Class javaClass = SchemaUtil.getJavaType(schema);
    assertThat(javaClass, equalTo(List.class));
  }

  @Test
  public void shouldGetTheCorrectJavaTypeForMap() {
    Schema schema = SchemaBuilder.map(Schema.STRING_SCHEMA, Schema.FLOAT64_SCHEMA);
    Class javaClass = SchemaUtil.getJavaType(schema);
    assertThat(javaClass, equalTo(Map.class));
  }

  @Test
  public void shouldFailForCorrectJavaType() {

    try {
      Class class8 = SchemaUtil.getJavaType(Schema.BYTES_SCHEMA);
      Assert.fail();
    } catch (KsqlException ksqlException) {
      assertThat("Invalid type retured.",ksqlException.getMessage(), equalTo("Type is not "
          + "supported: BYTES"));
    }
  }

  @Test
  public void shouldGetTheCorrectFieldName() {
    Optional<Field> field = SchemaUtil.getFieldByName(schema, "orderid".toUpperCase());
    Assert.assertTrue(field.isPresent());
    assertThat(field.get().schema(), sameInstance(Schema.INT64_SCHEMA));
    assertThat("", field.get().name().toLowerCase(), equalTo("orderid"));

    Optional<Field> field1 = SchemaUtil.getFieldByName(schema, "orderid");
    Assert.assertFalse(field1.isPresent());
  }

  @Test
  public void shouldGetTheCorrectSchemaForBoolean() {
    Schema schema = SchemaUtil.getTypeSchema("BOOLEAN");
    assertThat(schema,  sameInstance(Schema.BOOLEAN_SCHEMA));
  }

  @Test
  public void shouldGetTheCorrectSchemaForInt() {
    Schema schema = SchemaUtil.getTypeSchema("INT");
    assertThat(schema, sameInstance(Schema.INT32_SCHEMA));
  }

  @Test
  public void shouldGetTheCorrectSchemaForLong() {
    Schema schema = SchemaUtil.getTypeSchema("BIGINT");
    assertThat(schema, sameInstance(Schema.INT64_SCHEMA));
  }

  @Test
  public void shouldGetTheCorrectSchemaForDouble() {
    Schema schema = SchemaUtil.getTypeSchema("DOUBLE");
    assertThat(schema, sameInstance(Schema.FLOAT64_SCHEMA));
  }

  @Test
  public void shouldGetTheCorrectSchemaForString() {
    Schema schema = SchemaUtil.getTypeSchema("VARCHAR");
    assertThat(schema, sameInstance(Schema.STRING_SCHEMA));
  }

  @Test
  public void shouldGetTheCorrectSchemaForArray() {
    Schema schema = SchemaUtil.getTypeSchema("ARRAY<DOUBLE>");
    assertThat(schema.type(), sameInstance(Schema.Type.ARRAY));
  }

  @Test
  public void shouldGetTheCorrectSchemaForMap() {
    Schema schema = SchemaUtil.getTypeSchema("MAP<VARCHAR, DOUBLE>");
    assertThat(schema.type(), sameInstance(Schema.Type.MAP));
  }

  @Test
  public void shouldFailForIncorrectSchema() {

    try {
      Schema schema8 = SchemaUtil.getTypeSchema("BYTES");
      Assert.fail();
    } catch (Exception e) {
      assertThat(e.getMessage(), equalTo("Unsupported type: BYTES"));
    }
  }

  @Test
  public void shouldGetTheCorrectFieldIndex() {
    int index1 = SchemaUtil.getFieldIndexByName(schema, "orderid".toUpperCase());
    int index2 = SchemaUtil.getFieldIndexByName(schema, "itemid".toUpperCase());
    int index3 = SchemaUtil.getFieldIndexByName(schema, "mapcol".toUpperCase());


    assertThat("Incorrect index.", index1, equalTo(1));
    assertThat("Incorrect index.", index2, equalTo(2));
    assertThat("Incorrect index.", index3, equalTo(5));

  }

  @Test
  public void shouldHandleInvalidFieldIndexCorrectly() {
    int index = SchemaUtil.getFieldIndexByName(schema, "mapcol1".toUpperCase());
    assertThat("Incorrect index.", index, equalTo(-1));
  }

  @Test
  public void shouldBuildTheCorrectSchemaWithAndWithoutAlias() {
    String alias = "Hello";
    Schema schemaWithAlias = SchemaUtil.buildSchemaWithAlias(schema, alias);
    assertThat("Incorrect schema field count.", schemaWithAlias.fields().size() == schema.fields()
        .size());
    for (int i = 0; i < schemaWithAlias.fields().size(); i++) {
      Field fieldWithAlias = schemaWithAlias.fields().get(i);
      Field field = schema.fields().get(i);
      assertThat(fieldWithAlias.name(), equalTo(alias + "." + field.name()));
    }
    Schema schemaWithoutAlias = SchemaUtil.getSchemaWithNoAlias(schemaWithAlias);
    assertThat("Incorrect schema field count.", schemaWithAlias.fields().size() == schema.fields().size());
    for (int i = 0; i < schemaWithoutAlias.fields().size(); i++) {
      Field fieldWithAlias = schemaWithoutAlias.fields().get(i);
      Field field = schema.fields().get(i);
      assertThat("Incorrect field name.", fieldWithAlias.name().equals(field.name()));
    }
  }

  @Test
  public void shouldGetTheCorrectJavaCastClass() {
    assertThat("Incorrect class.", SchemaUtil.getJavaCastString(Schema.BOOLEAN_SCHEMA), equalTo("(Boolean)"));
    assertThat("Incorrect class.", SchemaUtil.getJavaCastString(Schema.INT32_SCHEMA), equalTo("(Integer)"));
    assertThat("Incorrect class.", SchemaUtil.getJavaCastString(Schema.INT64_SCHEMA), equalTo("(Long)"));
    assertThat("Incorrect class.", SchemaUtil.getJavaCastString(Schema.FLOAT64_SCHEMA), equalTo("(Double)"));
    assertThat("Incorrect class.", SchemaUtil.getJavaCastString(Schema.STRING_SCHEMA), equalTo("(String)"));
  }

  @Test
  public void shouldAddAndRemoveImplicitColumns() {
    Schema withImplicit = SchemaUtil.addImplicitRowTimeRowKeyToSchema(schema);

    assertThat("Invalid field count.", withImplicit.fields().size() == 8);
    assertThat("Field name should be ROWTIME.", withImplicit.fields().get(0).name(), equalTo(SchemaUtil.ROWTIME_NAME));
    assertThat("Field name should ne ROWKEY.", withImplicit.fields().get(1).name(), equalTo(SchemaUtil.ROWKEY_NAME));

    Schema withoutImplicit = SchemaUtil.removeImplicitRowTimeRowKeyFromSchema(withImplicit);
    assertThat("Invalid field count.", withoutImplicit.fields().size() == 6);
    assertThat("Invalid field name.", withoutImplicit.fields().get(0).name(), equalTo("ORDERTIME"));
    assertThat("Invalid field name.", withoutImplicit.fields().get(1).name(), equalTo("ORDERID"));
  }

  @Test
  public void shouldGetTheSchemaDefString() {
    String schemaDef = SchemaUtil.getSchemaDefinitionString(schema);
    assertThat("Invalid schema def.", schemaDef, equalTo("[ORDERTIME : BIGINT, "
        + "ORDERID : BIGINT, "
        + "ITEMID : VARCHAR, "
        + "ORDERUNITS : DOUBLE, "
        + "ARRAYCOL : ARRAY<DOUBLE>, "
        + "MAPCOL : MAP<VARCHAR,DOUBLE>]"));
  }

  @Test
  public void shouldGetCorrectSqlType() {
    String sqlType1 = SchemaUtil.getSqlTypeName(Schema.BOOLEAN_SCHEMA);
    String sqlType2 = SchemaUtil.getSqlTypeName(Schema.INT32_SCHEMA);
    String sqlType3 = SchemaUtil.getSqlTypeName(Schema.INT64_SCHEMA);
    String sqlType4 = SchemaUtil.getSqlTypeName(Schema.FLOAT64_SCHEMA);
    String sqlType5 = SchemaUtil.getSqlTypeName(Schema.STRING_SCHEMA);
    String sqlType6 = SchemaUtil.getSqlTypeName(SchemaBuilder.array(Schema.FLOAT64_SCHEMA));
    String sqlType7 = SchemaUtil.getSqlTypeName(SchemaBuilder.map(Schema.STRING_SCHEMA, Schema.FLOAT64_SCHEMA));

    assertThat("Invalid SQL type.", sqlType1, equalTo("BOOLEAN"));
    assertThat("Invalid SQL type.", sqlType2, equalTo("INT"));
    assertThat("Invalid SQL type.", sqlType3, equalTo("BIGINT"));
    assertThat("Invalid SQL type.", sqlType4, equalTo("DOUBLE"));
    assertThat("Invalid SQL type.", sqlType5, equalTo("VARCHAR"));
    assertThat("Invalid SQL type.", sqlType6, equalTo("ARRAY<DOUBLE>"));
    assertThat("Invalid SQL type.", sqlType7, equalTo("MAP<VARCHAR,DOUBLE>"));
  }

  @Test
  public void shouldStripAliasFromFieldName() {
    Schema schemaWithAlias = SchemaUtil.buildSchemaWithAlias(schema, "alias");
    assertThat("Invalid field name", SchemaUtil.getFieldNameWithNoAlias(schemaWithAlias.fields().get(0)),
        equalTo(schema.fields().get(0).name()));
  }

  @Test
  public void shouldReturnFieldNameWithoutAliasAsIs() {
    assertThat("Invalid field name", SchemaUtil.getFieldNameWithNoAlias(schema.fields().get(0)),
        equalTo(schema.fields().get(0).name()));
  }

  @Test
  public void shouldCreateCorrectSchemaDescription() {
    Schema addressSchema = SchemaBuilder.struct()
        .field("NUMBER", Schema.INT64_SCHEMA)
        .field("STREET", Schema.STRING_SCHEMA)
        .field("CITY", Schema.STRING_SCHEMA)
        .field("STATE", Schema.STRING_SCHEMA)
        .field("ZIPCODE", Schema.INT64_SCHEMA)
        .build();

    SchemaBuilder schemaBuilder = SchemaBuilder.struct();
    Schema structSchema = schemaBuilder
        .field("ordertime", Schema.INT64_SCHEMA)
        .field("orderid", Schema.INT64_SCHEMA)
        .field("itemid", Schema.STRING_SCHEMA)
        .field("orderunits", Schema.FLOAT64_SCHEMA)
        .field("arraycol",schemaBuilder.array(Schema.FLOAT64_SCHEMA))
        .field("mapcol", schemaBuilder.map(Schema.STRING_SCHEMA, Schema.FLOAT64_SCHEMA))
        .field("address", addressSchema).build();

    String schemaDescription = SchemaUtil.describeSchema(structSchema);

    assertThat(schemaDescription, equalTo("STRUCT <"
        + "ordertime BIGINT, "
        + "orderid BIGINT, "
        + "itemid VARCHAR, "
        + "orderunits DOUBLE, "
        + "arraycol ARRAY<DOUBLE>, "
        + "mapcol MAP<VARCHAR,DOUBLE>, "
        + "address STRUCT <NUMBER BIGINT, STREET VARCHAR, CITY VARCHAR, STATE VARCHAR, ZIPCODE BIGINT>"
        + ">"));
  }

  @Test
  public void shouldResolveIntAndLongSchemaToLong() {
    assertThat(
        SchemaUtil.resolveArithmeticType(Schema.Type.INT64, Schema.Type.INT32).type(),
        equalTo(Schema.Type.INT64));
  }

  @Test
  public void shouldResolveIntAndIntSchemaToInt() {
    assertThat(
        SchemaUtil.resolveArithmeticType(Schema.Type.INT32, Schema.Type.INT32).type(),
        equalTo(Schema.Type.INT32));
  }

  @Test
  public void shouldResolveFloat64AndAnyNumberTypeToFloat() {
    assertThat(
        SchemaUtil.resolveArithmeticType(Schema.Type.INT32, Schema.Type.FLOAT64).type(),
        equalTo(Schema.Type.FLOAT64));
    assertThat(
        SchemaUtil.resolveArithmeticType(Schema.Type.FLOAT64, Schema.Type.INT64).type(),
        equalTo(Schema.Type.FLOAT64));
    assertThat(
        SchemaUtil.resolveArithmeticType(Schema.Type.FLOAT32, Schema.Type.FLOAT64).type(),
        equalTo(Schema.Type.FLOAT64));
  }

  @Test
  public void shouldResolveStringAndStringToString() {

    assertThat(
        SchemaUtil.resolveArithmeticType(Schema.Type.STRING, Schema.Type.STRING).type(),
        equalTo(Schema.Type.STRING));
  }

  @Test(expected = KsqlException.class)
  public void shouldThrowExceptionWhenResolvingStringWithAnythingElse() {
    SchemaUtil.resolveArithmeticType(Schema.Type.STRING, Schema.Type.FLOAT64);
  }
}<|MERGE_RESOLUTION|>--- conflicted
+++ resolved
@@ -23,12 +23,8 @@
 import org.junit.Before;
 import org.junit.Test;
 
-<<<<<<< HEAD
-import java.util.HashMap;
-=======
 import java.util.List;
 import java.util.Map;
->>>>>>> 131f550d
 import java.util.Optional;
 
 import static org.hamcrest.CoreMatchers.equalTo;
@@ -38,7 +34,6 @@
 public class SchemaUtilTest {
 
   Schema schema;
-
 
   @Before
   public void init() {
@@ -139,7 +134,6 @@
     assertThat(SchemaUtil.getSqlTypeName(structSchema),
         equalTo("STRUCT <COL1 VARCHAR, COL2 INT, COL3 DOUBLE, COL4 ARRAY<DOUBLE>, COL5 MAP<VARCHAR,DOUBLE>>"));
   }
-
 
   @Test
   public void shouldCreateCorrectAvroSchemaWithNullableFields() {
@@ -279,9 +273,8 @@
 
   @Test
   public void shouldFailForIncorrectSchema() {
-
     try {
-      Schema schema8 = SchemaUtil.getTypeSchema("BYTES");
+      SchemaUtil.getTypeSchema("BYTES");
       Assert.fail();
     } catch (Exception e) {
       assertThat(e.getMessage(), equalTo("Unsupported type: BYTES"));
@@ -294,11 +287,9 @@
     int index2 = SchemaUtil.getFieldIndexByName(schema, "itemid".toUpperCase());
     int index3 = SchemaUtil.getFieldIndexByName(schema, "mapcol".toUpperCase());
 
-
     assertThat("Incorrect index.", index1, equalTo(1));
     assertThat("Incorrect index.", index2, equalTo(2));
     assertThat("Incorrect index.", index3, equalTo(5));
-
   }
 
   @Test
@@ -455,7 +446,6 @@
 
   @Test
   public void shouldResolveStringAndStringToString() {
-
     assertThat(
         SchemaUtil.resolveArithmeticType(Schema.Type.STRING, Schema.Type.STRING).type(),
         equalTo(Schema.Type.STRING));
