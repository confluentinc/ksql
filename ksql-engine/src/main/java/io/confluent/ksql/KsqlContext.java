--- conflicted
+++ resolved
@@ -31,12 +31,8 @@
 import java.util.Map;
 import java.util.Objects;
 import java.util.Set;
-<<<<<<< HEAD
+import java.util.function.Supplier;
 import org.apache.kafka.clients.admin.AdminClient;
-=======
-import java.util.function.Supplier;
-
->>>>>>> 52094a44
 import org.apache.kafka.streams.KafkaClientSupplier;
 import org.apache.kafka.streams.processor.internals.DefaultKafkaClientSupplier;
 import org.slf4j.Logger;
@@ -51,11 +47,7 @@
   public static KsqlContext create(final KsqlConfig ksqlConfig) {
     return create(
         ksqlConfig,
-<<<<<<< HEAD
-        new KsqlSchemaRegistryClientFactory(ksqlConfig).create());
-=======
         (new KsqlSchemaRegistryClientFactory(ksqlConfig))::get);
->>>>>>> 52094a44
   }
 
   public static KsqlContext create(
@@ -70,35 +62,24 @@
   }
 
   public static KsqlContext create(
-<<<<<<< HEAD
       final KsqlConfig ksqlConfig,
-      final SchemaRegistryClient schemaRegistryClient,
-=======
-      KsqlConfig ksqlConfig,
       final Supplier<SchemaRegistryClient> schemaRegistryClientFactory,
->>>>>>> 52094a44
       final KafkaClientSupplier clientSupplier
   ) {
     Objects.requireNonNull(ksqlConfig, "ksqlConfig cannot be null.");
-    Objects.requireNonNull(schemaRegistryClient, "schemaRegistryClient cannot be null.");
+    Objects.requireNonNull(schemaRegistryClientFactory, "schemaRegistryClient cannot be null.");
     final AdminClient adminClient = clientSupplier
         .getAdminClient(ksqlConfig.getKsqlAdminClientConfigProps());
     final KafkaTopicClient kafkaTopicClient = new
         KafkaTopicClientImpl(adminClient);
     final MetaStore metaStore = new MetaStoreImpl(new InternalFunctionRegistry());
     final KsqlEngine engine = new KsqlEngine(
-<<<<<<< HEAD
         kafkaTopicClient,
-        schemaRegistryClient,
+        schemaRegistryClientFactory,
         clientSupplier,
         metaStore,
-        ksqlConfig);
-=======
-        new KafkaTopicClientImpl(ksqlConfig.getKsqlAdminClientConfigProps()),
-        schemaRegistryClientFactory,
-        clientSupplier
+        ksqlConfig
     );
->>>>>>> 52094a44
 
     return new KsqlContext(ksqlConfig, engine);
   }
