/**
 * Copyright 2017 Confluent Inc.
 *
 * Licensed under the Apache License, Version 2.0 (the "License");
 * you may not use this file except in compliance with the License.
 * You may obtain a copy of the License at
 *
 * http://www.apache.org/licenses/LICENSE-2.0
 *
 * Unless required by applicable law or agreed to in writing, software
 * distributed under the License is distributed on an "AS IS" BASIS,
 * WITHOUT WARRANTIES OR CONDITIONS OF ANY KIND, either express or implied.
 * See the License for the specific language governing permissions and
 * limitations under the License.
 **/

package io.confluent.ksql;

import io.confluent.kafka.schemaregistry.client.CachedSchemaRegistryClient;
import io.confluent.kafka.schemaregistry.client.SchemaRegistryClient;
import io.confluent.ksql.ddl.DdlConfig;
import io.confluent.ksql.ddl.commands.CommandFactories;
import io.confluent.ksql.ddl.commands.CreateStreamCommand;
import io.confluent.ksql.ddl.commands.CreateTableCommand;
import io.confluent.ksql.ddl.commands.DDLCommandExec;
import io.confluent.ksql.ddl.commands.DDLCommandResult;
import io.confluent.ksql.ddl.commands.DropSourceCommand;
import io.confluent.ksql.ddl.commands.DropTopicCommand;
import io.confluent.ksql.ddl.commands.RegisterTopicCommand;
import io.confluent.ksql.function.FunctionRegistry;
import io.confluent.ksql.internal.KsqlEngineMetrics;
import io.confluent.ksql.metastore.MetaStore;
import io.confluent.ksql.metastore.MetaStoreImpl;
import io.confluent.ksql.metrics.MetricCollectors;
import io.confluent.ksql.parser.exception.ParseFailedException;
import io.confluent.ksql.parser.KsqlParser;
import io.confluent.ksql.parser.SqlBaseParser;
import io.confluent.ksql.parser.tree.CreateStream;
import io.confluent.ksql.parser.tree.CreateStreamAsSelect;
import io.confluent.ksql.parser.tree.CreateTable;
import io.confluent.ksql.parser.tree.CreateTableAsSelect;
import io.confluent.ksql.parser.tree.DDLStatement;
import io.confluent.ksql.parser.tree.DropStream;
import io.confluent.ksql.parser.tree.DropTable;
import io.confluent.ksql.parser.tree.DropTopic;
import io.confluent.ksql.parser.tree.RegisterTopic;
import io.confluent.ksql.parser.tree.Expression;
import io.confluent.ksql.parser.tree.QualifiedName;
import io.confluent.ksql.parser.tree.Query;
import io.confluent.ksql.parser.tree.QuerySpecification;
import io.confluent.ksql.parser.tree.SetProperty;
import io.confluent.ksql.parser.tree.Statement;
import io.confluent.ksql.parser.tree.Table;
import io.confluent.ksql.planner.plan.PlanNode;
import io.confluent.ksql.query.QueryId;
import io.confluent.ksql.serde.DataSource;
import io.confluent.ksql.util.DataSourceExtractor;
import io.confluent.ksql.util.KafkaTopicClient;
import io.confluent.ksql.util.KsqlConfig;
import io.confluent.ksql.util.Pair;
import io.confluent.ksql.util.PersistentQueryMetadata;
import io.confluent.ksql.util.QueryMetadata;
import org.antlr.v4.runtime.CharStream;
import org.antlr.v4.runtime.misc.Interval;

import org.apache.kafka.streams.StreamsConfig;
import org.slf4j.Logger;
import org.slf4j.LoggerFactory;

import java.io.Closeable;
import java.io.IOException;
import java.util.ArrayList;
import java.util.Arrays;
import java.util.Collections;
import java.util.HashMap;
import java.util.HashSet;
import java.util.List;
import java.util.Map;
import java.util.Objects;
import java.util.Optional;
import java.util.Set;
import java.util.concurrent.Executors;
import java.util.concurrent.ScheduledExecutorService;
import java.util.concurrent.TimeUnit;

public class KsqlEngine implements Closeable, QueryTerminator {

  private static final Logger log = LoggerFactory.getLogger(KsqlEngine.class);

  // TODO: Decide if any other properties belong in here
  private static final Set<String> IMMUTABLE_PROPERTIES = new HashSet<>(Arrays.asList(
          StreamsConfig.BOOTSTRAP_SERVERS_CONFIG
  ));

  private KsqlConfig ksqlConfig;

  private final MetaStore metaStore;
  private final KafkaTopicClient topicClient;
  private final DDLCommandExec ddlCommandExec;
  private final QueryEngine queryEngine;
  private final Map<QueryId, PersistentQueryMetadata> persistentQueries;
  private final Set<QueryMetadata> livePersistentQueries;
  private final Set<QueryMetadata> allLiveQueries;

  private final KsqlEngineMetrics engineMetrics;
  private final ScheduledExecutorService aggregateMetricsCollector;

  public final FunctionRegistry functionRegistry;

<<<<<<< HEAD
  public static SchemaRegistryClient schemaRegistryClient;
=======
>>>>>>> c8d990a5

  public KsqlEngine(final KsqlConfig ksqlConfig, final KafkaTopicClient topicClient) {
    Objects.requireNonNull(ksqlConfig, "Streams properties map cannot be null as it may be mutated later on");

    this.ksqlConfig = ksqlConfig;

    this.metaStore = new MetaStoreImpl();
    this.topicClient = topicClient;
    this.ddlCommandExec = new DDLCommandExec(metaStore);
    this.queryEngine = new QueryEngine(this, new CommandFactories(topicClient, this));
    this.persistentQueries = new HashMap<>();
    this.livePersistentQueries = new HashSet<>();
    this.allLiveQueries = new HashSet<>();
    this.functionRegistry = new FunctionRegistry();
<<<<<<< HEAD
    String schemaRegistryUrl = (String) ksqlConfig.get(KsqlConfig.SCHEMA_REGISTRY_URL_PROPERTY);
    this.schemaRegistryClient = new CachedSchemaRegistryClient(schemaRegistryUrl, 1000);

  }

  // For test purpose
  public KsqlEngine(final KsqlConfig ksqlConfig, final KafkaTopicClient topicClient, SchemaRegistryClient schemaRegistryClient) {
    Objects.requireNonNull(ksqlConfig, "Streams properties map cannot be null as it may be mutated later on");
    this.ksqlConfig = ksqlConfig;
    this.metaStore = new MetaStoreImpl();
    this.topicClient = topicClient;
    this.ddlCommandExec = new DDLCommandExec(metaStore);
    this.queryEngine = new QueryEngine(this, new CommandFactories(topicClient, this));
    this.persistentQueries = new HashMap<>();
    this.liveQueries = new HashSet<>();
    this.functionRegistry = new FunctionRegistry();
    this.schemaRegistryClient = schemaRegistryClient;

=======
    this.engineMetrics = new KsqlEngineMetrics("ksql-engine", this);

    this.aggregateMetricsCollector = Executors.newSingleThreadScheduledExecutor();
    aggregateMetricsCollector.scheduleAtFixedRate(() -> {
      engineMetrics.recordMessagesConsumed(MetricCollectors.currentConsumptionRate());
      engineMetrics.recordMessagesProduced(MetricCollectors.currentProductionRate());
    }, 1000, 1000, TimeUnit.MILLISECONDS);
>>>>>>> c8d990a5
  }

  /**
   * Runs the set of queries in the given query string.
   *
   * @param queriesString The ksql query string.
   * @return List of query metadata.
   * @throws Exception Any exception thrown here!
   */
  public List<QueryMetadata> buildMultipleQueries(
      final String queriesString,
      final Map<String, Object> overriddenProperties) throws Exception {
    for (String property : overriddenProperties.keySet()) {
      if (IMMUTABLE_PROPERTIES.contains(property)) {
        throw new IllegalArgumentException(
                String.format("Cannot override property '%s'", property)
        );
      }
    }

    // Multiple queries submitted as the same time should success or fail as a whole,
    // Thus we use tempMetaStore to store newly created tables, streams or topics.
    // MetaStore tempMetaStore = new MetaStoreImpl(metaStore);

    MetaStore tempMetaStore = metaStore.clone();
    // Build query AST from the query string
    List<Pair<String, Statement>> queries = parseQueries(queriesString, overriddenProperties, tempMetaStore);

    return planQueries(queries, overriddenProperties, tempMetaStore);

  }

  public List<QueryMetadata> planQueries(final List<Pair<String, Statement>> statementList,
                                         final Map<String, Object> overriddenProperties,
                                         final MetaStore tempMetaStore) throws Exception {
    // Logical plan creation from the ASTs
    List<Pair<String, PlanNode>> logicalPlans = queryEngine.buildLogicalPlans(tempMetaStore, statementList);

    // Physical plan creation from logical plans.
    List<QueryMetadata> runningQueries = queryEngine.buildPhysicalPlans(
        logicalPlans,
            statementList,
            overriddenProperties,
            true
    );

    for (QueryMetadata queryMetadata : runningQueries) {
      if (queryMetadata instanceof PersistentQueryMetadata) {
        livePersistentQueries.add(queryMetadata);
        PersistentQueryMetadata persistentQueryMetadata = (PersistentQueryMetadata) queryMetadata;
        persistentQueries.put(persistentQueryMetadata.getId(), persistentQueryMetadata);
      }
      allLiveQueries.add(queryMetadata);
    }

    return runningQueries;
  }

  public QueryMetadata getQueryExecutionPlan(final Query query) throws Exception {

    // Logical plan creation from the ASTs
    List<Pair<String, PlanNode>> logicalPlans = queryEngine.buildLogicalPlans(metaStore,
        Collections.singletonList(new Pair<>("", query)));

    // Physical plan creation from logical plans.
    List<QueryMetadata> runningQueries = queryEngine.buildPhysicalPlans(
        logicalPlans,
        Collections.singletonList(new Pair<>("", query)),
        Collections.emptyMap(),
        false
    );
    return runningQueries.get(0);
  }


  public List<Pair<String, Statement>> parseQueries(final String queriesString,
                                                    final Map<String, Object> overriddenProperties,
                                                    final MetaStore tempMetaStore) {
    try {
      MetaStore tempMetaStoreForParser = tempMetaStore.clone();
      // Parse and AST creation
      KsqlParser ksqlParser = new KsqlParser();


      List<SqlBaseParser.SingleStatementContext> parsedStatements = ksqlParser.getStatements(queriesString);
      List<Pair<String, Statement>> queryList = new ArrayList<>();

      for (SqlBaseParser.SingleStatementContext singleStatementContext : parsedStatements) {
        Pair<Statement, DataSourceExtractor> statementInfo = ksqlParser.prepareStatement(singleStatementContext, tempMetaStoreForParser);
        Statement statement = statementInfo.getLeft();

        Pair<String, Statement> queryPair =
                buildSingleQueryAst(
                        statement,
                        getStatementString(singleStatementContext),
                        tempMetaStore,
                        tempMetaStoreForParser,
                        overriddenProperties);
        if (queryPair != null) {
          queryList.add(queryPair);
        }
      }
      return queryList;
    } catch (Exception e) {
      throw new ParseFailedException("Parsing failed on KsqlEngine msg:" + e.getMessage(), e);
    }
  }

  private Pair<String, Statement> buildSingleQueryAst(final Statement statement,
                                                      final String statementString,
                                                      final MetaStore tempMetaStore,
                                                      final MetaStore tempMetaStoreForParser,
                                                      final Map<String, Object> overriddenProperties
  ) {

    log.info("Building AST for {}.", statementString);

    if (statement instanceof Query) {
      return new Pair<>(statementString, statement);
    } else if (statement instanceof CreateStreamAsSelect) {
      CreateStreamAsSelect createStreamAsSelect = (CreateStreamAsSelect) statement;
      QuerySpecification querySpecification = (QuerySpecification) createStreamAsSelect.getQuery().getQueryBody();
      Query query = addInto(
              createStreamAsSelect.getQuery(),
              querySpecification,
              createStreamAsSelect.getName().getSuffix(),
              createStreamAsSelect.getProperties(),
              createStreamAsSelect.getPartitionByColumn()
      );
      tempMetaStoreForParser.putSource(queryEngine.getResultDatasource(
              querySpecification.getSelect(),
              createStreamAsSelect.getName().getSuffix()
      ).cloneWithTimeKeyColumns());
      return new Pair<>(statementString, query);
    } else if (statement instanceof CreateTableAsSelect) {
      CreateTableAsSelect createTableAsSelect = (CreateTableAsSelect) statement;
      QuerySpecification querySpecification =
              (QuerySpecification) createTableAsSelect.getQuery().getQueryBody();

      Query query = addInto(
              createTableAsSelect.getQuery(),
              querySpecification,
              createTableAsSelect.getName().getSuffix(),
              createTableAsSelect.getProperties(),
              Optional.empty()
      );

      tempMetaStoreForParser.putSource(queryEngine.getResultDatasource(
              querySpecification.getSelect(),
              createTableAsSelect.getName().getSuffix()
      ).cloneWithTimeKeyColumns());
      return new Pair<>(statementString, query);
    } else if (statement instanceof RegisterTopic) {
      ddlCommandExec.tryExecute(
              new RegisterTopicCommand(
                      (RegisterTopic) statement,
                      overriddenProperties),
              tempMetaStoreForParser);
      ddlCommandExec.tryExecute(
              new RegisterTopicCommand(
                      (RegisterTopic) statement,
                      overriddenProperties),
              tempMetaStore);
      return new Pair<>(statementString, statement);
    } else if (statement instanceof CreateStream) {
      ddlCommandExec.tryExecute(
              new CreateStreamCommand(
                      statementString, (CreateStream) statement, overriddenProperties, topicClient),
              tempMetaStoreForParser);
      ddlCommandExec.tryExecute(
              new CreateStreamCommand(
                      statementString, (CreateStream) statement, overriddenProperties, topicClient),
              tempMetaStore);
      return new Pair<>(statementString, statement);
    } else if (statement instanceof CreateTable) {
      ddlCommandExec.tryExecute(
              new CreateTableCommand(
                      statementString, (CreateTable) statement, overriddenProperties, topicClient),
              tempMetaStoreForParser);
      ddlCommandExec.tryExecute(
              new CreateTableCommand(
                      statementString, (CreateTable) statement, overriddenProperties, topicClient),
              tempMetaStore);
      return new Pair<>(statementString, statement);
    } else if (statement instanceof DropStream) {
      ddlCommandExec.tryExecute(new DropSourceCommand((DropStream) statement, DataSource.DataSourceType.KSTREAM, this), tempMetaStore);
      ddlCommandExec.tryExecute(new DropSourceCommand((DropStream) statement, DataSource.DataSourceType.KSTREAM, this),
                                tempMetaStoreForParser);
      return new Pair<>(statementString, statement);
    } else if (statement instanceof DropTable) {
      ddlCommandExec.tryExecute(new DropSourceCommand((DropTable) statement, DataSource.DataSourceType.KTABLE, this), tempMetaStore);
      ddlCommandExec.tryExecute(new DropSourceCommand((DropTable) statement, DataSource.DataSourceType.KTABLE, this),
                                tempMetaStoreForParser);
      return new Pair<>(statementString, statement);
    } else if (statement instanceof DropTopic) {
      ddlCommandExec.tryExecute(new DropTopicCommand((DropTopic) statement), tempMetaStore);
      ddlCommandExec.tryExecute(new DropTopicCommand((DropTopic) statement), tempMetaStoreForParser);
      return new Pair<>(statementString, statement);
    } else if (statement instanceof SetProperty) {
      return new Pair<>(statementString, statement);
    }

    return null;
  }

  public static String getStatementString(
          final SqlBaseParser.SingleStatementContext singleStatementContext) {
    CharStream charStream = singleStatementContext.start.getInputStream();
    return charStream.getText(new Interval(
            singleStatementContext.start.getStartIndex(),
            singleStatementContext.stop.getStopIndex()
    ));
  }

  public List<Statement> getStatements(final String sqlString) {
    return new KsqlParser().buildAst(sqlString, metaStore);
  }


  public Query addInto(final Query query, final QuerySpecification querySpecification,
                       final String intoName,
                       final Map<String, Expression> intoProperties,
                       final Optional<Expression> partitionByExpression) {
    Table intoTable = new Table(QualifiedName.of(intoName));
    if (partitionByExpression.isPresent()) {
      Map<String, Expression> newIntoProperties = new HashMap<>();
      newIntoProperties.putAll(intoProperties);
      newIntoProperties.put(DdlConfig.PARTITION_BY_PROPERTY, partitionByExpression.get());
      intoTable.setProperties(newIntoProperties);
    } else {
      intoTable.setProperties(intoProperties);
    }

    QuerySpecification newQuerySpecification = new QuerySpecification(
            querySpecification.getSelect(),
            intoTable,
            querySpecification.getFrom(),
            querySpecification.getWindowExpression(),
            querySpecification.getWhere(),
            querySpecification.getGroupBy(),
            querySpecification.getHaving(),
            querySpecification.getOrderBy(),
            querySpecification.getLimit()
    );
    return new Query(query.getWith(), newQuerySpecification, query.getOrderBy(), query.getLimit());
  }

  public Set<QueryMetadata> getLivePersistentQueries() {
    return livePersistentQueries;
  }

  public MetaStore getMetaStore() {
    return metaStore;
  }

  public FunctionRegistry getFunctionRegistry() {
    return functionRegistry;
  }

  public KafkaTopicClient getTopicClient() {
    return topicClient;
  }

  public DDLCommandExec getDDLCommandExec() {
    return ddlCommandExec;
  }

  @Override
  public boolean terminateQuery(final QueryId queryId, final boolean closeStreams) {
    QueryMetadata queryMetadata = persistentQueries.remove(queryId);
    if (queryMetadata == null) {
      return false;
    }
    livePersistentQueries.remove(queryMetadata);
    allLiveQueries.remove(queryMetadata);
    if (closeStreams) {
      queryMetadata.close();
    }
    return true;
  }

  @Override
  public void terminateQueryForEntity(final String entity) {
    final Optional<PersistentQueryMetadata> query = persistentQueries.values()
        .stream()
        .filter(persistentQueryMetadata -> persistentQueryMetadata.getEntity().equalsIgnoreCase(entity))
        .findFirst();

    if (query.isPresent()) {
      final PersistentQueryMetadata metadata = query.get();
      log.info("Terminating persistent query {}", metadata.getId());
      metadata.close();
      persistentQueries.remove(metadata.getId());
      livePersistentQueries.remove(metadata);
      allLiveQueries.remove(metadata);
    }
  }

  public Map<QueryId, PersistentQueryMetadata> getPersistentQueries() {
    return new HashMap<>(persistentQueries);
  }

  public static List<String> getImmutableProperties() {
    return new ArrayList<>(IMMUTABLE_PROPERTIES);
  }

  public Map<String, Object> getKsqlConfigProperties() {
    Map<String, Object> configProperties = new HashMap<>();
    configProperties.putAll(ksqlConfig.getKsqlConfigProps());
    configProperties.putAll(ksqlConfig.getKsqlStreamConfigProps());
    return configProperties;
  }

  public KsqlConfig getKsqlConfig() {
    return ksqlConfig;
  }

  public long numberOfLiveQueries() {
    return this.allLiveQueries.size();
  }

  public long numberOfPersistentQueries() {
    return this.livePersistentQueries.size();
  }


  @Override
  public void close() throws IOException {
    for (QueryMetadata queryMetadata : livePersistentQueries) {
      queryMetadata.close();
    }
    topicClient.close();
    engineMetrics.close();
  }


  @Override
  public boolean terminateAllQueries() {
    try {
      for (QueryMetadata queryMetadata : livePersistentQueries) {
        if (queryMetadata instanceof PersistentQueryMetadata) {
          PersistentQueryMetadata persistentQueryMetadata = (PersistentQueryMetadata) queryMetadata;
          persistentQueryMetadata.close();
        }
        allLiveQueries.remove(queryMetadata);
      }
    } catch (Exception e) {
      return false;
    }

    return true;
  }

  public void removeTemporaryQuery(QueryMetadata queryMetadata) {
    this.allLiveQueries.remove(queryMetadata);
  }

  public DDLCommandResult executeDdlStatement(String sqlExpression, final DDLStatement statement,
                                              final Map<String, Object> streamsProperties) {
    return queryEngine.handleDdlStatement(sqlExpression, statement, streamsProperties);
  }

  public static SchemaRegistryClient getSchemaRegistryClient() {
    return schemaRegistryClient;
  }
}<|MERGE_RESOLUTION|>--- conflicted
+++ resolved
@@ -107,10 +107,8 @@
 
   public final FunctionRegistry functionRegistry;
 
-<<<<<<< HEAD
   public static SchemaRegistryClient schemaRegistryClient;
-=======
->>>>>>> c8d990a5
+
 
   public KsqlEngine(final KsqlConfig ksqlConfig, final KafkaTopicClient topicClient) {
     Objects.requireNonNull(ksqlConfig, "Streams properties map cannot be null as it may be mutated later on");
@@ -125,9 +123,15 @@
     this.livePersistentQueries = new HashSet<>();
     this.allLiveQueries = new HashSet<>();
     this.functionRegistry = new FunctionRegistry();
-<<<<<<< HEAD
     String schemaRegistryUrl = (String) ksqlConfig.get(KsqlConfig.SCHEMA_REGISTRY_URL_PROPERTY);
     this.schemaRegistryClient = new CachedSchemaRegistryClient(schemaRegistryUrl, 1000);
+
+    this.engineMetrics = new KsqlEngineMetrics("ksql-engine", this);
+    this.aggregateMetricsCollector = Executors.newSingleThreadScheduledExecutor();
+    aggregateMetricsCollector.scheduleAtFixedRate(() -> {
+      engineMetrics.recordMessagesConsumed(MetricCollectors.currentConsumptionRate());
+      engineMetrics.recordMessagesProduced(MetricCollectors.currentProductionRate());
+    }, 1000, 1000, TimeUnit.MILLISECONDS);
 
   }
 
@@ -140,19 +144,17 @@
     this.ddlCommandExec = new DDLCommandExec(metaStore);
     this.queryEngine = new QueryEngine(this, new CommandFactories(topicClient, this));
     this.persistentQueries = new HashMap<>();
-    this.liveQueries = new HashSet<>();
+    this.livePersistentQueries = new HashSet<>();
+    this.allLiveQueries = new HashSet<>();
     this.functionRegistry = new FunctionRegistry();
     this.schemaRegistryClient = schemaRegistryClient;
 
-=======
     this.engineMetrics = new KsqlEngineMetrics("ksql-engine", this);
-
     this.aggregateMetricsCollector = Executors.newSingleThreadScheduledExecutor();
     aggregateMetricsCollector.scheduleAtFixedRate(() -> {
       engineMetrics.recordMessagesConsumed(MetricCollectors.currentConsumptionRate());
       engineMetrics.recordMessagesProduced(MetricCollectors.currentProductionRate());
     }, 1000, 1000, TimeUnit.MILLISECONDS);
->>>>>>> c8d990a5
   }
 
   /**
