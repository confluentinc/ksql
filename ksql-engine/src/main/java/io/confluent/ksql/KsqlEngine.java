--- conflicted
+++ resolved
@@ -64,11 +64,8 @@
 import io.confluent.ksql.parser.tree.DropStream;
 import io.confluent.ksql.parser.tree.DropTable;
 import io.confluent.ksql.parser.tree.DropTopic;
-<<<<<<< HEAD
 import io.confluent.ksql.parser.tree.InsertInto;
 import io.confluent.ksql.parser.tree.RegisterTopic;
-=======
->>>>>>> 15dcbc7b
 import io.confluent.ksql.parser.tree.Expression;
 import io.confluent.ksql.parser.tree.QualifiedName;
 import io.confluent.ksql.parser.tree.Query;
@@ -118,7 +115,8 @@
   private final QueryIdGenerator queryIdGenerator;
 
 
-  public KsqlEngine(final KsqlConfig ksqlConfig, final KafkaTopicClient topicClient) {
+  public KsqlEngine(final KsqlConfig ksqlConfig,
+                    final KafkaTopicClient topicClient) {
     this(
         ksqlConfig,
         topicClient,
@@ -130,31 +128,46 @@
     );
   }
 
-<<<<<<< HEAD
-  public KsqlEngine(final KsqlConfig ksqlConfig, final KafkaTopicClient topicClient, final String
-      metricGroupPrefix) {
-
-    this(ksqlConfig, topicClient, new CachedSchemaRegistryClient((String) ksqlConfig.get(KsqlConfig.SCHEMA_REGISTRY_URL_PROPERTY), 1000), metricGroupPrefix);
-  }
-
-  public KsqlEngine(final KsqlConfig ksqlConfig, final KafkaTopicClient topicClient, SchemaRegistryClient schemaRegistryClient) {
-    this(ksqlConfig, topicClient, schemaRegistryClient, null);
-  }
-
-  public KsqlEngine(final KsqlConfig ksqlConfig, final KafkaTopicClient topicClient,
-                    SchemaRegistryClient schemaRegistryClient, String metricGroupPrefix) {
-    Objects.requireNonNull(ksqlConfig, "Streams properties map cannot be null as it may be mutated later on");
-=======
-  public KsqlEngine(
-      final KsqlConfig ksqlConfig,
-      final KafkaTopicClient topicClient,
-      final SchemaRegistryClient schemaRegistryClient,
-      final MetaStore metaStore
+
+  public KsqlEngine(final KsqlConfig ksqlConfig,
+                    final KafkaTopicClient topicClient,
+                    final MetaStore metaStore) {
+
+    this(ksqlConfig, topicClient, new CachedSchemaRegistryClient(
+        (String) ksqlConfig.get(KsqlConfig.SCHEMA_REGISTRY_URL_PROPERTY), 1000),
+         metaStore
+    );
+  }
+
+  public KsqlEngine(final KsqlConfig ksqlConfig,
+                    final KafkaTopicClient topicClient,
+                    String metricGroupPrefix
   ) {
-    Objects.requireNonNull(ksqlConfig, "ksqlConfig can't be null");
+
+    this(ksqlConfig, topicClient, new CachedSchemaRegistryClient(
+             (String) ksqlConfig.get(KsqlConfig.SCHEMA_REGISTRY_URL_PROPERTY), 1000),
+         new MetaStoreImpl(),
+         metricGroupPrefix
+    );
+  }
+
+  public KsqlEngine(final KsqlConfig ksqlConfig,
+                    final KafkaTopicClient topicClient,
+                    SchemaRegistryClient schemaRegistryClient,
+                    final MetaStore metaStore) {
+    this(ksqlConfig, topicClient, schemaRegistryClient, metaStore, null);
+  }
+
+  public KsqlEngine(final KsqlConfig ksqlConfig,
+                    final KafkaTopicClient topicClient,
+                    final SchemaRegistryClient schemaRegistryClient,
+                    final MetaStore metaStore,
+                    String metricGroupPrefix) {
+    Objects.requireNonNull(ksqlConfig, "Streams properties map cannot "
+                                       + "be null as it may be mutated later on");
+
     Objects.requireNonNull(topicClient, "topicClient can't be null");
     Objects.requireNonNull(schemaRegistryClient, "schemaRegistryClient can't be null");
->>>>>>> 15dcbc7b
     this.ksqlConfig = ksqlConfig;
     this.metaStore = metaStore;
     this.topicClient = topicClient;
@@ -171,18 +184,14 @@
     }
     this.engineMetrics = new KsqlEngineMetrics(metricGroupPrefix, this);
     this.aggregateMetricsCollector = Executors.newSingleThreadScheduledExecutor();
-<<<<<<< HEAD
-    aggregateMetricsCollector.scheduleAtFixedRate(engineMetrics::updateMetrics, 1000, 1000,
-                                                  TimeUnit.MILLISECONDS);
     this.queryIdGenerator = new QueryIdGenerator();
-=======
     aggregateMetricsCollector.scheduleAtFixedRate(
         engineMetrics::updateMetrics,
         1000,
         1000,
         TimeUnit.MILLISECONDS
     );
->>>>>>> 15dcbc7b
+
   }
 
   /**
@@ -325,20 +334,12 @@
       QuerySpecification querySpecification =
           (QuerySpecification) createStreamAsSelect.getQuery().getQueryBody();
       Query query = addInto(
-<<<<<<< HEAD
               createStreamAsSelect.getQuery(),
               querySpecification,
               createStreamAsSelect.getName().getSuffix(),
               createStreamAsSelect.getProperties(),
               createStreamAsSelect.getPartitionByColumn(),
               true
-=======
-          createStreamAsSelect.getQuery(),
-          querySpecification,
-          createStreamAsSelect.getName().getSuffix(),
-          createStreamAsSelect.getProperties(),
-          createStreamAsSelect.getPartitionByColumn()
->>>>>>> 15dcbc7b
       );
       tempMetaStoreForParser.putSource(
           queryEngine.getResultDatasource(
@@ -352,20 +353,12 @@
           (QuerySpecification) createTableAsSelect.getQuery().getQueryBody();
 
       Query query = addInto(
-<<<<<<< HEAD
               createTableAsSelect.getQuery(),
               querySpecification,
               createTableAsSelect.getName().getSuffix(),
               createTableAsSelect.getProperties(),
               Optional.empty(),
               true
-=======
-          createTableAsSelect.getQuery(),
-          querySpecification,
-          createTableAsSelect.getName().getSuffix(),
-          createTableAsSelect.getProperties(),
-          Optional.empty()
->>>>>>> 15dcbc7b
       );
 
       tempMetaStoreForParser.putSource(queryEngine.getResultDatasource(
@@ -482,20 +475,11 @@
   }
 
 
-<<<<<<< HEAD
   public Query addInto(final Query query, final QuerySpecification querySpecification,
                        final String intoName,
                        final Map<String, Expression> intoProperties,
                        final Optional<Expression> partitionByExpression,
                        final boolean doCreateTable) {
-=======
-  public Query addInto(
-      final Query query, final QuerySpecification querySpecification,
-      final String intoName,
-      final Map<String, Expression> intoProperties,
-      final Optional<Expression> partitionByExpression
-  ) {
->>>>>>> 15dcbc7b
     Table intoTable = new Table(QualifiedName.of(intoName));
     if (partitionByExpression.isPresent()) {
       Map<String, Expression> newIntoProperties = new HashMap<>();
@@ -507,7 +491,6 @@
     }
 
     QuerySpecification newQuerySpecification = new QuerySpecification(
-<<<<<<< HEAD
             querySpecification.getSelect(),
             new Pair<>(intoTable, doCreateTable),
             querySpecification.getFrom(),
@@ -517,17 +500,6 @@
             querySpecification.getHaving(),
             querySpecification.getOrderBy(),
             querySpecification.getLimit()
-=======
-        querySpecification.getSelect(),
-        intoTable,
-        querySpecification.getFrom(),
-        querySpecification.getWindowExpression(),
-        querySpecification.getWhere(),
-        querySpecification.getGroupBy(),
-        querySpecification.getHaving(),
-        querySpecification.getOrderBy(),
-        querySpecification.getLimit()
->>>>>>> 15dcbc7b
     );
     return new Query(query.getWith(), newQuerySpecification, query.getOrderBy(), query.getLimit());
   }
@@ -658,10 +630,10 @@
     throw new KsqlException("Cannot access the Schema Registry. Schema Registry client is null.");
   }
 
-<<<<<<< HEAD
   public QueryIdGenerator getQueryIdGenerator() {
     return queryIdGenerator;
-=======
+  }
+
   public List<QueryMetadata> createQueries(final String queries) throws Exception {
     final MetaStore metaStoreCopy = metaStore.clone();
     return planQueries(
@@ -673,6 +645,5 @@
         new HashMap<>(),
         metaStoreCopy
     );
->>>>>>> 15dcbc7b
   }
 }