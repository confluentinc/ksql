--- conflicted
+++ resolved
@@ -491,26 +491,14 @@
     }
 
     QuerySpecification newQuerySpecification = new QuerySpecification(
-<<<<<<< HEAD
-            querySpecification.getSelect(),
-            new Pair<>(intoTable, doCreateTable),
-            querySpecification.getFrom(),
-            querySpecification.getWindowExpression(),
-            querySpecification.getWhere(),
-            querySpecification.getGroupBy(),
-            querySpecification.getHaving(),
-            querySpecification.getOrderBy(),
-            querySpecification.getLimit()
-=======
         querySpecification.getSelect(),
-        intoTable,
+        new Pair<>(intoTable, doCreateTable),
         querySpecification.getFrom(),
         querySpecification.getWindowExpression(),
         querySpecification.getWhere(),
         querySpecification.getGroupBy(),
         querySpecification.getHaving(),
         querySpecification.getLimit()
->>>>>>> 64fca0fe
     );
     return new Query(newQuerySpecification, query.getLimit());
   }
