--- conflicted
+++ resolved
@@ -171,14 +171,7 @@
     this.ddlCommandExec = new DdlCommandExec(this.metaStore);
     this.queryEngine = new QueryEngine(
         this,
-        new CommandFactories(topicClient,
-            schemaRegistryClient,
-<<<<<<< HEAD
-            initializationKsqlConfig.getKsqlStreamConfigProps()));
-=======
-            true
-        ));
->>>>>>> bb119b49
+        new CommandFactories(topicClient, schemaRegistryClient));
     this.persistentQueries = new HashMap<>();
     this.livePersistentQueries = new HashSet<>();
     this.allLiveQueries = new HashSet<>();
