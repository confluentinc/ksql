--- conflicted
+++ resolved
@@ -694,18 +694,14 @@
     return adminClient;
   }
 
-<<<<<<< HEAD
-  public Set<QueryMetadata> getAllLiveQueries() {
-    return Collections.unmodifiableSet(allLiveQueries);
-  }
-
   public void stopAcceptingStatements() {
     acceptingStatements.set(false);
   }
 
   public boolean isAcceptingStatements() {
     return acceptingStatements.get();
-=======
+  }
+
   private void doExecuteDdlStatement(
       final String sqlExpression,
       final ExecutableDdlStatement statement,
@@ -821,6 +817,5 @@
     if (!nonExecutable.isEmpty()) {
       throw new KsqlStatementException("Statement(s) not executable", nonExecutable);
     }
->>>>>>> 2e83d0b4
   }
 }