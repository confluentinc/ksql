/**
 * Copyright 2017 Confluent Inc.
 *
 * Licensed under the Apache License, Version 2.0 (the "License");
 * you may not use this file except in compliance with the License.
 * You may obtain a copy of the License at
 *
 * http://www.apache.org/licenses/LICENSE-2.0
 *
 * Unless required by applicable law or agreed to in writing, software
 * distributed under the License is distributed on an "AS IS" BASIS,
 * WITHOUT WARRANTIES OR CONDITIONS OF ANY KIND, either express or implied.
 * See the License for the specific language governing permissions and
 * limitations under the License.
 **/

package io.confluent.ksql;

import com.google.common.collect.ImmutableSet;

import org.antlr.v4.runtime.CharStream;
import org.antlr.v4.runtime.misc.Interval;
import org.apache.kafka.streams.StreamsConfig;
import org.slf4j.Logger;
import org.slf4j.LoggerFactory;

import java.io.Closeable;
import java.util.ArrayList;
import java.util.Collections;
import java.util.HashMap;
import java.util.HashSet;
import java.util.List;
import java.util.Map;
import java.util.Objects;
import java.util.Optional;
import java.util.Set;
import java.util.concurrent.Executors;
import java.util.concurrent.ScheduledExecutorService;
import java.util.concurrent.TimeUnit;

import io.confluent.kafka.schemaregistry.client.CachedSchemaRegistryClient;
import io.confluent.kafka.schemaregistry.client.SchemaRegistryClient;
import io.confluent.ksql.ddl.DdlConfig;
import io.confluent.ksql.ddl.commands.CommandFactories;
import io.confluent.ksql.ddl.commands.CreateStreamCommand;
import io.confluent.ksql.ddl.commands.CreateTableCommand;
import io.confluent.ksql.ddl.commands.DdlCommandExec;
import io.confluent.ksql.ddl.commands.DdlCommandResult;
import io.confluent.ksql.ddl.commands.DropSourceCommand;
import io.confluent.ksql.ddl.commands.DropTopicCommand;
import io.confluent.ksql.ddl.commands.RegisterTopicCommand;
import io.confluent.ksql.function.FunctionRegistry;
import io.confluent.ksql.internal.KsqlEngineMetrics;
import io.confluent.ksql.metastore.MetaStore;
import io.confluent.ksql.metastore.MetaStoreImpl;
import io.confluent.ksql.parser.KsqlParser;
import io.confluent.ksql.parser.SqlBaseParser;
import io.confluent.ksql.parser.exception.ParseFailedException;
import io.confluent.ksql.parser.tree.CreateAsSelect;
import io.confluent.ksql.parser.tree.CreateStream;
import io.confluent.ksql.parser.tree.CreateTable;
import io.confluent.ksql.parser.tree.DdlStatement;
import io.confluent.ksql.parser.tree.DropStream;
import io.confluent.ksql.parser.tree.DropTable;
import io.confluent.ksql.parser.tree.DropTopic;
import io.confluent.ksql.parser.tree.Expression;
import io.confluent.ksql.parser.tree.QualifiedName;
import io.confluent.ksql.parser.tree.Query;
import io.confluent.ksql.parser.tree.QuerySpecification;
import io.confluent.ksql.parser.tree.RegisterTopic;
import io.confluent.ksql.parser.tree.SetProperty;
import io.confluent.ksql.parser.tree.Statement;
import io.confluent.ksql.parser.tree.Table;
import io.confluent.ksql.planner.plan.PlanNode;
import io.confluent.ksql.query.QueryId;
import io.confluent.ksql.serde.DataSource;
import io.confluent.ksql.util.DataSourceExtractor;
import io.confluent.ksql.util.KafkaTopicClient;
import io.confluent.ksql.util.KsqlConfig;
import io.confluent.ksql.util.KsqlException;
import io.confluent.ksql.util.Pair;
import io.confluent.ksql.util.PersistentQueryMetadata;
import io.confluent.ksql.util.QueryMetadata;

public class KsqlEngine implements Closeable {

  private static final Logger log = LoggerFactory.getLogger(KsqlEngine.class);

  // TODO: Decide if any other properties belong in here
  private static final Set<String> IMMUTABLE_PROPERTIES = ImmutableSet.of(
      StreamsConfig.BOOTSTRAP_SERVERS_CONFIG
  );

  private KsqlConfig ksqlConfig;

  private final MetaStore metaStore;
  private final KafkaTopicClient topicClient;
  private final DdlCommandExec ddlCommandExec;
  private final QueryEngine queryEngine;
  private final Map<QueryId, PersistentQueryMetadata> persistentQueries;
  private final Set<QueryMetadata> livePersistentQueries;
  private final Set<QueryMetadata> allLiveQueries;

  private final KsqlEngineMetrics engineMetrics;
  private final ScheduledExecutorService aggregateMetricsCollector;

  private final FunctionRegistry functionRegistry;

  private SchemaRegistryClient schemaRegistryClient;

  public KsqlEngine(final KsqlConfig ksqlConfig, final KafkaTopicClient topicClient) {
    this(
        ksqlConfig,
        topicClient,
        new CachedSchemaRegistryClient(
            (String) ksqlConfig.get(KsqlConfig.SCHEMA_REGISTRY_URL_PROPERTY),
            1000
        ),
        new MetaStoreImpl()
    );
  }

  public KsqlEngine(
      final KsqlConfig ksqlConfig,
      final KafkaTopicClient topicClient,
      final SchemaRegistryClient schemaRegistryClient,
      final MetaStore metaStore
  ) {
    Objects.requireNonNull(ksqlConfig, "ksqlConfig can't be null");
    Objects.requireNonNull(topicClient, "topicClient can't be null");
    Objects.requireNonNull(schemaRegistryClient, "schemaRegistryClient can't be null");
    this.ksqlConfig = ksqlConfig;
    this.metaStore = metaStore;
    this.topicClient = topicClient;
    this.ddlCommandExec = new DdlCommandExec(this.metaStore);
    this.queryEngine = new QueryEngine(
        this,
<<<<<<< HEAD
        new CommandFactories(topicClient, schemaRegistryClient, true));
=======
        new CommandFactories(topicClient, this, true)
    );
>>>>>>> 951e335c
    this.persistentQueries = new HashMap<>();
    this.livePersistentQueries = new HashSet<>();
    this.allLiveQueries = new HashSet<>();
    this.functionRegistry = new FunctionRegistry();
    this.schemaRegistryClient = schemaRegistryClient;
    this.engineMetrics = new KsqlEngineMetrics("ksql-engine", this);
    this.aggregateMetricsCollector = Executors.newSingleThreadScheduledExecutor();
    aggregateMetricsCollector.scheduleAtFixedRate(
        engineMetrics::updateMetrics,
        1000,
        1000,
        TimeUnit.MILLISECONDS
    );
  }

  /**
   * Runs the set of queries in the given query string.
   *
   * @param queriesString The ksql query string.
   * @return List of query metadata.
   * @throws Exception Any exception thrown here!
   */
  public List<QueryMetadata> buildMultipleQueries(
      final String queriesString,
      final Map<String, Object> overriddenProperties
  ) throws Exception {
    for (String property : overriddenProperties.keySet()) {
      if (IMMUTABLE_PROPERTIES.contains(property)) {
        throw new IllegalArgumentException(
            String.format("Cannot override property '%s'", property)
        );
      }
    }

    // Multiple queries submitted as the same time should success or fail as a whole,
    // Thus we use tempMetaStore to store newly created tables, streams or topics.
    // MetaStore tempMetaStore = new MetaStoreImpl(metaStore);
    MetaStore tempMetaStore = metaStore.clone();

    // Build query AST from the query string
    List<Pair<String, Statement>> queries = parseQueries(
        queriesString,
        overriddenProperties,
        tempMetaStore
    );

    return planQueries(queries, overriddenProperties, tempMetaStore);
  }

  private List<QueryMetadata> planQueries(
      final List<Pair<String, Statement>> statementList,
      final Map<String, Object> overriddenProperties,
      final MetaStore tempMetaStore
  ) throws Exception {
    // Logical plan creation from the ASTs
    List<Pair<String, PlanNode>> logicalPlans = queryEngine.buildLogicalPlans(
        tempMetaStore,
        statementList
    );

    // Physical plan creation from logical plans.
    List<QueryMetadata> runningQueries = queryEngine.buildPhysicalPlans(
        logicalPlans,
        statementList,
        overriddenProperties,
        true
    );

    for (QueryMetadata queryMetadata : runningQueries) {
      if (queryMetadata instanceof PersistentQueryMetadata) {
        livePersistentQueries.add(queryMetadata);
        PersistentQueryMetadata persistentQueryMetadata = (PersistentQueryMetadata) queryMetadata;
        persistentQueries.put(persistentQueryMetadata.getId(), persistentQueryMetadata);
      }
      allLiveQueries.add(queryMetadata);
    }

    return runningQueries;
  }

  public QueryMetadata getQueryExecutionPlan(final Query query) throws Exception {

    // Logical plan creation from the ASTs
    List<Pair<String, PlanNode>> logicalPlans = queryEngine.buildLogicalPlans(
        metaStore,
        Collections.singletonList(new Pair<>("", query))
    );

    // Physical plan creation from logical plans.
    List<QueryMetadata> runningQueries = queryEngine.buildPhysicalPlans(
        logicalPlans,
        Collections.singletonList(new Pair<>("", query)),
        Collections.emptyMap(),
        false
    );
    return runningQueries.get(0);
  }


  // Visible for Testing
  List<Pair<String, Statement>> parseQueries(
      final String queriesString,
      final Map<String, Object> overriddenProperties,
      final MetaStore tempMetaStore
  ) {
    try {
      MetaStore tempMetaStoreForParser = tempMetaStore.clone();
      // Parse and AST creation
      KsqlParser ksqlParser = new KsqlParser();

      List<SqlBaseParser.SingleStatementContext> parsedStatements
          = ksqlParser.getStatements(queriesString);
      List<Pair<String, Statement>> queryList = new ArrayList<>();

      for (SqlBaseParser.SingleStatementContext singleStatementContext : parsedStatements) {
        Pair<Statement, DataSourceExtractor> statementInfo = ksqlParser.prepareStatement(
            singleStatementContext,
            tempMetaStoreForParser
        );
        Statement statement = statementInfo.getLeft();

        Pair<String, Statement> queryPair =
            buildSingleQueryAst(
                statement,
                getStatementString(singleStatementContext),
                tempMetaStore,
                tempMetaStoreForParser,
                overriddenProperties
            );
        if (queryPair != null) {
          queryList.add(queryPair);
        }
      }
      return queryList;
    } catch (Exception e) {
      throw new ParseFailedException("Parsing failed on KsqlEngine msg:" + e.getMessage(), e);
    }
  }

  private Pair<String, Statement> buildSingleQueryAst(
      final Statement statement,
      final String statementString,
      final MetaStore tempMetaStore,
      final MetaStore tempMetaStoreForParser,
      final Map<String, Object> overriddenProperties
  ) {

    log.info("Building AST for {}.", statementString);

    if (statement instanceof Query) {
      return new Pair<>(statementString, statement);
    } else if (statement instanceof CreateAsSelect) {
      CreateAsSelect createAsSelect = (CreateAsSelect) statement;
      QuerySpecification querySpecification =
          (QuerySpecification) createAsSelect.getQuery().getQueryBody();
      Query query = addInto(
          createAsSelect.getQuery(),
          querySpecification,
          createAsSelect.getName().getSuffix(),
          createAsSelect.getProperties(),
          createAsSelect.getPartitionByColumn()
      );
      tempMetaStoreForParser.putSource(
          queryEngine.getResultDatasource(
              querySpecification.getSelect(),
              createAsSelect.getName().getSuffix()
          ).cloneWithTimeKeyColumns());
      return new Pair<>(statementString, query);
    } else if (statement instanceof RegisterTopic) {
      ddlCommandExec.tryExecute(
          new RegisterTopicCommand(
              (RegisterTopic) statement
          ),
          tempMetaStoreForParser,
          false
      );
      ddlCommandExec.tryExecute(
          new RegisterTopicCommand(
              (RegisterTopic) statement
          ),
          tempMetaStore,
          false
      );
      return new Pair<>(statementString, statement);
    } else if (statement instanceof CreateStream) {
      ddlCommandExec.tryExecute(
          new CreateStreamCommand(
              statementString,
              (CreateStream) statement,
              overriddenProperties,
              topicClient,
<<<<<<< HEAD
              enforceTopicExistence),
          tempMetaStoreForParser,
          false
=======
              false),
          tempMetaStoreForParser
>>>>>>> 951e335c
      );
      ddlCommandExec.tryExecute(
          new CreateStreamCommand(
              statementString,
              (CreateStream) statement,
              overriddenProperties,
              topicClient,
<<<<<<< HEAD
              enforceTopicExistence),
          tempMetaStore,
          false
=======
              false),
          tempMetaStore
>>>>>>> 951e335c
      );
      return new Pair<>(statementString, statement);
    } else if (statement instanceof CreateTable) {
      ddlCommandExec.tryExecute(
          new CreateTableCommand(
              statementString,
              (CreateTable) statement,
              overriddenProperties,
              topicClient,
<<<<<<< HEAD
              enforceTopicExistence),
          tempMetaStoreForParser,
          false
=======
              false),
          tempMetaStoreForParser
>>>>>>> 951e335c
      );
      ddlCommandExec.tryExecute(
          new CreateTableCommand(
              statementString,
              (CreateTable) statement,
              overriddenProperties,
              topicClient,
<<<<<<< HEAD
              enforceTopicExistence),
          tempMetaStore,
          false
=======
              false),
          tempMetaStore
>>>>>>> 951e335c
      );
      return new Pair<>(statementString, statement);
    } else if (statement instanceof DropStream) {
      ddlCommandExec.tryExecute(new DropSourceCommand(
                                    (DropStream) statement,
                                    DataSource.DataSourceType.KSTREAM,
                                    schemaRegistryClient),
                                tempMetaStore,
                                false);
      ddlCommandExec.tryExecute(new DropSourceCommand(
                                    (DropStream) statement,
                                    DataSource.DataSourceType.KSTREAM,
                                    schemaRegistryClient),
                                tempMetaStoreForParser,
                                false);
      return new Pair<>(statementString, statement);
    } else if (statement instanceof DropTable) {
      ddlCommandExec.tryExecute(new DropSourceCommand(
                                    (DropTable) statement,
                                    DataSource.DataSourceType.KTABLE,
                                    schemaRegistryClient),
                                tempMetaStore,
                                false);
      ddlCommandExec.tryExecute(new DropSourceCommand(
                                    (DropTable) statement,
                                    DataSource.DataSourceType.KTABLE,
                                    schemaRegistryClient),
                                tempMetaStoreForParser,
                                false);
      return new Pair<>(statementString, statement);
    } else if (statement instanceof DropTopic) {
      ddlCommandExec.tryExecute(new DropTopicCommand((DropTopic) statement),
                                tempMetaStore, false);
      ddlCommandExec.tryExecute(
          new DropTopicCommand((DropTopic) statement),
          tempMetaStoreForParser,
          false
      );
      return new Pair<>(statementString, statement);
    } else if (statement instanceof SetProperty) {
      return new Pair<>(statementString, statement);
    }

    return null;
  }

  public static String getStatementString(
      final SqlBaseParser.SingleStatementContext singleStatementContext
  ) {
    CharStream charStream = singleStatementContext.start.getInputStream();
    return charStream.getText(new Interval(
        singleStatementContext.start.getStartIndex(),
        singleStatementContext.stop.getStopIndex()
    ));
  }

  public List<Statement> getStatements(final String sqlString) {
    return new KsqlParser().buildAst(sqlString, metaStore);
  }


  public Query addInto(
      final Query query, final QuerySpecification querySpecification,
      final String intoName,
      final Map<String, Expression> intoProperties,
      final Optional<Expression> partitionByExpression
  ) {
    Table intoTable = new Table(QualifiedName.of(intoName));
    if (partitionByExpression.isPresent()) {
      Map<String, Expression> newIntoProperties = new HashMap<>();
      newIntoProperties.putAll(intoProperties);
      newIntoProperties.put(DdlConfig.PARTITION_BY_PROPERTY, partitionByExpression.get());
      intoTable.setProperties(newIntoProperties);
    } else {
      intoTable.setProperties(intoProperties);
    }

    QuerySpecification newQuerySpecification = new QuerySpecification(
        querySpecification.getSelect(),
        intoTable,
        querySpecification.getFrom(),
        querySpecification.getWindowExpression(),
        querySpecification.getWhere(),
        querySpecification.getGroupBy(),
        querySpecification.getHaving(),
        querySpecification.getLimit()
    );
    return new Query(newQuerySpecification, query.getLimit());
  }

  public Set<QueryMetadata> getLivePersistentQueries() {
    return livePersistentQueries;
  }

  public MetaStore getMetaStore() {
    return metaStore;
  }

  public FunctionRegistry getFunctionRegistry() {
    return functionRegistry;
  }

  public KafkaTopicClient getTopicClient() {
    return topicClient;
  }

  public DdlCommandExec getDdlCommandExec() {
    return ddlCommandExec;
  }

  public boolean terminateQuery(final QueryId queryId, final boolean closeStreams) {
    PersistentQueryMetadata persistentQueryMetadata = persistentQueries.remove(queryId);
    if (persistentQueryMetadata == null) {
      return false;
    }
    livePersistentQueries.remove(persistentQueryMetadata);
    allLiveQueries.remove(persistentQueryMetadata);
    if (closeStreams) {
      persistentQueryMetadata.close();
      persistentQueryMetadata.cleanUpInternalTopicAvroSchemas(schemaRegistryClient);
    }

    return true;
  }

  public Map<QueryId, PersistentQueryMetadata> getPersistentQueries() {
    return new HashMap<>(persistentQueries);
  }

  public static List<String> getImmutableProperties() {
    return new ArrayList<>(IMMUTABLE_PROPERTIES);
  }

  public Map<String, Object> getKsqlConfigProperties() {
    Map<String, Object> configProperties = new HashMap<>();
    configProperties.putAll(ksqlConfig.getKsqlConfigProps());
    configProperties.putAll(ksqlConfig.getKsqlStreamConfigProps());
    return configProperties;
  }

  public KsqlConfig getKsqlConfig() {
    return ksqlConfig;
  }

  public long numberOfLiveQueries() {
    return this.allLiveQueries.size();
  }

  public long numberOfPersistentQueries() {
    return this.livePersistentQueries.size();
  }


  @Override
  public void close() {
    for (QueryMetadata queryMetadata : livePersistentQueries) {
      queryMetadata.close();
    }
    topicClient.close();
    engineMetrics.close();
    aggregateMetricsCollector.shutdown();
  }

  public void removeTemporaryQuery(QueryMetadata queryMetadata) {
    this.allLiveQueries.remove(queryMetadata);
  }


  public DdlCommandResult executeDdlStatement(
      String sqlExpression, final DdlStatement statement,
      final Map<String, Object> overriddenProperties
  ) {
    return queryEngine.handleDdlStatement(sqlExpression, statement, overriddenProperties);
  }

  public SchemaRegistryClient getSchemaRegistryClient() {
    if (schemaRegistryClient != null) {
      return schemaRegistryClient;
    }
    throw new KsqlException("Cannot access the Schema Registry. Schema Registry client is null.");
  }

  public List<QueryMetadata> createQueries(final String queries) throws Exception {
    final MetaStore metaStoreCopy = metaStore.clone();
    return planQueries(
        parseQueries(
            queries,
            Collections.emptyMap(),
            metaStoreCopy
        ),
        new HashMap<>(),
        metaStoreCopy
    );
  }
}<|MERGE_RESOLUTION|>--- conflicted
+++ resolved
@@ -135,12 +135,7 @@
     this.ddlCommandExec = new DdlCommandExec(this.metaStore);
     this.queryEngine = new QueryEngine(
         this,
-<<<<<<< HEAD
         new CommandFactories(topicClient, schemaRegistryClient, true));
-=======
-        new CommandFactories(topicClient, this, true)
-    );
->>>>>>> 951e335c
     this.persistentQueries = new HashMap<>();
     this.livePersistentQueries = new HashSet<>();
     this.allLiveQueries = new HashSet<>();
@@ -268,7 +263,8 @@
                 getStatementString(singleStatementContext),
                 tempMetaStore,
                 tempMetaStoreForParser,
-                overriddenProperties
+                overriddenProperties,
+                false
             );
         if (queryPair != null) {
           queryList.add(queryPair);
@@ -285,7 +281,8 @@
       final String statementString,
       final MetaStore tempMetaStore,
       final MetaStore tempMetaStoreForParser,
-      final Map<String, Object> overriddenProperties
+      final Map<String, Object> overriddenProperties,
+      final boolean enforceTopicExistence
   ) {
 
     log.info("Building AST for {}.", statementString);
@@ -332,14 +329,10 @@
               (CreateStream) statement,
               overriddenProperties,
               topicClient,
-<<<<<<< HEAD
               enforceTopicExistence),
           tempMetaStoreForParser,
           false
-=======
-              false),
-          tempMetaStoreForParser
->>>>>>> 951e335c
+
       );
       ddlCommandExec.tryExecute(
           new CreateStreamCommand(
@@ -347,14 +340,9 @@
               (CreateStream) statement,
               overriddenProperties,
               topicClient,
-<<<<<<< HEAD
               enforceTopicExistence),
           tempMetaStore,
           false
-=======
-              false),
-          tempMetaStore
->>>>>>> 951e335c
       );
       return new Pair<>(statementString, statement);
     } else if (statement instanceof CreateTable) {
@@ -364,14 +352,9 @@
               (CreateTable) statement,
               overriddenProperties,
               topicClient,
-<<<<<<< HEAD
               enforceTopicExistence),
           tempMetaStoreForParser,
           false
-=======
-              false),
-          tempMetaStoreForParser
->>>>>>> 951e335c
       );
       ddlCommandExec.tryExecute(
           new CreateTableCommand(
@@ -379,14 +362,9 @@
               (CreateTable) statement,
               overriddenProperties,
               topicClient,
-<<<<<<< HEAD
               enforceTopicExistence),
           tempMetaStore,
           false
-=======
-              false),
-          tempMetaStore
->>>>>>> 951e335c
       );
       return new Pair<>(statementString, statement);
     } else if (statement instanceof DropStream) {
