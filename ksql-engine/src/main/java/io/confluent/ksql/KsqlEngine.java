--- conflicted
+++ resolved
@@ -38,6 +38,7 @@
 import java.util.concurrent.ScheduledExecutorService;
 import java.util.concurrent.TimeUnit;
 
+import io.confluent.kafka.schemaregistry.client.CachedSchemaRegistryClient;
 import io.confluent.kafka.schemaregistry.client.SchemaRegistryClient;
 import io.confluent.ksql.ddl.DdlConfig;
 import io.confluent.ksql.ddl.commands.CommandFactories;
@@ -68,7 +69,6 @@
 import io.confluent.ksql.parser.tree.QualifiedName;
 import io.confluent.ksql.parser.tree.Query;
 import io.confluent.ksql.parser.tree.QuerySpecification;
-import io.confluent.ksql.parser.tree.RegisterTopic;
 import io.confluent.ksql.parser.tree.SetProperty;
 import io.confluent.ksql.parser.tree.Statement;
 import io.confluent.ksql.parser.tree.Table;
@@ -110,16 +110,9 @@
   private final FunctionRegistry functionRegistry;
 
   private SchemaRegistryClient schemaRegistryClient;
-
-<<<<<<< HEAD
   private final QueryIdGenerator queryIdGenerator;
 
-
-  public KsqlEngine(final KsqlConfig ksqlConfig,
-                    final KafkaTopicClient topicClient) {
-=======
   public KsqlEngine(final KsqlConfig ksqlConfig, final KafkaTopicClient topicClient) {
->>>>>>> 5a7aa323
     this(
         ksqlConfig,
         topicClient,
@@ -127,7 +120,6 @@
         new MetaStoreImpl()
     );
   }
-
 
   public KsqlEngine(final KsqlConfig ksqlConfig,
                     final KafkaTopicClient topicClient,
@@ -181,15 +173,11 @@
     this.allLiveQueries = new HashSet<>();
     this.functionRegistry = new FunctionRegistry();
     this.schemaRegistryClient = schemaRegistryClient;
-<<<<<<< HEAD
 
     if (metricGroupPrefix == null) {
       metricGroupPrefix = "ksql-engine";
     }
     this.engineMetrics = new KsqlEngineMetrics(metricGroupPrefix, this);
-=======
-    this.engineMetrics = new KsqlEngineMetrics("ksql-engine", this);
->>>>>>> 5a7aa323
     this.aggregateMetricsCollector = Executors.newSingleThreadScheduledExecutor();
     this.queryIdGenerator = new QueryIdGenerator();
     aggregateMetricsCollector.scheduleAtFixedRate(
@@ -342,45 +330,18 @@
       QuerySpecification querySpecification =
           (QuerySpecification) createAsSelect.getQuery().getQueryBody();
       Query query = addInto(
-<<<<<<< HEAD
-              createStreamAsSelect.getQuery(),
-              querySpecification,
-              createStreamAsSelect.getName().getSuffix(),
-              createStreamAsSelect.getProperties(),
-              createStreamAsSelect.getPartitionByColumn(),
-              true);
-=======
           createAsSelect.getQuery(),
           querySpecification,
           createAsSelect.getName().getSuffix(),
           createAsSelect.getProperties(),
-          createAsSelect.getPartitionByColumn()
-      );
->>>>>>> 5a7aa323
+          createAsSelect.getPartitionByColumn(),
+          true
+      );
       tempMetaStoreForParser.putSource(
           queryEngine.getResultDatasource(
               querySpecification.getSelect(),
               createAsSelect.getName().getSuffix()
           ).cloneWithTimeKeyColumns());
-      return new Pair<>(statementString, query);
-<<<<<<< HEAD
-    } else if (statement instanceof CreateTableAsSelect) {
-      CreateTableAsSelect createTableAsSelect = (CreateTableAsSelect) statement;
-      QuerySpecification querySpecification =
-          (QuerySpecification) createTableAsSelect.getQuery().getQueryBody();
-      Query query = addInto(
-              createTableAsSelect.getQuery(),
-              querySpecification,
-              createTableAsSelect.getName().getSuffix(),
-              createTableAsSelect.getProperties(),
-              Optional.empty(),
-              true
-      );
-
-      tempMetaStoreForParser.putSource(queryEngine.getResultDatasource(
-          querySpecification.getSelect(),
-          createTableAsSelect.getName().getSuffix()
-      ).cloneWithTimeKeyColumns());
       return new Pair<>(statementString, query);
     } else if (statement instanceof InsertInto) {
       InsertInto insertInto = (InsertInto) statement;
@@ -402,9 +363,25 @@
       );
 
       return new Pair<>(statementString, query);
-=======
->>>>>>> 5a7aa323
-    } else if (statement instanceof RegisterTopic) {
+    } else  if (statement instanceof DdlStatement) {
+      return buildSingleDdlStatement(statement,
+                                     statementString,
+                                     tempMetaStore,
+                                     tempMetaStoreForParser,
+                                     overriddenProperties);
+    }
+
+    return null;
+  }
+
+  private Pair<String, Statement> buildSingleDdlStatement(
+      final Statement statement,
+      final String statementString,
+      final MetaStore tempMetaStore,
+      final MetaStore tempMetaStoreForParser,
+      final Map<String, Object> overriddenProperties
+  ) {
+    if (statement instanceof RegisterTopic) {
       ddlCommandExec.tryExecute(
           new RegisterTopicCommand(
               (RegisterTopic) statement
@@ -490,7 +467,6 @@
     } else if (statement instanceof SetProperty) {
       return new Pair<>(statementString, statement);
     }
-
     return null;
   }
 
@@ -507,7 +483,6 @@
   public List<Statement> getStatements(final String sqlString) {
     return new KsqlParser().buildAst(sqlString, metaStore);
   }
-
 
   public Query addInto(final Query query, final QuerySpecification querySpecification,
                        final String intoName,
@@ -632,7 +607,6 @@
     this.allLiveQueries.remove(queryMetadata);
   }
 
-
   public DdlCommandResult executeDdlStatement(
       String sqlExpression, final DdlStatement statement,
       final Map<String, Object> overriddenProperties
