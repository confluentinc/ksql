--- conflicted
+++ resolved
@@ -466,12 +466,8 @@
 
   private static final class EngineParser {
 
-<<<<<<< HEAD
-    private final ExecutionContext executionContext;
+    private final EngineContext engineContext;
     private final KsqlParser ksqlParser = new DefaultKsqlParser();
-=======
-    private final EngineContext engineContext;
->>>>>>> 8ab3f86d
 
     private EngineParser(final EngineContext engineContext) {
       this.engineContext = Objects.requireNonNull(engineContext, "engineContext");
@@ -483,19 +479,9 @@
 
     private List<PreparedStatement<?>> buildAst(final String sql) {
       try {
-<<<<<<< HEAD
         return ksqlParser.parse(sql).stream()
             .map(this::prepareStatement)
             .collect(Collectors.toList());
-=======
-        final KsqlParser ksqlParser = new KsqlParser();
-
-        return ksqlParser.buildAst(
-            sql,
-            engineContext.metaStore,
-            this::postProcessAstStatement
-        );
->>>>>>> 8ab3f86d
       } catch (final KsqlException e) {
         throw e;
       } catch (final Exception e) {
@@ -506,7 +492,7 @@
 
     private PreparedStatement<?> prepareStatement(final ParsedStatement parsedStatement) {
       final PreparedStatement<?> stmt = ksqlParser
-          .prepare(parsedStatement, executionContext.metaStore);
+          .prepare(parsedStatement, engineContext.metaStore);
 
       postProcessAstStatement(stmt);
       return stmt;
