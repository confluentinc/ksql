/*
 * Copyright 2017 Confluent Inc.
 *
 * Licensed under the Apache License, Version 2.0 (the "License");
 * you may not use this file except in compliance with the License.
 * You may obtain a copy of the License at
 *
 * http://www.apache.org/licenses/LICENSE-2.0
 *
 * Unless required by applicable law or agreed to in writing, software
 * distributed under the License is distributed on an "AS IS" BASIS,
 * WITHOUT WARRANTIES OR CONDITIONS OF ANY KIND, either express or implied.
 * See the License for the specific language governing permissions and
 * limitations under the License.
 **/

package io.confluent.ksql;

import com.google.common.collect.ImmutableSet;

import org.antlr.v4.runtime.CharStream;
import org.antlr.v4.runtime.misc.Interval;
import org.apache.kafka.streams.KafkaClientSupplier;
import org.apache.kafka.streams.StreamsConfig;
import org.apache.kafka.streams.processor.internals.DefaultKafkaClientSupplier;
import org.slf4j.Logger;
import org.slf4j.LoggerFactory;

import java.io.Closeable;
import java.util.ArrayList;
import java.util.Collection;
import java.util.Collections;
import java.util.HashMap;
import java.util.HashSet;
import java.util.List;
import java.util.Map;
import java.util.Objects;
import java.util.Optional;
import java.util.Set;
import java.util.concurrent.Executors;
import java.util.concurrent.ScheduledExecutorService;
import java.util.concurrent.TimeUnit;

import io.confluent.kafka.schemaregistry.client.CachedSchemaRegistryClient;
import io.confluent.kafka.schemaregistry.client.SchemaRegistryClient;
import io.confluent.ksql.ddl.DdlConfig;
import io.confluent.ksql.ddl.commands.CommandFactories;
import io.confluent.ksql.ddl.commands.CreateStreamCommand;
import io.confluent.ksql.ddl.commands.CreateTableCommand;
import io.confluent.ksql.ddl.commands.DdlCommandExec;
import io.confluent.ksql.ddl.commands.DdlCommandResult;
import io.confluent.ksql.ddl.commands.DropSourceCommand;
import io.confluent.ksql.ddl.commands.DropTopicCommand;
import io.confluent.ksql.ddl.commands.RegisterTopicCommand;
import io.confluent.ksql.function.FunctionRegistry;
import io.confluent.ksql.internal.KsqlEngineMetrics;
import io.confluent.ksql.metastore.MetaStore;
import io.confluent.ksql.metastore.MetaStoreImpl;
import io.confluent.ksql.parser.KsqlParser;
import io.confluent.ksql.parser.SqlBaseParser;
import io.confluent.ksql.parser.exception.ParseFailedException;
import io.confluent.ksql.parser.tree.CreateAsSelect;
import io.confluent.ksql.parser.tree.CreateStream;
import io.confluent.ksql.parser.tree.CreateTable;
import io.confluent.ksql.parser.tree.DdlStatement;
import io.confluent.ksql.parser.tree.DropStream;
import io.confluent.ksql.parser.tree.DropTable;
import io.confluent.ksql.parser.tree.DropTopic;
import io.confluent.ksql.parser.tree.InsertInto;
import io.confluent.ksql.parser.tree.RegisterTopic;
import io.confluent.ksql.parser.tree.Expression;
import io.confluent.ksql.parser.tree.QualifiedName;
import io.confluent.ksql.parser.tree.Query;
import io.confluent.ksql.parser.tree.QuerySpecification;
import io.confluent.ksql.parser.tree.SetProperty;
import io.confluent.ksql.parser.tree.Statement;
import io.confluent.ksql.parser.tree.Table;
import io.confluent.ksql.planner.plan.PlanNode;
import io.confluent.ksql.query.QueryId;
import io.confluent.ksql.schema.registry.KsqlSchemaRegistryClientFactory;
import io.confluent.ksql.serde.DataSource;
import io.confluent.ksql.util.DataSourceExtractor;
import io.confluent.ksql.util.KafkaTopicClient;
import io.confluent.ksql.util.KafkaTopicClientImpl;
import io.confluent.ksql.util.KsqlConfig;
import io.confluent.ksql.util.KsqlException;
import io.confluent.ksql.util.Pair;
import io.confluent.ksql.util.PersistentQueryMetadata;
import io.confluent.ksql.util.QueryIdGenerator;
import io.confluent.ksql.util.QueryMetadata;

@SuppressWarnings("OptionalUsedAsFieldOrParameterType")
public class KsqlEngine implements Closeable {

  private static final Logger log = LoggerFactory.getLogger(KsqlEngine.class);

  // TODO: Decide if any other properties belong in here
  private static final Set<String> IMMUTABLE_PROPERTIES = ImmutableSet.of(
      StreamsConfig.BOOTSTRAP_SERVERS_CONFIG
  );

  private final KsqlConfig ksqlConfig;
  private final MetaStore metaStore;
  private final KafkaTopicClient topicClient;
  private final DdlCommandExec ddlCommandExec;
  private final QueryEngine queryEngine;
  private final Map<QueryId, PersistentQueryMetadata> persistentQueries;
  private final Set<QueryMetadata> livePersistentQueries;
  private final Set<QueryMetadata> allLiveQueries;
  private final KsqlEngineMetrics engineMetrics;
  private final ScheduledExecutorService aggregateMetricsCollector;
  private final FunctionRegistry functionRegistry;
<<<<<<< HEAD
  private SchemaRegistryClient schemaRegistryClient;
  private final QueryIdGenerator queryIdGenerator;
=======
  private final SchemaRegistryClient schemaRegistryClient;
  private final KafkaClientSupplier clientSupplier;
>>>>>>> 8985b919

  public KsqlEngine(
      final KsqlConfig ksqlConfig
  ) {
    this(
        ksqlConfig,
        new KsqlSchemaRegistryClientFactory(ksqlConfig).create()
    );
  }

  public KsqlEngine(final KsqlConfig ksqlConfig,
                    final KafkaTopicClient topicClient,
                    final MetaStore metaStore) {

    this(ksqlConfig, topicClient, new CachedSchemaRegistryClient(
        (String) ksqlConfig.get(KsqlConfig.SCHEMA_REGISTRY_URL_PROPERTY), 1000),
         metaStore
    );
  }

  public KsqlEngine(
      final KsqlConfig ksqlConfig,
      final KafkaClientSupplier clientSupplier
  ) {
    this(
        ksqlConfig,
        new KsqlSchemaRegistryClientFactory(ksqlConfig).create(),
        clientSupplier
    );
  }

  public KsqlEngine(
      final KsqlConfig ksqlConfig,
      final SchemaRegistryClient schemaRegistryClient
  ) {
    this(
        ksqlConfig,
        new KafkaTopicClientImpl(ksqlConfig.getKsqlAdminClientConfigProps()),
        schemaRegistryClient,
        new DefaultKafkaClientSupplier(),
        new MetaStoreImpl()
    );
  }

  public KsqlEngine(
      final KsqlConfig ksqlConfig,
      final SchemaRegistryClient schemaRegistryClient,
      final KafkaClientSupplier clientSupplier
  ) {
    this(
        ksqlConfig,
        new KafkaTopicClientImpl(ksqlConfig.getKsqlAdminClientConfigProps()),
        schemaRegistryClient,
        clientSupplier,
        new MetaStoreImpl()
    );
  }

  protected KsqlEngine(
      final KsqlConfig ksqlConfig,
      final KafkaTopicClient topicClient,
      final SchemaRegistryClient schemaRegistryClient,
      final MetaStore metaStore
  ) {
    this(
        ksqlConfig,
        topicClient,
        schemaRegistryClient,
        new DefaultKafkaClientSupplier(),
        metaStore
    );
  }

  public KsqlEngine(
      final KsqlConfig ksqlConfig,
      final KafkaTopicClient topicClient,
      final SchemaRegistryClient schemaRegistryClient,
      final KafkaClientSupplier clientSupplier,
      final MetaStore metaStore
  ) {
    this.ksqlConfig = Objects.requireNonNull(ksqlConfig, "ksqlConfig can't be null");
    this.metaStore = Objects.requireNonNull(metaStore, "metaStore can't be null");
    this.topicClient = Objects.requireNonNull(topicClient, "topicClient can't be null");
    this.schemaRegistryClient =
        Objects.requireNonNull(schemaRegistryClient, "schemaRegistryClient can't be null");
    this.clientSupplier = Objects.requireNonNull(clientSupplier, "clientSupplier can't be null");
    this.ddlCommandExec = new DdlCommandExec(this.metaStore);
    this.queryEngine = new QueryEngine(
        this,
        new CommandFactories(topicClient, schemaRegistryClient, true));
    this.persistentQueries = new HashMap<>();
    this.livePersistentQueries = new HashSet<>();
    this.allLiveQueries = new HashSet<>();
    this.functionRegistry = new FunctionRegistry();
    this.engineMetrics = new KsqlEngineMetrics("ksql-engine", this);
    this.aggregateMetricsCollector = Executors.newSingleThreadScheduledExecutor();
    this.queryIdGenerator = new QueryIdGenerator();
    aggregateMetricsCollector.scheduleAtFixedRate(
        engineMetrics::updateMetrics,
        1000,
        1000,
        TimeUnit.MILLISECONDS
    );

  }

  /**
   * Runs the set of queries in the given query string.
   *
   * @param queriesString The ksql query string.
   * @return List of query metadata.
   */
  public List<QueryMetadata> buildMultipleQueries(
      final String queriesString,
      final Map<String, Object> overriddenProperties
  ) {
    for (String property : overriddenProperties.keySet()) {
      if (IMMUTABLE_PROPERTIES.contains(property)) {
        throw new IllegalArgumentException(
            String.format("Cannot override property '%s'", property)
        );
      }
    }

    // Multiple queries submitted as the same time should success or fail as a whole,
    // Thus we use tempMetaStore to store newly created tables, streams or topics.
    // MetaStore tempMetaStore = new MetaStoreImpl(metaStore);
    MetaStore tempMetaStore = metaStore.clone();

    // Build query AST from the query string
    List<Pair<String, Statement>> queries = parseQueries(
        queriesString,
        overriddenProperties,
        tempMetaStore
    );

    return planQueries(queries, overriddenProperties, tempMetaStore);
  }

  private List<QueryMetadata> planQueries(
      final List<Pair<String, Statement>> statementList,
      final Map<String, Object> overriddenProperties,
      final MetaStore tempMetaStore
  ) {
    // Logical plan creation from the ASTs
    List<Pair<String, PlanNode>> logicalPlans = queryEngine.buildLogicalPlans(
        tempMetaStore,
        statementList
    );

    // Physical plan creation from logical plans.
    List<QueryMetadata> runningQueries = queryEngine.buildPhysicalPlans(
        logicalPlans,
        statementList,
        overriddenProperties,
        clientSupplier,
        true
    );

    for (QueryMetadata queryMetadata : runningQueries) {
      if (queryMetadata instanceof PersistentQueryMetadata) {
        livePersistentQueries.add(queryMetadata);
        PersistentQueryMetadata persistentQueryMetadata = (PersistentQueryMetadata) queryMetadata;
        persistentQueries.put(persistentQueryMetadata.getQueryId(), persistentQueryMetadata);
        metaStore.updateForPersistentQuery(persistentQueryMetadata.getQueryId().getId(),
                                           persistentQueryMetadata.getSourceNames(),
                                           persistentQueryMetadata.getSinkNames());
      }
      allLiveQueries.add(queryMetadata);
    }

    return runningQueries;
  }

  public QueryMetadata getQueryExecutionPlan(final Query query) {

    // Logical plan creation from the ASTs
    List<Pair<String, PlanNode>> logicalPlans = queryEngine.buildLogicalPlans(
        metaStore,
        Collections.singletonList(new Pair<>("", query))
    );

    // Physical plan creation from logical plans.
    List<QueryMetadata> runningQueries = queryEngine.buildPhysicalPlans(
        logicalPlans,
        Collections.singletonList(new Pair<>("", query)),
        Collections.emptyMap(),
        clientSupplier,
        false
    );
    return runningQueries.get(0);
  }

  // Visible for Testing
  List<Pair<String, Statement>> parseQueries(
      final String queriesString,
      final Map<String, Object> overriddenProperties,
      final MetaStore tempMetaStore
  ) {
    try {
      MetaStore tempMetaStoreForParser = tempMetaStore.clone();
      // Parse and AST creation
      KsqlParser ksqlParser = new KsqlParser();

      List<SqlBaseParser.SingleStatementContext> parsedStatements
          = ksqlParser.getStatements(queriesString);
      List<Pair<String, Statement>> queryList = new ArrayList<>();

      for (SqlBaseParser.SingleStatementContext singleStatementContext : parsedStatements) {
        Pair<Statement, DataSourceExtractor> statementInfo = ksqlParser.prepareStatement(
            singleStatementContext,
            tempMetaStoreForParser
        );
        Statement statement = statementInfo.getLeft();

        Pair<String, Statement> queryPair =
            buildSingleQueryAst(
                statement,
                getStatementString(singleStatementContext),
                tempMetaStore,
                tempMetaStoreForParser
            );
        if (queryPair != null) {
          queryList.add(queryPair);
        }
      }
      return queryList;
    } catch (Exception e) {
      throw new ParseFailedException("Exception while processing statements :" + e.getMessage(), e);
    }
  }

  private Pair<String, Statement> buildSingleQueryAst(
      final Statement statement,
      final String statementString,
      final MetaStore tempMetaStore,
      final MetaStore tempMetaStoreForParser
  ) {

    log.info("Building AST for {}.", statementString);

    if (statement instanceof Query) {
      return new Pair<>(statementString, statement);
    } else if (statement instanceof CreateAsSelect) {
      CreateAsSelect createAsSelect = (CreateAsSelect) statement;
      QuerySpecification querySpecification =
          (QuerySpecification) createAsSelect.getQuery().getQueryBody();
      Query query = addInto(
          createAsSelect.getQuery(),
          querySpecification,
          createAsSelect.getName().getSuffix(),
          createAsSelect.getProperties(),
          createAsSelect.getPartitionByColumn(),
          true
      );
      tempMetaStoreForParser.putSource(
          queryEngine.getResultDatasource(
              querySpecification.getSelect(),
              createAsSelect.getName().getSuffix()
          ).cloneWithTimeKeyColumns());
      return new Pair<>(statementString, query);
    } else if (statement instanceof InsertInto) {
      InsertInto insertInto = (InsertInto) statement;
      if (tempMetaStoreForParser.getSource(insertInto.getTarget().getSuffix()) == null) {
        throw new KsqlException(String.format("Sink, %s, does not exist for the INSERT INTO "
                                              + "statement.", insertInto.getTarget().getSuffix()
            .toString()));
      }

      if (tempMetaStoreForParser.getSource(insertInto.getTarget().getSuffix()).getDataSourceType()
          != DataSource.DataSourceType.KSTREAM) {
        throw new KsqlException(String.format("INSERT INTO can only be used to insert into a "
                                              + "stream. %s is a table.",
                                              insertInto.getTarget().getSuffix()));
      }

      QuerySpecification querySpecification =
          (QuerySpecification) insertInto.getQuery().getQueryBody();

      Query query = addInto(
          insertInto.getQuery(),
          querySpecification,
          insertInto.getTarget().getSuffix(),
          new HashMap<>(),
          insertInto.getPartitionByColumn(),
          false
      );

      return new Pair<>(statementString, query);
    } else  if (statement instanceof DdlStatement) {
      return buildSingleDdlStatement(statement,
                                     statementString,
                                     tempMetaStore,
                                     tempMetaStoreForParser);
    }

    return null;
  }

  private Pair<String, Statement> buildSingleDdlStatement(
      final Statement statement,
      final String statementString,
      final MetaStore tempMetaStore,
      final MetaStore tempMetaStoreForParser
  ) {
    if (statement instanceof RegisterTopic) {
      ddlCommandExec.tryExecute(
          new RegisterTopicCommand(
              (RegisterTopic) statement
          ),
          tempMetaStoreForParser
      );
      ddlCommandExec.tryExecute(
          new RegisterTopicCommand(
              (RegisterTopic) statement
          ),
          tempMetaStore
      );
      return new Pair<>(statementString, statement);
    } else if (statement instanceof CreateStream) {
      ddlCommandExec.tryExecute(
          new CreateStreamCommand(
              statementString,
              (CreateStream) statement,
              topicClient,
              false),
          tempMetaStoreForParser

      );
      ddlCommandExec.tryExecute(
          new CreateStreamCommand(
              statementString,
              (CreateStream) statement,
              topicClient,
              false),
          tempMetaStore
      );
      return new Pair<>(statementString, statement);
    } else if (statement instanceof CreateTable) {
      ddlCommandExec.tryExecute(
          new CreateTableCommand(
              statementString,
              (CreateTable) statement,
              topicClient,
              false),
          tempMetaStoreForParser
      );
      ddlCommandExec.tryExecute(
          new CreateTableCommand(
              statementString,
              (CreateTable) statement,
              topicClient,
              false),
          tempMetaStore
      );
      return new Pair<>(statementString, statement);
    } else if (statement instanceof DropStream) {
      ddlCommandExec.tryExecute(new DropSourceCommand(
                                    (DropStream) statement,
                                    DataSource.DataSourceType.KSTREAM,
                                    schemaRegistryClient),
                                tempMetaStore);
      ddlCommandExec.tryExecute(new DropSourceCommand(
                                    (DropStream) statement,
                                    DataSource.DataSourceType.KSTREAM,
                                    schemaRegistryClient),
                                tempMetaStoreForParser);
      return new Pair<>(statementString, statement);
    } else if (statement instanceof DropTable) {
      ddlCommandExec.tryExecute(new DropSourceCommand(
                                    (DropTable) statement,
                                    DataSource.DataSourceType.KTABLE,
                                    schemaRegistryClient),
                                tempMetaStore);
      ddlCommandExec.tryExecute(new DropSourceCommand(
                                    (DropTable) statement,
                                    DataSource.DataSourceType.KTABLE,
                                    schemaRegistryClient),
                                tempMetaStoreForParser);
      return new Pair<>(statementString, statement);
    } else if (statement instanceof DropTopic) {
      ddlCommandExec.tryExecute(new DropTopicCommand((DropTopic) statement),
                                tempMetaStore);
      ddlCommandExec.tryExecute(
          new DropTopicCommand((DropTopic) statement),
          tempMetaStoreForParser
      );
      return new Pair<>(statementString, statement);
    } else if (statement instanceof SetProperty) {
      return new Pair<>(statementString, statement);
    }
    return null;
  }

  public static String getStatementString(
      final SqlBaseParser.SingleStatementContext singleStatementContext
  ) {
    CharStream charStream = singleStatementContext.start.getInputStream();
    return charStream.getText(new Interval(
        singleStatementContext.start.getStartIndex(),
        singleStatementContext.stop.getStopIndex()
    ));
  }

  public List<Statement> getStatements(final String sqlString) {
    return new KsqlParser().buildAst(sqlString, metaStore);
  }

  public Query addInto(final Query query, final QuerySpecification querySpecification,
                       final String intoName,
                       final Map<String, Expression> intoProperties,
                       final Optional<Expression> partitionByExpression,
                       final boolean doCreateTable) {
    Table intoTable = new Table(QualifiedName.of(intoName));
    if (partitionByExpression.isPresent()) {
      Map<String, Expression> newIntoProperties = new HashMap<>(intoProperties);
      newIntoProperties.put(DdlConfig.PARTITION_BY_PROPERTY, partitionByExpression.get());
      intoTable.setProperties(newIntoProperties);
    } else {
      intoTable.setProperties(intoProperties);
    }

    QuerySpecification newQuerySpecification = new QuerySpecification(
        querySpecification.getSelect(),
        new Pair<>(intoTable, doCreateTable),
        querySpecification.getFrom(),
        querySpecification.getWindowExpression(),
        querySpecification.getWhere(),
        querySpecification.getGroupBy(),
        querySpecification.getHaving(),
        querySpecification.getLimit()
    );
    return new Query(newQuerySpecification, query.getLimit());
  }

  public Set<QueryMetadata> getLivePersistentQueries() {
    return livePersistentQueries;
  }

  public MetaStore getMetaStore() {
    return metaStore;
  }

  public FunctionRegistry getFunctionRegistry() {
    return functionRegistry;
  }

  public KafkaTopicClient getTopicClient() {
    return topicClient;
  }

  public DdlCommandExec getDdlCommandExec() {
    return ddlCommandExec;
  }

  public boolean terminateQuery(final QueryId queryId, final boolean closeStreams) {
    PersistentQueryMetadata persistentQueryMetadata = persistentQueries.remove(queryId);
    if (persistentQueryMetadata == null) {
      return false;
    }
    livePersistentQueries.remove(persistentQueryMetadata);
    allLiveQueries.remove(persistentQueryMetadata);
    metaStore.removePersistentQuery(persistentQueryMetadata.getQueryId().getId());
    if (closeStreams) {
      persistentQueryMetadata.close();
      persistentQueryMetadata.cleanUpInternalTopicAvroSchemas(schemaRegistryClient);
    }

    return true;
  }

  public PersistentQueryMetadata getPersistentQuery(QueryId queryId) {
    return persistentQueries.get(queryId);
  }

  public Collection<PersistentQueryMetadata> getPersistentQueries() {
    return Collections.unmodifiableList(
        new ArrayList<>(
            persistentQueries.values()));
  }

  public static List<String> getImmutableProperties() {
    return new ArrayList<>(IMMUTABLE_PROPERTIES);
  }

  public Map<String, Object> getKsqlConfigProperties() {
    Map<String, Object> configProperties = new HashMap<>();
    configProperties.putAll(ksqlConfig.getKsqlConfigProps());
    configProperties.putAll(ksqlConfig.getKsqlStreamConfigProps());
    return configProperties;
  }

  public KsqlConfig getKsqlConfig() {
    return ksqlConfig;
  }

  public long numberOfLiveQueries() {
    return this.allLiveQueries.size();
  }

  public long numberOfPersistentQueries() {
    return this.livePersistentQueries.size();
  }


  @Override
  public void close() {
    for (QueryMetadata queryMetadata : allLiveQueries) {
      queryMetadata.close();
    }
    topicClient.close();
    engineMetrics.close();
    aggregateMetricsCollector.shutdown();
  }

  public void removeTemporaryQuery(QueryMetadata queryMetadata) {
    this.allLiveQueries.remove(queryMetadata);
  }

  public DdlCommandResult executeDdlStatement(
      String sqlExpression, final DdlStatement statement,
      final Map<String, Object> overriddenProperties
  ) {
    return queryEngine.handleDdlStatement(sqlExpression, statement, overriddenProperties);
  }

  public SchemaRegistryClient getSchemaRegistryClient() {
    if (schemaRegistryClient != null) {
      return schemaRegistryClient;
    }
    throw new KsqlException("Cannot access the Schema Registry. Schema Registry client is null.");
  }

  public QueryIdGenerator getQueryIdGenerator() {
    return queryIdGenerator;
  }

  public List<QueryMetadata> createQueries(final String queries) {
    final MetaStore metaStoreCopy = metaStore.clone();
    return planQueries(
        parseQueries(
            queries,
            Collections.emptyMap(),
            metaStoreCopy
        ),
        new HashMap<>(),
        metaStoreCopy
    );
  }
}<|MERGE_RESOLUTION|>--- conflicted
+++ resolved
@@ -110,13 +110,9 @@
   private final KsqlEngineMetrics engineMetrics;
   private final ScheduledExecutorService aggregateMetricsCollector;
   private final FunctionRegistry functionRegistry;
-<<<<<<< HEAD
   private SchemaRegistryClient schemaRegistryClient;
   private final QueryIdGenerator queryIdGenerator;
-=======
-  private final SchemaRegistryClient schemaRegistryClient;
   private final KafkaClientSupplier clientSupplier;
->>>>>>> 8985b919
 
   public KsqlEngine(
       final KsqlConfig ksqlConfig
