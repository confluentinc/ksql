--- conflicted
+++ resolved
@@ -82,10 +82,6 @@
 import io.confluent.ksql.util.PersistentQueryMetadata;
 import io.confluent.ksql.util.QueryMetadata;
 
-<<<<<<< HEAD
-
-=======
->>>>>>> 145c28b0
 public class KsqlEngine implements Closeable {
 
   private static final Logger log = LoggerFactory.getLogger(KsqlEngine.class);
@@ -130,17 +126,9 @@
     this.metaStore = metaStore;
     this.topicClient = topicClient;
     this.ddlCommandExec = new DdlCommandExec(this.metaStore);
-<<<<<<< HEAD
-    this.queryEngine = new QueryEngine(this,
-                                       new CommandFactories(
-                                           topicClient,
-                                           this.metaStore,
-                                           true));
-=======
     this.queryEngine = new QueryEngine(
         this,
         new CommandFactories(topicClient, schemaRegistryClient, true));
->>>>>>> 145c28b0
     this.persistentQueries = new HashMap<>();
     this.livePersistentQueries = new HashSet<>();
     this.allLiveQueries = new HashSet<>();
@@ -369,16 +357,6 @@
       return new Pair<>(statementString, statement);
     } else if (statement instanceof DropStream) {
       ddlCommandExec.tryExecute(new DropSourceCommand(
-<<<<<<< HEAD
-          (DropStream) statement,
-          DataSource.DataSourceType.KSTREAM,
-          this.metaStore),
-                                tempMetaStore);
-      ddlCommandExec.tryExecute(new DropSourceCommand(
-          (DropStream) statement,
-          DataSource.DataSourceType.KSTREAM,
-          this.metaStore),
-=======
                                     (DropStream) statement,
                                     DataSource.DataSourceType.KSTREAM,
                                     schemaRegistryClient),
@@ -387,21 +365,10 @@
                                     (DropStream) statement,
                                     DataSource.DataSourceType.KSTREAM,
                                     schemaRegistryClient),
->>>>>>> 145c28b0
                                 tempMetaStoreForParser);
       return new Pair<>(statementString, statement);
     } else if (statement instanceof DropTable) {
       ddlCommandExec.tryExecute(new DropSourceCommand(
-<<<<<<< HEAD
-          (DropTable) statement,
-          DataSource.DataSourceType.KTABLE,
-          this.metaStore),
-                                tempMetaStore);
-      ddlCommandExec.tryExecute(new DropSourceCommand(
-          (DropTable) statement,
-          DataSource.DataSourceType.KTABLE,
-          this.metaStore),
-=======
                                     (DropTable) statement,
                                     DataSource.DataSourceType.KTABLE,
                                     schemaRegistryClient),
@@ -410,7 +377,6 @@
                                     (DropTable) statement,
                                     DataSource.DataSourceType.KTABLE,
                                     schemaRegistryClient),
->>>>>>> 145c28b0
                                 tempMetaStoreForParser);
       return new Pair<>(statementString, statement);
     } else if (statement instanceof DropTopic) {
@@ -499,23 +465,15 @@
     }
     livePersistentQueries.remove(persistentQueryMetadata);
     allLiveQueries.remove(persistentQueryMetadata);
-<<<<<<< HEAD
     metaStore.removePersistentQuery(persistentQueryMetadata.getQueryId().getId());
     if (closeStreams) {
       persistentQueryMetadata.close();
-=======
-    if (closeStreams) {
-      persistentQueryMetadata.close();
       persistentQueryMetadata.cleanUpInternalTopicAvroSchemas(schemaRegistryClient);
->>>>>>> 145c28b0
-    }
-
-<<<<<<< HEAD
-=======
+    }
+
     return true;
   }
 
->>>>>>> 145c28b0
   public Map<QueryId, PersistentQueryMetadata> getPersistentQueries() {
     return new HashMap<>(persistentQueries);
   }
