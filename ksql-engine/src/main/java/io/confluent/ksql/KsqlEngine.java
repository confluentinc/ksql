/**
 * Copyright 2017 Confluent Inc.
 *
 * Licensed under the Apache License, Version 2.0 (the "License");
 * you may not use this file except in compliance with the License.
 * You may obtain a copy of the License at
 *
 * http://www.apache.org/licenses/LICENSE-2.0
 *
 * Unless required by applicable law or agreed to in writing, software
 * distributed under the License is distributed on an "AS IS" BASIS,
 * WITHOUT WARRANTIES OR CONDITIONS OF ANY KIND, either express or implied.
 * See the License for the specific language governing permissions and
 * limitations under the License.
 **/

package io.confluent.ksql;

import com.google.common.collect.ImmutableSet;

import org.antlr.v4.runtime.CharStream;
import org.antlr.v4.runtime.misc.Interval;
import org.apache.kafka.streams.StreamsConfig;
import org.slf4j.Logger;
import org.slf4j.LoggerFactory;

import java.io.Closeable;
import java.util.ArrayList;
import java.util.Collections;
import java.util.HashMap;
import java.util.HashSet;
import java.util.List;
import java.util.Map;
import java.util.Objects;
import java.util.Optional;
import java.util.Set;
import java.util.concurrent.Executors;
import java.util.concurrent.ScheduledExecutorService;
import java.util.concurrent.TimeUnit;

import io.confluent.kafka.schemaregistry.client.SchemaRegistryClient;
import io.confluent.ksql.ddl.DdlConfig;
import io.confluent.ksql.ddl.commands.CommandFactories;
import io.confluent.ksql.ddl.commands.CreateStreamCommand;
import io.confluent.ksql.ddl.commands.CreateTableCommand;
import io.confluent.ksql.ddl.commands.DdlCommandExec;
import io.confluent.ksql.ddl.commands.DdlCommandResult;
import io.confluent.ksql.ddl.commands.DropSourceCommand;
import io.confluent.ksql.ddl.commands.DropTopicCommand;
import io.confluent.ksql.ddl.commands.RegisterTopicCommand;
import io.confluent.ksql.function.FunctionRegistry;
import io.confluent.ksql.internal.KsqlEngineMetrics;
import io.confluent.ksql.metastore.MetaStore;
import io.confluent.ksql.metastore.MetaStoreImpl;
import io.confluent.ksql.parser.KsqlParser;
import io.confluent.ksql.parser.SqlBaseParser;
import io.confluent.ksql.parser.exception.ParseFailedException;
import io.confluent.ksql.parser.tree.CreateAsSelect;
import io.confluent.ksql.parser.tree.CreateStream;
import io.confluent.ksql.parser.tree.CreateTable;
import io.confluent.ksql.parser.tree.DdlStatement;
import io.confluent.ksql.parser.tree.DropStream;
import io.confluent.ksql.parser.tree.DropTable;
import io.confluent.ksql.parser.tree.DropTopic;
import io.confluent.ksql.parser.tree.Expression;
import io.confluent.ksql.parser.tree.QualifiedName;
import io.confluent.ksql.parser.tree.Query;
import io.confluent.ksql.parser.tree.QuerySpecification;
import io.confluent.ksql.parser.tree.RegisterTopic;
import io.confluent.ksql.parser.tree.SetProperty;
import io.confluent.ksql.parser.tree.Statement;
import io.confluent.ksql.parser.tree.Table;
import io.confluent.ksql.planner.plan.PlanNode;
import io.confluent.ksql.query.QueryId;
import io.confluent.ksql.schema.registry.KsqlSchemaRegistryClientFactory;
import io.confluent.ksql.serde.DataSource;
import io.confluent.ksql.util.DataSourceExtractor;
import io.confluent.ksql.util.KafkaTopicClient;
import io.confluent.ksql.util.KsqlConfig;
import io.confluent.ksql.util.KsqlException;
import io.confluent.ksql.util.Pair;
import io.confluent.ksql.util.PersistentQueryMetadata;
import io.confluent.ksql.util.QueryMetadata;


public class KsqlEngine implements Closeable, QueryTerminator {

  private static final Logger log = LoggerFactory.getLogger(KsqlEngine.class);

  // TODO: Decide if any other properties belong in here
  private static final Set<String> IMMUTABLE_PROPERTIES = ImmutableSet.of(
      StreamsConfig.BOOTSTRAP_SERVERS_CONFIG
  );

<<<<<<< HEAD
  private KsqlConfig ksqlConfig;
=======
  private final KsqlConfig ksqlConfig;

>>>>>>> 479bd315
  private final MetaStore metaStore;
  private final KafkaTopicClient topicClient;
  private final DdlCommandExec ddlCommandExec;
  private final QueryEngine queryEngine;
  private final Map<QueryId, PersistentQueryMetadata> persistentQueries;
  private final Set<QueryMetadata> livePersistentQueries;
  private final Set<QueryMetadata> allLiveQueries;
  private final KsqlEngineMetrics engineMetrics;
  private final ScheduledExecutorService aggregateMetricsCollector;
  private final FunctionRegistry functionRegistry;
  private SchemaRegistryClient schemaRegistryClient;

  public KsqlEngine(final KsqlConfig ksqlConfig, final KafkaTopicClient topicClient) {
    this(
        ksqlConfig,
        topicClient,
        new KsqlSchemaRegistryClientFactory(ksqlConfig).create(),
        new MetaStoreImpl()
    );
  }

  public KsqlEngine(
      final KsqlConfig ksqlConfig,
      final KafkaTopicClient topicClient,
      final SchemaRegistryClient schemaRegistryClient,
      final MetaStore metaStore
  ) {
    Objects.requireNonNull(ksqlConfig, "ksqlConfig can't be null");
    Objects.requireNonNull(topicClient, "topicClient can't be null");
    Objects.requireNonNull(schemaRegistryClient, "schemaRegistryClient can't be null");
    this.ksqlConfig = ksqlConfig;
    this.metaStore = metaStore;
    this.topicClient = topicClient;
    this.ddlCommandExec = new DdlCommandExec(this.metaStore);
    this.queryEngine = new QueryEngine(this,
                                       new CommandFactories(
                                           topicClient,
                                           this.metaStore,
                                           true));
    this.persistentQueries = new HashMap<>();
    this.livePersistentQueries = new HashSet<>();
    this.allLiveQueries = new HashSet<>();
    this.functionRegistry = new FunctionRegistry();
    this.schemaRegistryClient = schemaRegistryClient;
    this.engineMetrics = new KsqlEngineMetrics("ksql-engine", this);
    this.aggregateMetricsCollector = Executors.newSingleThreadScheduledExecutor();
    aggregateMetricsCollector.scheduleAtFixedRate(
        engineMetrics::updateMetrics,
        1000,
        1000,
        TimeUnit.MILLISECONDS
    );
  }

  /**
   * Runs the set of queries in the given query string.
   *
   * @param queriesString The ksql query string.
   * @return List of query metadata.
   * @throws Exception Any exception thrown here!
   */
  public List<QueryMetadata> buildMultipleQueries(
      final String queriesString,
      final Map<String, Object> overriddenProperties
  ) throws Exception {
    for (String property : overriddenProperties.keySet()) {
      if (IMMUTABLE_PROPERTIES.contains(property)) {
        throw new IllegalArgumentException(
            String.format("Cannot override property '%s'", property)
        );
      }
    }

    // Multiple queries submitted as the same time should success or fail as a whole,
    // Thus we use tempMetaStore to store newly created tables, streams or topics.
    // MetaStore tempMetaStore = new MetaStoreImpl(metaStore);
    MetaStore tempMetaStore = metaStore.clone();

    // Build query AST from the query string
    List<Pair<String, Statement>> queries = parseQueries(
        queriesString,
        overriddenProperties,
        tempMetaStore
    );

    return planQueries(queries, overriddenProperties, tempMetaStore);
  }

  private List<QueryMetadata> planQueries(
      final List<Pair<String, Statement>> statementList,
      final Map<String, Object> overriddenProperties,
      final MetaStore tempMetaStore
  ) throws Exception {
    // Logical plan creation from the ASTs
    List<Pair<String, PlanNode>> logicalPlans = queryEngine.buildLogicalPlans(
        tempMetaStore,
        statementList
    );

    // Physical plan creation from logical plans.
    List<QueryMetadata> runningQueries = queryEngine.buildPhysicalPlans(
        logicalPlans,
        statementList,
        overriddenProperties,
        true
    );

    for (QueryMetadata queryMetadata : runningQueries) {
      if (queryMetadata instanceof PersistentQueryMetadata) {
        livePersistentQueries.add(queryMetadata);
        PersistentQueryMetadata persistentQueryMetadata = (PersistentQueryMetadata) queryMetadata;
        persistentQueries.put(persistentQueryMetadata.getQueryId(), persistentQueryMetadata);
        metaStore.updateForPersistentQuery(persistentQueryMetadata.getQueryId().getId(),
                                           persistentQueryMetadata.getSourceNames(),
                                           persistentQueryMetadata.getSinkNames());
      }
      allLiveQueries.add(queryMetadata);
    }

    return runningQueries;
  }

  public QueryMetadata getQueryExecutionPlan(final Query query) throws Exception {

    // Logical plan creation from the ASTs
    List<Pair<String, PlanNode>> logicalPlans = queryEngine.buildLogicalPlans(
        metaStore,
        Collections.singletonList(new Pair<>("", query))
    );

    // Physical plan creation from logical plans.
    List<QueryMetadata> runningQueries = queryEngine.buildPhysicalPlans(
        logicalPlans,
        Collections.singletonList(new Pair<>("", query)),
        Collections.emptyMap(),
        false
    );
    return runningQueries.get(0);
  }


  // Visible for Testing
  List<Pair<String, Statement>> parseQueries(
      final String queriesString,
      final Map<String, Object> overriddenProperties,
      final MetaStore tempMetaStore
  ) {
    try {
      MetaStore tempMetaStoreForParser = tempMetaStore.clone();
      // Parse and AST creation
      KsqlParser ksqlParser = new KsqlParser();

      List<SqlBaseParser.SingleStatementContext> parsedStatements
          = ksqlParser.getStatements(queriesString);
      List<Pair<String, Statement>> queryList = new ArrayList<>();

      for (SqlBaseParser.SingleStatementContext singleStatementContext : parsedStatements) {
        Pair<Statement, DataSourceExtractor> statementInfo = ksqlParser.prepareStatement(
            singleStatementContext,
            tempMetaStoreForParser
        );
        Statement statement = statementInfo.getLeft();

        Pair<String, Statement> queryPair =
            buildSingleQueryAst(
                statement,
                getStatementString(singleStatementContext),
                tempMetaStore,
                tempMetaStoreForParser,
                overriddenProperties
            );
        if (queryPair != null) {
          queryList.add(queryPair);
        }
      }
      return queryList;
    } catch (Exception e) {
      throw new ParseFailedException("Exception while processing statements :" + e.getMessage(), e);
    }
  }

  private Pair<String, Statement> buildSingleQueryAst(
      final Statement statement,
      final String statementString,
      final MetaStore tempMetaStore,
      final MetaStore tempMetaStoreForParser,
      final Map<String, Object> overriddenProperties
  ) {

    log.info("Building AST for {}.", statementString);

    if (statement instanceof Query) {
      return new Pair<>(statementString, statement);
    } else if (statement instanceof CreateAsSelect) {
      CreateAsSelect createAsSelect = (CreateAsSelect) statement;
      QuerySpecification querySpecification =
          (QuerySpecification) createAsSelect.getQuery().getQueryBody();
      Query query = addInto(
          createAsSelect.getQuery(),
          querySpecification,
          createAsSelect.getName().getSuffix(),
          createAsSelect.getProperties(),
          createAsSelect.getPartitionByColumn()
      );
      tempMetaStoreForParser.putSource(
          queryEngine.getResultDatasource(
              querySpecification.getSelect(),
              createAsSelect.getName().getSuffix()
          ).cloneWithTimeKeyColumns());
      return new Pair<>(statementString, query);
    } else if (statement instanceof RegisterTopic) {
      ddlCommandExec.tryExecute(
          new RegisterTopicCommand(
              (RegisterTopic) statement
          ),
          tempMetaStoreForParser
      );
      ddlCommandExec.tryExecute(
          new RegisterTopicCommand(
              (RegisterTopic) statement
          ),
          tempMetaStore
      );
      return new Pair<>(statementString, statement);
    } else if (statement instanceof CreateStream) {
      ddlCommandExec.tryExecute(
          new CreateStreamCommand(
              statementString,
              (CreateStream) statement,
              overriddenProperties,
              topicClient,
              false),
          tempMetaStoreForParser
      );
      ddlCommandExec.tryExecute(
          new CreateStreamCommand(
              statementString,
              (CreateStream) statement,
              overriddenProperties,
              topicClient,
              false),
          tempMetaStore
      );
      return new Pair<>(statementString, statement);
    } else if (statement instanceof CreateTable) {
      ddlCommandExec.tryExecute(
          new CreateTableCommand(
              statementString,
              (CreateTable) statement,
              overriddenProperties,
              topicClient,
              false),
          tempMetaStoreForParser
      );
      ddlCommandExec.tryExecute(
          new CreateTableCommand(
              statementString,
              (CreateTable) statement,
              overriddenProperties,
              topicClient,
              false),
          tempMetaStore
      );
      return new Pair<>(statementString, statement);
    } else if (statement instanceof DropStream) {
      ddlCommandExec.tryExecute(new DropSourceCommand(
          (DropStream) statement,
          DataSource.DataSourceType.KSTREAM,
          this.metaStore),
                                tempMetaStore);
      ddlCommandExec.tryExecute(new DropSourceCommand(
          (DropStream) statement,
          DataSource.DataSourceType.KSTREAM,
          this.metaStore),
                                tempMetaStoreForParser);
      return new Pair<>(statementString, statement);
    } else if (statement instanceof DropTable) {
      ddlCommandExec.tryExecute(new DropSourceCommand(
          (DropTable) statement,
          DataSource.DataSourceType.KTABLE,
          this.metaStore),
                                tempMetaStore);
      ddlCommandExec.tryExecute(new DropSourceCommand(
          (DropTable) statement,
          DataSource.DataSourceType.KTABLE,
          this.metaStore),
                                tempMetaStoreForParser);
      return new Pair<>(statementString, statement);
    } else if (statement instanceof DropTopic) {
      ddlCommandExec.tryExecute(new DropTopicCommand((DropTopic) statement), tempMetaStore);
      ddlCommandExec.tryExecute(
          new DropTopicCommand((DropTopic) statement),
          tempMetaStoreForParser
      );
      return new Pair<>(statementString, statement);
    } else if (statement instanceof SetProperty) {
      return new Pair<>(statementString, statement);
    }

    return null;
  }

  public static String getStatementString(
      final SqlBaseParser.SingleStatementContext singleStatementContext
  ) {
    CharStream charStream = singleStatementContext.start.getInputStream();
    return charStream.getText(new Interval(
        singleStatementContext.start.getStartIndex(),
        singleStatementContext.stop.getStopIndex()
    ));
  }

  public List<Statement> getStatements(final String sqlString) {
    return new KsqlParser().buildAst(sqlString, metaStore);
  }


  public Query addInto(
      final Query query, final QuerySpecification querySpecification,
      final String intoName,
      final Map<String, Expression> intoProperties,
      final Optional<Expression> partitionByExpression
  ) {
    Table intoTable = new Table(QualifiedName.of(intoName));
    if (partitionByExpression.isPresent()) {
      Map<String, Expression> newIntoProperties = new HashMap<>();
      newIntoProperties.putAll(intoProperties);
      newIntoProperties.put(DdlConfig.PARTITION_BY_PROPERTY, partitionByExpression.get());
      intoTable.setProperties(newIntoProperties);
    } else {
      intoTable.setProperties(intoProperties);
    }

    QuerySpecification newQuerySpecification = new QuerySpecification(
        querySpecification.getSelect(),
        intoTable,
        querySpecification.getFrom(),
        querySpecification.getWindowExpression(),
        querySpecification.getWhere(),
        querySpecification.getGroupBy(),
        querySpecification.getHaving(),
        querySpecification.getLimit()
    );
    return new Query(newQuerySpecification, query.getLimit());
  }

  public Set<QueryMetadata> getLivePersistentQueries() {
    return livePersistentQueries;
  }

  public MetaStore getMetaStore() {
    return metaStore;
  }

  public FunctionRegistry getFunctionRegistry() {
    return functionRegistry;
  }

  public KafkaTopicClient getTopicClient() {
    return topicClient;
  }

  public DdlCommandExec getDdlCommandExec() {
    return ddlCommandExec;
  }

  @Override
  public boolean terminateQuery(final QueryId queryId, final boolean closeStreams) {
    PersistentQueryMetadata persistentQueryMetadata = persistentQueries.remove(queryId);
    if (persistentQueryMetadata == null) {
      return false;
    }
    livePersistentQueries.remove(persistentQueryMetadata);
    allLiveQueries.remove(persistentQueryMetadata);
    metaStore.removePersistentQuery(persistentQueryMetadata.getQueryId().getId());
    if (closeStreams) {
      persistentQueryMetadata.close();
    }
    return true;
  }

  @Override
  public void terminateQueryForEntity(final String entity) {
    final Optional<PersistentQueryMetadata> query = persistentQueries.values()
        .stream()
        .filter(persistentQueryMetadata -> persistentQueryMetadata
            .getEntity()
            .equalsIgnoreCase(entity))
        .findFirst();

    if (query.isPresent()) {
      final PersistentQueryMetadata metadata = query.get();
      log.info("Terminating persistent query {}", metadata.getQueryId());
      metadata.close();
      persistentQueries.remove(metadata.getQueryId());
      livePersistentQueries.remove(metadata);
      allLiveQueries.remove(metadata);
      metaStore.removePersistentQuery(metadata.getQueryId().getId());
    }
  }

  public Map<QueryId, PersistentQueryMetadata> getPersistentQueries() {
    return new HashMap<>(persistentQueries);
  }

  public static List<String> getImmutableProperties() {
    return new ArrayList<>(IMMUTABLE_PROPERTIES);
  }

  public Map<String, Object> getKsqlConfigProperties() {
    Map<String, Object> configProperties = new HashMap<>();
    configProperties.putAll(ksqlConfig.getKsqlConfigProps());
    configProperties.putAll(ksqlConfig.getKsqlStreamConfigProps());
    return configProperties;
  }

  public KsqlConfig getKsqlConfig() {
    return ksqlConfig;
  }

  public long numberOfLiveQueries() {
    return this.allLiveQueries.size();
  }

  public long numberOfPersistentQueries() {
    return this.livePersistentQueries.size();
  }


  @Override
  public void close() {
    for (QueryMetadata queryMetadata : allLiveQueries) {
      queryMetadata.close();
    }
    topicClient.close();
    engineMetrics.close();
    aggregateMetricsCollector.shutdown();
  }

  public void removeTemporaryQuery(QueryMetadata queryMetadata) {
    this.allLiveQueries.remove(queryMetadata);
  }


  public DdlCommandResult executeDdlStatement(
      String sqlExpression, final DdlStatement statement,
      final Map<String, Object> overriddenProperties
  ) {
    return queryEngine.handleDdlStatement(sqlExpression, statement, overriddenProperties);
  }

  public SchemaRegistryClient getSchemaRegistryClient() {
    if (schemaRegistryClient != null) {
      return schemaRegistryClient;
    }
    throw new KsqlException("Cannot access the Schema Registry. Schema Registry client is null.");
  }

  public List<QueryMetadata> createQueries(final String queries) throws Exception {
    final MetaStore metaStoreCopy = metaStore.clone();
    return planQueries(
        parseQueries(
            queries,
            Collections.emptyMap(),
            metaStoreCopy
        ),
        new HashMap<>(),
        metaStoreCopy
    );
  }
}<|MERGE_RESOLUTION|>--- conflicted
+++ resolved
@@ -92,12 +92,7 @@
       StreamsConfig.BOOTSTRAP_SERVERS_CONFIG
   );
 
-<<<<<<< HEAD
-  private KsqlConfig ksqlConfig;
-=======
   private final KsqlConfig ksqlConfig;
-
->>>>>>> 479bd315
   private final MetaStore metaStore;
   private final KafkaTopicClient topicClient;
   private final DdlCommandExec ddlCommandExec;
