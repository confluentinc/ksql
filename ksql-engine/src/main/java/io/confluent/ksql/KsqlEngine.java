--- conflicted
+++ resolved
@@ -82,32 +82,8 @@
 import io.confluent.ksql.util.Pair;
 import io.confluent.ksql.util.PersistentQueryMetadata;
 import io.confluent.ksql.util.QueryMetadata;
-<<<<<<< HEAD
 import io.confluent.ksql.util.ReferentialIntegrityTable;
 
-import org.antlr.v4.runtime.CharStream;
-import org.antlr.v4.runtime.misc.Interval;
-
-import org.apache.kafka.streams.StreamsConfig;
-import org.slf4j.Logger;
-import org.slf4j.LoggerFactory;
-
-import java.io.Closeable;
-import java.util.ArrayList;
-import java.util.Arrays;
-import java.util.Collections;
-import java.util.HashMap;
-import java.util.HashSet;
-import java.util.List;
-import java.util.Map;
-import java.util.Objects;
-import java.util.Optional;
-import java.util.Set;
-import java.util.concurrent.Executors;
-import java.util.concurrent.ScheduledExecutorService;
-import java.util.concurrent.TimeUnit;
-=======
->>>>>>> 15dcbc7b
 
 public class KsqlEngine implements Closeable, QueryTerminator {
 
@@ -165,7 +141,11 @@
     this.topicClient = topicClient;
     this.referentialIntegrityTable = new ReferentialIntegrityTable();
     this.ddlCommandExec = new DDLCommandExec(this.metaStore);
-    this.queryEngine = new QueryEngine(this, new CommandFactories(topicClient, this.referentialIntegrityTable));
+    this.queryEngine = new QueryEngine(this,
+                                       new CommandFactories(
+                                           topicClient,
+                                           this.referentialIntegrityTable)
+    );
     this.persistentQueries = new HashMap<>();
     this.livePersistentQueries = new HashSet<>();
     this.allLiveQueries = new HashSet<>();
@@ -396,37 +376,28 @@
       );
       return new Pair<>(statementString, statement);
     } else if (statement instanceof DropStream) {
-<<<<<<< HEAD
-      ddlCommandExec.tryExecute(new DropSourceCommand((DropStream) statement, DataSource.DataSourceType.KSTREAM, this.referentialIntegrityTable), tempMetaStore);
-      ddlCommandExec.tryExecute(new DropSourceCommand((DropStream) statement, DataSource.DataSourceType.KSTREAM, this.referentialIntegrityTable),
-                                tempMetaStoreForParser);
-      return new Pair<>(statementString, statement);
-    } else if (statement instanceof DropTable) {
-      ddlCommandExec.tryExecute(new DropSourceCommand((DropTable) statement, DataSource.DataSourceType.KTABLE, this.referentialIntegrityTable), tempMetaStore);
-      ddlCommandExec.tryExecute(new DropSourceCommand((DropTable) statement, DataSource.DataSourceType.KTABLE, this.referentialIntegrityTable),
-                                tempMetaStoreForParser);
-=======
       ddlCommandExec.tryExecute(new DropSourceCommand(
           (DropStream) statement,
           DataSource.DataSourceType.KSTREAM,
-          this
-      ), tempMetaStore);
-      ddlCommandExec.tryExecute(
-          new DropSourceCommand((DropStream) statement, DataSource.DataSourceType.KSTREAM, this),
-          tempMetaStoreForParser
-      );
+          this.referentialIntegrityTable),
+                                tempMetaStore);
+      ddlCommandExec.tryExecute(new DropSourceCommand(
+          (DropStream) statement,
+          DataSource.DataSourceType.KSTREAM,
+          this.referentialIntegrityTable),
+                                tempMetaStoreForParser);
       return new Pair<>(statementString, statement);
     } else if (statement instanceof DropTable) {
       ddlCommandExec.tryExecute(new DropSourceCommand(
           (DropTable) statement,
           DataSource.DataSourceType.KTABLE,
-          this
-      ), tempMetaStore);
-      ddlCommandExec.tryExecute(
-          new DropSourceCommand((DropTable) statement, DataSource.DataSourceType.KTABLE, this),
-          tempMetaStoreForParser
-      );
->>>>>>> 15dcbc7b
+          this.referentialIntegrityTable),
+                                tempMetaStore);
+      ddlCommandExec.tryExecute(new DropSourceCommand(
+          (DropTable) statement,
+          DataSource.DataSourceType.KTABLE,
+          this.referentialIntegrityTable),
+                                tempMetaStoreForParser);
       return new Pair<>(statementString, statement);
     } else if (statement instanceof DropTopic) {
       ddlCommandExec.tryExecute(new DropTopicCommand((DropTopic) statement), tempMetaStore);
@@ -539,7 +510,8 @@
       persistentQueries.remove(metadata.getQueryId());
       livePersistentQueries.remove(metadata);
       allLiveQueries.remove(metadata);
-      referentialIntegrityTable.removeQueryFromReferentialIntegrityTable(metadata.getQueryId().getId());
+      referentialIntegrityTable
+          .removeQueryFromReferentialIntegrityTable(metadata.getQueryId().getId());
     }
   }
 
