--- conflicted
+++ resolved
@@ -555,15 +555,10 @@
     this.allLiveQueries.remove(queryMetadata);
   }
 
-<<<<<<< HEAD
+
   public DdlCommandResult executeDdlStatement(
       String sqlExpression, final DdlStatement statement,
-      final Map<String, Object> streamsProperties
-=======
-  public DDLCommandResult executeDdlStatement(
-      String sqlExpression, final DDLStatement statement,
       final Map<String, Object> overriddenProperties
->>>>>>> 8b58d47b
   ) {
     return queryEngine.handleDdlStatement(sqlExpression, statement, overriddenProperties);
   }
