/*
 * Copyright 2018 Confluent Inc.
 *
 * Licensed under the Confluent Community License; you may not use this file
 * except in compliance with the License.  You may obtain a copy of the License at
 *
 * http://www.confluent.io/confluent-community-license
 *
 * Unless required by applicable law or agreed to in writing, software
 * distributed under the License is distributed on an "AS IS" BASIS, WITHOUT
 * WARRANTIES OF ANY KIND, either express or implied.  See the License for the
 * specific language governing permissions and limitations under the License.
 */

package io.confluent.ksql;

<<<<<<< HEAD
import com.google.common.collect.ImmutableMap;
=======
>>>>>>> 35ce7a9c
import com.google.common.collect.ImmutableSet;
import io.confluent.kafka.schemaregistry.client.SchemaRegistryClient;
import io.confluent.ksql.ddl.DdlConfig;
import io.confluent.ksql.ddl.commands.CommandFactories;
import io.confluent.ksql.ddl.commands.DdlCommand;
import io.confluent.ksql.ddl.commands.DdlCommandExec;
import io.confluent.ksql.ddl.commands.DdlCommandResult;
import io.confluent.ksql.function.FunctionRegistry;
import io.confluent.ksql.function.InternalFunctionRegistry;
import io.confluent.ksql.internal.KsqlEngineMetrics;
import io.confluent.ksql.metastore.KsqlTopic;
import io.confluent.ksql.metastore.MetaStore;
import io.confluent.ksql.metastore.MetaStoreImpl;
import io.confluent.ksql.metastore.ReadonlyMetaStore;
import io.confluent.ksql.metastore.StructuredDataSource;
import io.confluent.ksql.metrics.StreamsErrorCollector;
import io.confluent.ksql.parser.KsqlParser;
import io.confluent.ksql.parser.KsqlParser.PreparedStatement;
import io.confluent.ksql.parser.SqlFormatter;
import io.confluent.ksql.parser.tree.AbstractStreamCreateStatement;
import io.confluent.ksql.parser.tree.CreateAsSelect;
import io.confluent.ksql.parser.tree.CreateStreamAsSelect;
import io.confluent.ksql.parser.tree.CreateTableAsSelect;
import io.confluent.ksql.parser.tree.ExecutableDdlStatement;
import io.confluent.ksql.parser.tree.Expression;
import io.confluent.ksql.parser.tree.InsertInto;
import io.confluent.ksql.parser.tree.QualifiedName;
import io.confluent.ksql.parser.tree.Query;
import io.confluent.ksql.parser.tree.QueryContainer;
import io.confluent.ksql.parser.tree.QuerySpecification;
import io.confluent.ksql.parser.tree.SetProperty;
import io.confluent.ksql.parser.tree.StringLiteral;
import io.confluent.ksql.parser.tree.Table;
import io.confluent.ksql.parser.tree.UnsetProperty;
import io.confluent.ksql.planner.LogicalPlanNode;
import io.confluent.ksql.query.QueryId;
import io.confluent.ksql.schema.registry.SchemaRegistryUtil;
import io.confluent.ksql.serde.DataSource;
import io.confluent.ksql.serde.DataSource.DataSourceType;
import io.confluent.ksql.services.SandboxedServiceContext;
import io.confluent.ksql.services.ServiceContext;
import io.confluent.ksql.util.AvroUtil;
import io.confluent.ksql.util.KsqlConfig;
import io.confluent.ksql.util.KsqlException;
import io.confluent.ksql.util.KsqlStatementException;
import io.confluent.ksql.util.PersistentQueryMetadata;
import io.confluent.ksql.util.QueryMetadata;
import io.confluent.ksql.util.StatementWithSchema;
import io.confluent.ksql.util.StringUtil;
import java.io.Closeable;
import java.util.ArrayList;
import java.util.Collections;
import java.util.HashMap;
import java.util.HashSet;
import java.util.List;
import java.util.Map;
import java.util.Objects;
import java.util.Optional;
import java.util.Set;
import java.util.concurrent.Executors;
import java.util.concurrent.ScheduledExecutorService;
import java.util.concurrent.TimeUnit;
import java.util.concurrent.atomic.AtomicBoolean;
import java.util.function.Consumer;
import java.util.function.Function;
import java.util.stream.Collectors;
import org.apache.kafka.streams.StreamsConfig;
import org.slf4j.Logger;
import org.slf4j.LoggerFactory;

public class KsqlEngine implements KsqlExecutionContext, Closeable {

  private static final Logger log = LoggerFactory.getLogger(KsqlEngine.class);

  private static final Set<String> IMMUTABLE_PROPERTIES = ImmutableSet.<String>builder()
      .add(StreamsConfig.BOOTSTRAP_SERVERS_CONFIG)
      .add(KsqlConfig.KSQL_EXT_DIR)
      .add(KsqlConfig.KSQL_ACTIVE_PERSISTENT_QUERY_LIMIT_CONFIG)
      .addAll(KsqlConfig.SSL_CONFIG_NAMES)
      .build();

  private final AtomicBoolean acceptingStatements = new AtomicBoolean(true);

  private final Map<QueryId, PersistentQueryMetadata> persistentQueries;
  private final Set<QueryMetadata> allLiveQueries;
  private final KsqlEngineMetrics engineMetrics;
  private final ScheduledExecutorService aggregateMetricsCollector;
  private final String serviceId;
  private final ServiceContext serviceContext;
<<<<<<< HEAD
  private final EngineContext primaryContext;
=======
  private final ExecutionContext primaryContext;
>>>>>>> 35ce7a9c

  public KsqlEngine(
      final ServiceContext serviceContext,
      final String serviceId
  ) {
    this(
        serviceContext,
        serviceId,
        new MetaStoreImpl(new InternalFunctionRegistry()),
        KsqlEngineMetrics::new);
  }

  KsqlEngine(
      final ServiceContext serviceContext,
      final String serviceId,
      final MetaStore metaStore,
      final Function<KsqlEngine, KsqlEngineMetrics> engineMetricsFactory
  ) {
<<<<<<< HEAD
    this.primaryContext = EngineContext.create(serviceContext, metaStore, this::unregisterQuery);
=======
    this.primaryContext = new ExecutionContext(serviceContext, metaStore, this::unregisterQuery);
>>>>>>> 35ce7a9c
    this.serviceContext = Objects.requireNonNull(serviceContext, "serviceContext");
    this.serviceId = Objects.requireNonNull(serviceId, "serviceId");
    this.persistentQueries = new HashMap<>();
    this.allLiveQueries = new HashSet<>();
    this.engineMetrics = engineMetricsFactory.apply(this);
    this.aggregateMetricsCollector = Executors.newSingleThreadScheduledExecutor();
    this.aggregateMetricsCollector.scheduleAtFixedRate(
        () -> {
          try {
            this.engineMetrics.updateMetrics();
          } catch (final Exception e) {
            log.info("Error updating engine metrics", e);
          }
        },
        1000,
        1000,
        TimeUnit.MILLISECONDS
    );
  }

  public long numberOfLiveQueries() {
    return allLiveQueries.size();
  }

  public long numberOfPersistentQueries() {
    return persistentQueries.size();
  }

  @Override
  public Optional<PersistentQueryMetadata> getPersistentQuery(final QueryId queryId) {
    return Optional.ofNullable(persistentQueries.get(queryId));
  }

  public List<PersistentQueryMetadata> getPersistentQueries() {
    return Collections.unmodifiableList(
        new ArrayList<>(
            persistentQueries.values()));
  }

  public boolean hasActiveQueries() {
    return !persistentQueries.isEmpty();
  }

  @Override
  public MetaStore getMetaStore() {
    return ReadonlyMetaStore.readOnlyMetaStore(primaryContext.metaStore);
  }

  public FunctionRegistry getFunctionRegistry() {
    return primaryContext.metaStore;
  }

  public DdlCommandExec getDdlCommandExec() {
    return primaryContext.ddlCommandExec;
  }

  public String getServiceId() {
    return serviceId;
  }

  public static Set<String> getImmutableProperties() {
    return IMMUTABLE_PROPERTIES;
  }

  public void stopAcceptingStatements() {
    acceptingStatements.set(false);
  }

  public boolean isAcceptingStatements() {
    return acceptingStatements.get();
  }

  /**
   * Create an execution context in which statements can be run without affected the state
   * of the system.
   *
   * @return a sand boxed execution context.
   */
<<<<<<< HEAD
  @Override
  public KsqlExecutionContext createSandbox() {
    return SandboxedExecutionContext.create(primaryContext, persistentQueries);
=======
  public List<PreparedStatement<?>> parseStatements(final String sql) {
    return new EngineParser(createTryContext()).buildAst(sql);
>>>>>>> 35ce7a9c
  }

  /**
   * Parse the statement(s) in supplied {@code sql}.
   *
   * <p>Note: the engine's metas-tore will not be changed.
   *
   * @param sql the statements to parse.
   * @return the list of prepared statements.
   */
<<<<<<< HEAD
  public List<PreparedStatement<?>> parseStatements(final String sql) {
    final SandboxedExecutionContext sandbox = SandboxedExecutionContext
        .create(primaryContext, persistentQueries);

    return EngineParser.create(sandbox.engineContext).buildAst(sql);
=======
  public List<QueryMetadata> tryExecute(
      final List<? extends PreparedStatement<?>> statements,
      final KsqlConfig ksqlConfig,
      final Map<String, Object> overriddenProperties
  ) {
    final EngineExecutor executor =
        new EngineExecutor(createTryContext(), ksqlConfig, overriddenProperties);

    final List<QueryMetadata> queries = new ArrayList<>();

    for (final PreparedStatement<?> stmt : statements) {
      executor.execute(stmt)
          .ifPresent(query -> {
            query.close();
            queries.add(query);
          });
    }

    return queries;
>>>>>>> 35ce7a9c
  }

  /**
   * Execute the supplied statement, updating the meta store and registering any query.
   *
   * <p>The statement must be executable. See {@link #isExecutableStatement(PreparedStatement)}.
   *
   * <p>If the statement contains a query, then it will be tracked by the engine, but not started.
   *
   * @param statement The SQL to execute.
   * @param overriddenProperties The user-requested property overrides.
   * @return List of query metadata.
   */
  @Override
  public ExecuteResult execute(
      final PreparedStatement<?> statement,
      final KsqlConfig ksqlConfig,
      final Map<String, Object> overriddenProperties
  ) {
<<<<<<< HEAD
    final ExecuteResult result =
        EngineExecutor.create(primaryContext, ksqlConfig, overriddenProperties)
            .execute(statement);

    result.getQuery().ifPresent(this::registerQuery);

    return result;
=======
    final Optional<QueryMetadata> query =
        new EngineExecutor(primaryContext, ksqlConfig, overriddenProperties)
            .execute(statement);

    query.ifPresent(this::registerQuery);

    return query;
>>>>>>> 35ce7a9c
  }

  @Override
  public void close() {
    for (final QueryMetadata queryMetadata : new HashSet<>(allLiveQueries)) {
      queryMetadata.close();
    }
    engineMetrics.close();
    aggregateMetricsCollector.shutdown();
  }

<<<<<<< HEAD
=======
  public DdlCommandResult executeDdlStatement(
      final String sqlExpression,
      final ExecutableDdlStatement statement,
      final Map<String, Object> overriddenProperties
  ) {
    return primaryContext
        .executeDdlStatement(sqlExpression, statement, overriddenProperties);
  }

>>>>>>> 35ce7a9c
  /**
   * Determines if a statement is executable by the engine.
   *
   * @param statement the statement to test.
   * @return {@code true} if the engine can execute the statement, {@code false} otherwise
   */
  public static boolean isExecutableStatement(final PreparedStatement<?> statement) {
    return statement.getStatement() instanceof ExecutableDdlStatement
        || statement.getStatement() instanceof QueryContainer
        || statement.getStatement() instanceof Query;
  }

<<<<<<< HEAD
  private void registerQuery(final QueryMetadata query) {

    if (query instanceof PersistentQueryMetadata) {
      final PersistentQueryMetadata persistentQuery = (PersistentQueryMetadata) query;
      persistentQueries.put(persistentQuery.getQueryId(), persistentQuery);
      primaryContext.metaStore.updateForPersistentQuery(
          persistentQuery.getQueryId().getId(),
          persistentQuery.getSourceNames(),
          persistentQuery.getSinkNames());
    }

    allLiveQueries.add(query);

=======
  private ExecutionContext createTryContext() {
    final ServiceContext tryServiceContext = SandboxedServiceContext.create(serviceContext);

    return new ExecutionContext(
        tryServiceContext,
        primaryContext.metaStore.copy(),
        query -> {
        } // No op on query close.
    );
  }

  private void registerQuery(final QueryMetadata query) {

    if (query instanceof PersistentQueryMetadata) {
      final PersistentQueryMetadata persistentQuery = (PersistentQueryMetadata) query;
      persistentQueries.put(persistentQuery.getQueryId(), persistentQuery);
      primaryContext.metaStore.updateForPersistentQuery(
          persistentQuery.getQueryId().getId(),
          persistentQuery.getSourceNames(),
          persistentQuery.getSinkNames());
    }

    allLiveQueries.add(query);

>>>>>>> 35ce7a9c
    engineMetrics.registerQuery(query);
  }

  private void unregisterQuery(final QueryMetadata query) {
    final String applicationId = query.getQueryApplicationId();

    if (!query.getState().equalsIgnoreCase("NOT_RUNNING")) {
      throw new IllegalStateException("query not stopped."
          + " id " + applicationId + ", state: " + query.getState());
    }

    if (!allLiveQueries.remove(query)) {
      return;
    }

    if (query instanceof PersistentQueryMetadata) {
      final PersistentQueryMetadata persistentQuery = (PersistentQueryMetadata) query;
      persistentQueries.remove(persistentQuery.getQueryId());
      primaryContext.metaStore.removePersistentQuery(persistentQuery.getQueryId().getId());
    }

    if (query.hasEverBeenStarted()) {
      SchemaRegistryUtil
          .cleanUpInternalTopicAvroSchemas(applicationId, serviceContext.getSchemaRegistryClient());
      serviceContext.getTopicClient().deleteInternalTopics(applicationId);
    }

    StreamsErrorCollector.notifyApplicationClose(applicationId);
  }

  private static void throwOnImmutableOverride(final Map<String, Object> overriddenProperties) {
    final String immutableProps = overriddenProperties.keySet().stream()
        .filter(IMMUTABLE_PROPERTIES::contains)
        .distinct()
        .collect(Collectors.joining(","));

    if (!immutableProps.isEmpty()) {
      throw new IllegalArgumentException("Cannot override properties: " + immutableProps);
    }
  }

  private static void throwOnNonExecutableStatement(final PreparedStatement<?> statement) {
    if (!isExecutableStatement(statement)) {
      throw new KsqlStatementException("Statement not executable", statement.getStatementText());
    }
  }
<<<<<<< HEAD

  private static final class EngineContext {

    private final MetaStore metaStore;
    private final QueryEngine queryEngine;
    private final ServiceContext serviceContext;
    private final CommandFactories ddlCommandFactory;
    private final DdlCommandExec ddlCommandExec;

    private EngineContext(
        final ServiceContext serviceContext,
        final MetaStore metaStore,
        final Consumer<QueryMetadata> onQueryCloseCallback
    ) {
      this.serviceContext = Objects.requireNonNull(serviceContext, "serviceContext");
      this.metaStore = Objects.requireNonNull(metaStore, "metaStore");
      this.ddlCommandFactory = new CommandFactories(serviceContext);
      this.queryEngine = new QueryEngine(serviceContext, onQueryCloseCallback);
      this.ddlCommandExec = new DdlCommandExec(metaStore);
    }

    private static EngineContext create(
        final ServiceContext serviceContext,
        final MetaStore metaStore,
        final Consumer<QueryMetadata> onQueryCloseCallback
    ) {
      return new EngineContext(serviceContext, metaStore, onQueryCloseCallback);
    }

    private String executeDdlStatement(
        final String sqlExpression,
        final ExecutableDdlStatement statement,
        final Map<String, Object> overriddenProperties
    ) {
      throwOnImmutableOverride(overriddenProperties);

      final DdlCommand command = createDdlCommand(
          sqlExpression,
          statement,
          overriddenProperties,
          true);

      final DdlCommandResult result =
          ddlCommandExec.execute(command, serviceContext instanceof SandboxedServiceContext);

      if (!result.isSuccess()) {
        throw new KsqlStatementException(result.getMessage(), sqlExpression);
      }

      return result.getMessage();
    }

    private DdlCommand createDdlCommand(
        final String sqlExpression,
        final ExecutableDdlStatement statement,
        final Map<String, Object> overriddenProperties,
        final boolean enforceTopicExistence
    ) {
      final String resultingSqlExpression;
      final ExecutableDdlStatement resultingStatement;

      if (statement instanceof AbstractStreamCreateStatement) {
        final AbstractStreamCreateStatement streamCreateStatement =
            (AbstractStreamCreateStatement) statement;

        final PreparedStatement<AbstractStreamCreateStatement> statementWithSchema
            = maybeAddFieldsFromSchemaRegistry(streamCreateStatement, sqlExpression);

        resultingStatement = (ExecutableDdlStatement) statementWithSchema.getStatement();
        resultingSqlExpression = statementWithSchema.getStatementText();

        if (((AbstractStreamCreateStatement) resultingStatement).getElements().isEmpty()) {
          throw new KsqlStatementException(
              "The statement or topic schema does not define any columns.",
              sqlExpression);
        }
      } else {
        resultingSqlExpression = sqlExpression;
        resultingStatement = statement;
      }

      return ddlCommandFactory.create(
          resultingSqlExpression, resultingStatement, overriddenProperties, enforceTopicExistence);
    }

    private PreparedStatement<AbstractStreamCreateStatement> maybeAddFieldsFromSchemaRegistry(
        final AbstractStreamCreateStatement streamCreateStatement,
        final String statementText
    ) {
      if (streamCreateStatement.getProperties().containsKey(DdlConfig.TOPIC_NAME_PROPERTY)) {
        final String ksqlRegisteredTopicName = StringUtil.cleanQuotes(
            streamCreateStatement
                .getProperties()
                .get(DdlConfig.TOPIC_NAME_PROPERTY)
                .toString()
                .toUpperCase()
        );
        final KsqlTopic ksqlTopic = metaStore.getTopic(ksqlRegisteredTopicName);
        if (ksqlTopic == null) {
          throw new KsqlStatementException(
              String.format("Could not find %s topic in the metastore.", ksqlRegisteredTopicName),
              statementText);
        }

        final Map<String, Expression> newProperties = new HashMap<>();
        newProperties.put(
            DdlConfig.KAFKA_TOPIC_NAME_PROPERTY, new StringLiteral(ksqlTopic.getKafkaTopicName())
        );

        newProperties.put(
            DdlConfig.VALUE_FORMAT_PROPERTY,
            new StringLiteral(
                ksqlTopic.getKsqlTopicSerDe().getSerDe().toString()
            )
        );

        final AbstractStreamCreateStatement statementWithProperties =
            streamCreateStatement.copyWith(
                streamCreateStatement.getElements(),
                newProperties);

        return StatementWithSchema.forStatement(
            statementWithProperties,
            SqlFormatter.formatSql(statementWithProperties),
            serviceContext.getSchemaRegistryClient()
        );
      }

      return StatementWithSchema.forStatement(
          streamCreateStatement,
          statementText,
          serviceContext.getSchemaRegistryClient());
    }
  }

  private static final class EngineParser {

    private final EngineContext engineContext;

    private EngineParser(final EngineContext engineContext) {
      this.engineContext = Objects.requireNonNull(engineContext, "engineContext");
    }

    private static EngineParser create(final EngineContext engineContext) {
      return new EngineParser(engineContext);
    }

    private List<PreparedStatement<?>> buildAst(final String sql) {
      try {
        final KsqlParser ksqlParser = new KsqlParser();

        return ksqlParser.buildAst(
            sql,
            engineContext.metaStore,
            this::postProcessAstStatement
        );
      } catch (final KsqlException e) {
        throw e;
      } catch (final Exception e) {
        throw new KsqlStatementException(
            "Exception while processing statements: " + e.getMessage(), sql, e);
      }
    }

    @SuppressWarnings("unchecked")
    private void postProcessAstStatement(final PreparedStatement<?> statement) {
      log.info("Building AST for {}.", statement.getStatementText());

      try {
        if (statement.getStatement() instanceof CreateAsSelect) {
          applyCreateAsSelectToMetaStore((CreateAsSelect) statement.getStatement());
        } else if (statement.getStatement() instanceof InsertInto) {
          validateInsertIntoStatement((PreparedStatement<InsertInto>) statement);
        } else if (statement.getStatement() instanceof ExecutableDdlStatement) {
          postProcessDdlStatement(statement);
        }
      } catch (final KsqlStatementException e) {
        throw e;
      } catch (final Exception e) {
        throw new KsqlStatementException(
            "Exception while processing statement: " + e.getMessage(),
            statement.getStatementText(), e);
      }
    }

    private void applyCreateAsSelectToMetaStore(final CreateAsSelect statement) {
      final QuerySpecification querySpecification =
          (QuerySpecification) statement.getQuery().getQueryBody();

      final StructuredDataSource resultDataSource = engineContext.queryEngine
          .getResultDatasource(
              querySpecification.getSelect(),
              statement.getName().getSuffix()
          );

      engineContext.metaStore.putSource(resultDataSource.cloneWithTimeKeyColumns());
    }

    private void validateInsertIntoStatement(final PreparedStatement<InsertInto> statement) {
      final InsertInto insertInto = statement.getStatement();
      final String targetName = insertInto.getTarget().getSuffix();

      final StructuredDataSource target = engineContext.metaStore.getSource(targetName);
      if (target == null) {
        throw new KsqlStatementException(String.format(
            "Sink '%s' does not exist for the INSERT INTO statement.", targetName),
            statement.getStatementText());
      }

      if (target.getDataSourceType() != DataSource.DataSourceType.KSTREAM) {
        throw new KsqlStatementException(String.format(
            "INSERT INTO can only be used to insert into a stream. %s is a table.",
            target.getName()),
            statement.getStatementText());
      }
    }

    private void postProcessDdlStatement(final PreparedStatement<?> statement) {
      if (statement.getStatement() instanceof SetProperty
          || statement.getStatement() instanceof UnsetProperty) {
        return;
      }

      final DdlCommand ddlCmd = engineContext.createDdlCommand(
          statement.getStatementText(),
          (ExecutableDdlStatement) statement.getStatement(),
          Collections.emptyMap(),
          false);

      engineContext.ddlCommandExec.execute(ddlCmd, true);
    }
  }

  private static final class EngineExecutor {

    private final EngineContext engineContext;
    private final KsqlConfig ksqlConfig;
    private final Map<String, Object> overriddenProperties;

    private EngineExecutor(
        final EngineContext engineContext,
        final KsqlConfig ksqlConfig,
        final Map<String, Object> overriddenProperties
    ) {
      this.engineContext = Objects.requireNonNull(engineContext, "engineContext");
      this.ksqlConfig = Objects.requireNonNull(ksqlConfig, "ksqlConfig");
      this.overriddenProperties =
          Objects.requireNonNull(overriddenProperties, "overriddenProperties");

      throwOnImmutableOverride(overriddenProperties);
    }

    private static EngineExecutor create(
        final EngineContext engineContext,
        final KsqlConfig ksqlConfig,
        final Map<String, Object> overriddenProperties
    ) {
      return new EngineExecutor(engineContext, ksqlConfig, overriddenProperties);
    }

    private ExecuteResult execute(final PreparedStatement<?> statement) {
      final PreparedStatement<?> postProcessed = preProcessStatement(statement);

      throwOnNonExecutableStatement(postProcessed);

      final LogicalPlanNode logicalPlan = engineContext.queryEngine.buildLogicalPlan(
          engineContext.metaStore,
          postProcessed,
          ksqlConfig.cloneWithPropertyOverwrite(overriddenProperties)
      );

      if (logicalPlan.getNode() == null) {
        final String msg = engineContext.executeDdlStatement(
            statement.getStatementText(),
            (ExecutableDdlStatement) statement.getStatement(),
            overriddenProperties
        );

        return ExecuteResult.of(msg);
      }

      final QueryMetadata query = engineContext.queryEngine.buildPhysicalPlan(
          logicalPlan,
          ksqlConfig,
          overriddenProperties,
          engineContext.serviceContext.getKafkaClientSupplier(),
          engineContext.metaStore
      );

      validateQuery(query, statement);

      return ExecuteResult.of(query);
    }

    private static PreparedStatement<?> preProcessStatement(final PreparedStatement<?> stmt) {
      try {

        if (stmt.getStatement() instanceof CreateAsSelect) {
          return preProcessCreateAsSelectStatement(stmt);
        }

        if (stmt.getStatement() instanceof InsertInto) {
          return postProcessInsertIntoStatement(stmt);
        }

        return stmt;
      } catch (final Exception e) {
        throw new KsqlStatementException("Exception while processing statement: " + e.getMessage(),
            stmt.getStatementText(), e);
      }
    }

    private static PreparedStatement<?> preProcessCreateAsSelectStatement(
        final PreparedStatement<?> statement
    ) {
      final CreateAsSelect createAsSelect = (CreateAsSelect) statement.getStatement();

      final QuerySpecification querySpecification =
          (QuerySpecification) createAsSelect.getQuery().getQueryBody();

      final Query query = addInto(
          querySpecification,
          createAsSelect.getName().getSuffix(),
          createAsSelect.getQuery().getLimit(),
          createAsSelect.getProperties(),
          createAsSelect.getPartitionByColumn(),
          true
      );

      return new PreparedStatement<>(statement.getStatementText(), query);
    }

    private static PreparedStatement<?> postProcessInsertIntoStatement(
        final PreparedStatement<?> statement
    ) {
      final InsertInto insertInto = (InsertInto) statement.getStatement();

      final QuerySpecification querySpecification =
          (QuerySpecification) insertInto.getQuery().getQueryBody();

      final Query query = addInto(
          querySpecification,
          insertInto.getTarget().getSuffix(),
          insertInto.getQuery().getLimit(),
          new HashMap<>(),
          insertInto.getPartitionByColumn(),
          false
      );

      return new PreparedStatement<>(statement.getStatementText(), query);
    }

    private void validateQuery(final QueryMetadata query, final PreparedStatement<?> statement) {
      if (statement.getStatement() instanceof CreateStreamAsSelect
          && query.getDataSourceType() == DataSourceType.KTABLE) {
        throw new KsqlStatementException("Invalid result type. "
            + "Your SELECT query produces a TABLE. "
            + "Please use CREATE TABLE AS SELECT statement instead.",
            statement.getStatementText());
      }

      if (statement.getStatement() instanceof CreateTableAsSelect
          && query.getDataSourceType() == DataSourceType.KSTREAM) {
        throw new KsqlStatementException("Invalid result type. "
            + "Your SELECT query produces a STREAM. "
            + "Please use CREATE STREAM AS SELECT statement instead.",
            statement.getStatementText());
      }

      if (query instanceof PersistentQueryMetadata) {
        final PersistentQueryMetadata persistentQuery = (PersistentQueryMetadata) query;
        final SchemaRegistryClient srClient = engineContext.serviceContext
            .getSchemaRegistryClient();

        if (!AvroUtil.isValidSchemaEvolution(persistentQuery, srClient)) {
          throw new KsqlStatementException(String.format(
              "Cannot register avro schema for %s as the schema registry rejected it, "
                  + "(maybe schema evolution issues?)",
              persistentQuery.getResultTopic().getKafkaTopicName()),
              statement.getStatementText());
        }
      }
    }

    private static Query addInto(
        final QuerySpecification querySpecification,
        final String intoName,
        final Optional<String> limit,
        final Map<String, Expression> intoProperties,
        final Optional<Expression> partitionByExpression,
        final boolean doCreateTable) {
      final Table intoTable = new Table(QualifiedName.of(intoName));
      if (partitionByExpression.isPresent()) {
        final Map<String, Expression> newIntoProperties = new HashMap<>(intoProperties);
        newIntoProperties.put(DdlConfig.PARTITION_BY_PROPERTY, partitionByExpression.get());
        intoTable.setProperties(newIntoProperties);
      } else {
        intoTable.setProperties(intoProperties);
      }

      final QuerySpecification newQuerySpecification = new QuerySpecification(
          querySpecification.getLocation(),
          querySpecification.getSelect(),
          intoTable,
          doCreateTable,
          querySpecification.getFrom(),
          querySpecification.getWindowExpression(),
          querySpecification.getWhere(),
          querySpecification.getGroupBy(),
          querySpecification.getHaving(),
          querySpecification.getLimit()
      );

      return new Query(newQuerySpecification, limit);
    }
  }

  private static final class SandboxedExecutionContext implements KsqlExecutionContext {

    private final EngineContext engineContext;
    private final Map<QueryId, PersistentQueryMetadata> persistentQueries;

    private static SandboxedExecutionContext create(
        final EngineContext engineContext,
        final Map<QueryId, PersistentQueryMetadata> persistentQueries
    ) {
      final EngineContext sandboxed = EngineContext.create(
          SandboxedServiceContext.create(engineContext.serviceContext),
          engineContext.metaStore.copy(),
          query -> {
          } // Do nothing on query close.
      );

      return new SandboxedExecutionContext(sandboxed, persistentQueries);
    }

    private SandboxedExecutionContext(
        final EngineContext engineContext,
        final Map<QueryId, PersistentQueryMetadata> persistentQueries
    ) {
      this.engineContext = Objects.requireNonNull(engineContext, "engineContext");
      this.persistentQueries = ImmutableMap.copyOf(persistentQueries);
    }

    @Override
    public MetaStore getMetaStore() {
      return ReadonlyMetaStore.readOnlyMetaStore(engineContext.metaStore);
    }

    @Override
    public KsqlExecutionContext createSandbox() {
      return create(engineContext, persistentQueries);
    }

    @Override
    public Optional<PersistentQueryMetadata> getPersistentQuery(final QueryId queryId) {
      return Optional.ofNullable(persistentQueries.get(queryId));
    }

    @Override
    public ExecuteResult execute(
        final PreparedStatement<?> statement,
        final KsqlConfig ksqlConfig,
        final Map<String, Object> overriddenProperties
    ) {
      final EngineExecutor executor =
          EngineExecutor.create(engineContext, ksqlConfig, overriddenProperties);

      final ExecuteResult result = executor.execute(statement);

      result.getQuery().ifPresent(QueryMetadata::close);

      return result;
=======

  private static final class ExecutionContext {

    private final MetaStore metaStore;
    private final QueryEngine queryEngine;
    private final ServiceContext serviceContext;
    private final CommandFactories ddlCommandFactory;
    private final DdlCommandExec ddlCommandExec;

    private ExecutionContext(
        final ServiceContext serviceContext,
        final MetaStore metaStore,
        final Consumer<QueryMetadata> onQueryCloseCallback
    ) {
      this.serviceContext = Objects.requireNonNull(serviceContext, "serviceContext");
      this.metaStore = Objects.requireNonNull(metaStore, "metaStore");
      this.ddlCommandFactory = new CommandFactories(serviceContext);
      this.queryEngine = new QueryEngine(serviceContext, onQueryCloseCallback);
      this.ddlCommandExec = new DdlCommandExec(metaStore);
    }

    private void doExecuteDdlStatement(
        final String sqlExpression,
        final ExecutableDdlStatement statement,
        final Map<String, Object> overriddenProperties
    ) {
      final DdlCommandResult result =
          executeDdlStatement(sqlExpression, statement, overriddenProperties);

      if (!result.isSuccess()) {
        throw new KsqlStatementException(result.getMessage(), sqlExpression);
      }
    }

    private DdlCommandResult executeDdlStatement(
        final String sqlExpression,
        final ExecutableDdlStatement statement,
        final Map<String, Object> overriddenProperties
    ) {
      throwOnImmutableOverride(overriddenProperties);

      final DdlCommand command = createDdlCommand(
          sqlExpression,
          statement,
          overriddenProperties,
          true);

      return ddlCommandExec.execute(command);
    }

    private DdlCommand createDdlCommand(
        final String sqlExpression,
        final ExecutableDdlStatement statement,
        final Map<String, Object> overriddenProperties,
        final boolean enforceTopicExistence
    ) {
      final String resultingSqlExpression;
      final ExecutableDdlStatement resultingStatement;

      if (statement instanceof AbstractStreamCreateStatement) {
        final AbstractStreamCreateStatement streamCreateStatement =
            (AbstractStreamCreateStatement) statement;

        final PreparedStatement<AbstractStreamCreateStatement> statementWithSchema
            = maybeAddFieldsFromSchemaRegistry(streamCreateStatement, sqlExpression);

        resultingStatement = (ExecutableDdlStatement) statementWithSchema.getStatement();
        resultingSqlExpression = statementWithSchema.getStatementText();

        if (((AbstractStreamCreateStatement) resultingStatement).getElements().isEmpty()) {
          throw new KsqlStatementException(
              "The statement or topic schema does not define any columns.",
              sqlExpression);
        }
      } else {
        resultingSqlExpression = sqlExpression;
        resultingStatement = statement;
      }

      return ddlCommandFactory.create(
          resultingSqlExpression, resultingStatement, overriddenProperties, enforceTopicExistence);
    }

    private PreparedStatement<AbstractStreamCreateStatement> maybeAddFieldsFromSchemaRegistry(
        final AbstractStreamCreateStatement streamCreateStatement,
        final String statementText
    ) {
      if (streamCreateStatement.getProperties().containsKey(DdlConfig.TOPIC_NAME_PROPERTY)) {
        final String ksqlRegisteredTopicName = StringUtil.cleanQuotes(
            streamCreateStatement
                .getProperties()
                .get(DdlConfig.TOPIC_NAME_PROPERTY)
                .toString()
                .toUpperCase()
        );
        final KsqlTopic ksqlTopic = metaStore.getTopic(ksqlRegisteredTopicName);
        if (ksqlTopic == null) {
          throw new KsqlStatementException(
              String.format("Could not find %s topic in the metastore.", ksqlRegisteredTopicName),
              statementText);
        }

        final Map<String, Expression> newProperties = new HashMap<>();
        newProperties.put(
            DdlConfig.KAFKA_TOPIC_NAME_PROPERTY, new StringLiteral(ksqlTopic.getKafkaTopicName())
        );

        newProperties.put(
            DdlConfig.VALUE_FORMAT_PROPERTY,
            new StringLiteral(
                ksqlTopic.getKsqlTopicSerDe().getSerDe().toString()
            )
        );

        final AbstractStreamCreateStatement statementWithProperties =
            streamCreateStatement.copyWith(
                streamCreateStatement.getElements(),
                newProperties);

        return StatementWithSchema.forStatement(
            statementWithProperties,
            SqlFormatter.formatSql(statementWithProperties),
            serviceContext.getSchemaRegistryClient()
        );
      }

      return StatementWithSchema.forStatement(
          streamCreateStatement,
          statementText,
          serviceContext.getSchemaRegistryClient());
    }
  }

  private static final class EngineParser {

    private final ExecutionContext executionContext;

    private EngineParser(final ExecutionContext executionContext) {
      this.executionContext = Objects.requireNonNull(executionContext, "executionContext");
    }

    private List<PreparedStatement<?>> buildAst(final String sql) {
      try {
        final KsqlParser ksqlParser = new KsqlParser();

        return ksqlParser.buildAst(
            sql,
            executionContext.metaStore,
            this::postProcessAstStatement
        );
      } catch (final KsqlException e) {
        throw e;
      } catch (final Exception e) {
        throw new KsqlStatementException(
            "Exception while processing statements: " + e.getMessage(), sql, e);
      }
    }

    @SuppressWarnings("unchecked")
    private void postProcessAstStatement(final PreparedStatement<?> statement) {
      log.info("Building AST for {}.", statement.getStatementText());

      try {
        if (statement.getStatement() instanceof CreateAsSelect) {
          applyCreateAsSelectToMetaStore((CreateAsSelect) statement.getStatement());
        } else if (statement.getStatement() instanceof InsertInto) {
          validateInsertIntoStatement((PreparedStatement<InsertInto>) statement);
        } else if (statement.getStatement() instanceof ExecutableDdlStatement) {
          postProcessDdlStatement(statement);
        }
      } catch (final KsqlStatementException e) {
        throw e;
      } catch (final Exception e) {
        throw new KsqlStatementException(
            "Exception while processing statement: " + e.getMessage(),
            statement.getStatementText(), e);
      }
    }

    private void applyCreateAsSelectToMetaStore(final CreateAsSelect statement) {
      final QuerySpecification querySpecification =
          (QuerySpecification) statement.getQuery().getQueryBody();

      final StructuredDataSource resultDataSource = executionContext.queryEngine
          .getResultDatasource(
              querySpecification.getSelect(),
              statement.getName().getSuffix()
          );

      executionContext.metaStore.putSource(resultDataSource.cloneWithTimeKeyColumns());
    }

    private void validateInsertIntoStatement(final PreparedStatement<InsertInto> statement) {
      final InsertInto insertInto = statement.getStatement();
      final String targetName = insertInto.getTarget().getSuffix();

      final StructuredDataSource target = executionContext.metaStore.getSource(targetName);
      if (target == null) {
        throw new KsqlStatementException(String.format(
            "Sink '%s' does not exist for the INSERT INTO statement.", targetName),
            statement.getStatementText());
      }

      if (target.getDataSourceType() != DataSource.DataSourceType.KSTREAM) {
        throw new KsqlStatementException(String.format(
            "INSERT INTO can only be used to insert into a stream. %s is a table.",
            target.getName()),
            statement.getStatementText());
      }
    }

    private void postProcessDdlStatement(final PreparedStatement<?> statement) {
      if (statement.getStatement() instanceof SetProperty
          || statement.getStatement() instanceof UnsetProperty) {
        return;
      }

      final DdlCommand ddlCmd = executionContext.createDdlCommand(
          statement.getStatementText(),
          (ExecutableDdlStatement) statement.getStatement(),
          Collections.emptyMap(),
          false);

      executionContext.ddlCommandExec.execute(ddlCmd);
    }
  }

  private static final class EngineExecutor {

    private final ExecutionContext executionContext;
    private final KsqlConfig ksqlConfig;
    private final Map<String, Object> overriddenProperties;

    private EngineExecutor(
        final ExecutionContext executionContext,
        final KsqlConfig ksqlConfig,
        final Map<String, Object> overriddenProperties
    ) {
      this.executionContext = Objects.requireNonNull(executionContext, "executionContext");
      this.ksqlConfig = Objects.requireNonNull(ksqlConfig, "ksqlConfig");
      this.overriddenProperties =
          Objects.requireNonNull(overriddenProperties, "overriddenProperties");

      throwOnImmutableOverride(overriddenProperties);
    }

    private Optional<QueryMetadata> execute(final PreparedStatement<?> statement) {
      final PreparedStatement<?> postProcessed = preProcessStatement(statement);

      throwOnNonExecutableStatement(postProcessed);

      final LogicalPlanNode logicalPlan = executionContext.queryEngine.buildLogicalPlan(
          executionContext.metaStore,
          postProcessed,
          ksqlConfig.cloneWithPropertyOverwrite(overriddenProperties)
      );

      if (logicalPlan.getNode() == null) {
        executionContext.doExecuteDdlStatement(
            statement.getStatementText(),
            (ExecutableDdlStatement) statement.getStatement(),
            overriddenProperties
        );

        return Optional.empty();
      }

      final QueryMetadata query = executionContext.queryEngine.buildPhysicalPlan(
          logicalPlan,
          ksqlConfig,
          overriddenProperties,
          executionContext.serviceContext.getKafkaClientSupplier(),
          executionContext.metaStore
      );

      validateQuery(query, statement);

      return Optional.of(query);
    }

    private static PreparedStatement<?> preProcessStatement(final PreparedStatement<?> stmt) {
      try {

        if (stmt.getStatement() instanceof CreateAsSelect) {
          return preProcessCreateAsSelectStatement(stmt);
        }

        if (stmt.getStatement() instanceof InsertInto) {
          return postProcessInsertIntoStatement(stmt);
        }

        return stmt;
      } catch (final Exception e) {
        throw new KsqlStatementException("Exception while processing statement: " + e.getMessage(),
            stmt.getStatementText(), e);
      }
    }

    private static PreparedStatement<?> preProcessCreateAsSelectStatement(
        final PreparedStatement<?> statement
    ) {
      final CreateAsSelect createAsSelect = (CreateAsSelect) statement.getStatement();

      final QuerySpecification querySpecification =
          (QuerySpecification) createAsSelect.getQuery().getQueryBody();

      final Query query = addInto(
          querySpecification,
          createAsSelect.getName().getSuffix(),
          createAsSelect.getQuery().getLimit(),
          createAsSelect.getProperties(),
          createAsSelect.getPartitionByColumn(),
          true
      );

      return new PreparedStatement<>(statement.getStatementText(), query);
    }

    private static PreparedStatement<?> postProcessInsertIntoStatement(
        final PreparedStatement<?> statement
    ) {
      final InsertInto insertInto = (InsertInto) statement.getStatement();

      final QuerySpecification querySpecification =
          (QuerySpecification) insertInto.getQuery().getQueryBody();

      final Query query = addInto(
          querySpecification,
          insertInto.getTarget().getSuffix(),
          insertInto.getQuery().getLimit(),
          new HashMap<>(),
          insertInto.getPartitionByColumn(),
          false
      );

      return new PreparedStatement<>(statement.getStatementText(), query);
    }

    private void validateQuery(final QueryMetadata query, final PreparedStatement<?> statement) {
      if (statement.getStatement() instanceof CreateStreamAsSelect
          && query.getDataSourceType() == DataSourceType.KTABLE) {
        throw new KsqlStatementException("Invalid result type. "
            + "Your SELECT query produces a TABLE. "
            + "Please use CREATE TABLE AS SELECT statement instead.",
            statement.getStatementText());
      }

      if (statement.getStatement() instanceof CreateTableAsSelect
          && query.getDataSourceType() == DataSourceType.KSTREAM) {
        throw new KsqlStatementException("Invalid result type. "
            + "Your SELECT query produces a STREAM. "
            + "Please use CREATE STREAM AS SELECT statement instead.",
            statement.getStatementText());
      }

      if (query instanceof PersistentQueryMetadata) {
        final PersistentQueryMetadata persistentQuery = (PersistentQueryMetadata) query;
        final SchemaRegistryClient srClient = executionContext.serviceContext
            .getSchemaRegistryClient();

        if (!AvroUtil.isValidSchemaEvolution(persistentQuery, srClient)) {
          throw new KsqlStatementException(String.format(
              "Cannot register avro schema for %s as the schema registry rejected it, "
                  + "(maybe schema evolution issues?)",
              persistentQuery.getResultTopic().getKafkaTopicName()),
              statement.getStatementText());
        }
      }
    }

    private static Query addInto(
        final QuerySpecification querySpecification,
        final String intoName,
        final Optional<String> limit,
        final Map<String, Expression> intoProperties,
        final Optional<Expression> partitionByExpression,
        final boolean doCreateTable) {
      final Table intoTable = new Table(QualifiedName.of(intoName));
      if (partitionByExpression.isPresent()) {
        final Map<String, Expression> newIntoProperties = new HashMap<>(intoProperties);
        newIntoProperties.put(DdlConfig.PARTITION_BY_PROPERTY, partitionByExpression.get());
        intoTable.setProperties(newIntoProperties);
      } else {
        intoTable.setProperties(intoProperties);
      }

      final QuerySpecification newQuerySpecification = new QuerySpecification(
          querySpecification.getLocation(),
          querySpecification.getSelect(),
          intoTable,
          doCreateTable,
          querySpecification.getFrom(),
          querySpecification.getWindowExpression(),
          querySpecification.getWhere(),
          querySpecification.getGroupBy(),
          querySpecification.getHaving(),
          querySpecification.getLimit()
      );

      return new Query(newQuerySpecification, limit);
>>>>>>> 35ce7a9c
    }
  }
}<|MERGE_RESOLUTION|>--- conflicted
+++ resolved
@@ -14,10 +14,6 @@
 
 package io.confluent.ksql;
 
-<<<<<<< HEAD
-import com.google.common.collect.ImmutableMap;
-=======
->>>>>>> 35ce7a9c
 import com.google.common.collect.ImmutableSet;
 import io.confluent.kafka.schemaregistry.client.SchemaRegistryClient;
 import io.confluent.ksql.ddl.DdlConfig;
@@ -107,11 +103,7 @@
   private final ScheduledExecutorService aggregateMetricsCollector;
   private final String serviceId;
   private final ServiceContext serviceContext;
-<<<<<<< HEAD
   private final EngineContext primaryContext;
-=======
-  private final ExecutionContext primaryContext;
->>>>>>> 35ce7a9c
 
   public KsqlEngine(
       final ServiceContext serviceContext,
@@ -130,11 +122,7 @@
       final MetaStore metaStore,
       final Function<KsqlEngine, KsqlEngineMetrics> engineMetricsFactory
   ) {
-<<<<<<< HEAD
     this.primaryContext = EngineContext.create(serviceContext, metaStore, this::unregisterQuery);
-=======
-    this.primaryContext = new ExecutionContext(serviceContext, metaStore, this::unregisterQuery);
->>>>>>> 35ce7a9c
     this.serviceContext = Objects.requireNonNull(serviceContext, "serviceContext");
     this.serviceId = Objects.requireNonNull(serviceId, "serviceId");
     this.persistentQueries = new HashMap<>();
@@ -213,14 +201,9 @@
    *
    * @return a sand boxed execution context.
    */
-<<<<<<< HEAD
   @Override
   public KsqlExecutionContext createSandbox() {
     return SandboxedExecutionContext.create(primaryContext, persistentQueries);
-=======
-  public List<PreparedStatement<?>> parseStatements(final String sql) {
-    return new EngineParser(createTryContext()).buildAst(sql);
->>>>>>> 35ce7a9c
   }
 
   /**
@@ -231,33 +214,11 @@
    * @param sql the statements to parse.
    * @return the list of prepared statements.
    */
-<<<<<<< HEAD
   public List<PreparedStatement<?>> parseStatements(final String sql) {
     final SandboxedExecutionContext sandbox = SandboxedExecutionContext
         .create(primaryContext, persistentQueries);
 
     return EngineParser.create(sandbox.engineContext).buildAst(sql);
-=======
-  public List<QueryMetadata> tryExecute(
-      final List<? extends PreparedStatement<?>> statements,
-      final KsqlConfig ksqlConfig,
-      final Map<String, Object> overriddenProperties
-  ) {
-    final EngineExecutor executor =
-        new EngineExecutor(createTryContext(), ksqlConfig, overriddenProperties);
-
-    final List<QueryMetadata> queries = new ArrayList<>();
-
-    for (final PreparedStatement<?> stmt : statements) {
-      executor.execute(stmt)
-          .ifPresent(query -> {
-            query.close();
-            queries.add(query);
-          });
-    }
-
-    return queries;
->>>>>>> 35ce7a9c
   }
 
   /**
@@ -277,7 +238,6 @@
       final KsqlConfig ksqlConfig,
       final Map<String, Object> overriddenProperties
   ) {
-<<<<<<< HEAD
     final ExecuteResult result =
         EngineExecutor.create(primaryContext, ksqlConfig, overriddenProperties)
             .execute(statement);
@@ -285,15 +245,6 @@
     result.getQuery().ifPresent(this::registerQuery);
 
     return result;
-=======
-    final Optional<QueryMetadata> query =
-        new EngineExecutor(primaryContext, ksqlConfig, overriddenProperties)
-            .execute(statement);
-
-    query.ifPresent(this::registerQuery);
-
-    return query;
->>>>>>> 35ce7a9c
   }
 
   @Override
@@ -305,18 +256,6 @@
     aggregateMetricsCollector.shutdown();
   }
 
-<<<<<<< HEAD
-=======
-  public DdlCommandResult executeDdlStatement(
-      final String sqlExpression,
-      final ExecutableDdlStatement statement,
-      final Map<String, Object> overriddenProperties
-  ) {
-    return primaryContext
-        .executeDdlStatement(sqlExpression, statement, overriddenProperties);
-  }
-
->>>>>>> 35ce7a9c
   /**
    * Determines if a statement is executable by the engine.
    *
@@ -329,7 +268,6 @@
         || statement.getStatement() instanceof Query;
   }
 
-<<<<<<< HEAD
   private void registerQuery(final QueryMetadata query) {
 
     if (query instanceof PersistentQueryMetadata) {
@@ -343,32 +281,6 @@
 
     allLiveQueries.add(query);
 
-=======
-  private ExecutionContext createTryContext() {
-    final ServiceContext tryServiceContext = SandboxedServiceContext.create(serviceContext);
-
-    return new ExecutionContext(
-        tryServiceContext,
-        primaryContext.metaStore.copy(),
-        query -> {
-        } // No op on query close.
-    );
-  }
-
-  private void registerQuery(final QueryMetadata query) {
-
-    if (query instanceof PersistentQueryMetadata) {
-      final PersistentQueryMetadata persistentQuery = (PersistentQueryMetadata) query;
-      persistentQueries.put(persistentQuery.getQueryId(), persistentQuery);
-      primaryContext.metaStore.updateForPersistentQuery(
-          persistentQuery.getQueryId().getId(),
-          persistentQuery.getSourceNames(),
-          persistentQuery.getSinkNames());
-    }
-
-    allLiveQueries.add(query);
-
->>>>>>> 35ce7a9c
     engineMetrics.registerQuery(query);
   }
 
@@ -415,7 +327,6 @@
       throw new KsqlStatementException("Statement not executable", statement.getStatementText());
     }
   }
-<<<<<<< HEAD
 
   private static final class EngineContext {
 
@@ -645,7 +556,7 @@
           Collections.emptyMap(),
           false);
 
-      engineContext.ddlCommandExec.execute(ddlCmd, true);
+      engineContext.ddlCommandExec.execute(ddlCmd);
     }
   }
 
@@ -889,408 +800,6 @@
       result.getQuery().ifPresent(QueryMetadata::close);
 
       return result;
-=======
-
-  private static final class ExecutionContext {
-
-    private final MetaStore metaStore;
-    private final QueryEngine queryEngine;
-    private final ServiceContext serviceContext;
-    private final CommandFactories ddlCommandFactory;
-    private final DdlCommandExec ddlCommandExec;
-
-    private ExecutionContext(
-        final ServiceContext serviceContext,
-        final MetaStore metaStore,
-        final Consumer<QueryMetadata> onQueryCloseCallback
-    ) {
-      this.serviceContext = Objects.requireNonNull(serviceContext, "serviceContext");
-      this.metaStore = Objects.requireNonNull(metaStore, "metaStore");
-      this.ddlCommandFactory = new CommandFactories(serviceContext);
-      this.queryEngine = new QueryEngine(serviceContext, onQueryCloseCallback);
-      this.ddlCommandExec = new DdlCommandExec(metaStore);
-    }
-
-    private void doExecuteDdlStatement(
-        final String sqlExpression,
-        final ExecutableDdlStatement statement,
-        final Map<String, Object> overriddenProperties
-    ) {
-      final DdlCommandResult result =
-          executeDdlStatement(sqlExpression, statement, overriddenProperties);
-
-      if (!result.isSuccess()) {
-        throw new KsqlStatementException(result.getMessage(), sqlExpression);
-      }
-    }
-
-    private DdlCommandResult executeDdlStatement(
-        final String sqlExpression,
-        final ExecutableDdlStatement statement,
-        final Map<String, Object> overriddenProperties
-    ) {
-      throwOnImmutableOverride(overriddenProperties);
-
-      final DdlCommand command = createDdlCommand(
-          sqlExpression,
-          statement,
-          overriddenProperties,
-          true);
-
-      return ddlCommandExec.execute(command);
-    }
-
-    private DdlCommand createDdlCommand(
-        final String sqlExpression,
-        final ExecutableDdlStatement statement,
-        final Map<String, Object> overriddenProperties,
-        final boolean enforceTopicExistence
-    ) {
-      final String resultingSqlExpression;
-      final ExecutableDdlStatement resultingStatement;
-
-      if (statement instanceof AbstractStreamCreateStatement) {
-        final AbstractStreamCreateStatement streamCreateStatement =
-            (AbstractStreamCreateStatement) statement;
-
-        final PreparedStatement<AbstractStreamCreateStatement> statementWithSchema
-            = maybeAddFieldsFromSchemaRegistry(streamCreateStatement, sqlExpression);
-
-        resultingStatement = (ExecutableDdlStatement) statementWithSchema.getStatement();
-        resultingSqlExpression = statementWithSchema.getStatementText();
-
-        if (((AbstractStreamCreateStatement) resultingStatement).getElements().isEmpty()) {
-          throw new KsqlStatementException(
-              "The statement or topic schema does not define any columns.",
-              sqlExpression);
-        }
-      } else {
-        resultingSqlExpression = sqlExpression;
-        resultingStatement = statement;
-      }
-
-      return ddlCommandFactory.create(
-          resultingSqlExpression, resultingStatement, overriddenProperties, enforceTopicExistence);
-    }
-
-    private PreparedStatement<AbstractStreamCreateStatement> maybeAddFieldsFromSchemaRegistry(
-        final AbstractStreamCreateStatement streamCreateStatement,
-        final String statementText
-    ) {
-      if (streamCreateStatement.getProperties().containsKey(DdlConfig.TOPIC_NAME_PROPERTY)) {
-        final String ksqlRegisteredTopicName = StringUtil.cleanQuotes(
-            streamCreateStatement
-                .getProperties()
-                .get(DdlConfig.TOPIC_NAME_PROPERTY)
-                .toString()
-                .toUpperCase()
-        );
-        final KsqlTopic ksqlTopic = metaStore.getTopic(ksqlRegisteredTopicName);
-        if (ksqlTopic == null) {
-          throw new KsqlStatementException(
-              String.format("Could not find %s topic in the metastore.", ksqlRegisteredTopicName),
-              statementText);
-        }
-
-        final Map<String, Expression> newProperties = new HashMap<>();
-        newProperties.put(
-            DdlConfig.KAFKA_TOPIC_NAME_PROPERTY, new StringLiteral(ksqlTopic.getKafkaTopicName())
-        );
-
-        newProperties.put(
-            DdlConfig.VALUE_FORMAT_PROPERTY,
-            new StringLiteral(
-                ksqlTopic.getKsqlTopicSerDe().getSerDe().toString()
-            )
-        );
-
-        final AbstractStreamCreateStatement statementWithProperties =
-            streamCreateStatement.copyWith(
-                streamCreateStatement.getElements(),
-                newProperties);
-
-        return StatementWithSchema.forStatement(
-            statementWithProperties,
-            SqlFormatter.formatSql(statementWithProperties),
-            serviceContext.getSchemaRegistryClient()
-        );
-      }
-
-      return StatementWithSchema.forStatement(
-          streamCreateStatement,
-          statementText,
-          serviceContext.getSchemaRegistryClient());
-    }
-  }
-
-  private static final class EngineParser {
-
-    private final ExecutionContext executionContext;
-
-    private EngineParser(final ExecutionContext executionContext) {
-      this.executionContext = Objects.requireNonNull(executionContext, "executionContext");
-    }
-
-    private List<PreparedStatement<?>> buildAst(final String sql) {
-      try {
-        final KsqlParser ksqlParser = new KsqlParser();
-
-        return ksqlParser.buildAst(
-            sql,
-            executionContext.metaStore,
-            this::postProcessAstStatement
-        );
-      } catch (final KsqlException e) {
-        throw e;
-      } catch (final Exception e) {
-        throw new KsqlStatementException(
-            "Exception while processing statements: " + e.getMessage(), sql, e);
-      }
-    }
-
-    @SuppressWarnings("unchecked")
-    private void postProcessAstStatement(final PreparedStatement<?> statement) {
-      log.info("Building AST for {}.", statement.getStatementText());
-
-      try {
-        if (statement.getStatement() instanceof CreateAsSelect) {
-          applyCreateAsSelectToMetaStore((CreateAsSelect) statement.getStatement());
-        } else if (statement.getStatement() instanceof InsertInto) {
-          validateInsertIntoStatement((PreparedStatement<InsertInto>) statement);
-        } else if (statement.getStatement() instanceof ExecutableDdlStatement) {
-          postProcessDdlStatement(statement);
-        }
-      } catch (final KsqlStatementException e) {
-        throw e;
-      } catch (final Exception e) {
-        throw new KsqlStatementException(
-            "Exception while processing statement: " + e.getMessage(),
-            statement.getStatementText(), e);
-      }
-    }
-
-    private void applyCreateAsSelectToMetaStore(final CreateAsSelect statement) {
-      final QuerySpecification querySpecification =
-          (QuerySpecification) statement.getQuery().getQueryBody();
-
-      final StructuredDataSource resultDataSource = executionContext.queryEngine
-          .getResultDatasource(
-              querySpecification.getSelect(),
-              statement.getName().getSuffix()
-          );
-
-      executionContext.metaStore.putSource(resultDataSource.cloneWithTimeKeyColumns());
-    }
-
-    private void validateInsertIntoStatement(final PreparedStatement<InsertInto> statement) {
-      final InsertInto insertInto = statement.getStatement();
-      final String targetName = insertInto.getTarget().getSuffix();
-
-      final StructuredDataSource target = executionContext.metaStore.getSource(targetName);
-      if (target == null) {
-        throw new KsqlStatementException(String.format(
-            "Sink '%s' does not exist for the INSERT INTO statement.", targetName),
-            statement.getStatementText());
-      }
-
-      if (target.getDataSourceType() != DataSource.DataSourceType.KSTREAM) {
-        throw new KsqlStatementException(String.format(
-            "INSERT INTO can only be used to insert into a stream. %s is a table.",
-            target.getName()),
-            statement.getStatementText());
-      }
-    }
-
-    private void postProcessDdlStatement(final PreparedStatement<?> statement) {
-      if (statement.getStatement() instanceof SetProperty
-          || statement.getStatement() instanceof UnsetProperty) {
-        return;
-      }
-
-      final DdlCommand ddlCmd = executionContext.createDdlCommand(
-          statement.getStatementText(),
-          (ExecutableDdlStatement) statement.getStatement(),
-          Collections.emptyMap(),
-          false);
-
-      executionContext.ddlCommandExec.execute(ddlCmd);
-    }
-  }
-
-  private static final class EngineExecutor {
-
-    private final ExecutionContext executionContext;
-    private final KsqlConfig ksqlConfig;
-    private final Map<String, Object> overriddenProperties;
-
-    private EngineExecutor(
-        final ExecutionContext executionContext,
-        final KsqlConfig ksqlConfig,
-        final Map<String, Object> overriddenProperties
-    ) {
-      this.executionContext = Objects.requireNonNull(executionContext, "executionContext");
-      this.ksqlConfig = Objects.requireNonNull(ksqlConfig, "ksqlConfig");
-      this.overriddenProperties =
-          Objects.requireNonNull(overriddenProperties, "overriddenProperties");
-
-      throwOnImmutableOverride(overriddenProperties);
-    }
-
-    private Optional<QueryMetadata> execute(final PreparedStatement<?> statement) {
-      final PreparedStatement<?> postProcessed = preProcessStatement(statement);
-
-      throwOnNonExecutableStatement(postProcessed);
-
-      final LogicalPlanNode logicalPlan = executionContext.queryEngine.buildLogicalPlan(
-          executionContext.metaStore,
-          postProcessed,
-          ksqlConfig.cloneWithPropertyOverwrite(overriddenProperties)
-      );
-
-      if (logicalPlan.getNode() == null) {
-        executionContext.doExecuteDdlStatement(
-            statement.getStatementText(),
-            (ExecutableDdlStatement) statement.getStatement(),
-            overriddenProperties
-        );
-
-        return Optional.empty();
-      }
-
-      final QueryMetadata query = executionContext.queryEngine.buildPhysicalPlan(
-          logicalPlan,
-          ksqlConfig,
-          overriddenProperties,
-          executionContext.serviceContext.getKafkaClientSupplier(),
-          executionContext.metaStore
-      );
-
-      validateQuery(query, statement);
-
-      return Optional.of(query);
-    }
-
-    private static PreparedStatement<?> preProcessStatement(final PreparedStatement<?> stmt) {
-      try {
-
-        if (stmt.getStatement() instanceof CreateAsSelect) {
-          return preProcessCreateAsSelectStatement(stmt);
-        }
-
-        if (stmt.getStatement() instanceof InsertInto) {
-          return postProcessInsertIntoStatement(stmt);
-        }
-
-        return stmt;
-      } catch (final Exception e) {
-        throw new KsqlStatementException("Exception while processing statement: " + e.getMessage(),
-            stmt.getStatementText(), e);
-      }
-    }
-
-    private static PreparedStatement<?> preProcessCreateAsSelectStatement(
-        final PreparedStatement<?> statement
-    ) {
-      final CreateAsSelect createAsSelect = (CreateAsSelect) statement.getStatement();
-
-      final QuerySpecification querySpecification =
-          (QuerySpecification) createAsSelect.getQuery().getQueryBody();
-
-      final Query query = addInto(
-          querySpecification,
-          createAsSelect.getName().getSuffix(),
-          createAsSelect.getQuery().getLimit(),
-          createAsSelect.getProperties(),
-          createAsSelect.getPartitionByColumn(),
-          true
-      );
-
-      return new PreparedStatement<>(statement.getStatementText(), query);
-    }
-
-    private static PreparedStatement<?> postProcessInsertIntoStatement(
-        final PreparedStatement<?> statement
-    ) {
-      final InsertInto insertInto = (InsertInto) statement.getStatement();
-
-      final QuerySpecification querySpecification =
-          (QuerySpecification) insertInto.getQuery().getQueryBody();
-
-      final Query query = addInto(
-          querySpecification,
-          insertInto.getTarget().getSuffix(),
-          insertInto.getQuery().getLimit(),
-          new HashMap<>(),
-          insertInto.getPartitionByColumn(),
-          false
-      );
-
-      return new PreparedStatement<>(statement.getStatementText(), query);
-    }
-
-    private void validateQuery(final QueryMetadata query, final PreparedStatement<?> statement) {
-      if (statement.getStatement() instanceof CreateStreamAsSelect
-          && query.getDataSourceType() == DataSourceType.KTABLE) {
-        throw new KsqlStatementException("Invalid result type. "
-            + "Your SELECT query produces a TABLE. "
-            + "Please use CREATE TABLE AS SELECT statement instead.",
-            statement.getStatementText());
-      }
-
-      if (statement.getStatement() instanceof CreateTableAsSelect
-          && query.getDataSourceType() == DataSourceType.KSTREAM) {
-        throw new KsqlStatementException("Invalid result type. "
-            + "Your SELECT query produces a STREAM. "
-            + "Please use CREATE STREAM AS SELECT statement instead.",
-            statement.getStatementText());
-      }
-
-      if (query instanceof PersistentQueryMetadata) {
-        final PersistentQueryMetadata persistentQuery = (PersistentQueryMetadata) query;
-        final SchemaRegistryClient srClient = executionContext.serviceContext
-            .getSchemaRegistryClient();
-
-        if (!AvroUtil.isValidSchemaEvolution(persistentQuery, srClient)) {
-          throw new KsqlStatementException(String.format(
-              "Cannot register avro schema for %s as the schema registry rejected it, "
-                  + "(maybe schema evolution issues?)",
-              persistentQuery.getResultTopic().getKafkaTopicName()),
-              statement.getStatementText());
-        }
-      }
-    }
-
-    private static Query addInto(
-        final QuerySpecification querySpecification,
-        final String intoName,
-        final Optional<String> limit,
-        final Map<String, Expression> intoProperties,
-        final Optional<Expression> partitionByExpression,
-        final boolean doCreateTable) {
-      final Table intoTable = new Table(QualifiedName.of(intoName));
-      if (partitionByExpression.isPresent()) {
-        final Map<String, Expression> newIntoProperties = new HashMap<>(intoProperties);
-        newIntoProperties.put(DdlConfig.PARTITION_BY_PROPERTY, partitionByExpression.get());
-        intoTable.setProperties(newIntoProperties);
-      } else {
-        intoTable.setProperties(intoProperties);
-      }
-
-      final QuerySpecification newQuerySpecification = new QuerySpecification(
-          querySpecification.getLocation(),
-          querySpecification.getSelect(),
-          intoTable,
-          doCreateTable,
-          querySpecification.getFrom(),
-          querySpecification.getWindowExpression(),
-          querySpecification.getWhere(),
-          querySpecification.getGroupBy(),
-          querySpecification.getHaving(),
-          querySpecification.getLimit()
-      );
-
-      return new Query(newQuerySpecification, limit);
->>>>>>> 35ce7a9c
     }
   }
 }