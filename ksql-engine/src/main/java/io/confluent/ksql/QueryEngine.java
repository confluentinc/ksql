/*
 * Copyright 2018 Confluent Inc.
 *
 * Licensed under the Confluent Community License; you may not use this file
 * except in compliance with the License.  You may obtain a copy of the License at
 *
 * http://www.confluent.io/confluent-community-license
 *
 * Unless required by applicable law or agreed to in writing, software
 * distributed under the License is distributed on an "AS IS" BASIS, WITHOUT
 * WARRANTIES OF ANY KIND, either express or implied.  See the License for the
 * specific language governing permissions and limitations under the License.
 */

package io.confluent.ksql;

import io.confluent.ksql.analyzer.AggregateAnalysis;
import io.confluent.ksql.analyzer.Analysis;
import io.confluent.ksql.analyzer.QueryAnalyzer;
import io.confluent.ksql.metastore.KsqlStream;
import io.confluent.ksql.metastore.KsqlTopic;
import io.confluent.ksql.metastore.MetaStore;
import io.confluent.ksql.metastore.MutableMetaStore;
import io.confluent.ksql.metastore.StructuredDataSource;
import io.confluent.ksql.parser.KsqlParser.PreparedStatement;
import io.confluent.ksql.parser.tree.Query;
import io.confluent.ksql.parser.tree.Select;
import io.confluent.ksql.parser.tree.SelectItem;
import io.confluent.ksql.parser.tree.SingleColumn;
import io.confluent.ksql.physical.KafkaStreamsBuilderImpl;
import io.confluent.ksql.physical.PhysicalPlanBuilder;
import io.confluent.ksql.planner.LogicalPlanNode;
import io.confluent.ksql.planner.LogicalPlanner;
import io.confluent.ksql.planner.plan.PlanNode;
import io.confluent.ksql.processing.log.ProcessingLogContext;
import io.confluent.ksql.services.ServiceContext;
import io.confluent.ksql.util.KsqlConfig;
import io.confluent.ksql.util.QueryIdGenerator;
import io.confluent.ksql.util.QueryMetadata;
import java.util.Map;
import java.util.Objects;
import java.util.function.Consumer;
import org.apache.kafka.common.serialization.Serdes;
import org.apache.kafka.connect.data.Schema;
import org.apache.kafka.connect.data.SchemaBuilder;
import org.apache.kafka.streams.KafkaClientSupplier;
import org.apache.kafka.streams.StreamsBuilder;
import org.slf4j.Logger;
import org.slf4j.LoggerFactory;

// CHECKSTYLE_RULES.OFF: ClassDataAbstractionCoupling
class QueryEngine {
  // CHECKSTYLE_RULES.ON: ClassDataAbstractionCoupling

  private static final Logger LOG = LoggerFactory.getLogger(QueryEngine.class);

  private final ServiceContext serviceContext;
  private final ProcessingLogContext processingLogContext;
  private final Consumer<QueryMetadata> queryCloseCallback;
  private final QueryIdGenerator queryIdGenerator;

  QueryEngine(
      final ServiceContext serviceContext,
      final ProcessingLogContext processingLogContext,
      final QueryIdGenerator queryIdGenerator,
      final Consumer<QueryMetadata> queryCloseCallback
  ) {
    this.serviceContext = Objects.requireNonNull(serviceContext, "serviceContext");
    this.processingLogContext = Objects.requireNonNull(
        processingLogContext,
        "processingLogContext");
    this.queryCloseCallback = Objects.requireNonNull(queryCloseCallback, "queryCloseCallback");
    this.queryIdGenerator = Objects.requireNonNull(queryIdGenerator, "queryIdGenerator");
  }

  @SuppressWarnings("MethodMayBeStatic") // To allow action to be mocked.
  LogicalPlanNode buildLogicalPlan(
      final MetaStore metaStore,
      final PreparedStatement<?> statement,
      final KsqlConfig config
  ) {
    LOG.info("Build logical plan for {}.", statement.getStatementText());

    if (!(statement.getStatement() instanceof Query)) {
      return new LogicalPlanNode(statement.getStatementText(), null);
    }

<<<<<<< HEAD
  private PlanNode buildQueryLogicalPlan(
      final String sqlExpression,
      final Query query,
      final MetaStore tempMetaStore,
      final KsqlConfig config) {
    final QueryAnalyzer queryAnalyzer = new QueryAnalyzer(
        tempMetaStore,
        ksqlEngine.getFunctionRegistry(),
        config.getString(KsqlConfig.KSQL_OUTPUT_TOPIC_NAME_PREFIX_CONFIG)
=======
    final PlanNode planNode = buildQueryLogicalPlan(
        statement.getStatementText(),
        (Query) statement.getStatement(),
        metaStore,
        config
>>>>>>> 7b0f9578
    );

    return new LogicalPlanNode(statement.getStatementText(), planNode);
  }

  QueryMetadata buildPhysicalPlan(
      final LogicalPlanNode logicalPlanNode,
      final KsqlConfig ksqlConfig,
      final Map<String, Object> overriddenProperties,
      final KafkaClientSupplier clientSupplier,
      final MutableMetaStore metaStore
  ) {

    final StreamsBuilder builder = new StreamsBuilder();

    // Build a physical plan, in this case a Kafka Streams DSL
    final PhysicalPlanBuilder physicalPlanBuilder = new PhysicalPlanBuilder(
        builder,
        ksqlConfig.cloneWithPropertyOverwrite(overriddenProperties),
        serviceContext,
        processingLogContext,
        metaStore,
        overriddenProperties,
        metaStore,
        queryIdGenerator,
        new KafkaStreamsBuilderImpl(clientSupplier),
        queryCloseCallback
    );

    return physicalPlanBuilder.buildPhysicalPlan(logicalPlanNode);
  }

  @SuppressWarnings("MethodMayBeStatic") // To allow action to be mocked.
  StructuredDataSource getResultDatasource(final Select select, final String name) {

    SchemaBuilder dataSource = SchemaBuilder.struct().name(name);
    for (final SelectItem selectItem : select.getSelectItems()) {
      if (selectItem instanceof SingleColumn) {
        final SingleColumn singleColumn = (SingleColumn) selectItem;
        final String fieldName = singleColumn.getAlias().get();
        dataSource = dataSource.field(fieldName, Schema.OPTIONAL_BOOLEAN_SCHEMA);
      }
    }

    final KsqlTopic ksqlTopic = new KsqlTopic(name, name, null, true);
    return new KsqlStream<>(
        "QueryEngine-DDLCommand-Not-Needed",
        name,
        dataSource.schema(),
        null,
        null,
        ksqlTopic,
        Serdes.String()
    );
  }

  private static PlanNode buildQueryLogicalPlan(
      final String sqlExpression,
      final Query query,
      final MetaStore metaStore,
      final KsqlConfig config
  ) {
    final QueryAnalyzer queryAnalyzer = new QueryAnalyzer(metaStore, config);

    final Analysis analysis = queryAnalyzer.analyze(sqlExpression, query);
    final AggregateAnalysis aggAnalysis = queryAnalyzer.analyzeAggregate(query, analysis);

    return new LogicalPlanner(analysis, aggAnalysis, metaStore).buildPlan();
  }
}<|MERGE_RESOLUTION|>--- conflicted
+++ resolved
@@ -85,23 +85,11 @@
       return new LogicalPlanNode(statement.getStatementText(), null);
     }
 
-<<<<<<< HEAD
-  private PlanNode buildQueryLogicalPlan(
-      final String sqlExpression,
-      final Query query,
-      final MetaStore tempMetaStore,
-      final KsqlConfig config) {
-    final QueryAnalyzer queryAnalyzer = new QueryAnalyzer(
-        tempMetaStore,
-        ksqlEngine.getFunctionRegistry(),
-        config.getString(KsqlConfig.KSQL_OUTPUT_TOPIC_NAME_PREFIX_CONFIG)
-=======
     final PlanNode planNode = buildQueryLogicalPlan(
         statement.getStatementText(),
         (Query) statement.getStatement(),
         metaStore,
         config
->>>>>>> 7b0f9578
     );
 
     return new LogicalPlanNode(statement.getStatementText(), planNode);
@@ -164,7 +152,10 @@
       final MetaStore metaStore,
       final KsqlConfig config
   ) {
-    final QueryAnalyzer queryAnalyzer = new QueryAnalyzer(metaStore, config);
+    final QueryAnalyzer queryAnalyzer = new QueryAnalyzer(
+        metaStore,
+        config.getString(KsqlConfig.KSQL_OUTPUT_TOPIC_NAME_PREFIX_CONFIG)
+    );
 
     final Analysis analysis = queryAnalyzer.analyze(sqlExpression, query);
     final AggregateAnalysis aggAnalysis = queryAnalyzer.analyzeAggregate(query, analysis);
