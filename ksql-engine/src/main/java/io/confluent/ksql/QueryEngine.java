/**
 * Copyright 2017 Confluent Inc.
 *
 * Licensed under the Apache License, Version 2.0 (the "License");
 * you may not use this file except in compliance with the License.
 * You may obtain a copy of the License at
 *
 * http://www.apache.org/licenses/LICENSE-2.0
 *
 * Unless required by applicable law or agreed to in writing, software
 * distributed under the License is distributed on an "AS IS" BASIS,
 * WITHOUT WARRANTIES OR CONDITIONS OF ANY KIND, either express or implied.
 * See the License for the specific language governing permissions and
 * limitations under the License.
 **/

package io.confluent.ksql;

import org.apache.kafka.connect.data.Schema;
import org.apache.kafka.connect.data.SchemaBuilder;
import org.apache.kafka.streams.StreamsBuilder;
import org.slf4j.Logger;
import org.slf4j.LoggerFactory;

import java.util.ArrayList;
import java.util.HashMap;
import java.util.List;
import java.util.Map;

import io.confluent.ksql.analyzer.AggregateAnalysis;
import io.confluent.ksql.analyzer.Analysis;
import io.confluent.ksql.analyzer.QueryAnalyzer;
import io.confluent.ksql.ddl.DdlConfig;
import io.confluent.ksql.ddl.commands.DdlCommand;
import io.confluent.ksql.ddl.commands.DdlCommandFactory;
import io.confluent.ksql.ddl.commands.DdlCommandResult;
import io.confluent.ksql.metastore.KsqlStream;
import io.confluent.ksql.metastore.KsqlTopic;
import io.confluent.ksql.metastore.MetaStore;
import io.confluent.ksql.metastore.StructuredDataSource;
import io.confluent.ksql.parser.tree.AbstractStreamCreateStatement;
import io.confluent.ksql.parser.tree.CreateStream;
import io.confluent.ksql.parser.tree.CreateTable;
import io.confluent.ksql.parser.tree.DdlStatement;
import io.confluent.ksql.parser.tree.Expression;
import io.confluent.ksql.parser.tree.Query;
import io.confluent.ksql.parser.tree.Select;
import io.confluent.ksql.parser.tree.SelectItem;
import io.confluent.ksql.parser.tree.SingleColumn;
import io.confluent.ksql.parser.tree.Statement;
import io.confluent.ksql.parser.tree.StringLiteral;
import io.confluent.ksql.physical.PhysicalPlanBuilder;
import io.confluent.ksql.planner.LogicalPlanner;
import io.confluent.ksql.planner.plan.KsqlStructuredDataOutputNode;
import io.confluent.ksql.planner.plan.PlanNode;
import io.confluent.ksql.util.AvroUtil;
import io.confluent.ksql.util.KsqlException;
import io.confluent.ksql.util.Pair;
import io.confluent.ksql.util.QueryMetadata;
import io.confluent.ksql.util.StringUtil;

class QueryEngine {

  private static final Logger log = LoggerFactory.getLogger(QueryEngine.class);
  private final KsqlEngine ksqlEngine;
  private final DdlCommandFactory ddlCommandFactory;


  QueryEngine(final KsqlEngine ksqlEngine, final DdlCommandFactory ddlCommandFactory) {
    this.ddlCommandFactory = ddlCommandFactory;
    this.ksqlEngine = ksqlEngine;
  }


  List<Pair<String, PlanNode>> buildLogicalPlans(
      final MetaStore metaStore,
      final List<Pair<String, Statement>> statementList
  ) {

    List<Pair<String, PlanNode>> logicalPlansList = new ArrayList<>();
    // TODO: the purpose of tempMetaStore here
    MetaStore tempMetaStore = metaStore.clone();

    for (Pair<String, Statement> statementQueryPair : statementList) {
      if (statementQueryPair.getRight() instanceof Query) {
        PlanNode logicalPlan = buildQueryLogicalPlan(
            statementQueryPair.getLeft(),
            (Query) statementQueryPair.getRight(),
            tempMetaStore
        );
        logicalPlansList.add(new Pair<>(statementQueryPair.getLeft(), logicalPlan));
      } else {
        logicalPlansList.add(new Pair<>(statementQueryPair.getLeft(), null));
      }

      log.info("Build logical plan for {}.", statementQueryPair.getLeft());
    }
    return logicalPlansList;
  }

  private PlanNode buildQueryLogicalPlan(
      String sqlExpression,
      final Query query,
      final MetaStore tempMetaStore
  ) {
    final QueryAnalyzer queryAnalyzer = new QueryAnalyzer(
        tempMetaStore,
        ksqlEngine.getFunctionRegistry()
    );
    final Analysis analysis = queryAnalyzer.analyze(sqlExpression, query);
    final AggregateAnalysis aggAnalysis = queryAnalyzer.analyzeAggregate(query, analysis);
    final PlanNode logicalPlan
        = new LogicalPlanner(analysis, aggAnalysis, ksqlEngine.getFunctionRegistry()).buildPlan();
    if (logicalPlan instanceof KsqlStructuredDataOutputNode) {
      KsqlStructuredDataOutputNode ksqlStructuredDataOutputNode =
          (KsqlStructuredDataOutputNode) logicalPlan;

      StructuredDataSource
          structuredDataSource =
          new KsqlStream(
              sqlExpression,
              ksqlStructuredDataOutputNode.getId().toString(),
              ksqlStructuredDataOutputNode.getSchema(),
              ksqlStructuredDataOutputNode.getKeyField(),
              ksqlStructuredDataOutputNode.getTimestampField() == null
              ? ksqlStructuredDataOutputNode.getTheSourceNode().getTimestampField()
              : ksqlStructuredDataOutputNode.getTimestampField(),
              ksqlStructuredDataOutputNode.getKsqlTopic()
          );

      tempMetaStore.putTopic(ksqlStructuredDataOutputNode.getKsqlTopic());
      tempMetaStore.putSource(structuredDataSource.cloneWithTimeKeyColumns());
    }
    return logicalPlan;
  }

  List<QueryMetadata> buildPhysicalPlans(
      final List<Pair<String, PlanNode>> logicalPlans,
      final List<Pair<String, Statement>> statementList,
      final Map<String, Object> overriddenProperties,
      final boolean updateMetastore
  ) throws Exception {

    List<QueryMetadata> physicalPlans = new ArrayList<>();

    for (int i = 0; i < logicalPlans.size(); i++) {

      Pair<String, PlanNode> statementPlanPair = logicalPlans.get(i);
      if (statementPlanPair.getRight() == null) {
        Statement statement = statementList.get(i).getRight();
        if (!(statement instanceof DdlStatement)) {
          throw new KsqlException("expecting a statement implementing DDLStatement but got: "
                                  + statement.getClass());
        }
        handleDdlStatement(
            statementPlanPair.getLeft(),
            (DdlStatement) statement,
            overriddenProperties
        );
      } else {
        buildQueryPhysicalPlan(
            physicalPlans, statementPlanPair,
            overriddenProperties, updateMetastore
        );
      }

    }
    return physicalPlans;
  }

  private void buildQueryPhysicalPlan(
      final List<QueryMetadata> physicalPlans,
      final Pair<String, PlanNode> statementPlanPair,
      final Map<String, Object> overriddenProperties,
      final boolean updateMetastore
  ) throws Exception {

    final StreamsBuilder builder = new StreamsBuilder();

    // Build a physical plan, in this case a Kafka Streams DSL
    final PhysicalPlanBuilder physicalPlanBuilder = new PhysicalPlanBuilder(
        builder,
        ksqlEngine.getKsqlConfig().cloneWithPropertyOverwrite(overriddenProperties),
        ksqlEngine.getTopicClient(),
        ksqlEngine.getFunctionRegistry(),
        overriddenProperties,
        updateMetastore,
        ksqlEngine.getMetaStore(),
        ksqlEngine.getSchemaRegistryClient()
    );

    physicalPlans.add(physicalPlanBuilder.buildPhysicalPlan(statementPlanPair));
  }


  DdlCommandResult handleDdlStatement(
      String sqlExpression, DdlStatement statement,
      final Map<String, Object> overriddenProperties
  ) {

    if (statement instanceof AbstractStreamCreateStatement) {
      AbstractStreamCreateStatement streamCreateStatement = (AbstractStreamCreateStatement)
          statement;
      Pair<DdlStatement, String> avroCheckResult =
          maybeAddFieldsFromSchemaRegistry(streamCreateStatement);

      if (avroCheckResult.getRight() != null) {
        statement = avroCheckResult.getLeft();
        sqlExpression = avroCheckResult.getRight();
      }
    }
<<<<<<< HEAD
    DDLCommand command = ddlCommandFactory.create(sqlExpression, statement, overriddenProperties);
    return ksqlEngine.getDDLCommandExec().execute(command, false);
=======
    DdlCommand command = ddlCommandFactory.create(sqlExpression, statement, overriddenProperties);
    return ksqlEngine.getDdlCommandExec().execute(command);
>>>>>>> 951e335c
  }

  StructuredDataSource getResultDatasource(final Select select, final String name) {

    SchemaBuilder dataSource = SchemaBuilder.struct().name(name);
    for (SelectItem selectItem : select.getSelectItems()) {
      if (selectItem instanceof SingleColumn) {
        SingleColumn singleColumn = (SingleColumn) selectItem;
        String fieldName = singleColumn.getAlias().get();
        dataSource = dataSource.field(fieldName, Schema.BOOLEAN_SCHEMA);
      }
    }

    KsqlTopic ksqlTopic = new KsqlTopic(name, name, null);
    return new KsqlStream(
        "QueryEngine-DDLCommand-Not-Needed",
        name,
        dataSource.schema(),
        null,
        null,
        ksqlTopic
    );
  }

  private Pair<DdlStatement, String> maybeAddFieldsFromSchemaRegistry(
      AbstractStreamCreateStatement streamCreateStatement
  ) {
    if (streamCreateStatement.getProperties().containsKey(DdlConfig.TOPIC_NAME_PROPERTY)) {
      String ksqlRegisteredTopicName = StringUtil.cleanQuotes(
          streamCreateStatement
              .getProperties()
              .get(DdlConfig.TOPIC_NAME_PROPERTY)
              .toString()
              .toUpperCase()
      );
      KsqlTopic ksqlTopic = ksqlEngine.getMetaStore().getTopic(ksqlRegisteredTopicName);
      if (ksqlTopic == null) {
        throw new KsqlException(String.format(
            "Could not find %s topic in the metastore.",
            ksqlRegisteredTopicName
        ));
      }
      Map<String, Expression> newProperties = new HashMap<>();
      newProperties.put(
          DdlConfig.KAFKA_TOPIC_NAME_PROPERTY, new StringLiteral(ksqlTopic.getKafkaTopicName())
      );
      newProperties.put(
          DdlConfig.VALUE_FORMAT_PROPERTY,
          new StringLiteral(
              ksqlTopic.getKsqlTopicSerDe().getSerDe().toString()
          )
      );
      streamCreateStatement = streamCreateStatement.copyWith(
          streamCreateStatement.getElements(),
          newProperties
      );
    }
    Pair<AbstractStreamCreateStatement, String> avroCheckResult =
        new AvroUtil().checkAndSetAvroSchema(
            streamCreateStatement,
            new HashMap<>(),
            ksqlEngine.getSchemaRegistryClient()
        );
    if (avroCheckResult.getRight() != null) {
      if (avroCheckResult.getLeft() instanceof CreateStream) {
        return new Pair<>((CreateStream) avroCheckResult.getLeft(), avroCheckResult.getRight());
      } else if (avroCheckResult.getLeft() instanceof CreateTable) {
        return new Pair<>((CreateTable) avroCheckResult.getLeft(), avroCheckResult.getRight());
      }
    }
    return new Pair<>(null, null);
  }

}<|MERGE_RESOLUTION|>--- conflicted
+++ resolved
@@ -209,13 +209,8 @@
         sqlExpression = avroCheckResult.getRight();
       }
     }
-<<<<<<< HEAD
-    DDLCommand command = ddlCommandFactory.create(sqlExpression, statement, overriddenProperties);
-    return ksqlEngine.getDDLCommandExec().execute(command, false);
-=======
     DdlCommand command = ddlCommandFactory.create(sqlExpression, statement, overriddenProperties);
-    return ksqlEngine.getDdlCommandExec().execute(command);
->>>>>>> 951e335c
+    return ksqlEngine.getDdlCommandExec().execute(command, false);
   }
 
   StructuredDataSource getResultDatasource(final Select select, final String name) {
