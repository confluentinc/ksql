/*
 * Copyright 2017 Confluent Inc.
 *
 * Licensed under the Apache License, Version 2.0 (the "License");
 * you may not use this file except in compliance with the License.
 * You may obtain a copy of the License at
 *
 * http://www.apache.org/licenses/LICENSE-2.0
 *
 * Unless required by applicable law or agreed to in writing, software
 * distributed under the License is distributed on an "AS IS" BASIS,
 * WITHOUT WARRANTIES OR CONDITIONS OF ANY KIND, either express or implied.
 * See the License for the specific language governing permissions and
 * limitations under the License.
 **/

package io.confluent.ksql;

import io.confluent.ksql.analyzer.AggregateAnalysis;
import io.confluent.ksql.analyzer.Analysis;
import io.confluent.ksql.analyzer.QueryAnalyzer;
import io.confluent.ksql.ddl.DdlConfig;
import io.confluent.ksql.ddl.commands.DdlCommand;
import io.confluent.ksql.ddl.commands.DdlCommandFactory;
import io.confluent.ksql.ddl.commands.DdlCommandResult;
import io.confluent.ksql.metastore.KsqlStream;
import io.confluent.ksql.metastore.KsqlTable;
import io.confluent.ksql.metastore.KsqlTopic;
import io.confluent.ksql.metastore.MetaStore;
import io.confluent.ksql.metastore.StructuredDataSource;
import io.confluent.ksql.parser.KsqlParser.PreparedStatement;
import io.confluent.ksql.parser.SqlFormatter;
import io.confluent.ksql.parser.tree.AbstractStreamCreateStatement;
import io.confluent.ksql.parser.tree.DdlStatement;
import io.confluent.ksql.parser.tree.Expression;
import io.confluent.ksql.parser.tree.Query;
import io.confluent.ksql.parser.tree.Select;
import io.confluent.ksql.parser.tree.SelectItem;
import io.confluent.ksql.parser.tree.SingleColumn;
import io.confluent.ksql.parser.tree.Statement;
import io.confluent.ksql.parser.tree.StringLiteral;
import io.confluent.ksql.physical.KafkaStreamsBuilderImpl;
import io.confluent.ksql.physical.PhysicalPlanBuilder;
import io.confluent.ksql.planner.LogicalPlanNode;
import io.confluent.ksql.planner.LogicalPlanner;
import io.confluent.ksql.planner.plan.KsqlStructuredDataOutputNode;
import io.confluent.ksql.planner.plan.PlanNode;
import io.confluent.ksql.serde.DataSource.DataSourceType;
import io.confluent.ksql.util.KsqlConfig;
import io.confluent.ksql.util.KsqlException;
import io.confluent.ksql.util.QueryMetadata;
import io.confluent.ksql.util.StatementWithSchema;
import io.confluent.ksql.util.StringUtil;
import java.util.ArrayList;
import java.util.HashMap;
import java.util.List;
import java.util.Map;
import org.apache.kafka.connect.data.Schema;
import org.apache.kafka.connect.data.SchemaBuilder;
import org.apache.kafka.streams.KafkaClientSupplier;
import org.apache.kafka.streams.StreamsBuilder;
import org.slf4j.Logger;
import org.slf4j.LoggerFactory;

// CHECKSTYLE_RULES.OFF: ClassDataAbstractionCoupling
class QueryEngine {
  // CHECKSTYLE_RULES.ON: ClassDataAbstractionCoupling

  private static final Logger log = LoggerFactory.getLogger(QueryEngine.class);
  private final KsqlEngine ksqlEngine;
  private final DdlCommandFactory ddlCommandFactory;


  QueryEngine(final KsqlEngine ksqlEngine, final DdlCommandFactory ddlCommandFactory) {
    this.ddlCommandFactory = ddlCommandFactory;
    this.ksqlEngine = ksqlEngine;
  }

  List<LogicalPlanNode> buildLogicalPlans(
      final MetaStore metaStore,
      final List<PreparedStatement> statementList,
      final KsqlConfig config) {

    final List<LogicalPlanNode> logicalPlansList = new ArrayList<>();

    for (final PreparedStatement statement : statementList) {
      if (statement.getStatement() instanceof Query) {
        final PlanNode logicalPlan = buildQueryLogicalPlan(
            statement.getStatementText(),
            (Query) statement.getStatement(),
            metaStore, config
        );
        logicalPlansList.add(new LogicalPlanNode(statement.getStatementText(), logicalPlan));
      } else {
        logicalPlansList.add(new LogicalPlanNode(statement.getStatementText(), null));
      }

      log.info("Build logical plan for {}.", statement.getStatementText());
    }
    return logicalPlansList;
  }

  private PlanNode buildQueryLogicalPlan(
      final String sqlExpression,
      final Query query,
      final MetaStore tempMetaStore,
      final KsqlConfig config) {
    final QueryAnalyzer queryAnalyzer = new QueryAnalyzer(
        tempMetaStore,
        ksqlEngine.getFunctionRegistry(),
        config
    );
    final Analysis analysis = queryAnalyzer.analyze(sqlExpression, query);
    final AggregateAnalysis aggAnalysis = queryAnalyzer.analyzeAggregate(query, analysis);
    final PlanNode logicalPlan
        = new LogicalPlanner(analysis, aggAnalysis, ksqlEngine.getFunctionRegistry()).buildPlan();
    if (logicalPlan instanceof KsqlStructuredDataOutputNode) {
      final KsqlStructuredDataOutputNode ksqlStructuredDataOutputNode =
          (KsqlStructuredDataOutputNode) logicalPlan;

      final StructuredDataSource
          structuredDataSource =
          (ksqlStructuredDataOutputNode.getNodeOutputType() == DataSourceType.KTABLE)
              ? new KsqlTable(
                  sqlExpression,
                  ksqlStructuredDataOutputNode.getId().toString(),
                  ksqlStructuredDataOutputNode.getSchema(),
                  ksqlStructuredDataOutputNode.getKeyField(),
                  ksqlStructuredDataOutputNode.getTimestampExtractionPolicy(),
                  ksqlStructuredDataOutputNode.getKsqlTopic(),
                  "", // Placeholder
                  false  // Placeholder
              )
              : new KsqlStream(
                  sqlExpression,
                  ksqlStructuredDataOutputNode.getId().toString(),
                  ksqlStructuredDataOutputNode.getSchema(),
                  ksqlStructuredDataOutputNode.getKeyField(),
                  ksqlStructuredDataOutputNode.getTimestampExtractionPolicy(),
                  ksqlStructuredDataOutputNode.getKsqlTopic()
              );

      if (analysis.isDoCreateInto()) {
        try {
          tempMetaStore.putTopic(ksqlStructuredDataOutputNode.getKsqlTopic());
        } catch (final KsqlException e) {
          final String sourceName = tempMetaStore.getSourceForTopic(
              ksqlStructuredDataOutputNode.getKsqlTopic().getName()).get().getName();
          throw new KsqlException(
              String.format("Cannot create the stream/table. "
                  + "The output topic %s is already used by %s",
                  ksqlStructuredDataOutputNode.getKsqlTopic().getKafkaTopicName(), sourceName), e);
        }
        tempMetaStore.putSource(structuredDataSource.cloneWithTimeKeyColumns());
      }
    }
    return logicalPlan;
  }

  List<QueryMetadata> buildPhysicalPlans(
      final List<LogicalPlanNode> logicalPlans,
      final List<PreparedStatement> statementList,
      final KsqlConfig ksqlConfig,
      final Map<String, Object> overriddenProperties,
      final KafkaClientSupplier clientSupplier,
      final MetaStore metaStore,
      final boolean updateMetastore
  ) {

    final List<QueryMetadata> physicalPlans = new ArrayList<>();

    for (int i = 0; i < logicalPlans.size(); i++) {

      final LogicalPlanNode node = logicalPlans.get(i);
      if (node.getNode() == null) {
        final Statement statement = statementList.get(i).getStatement();
        if (!(statement instanceof DdlStatement)) {
          throw new KsqlException("expecting a statement implementing DDLStatement but got: "
                                  + statement.getClass());
        }
        handleDdlStatement(node.getStatementText(), (DdlStatement) statement, overriddenProperties);
      } else {
        buildQueryPhysicalPlan(
            physicalPlans, node, ksqlConfig,
            overriddenProperties, clientSupplier, metaStore, updateMetastore
        );
      }

    }
    return physicalPlans;
  }

  private void buildQueryPhysicalPlan(
      final List<QueryMetadata> physicalPlans,
      final LogicalPlanNode logicalPlanNode,
      final KsqlConfig ksqlConfig,
      final Map<String, Object> overriddenProperties,
      final KafkaClientSupplier clientSupplier,
      final MetaStore metaStore,
      final boolean updateMetastore
  ) {

    final StreamsBuilder builder = new StreamsBuilder();

    // Build a physical plan, in this case a Kafka Streams DSL
    final PhysicalPlanBuilder physicalPlanBuilder = new PhysicalPlanBuilder(
        builder,
        ksqlConfig.cloneWithPropertyOverwrite(overriddenProperties),
        ksqlEngine.getTopicClient(),
        ksqlEngine.getFunctionRegistry(),
        overriddenProperties,
        updateMetastore,
        metaStore,
        ksqlEngine.getSchemaRegistryClientFactory(),
        ksqlEngine.getQueryIdGenerator(),
        new KafkaStreamsBuilderImpl(clientSupplier)
    );
    physicalPlans.add(physicalPlanBuilder.buildPhysicalPlan(logicalPlanNode));
  }


<<<<<<< HEAD
  DdlCommandResult handleDdlStatement(final String sqlExpression, final DdlStatement statement) {
    final DdlCommand command = createDdlCommand(sqlExpression, statement, true);
    return ksqlEngine.getDdlCommandExec().execute(command, false);
  }
=======
  DdlCommandResult handleDdlStatement(
      final String sqlExpression,
          final DdlStatement statement,
          final Map<String, Object> overriddenProperties) {
>>>>>>> bb119b49

  DdlCommand createDdlCommand(
      final String sqlExpression,
      final DdlStatement statement,
      final boolean enforceTopicExistence) {
    final String resultingSqlExpression;
    final DdlStatement resultingStatement;

    if (statement instanceof AbstractStreamCreateStatement) {
      final AbstractStreamCreateStatement streamCreateStatement =
          (AbstractStreamCreateStatement) statement;

      final StatementWithSchema statementWithSchema
          = maybeAddFieldsFromSchemaRegistry(streamCreateStatement, sqlExpression);

      resultingStatement = (DdlStatement) statementWithSchema.getStatement();
      resultingSqlExpression = statementWithSchema.getStatementText();

      if (((AbstractStreamCreateStatement)resultingStatement).getElements().isEmpty()) {
        throw new KsqlException("The statement or topic schema does not define any columns.");
      }
    } else {
      resultingSqlExpression = sqlExpression;
      resultingStatement = statement;
    }

<<<<<<< HEAD
    return ddlCommandFactory
        .create(resultingSqlExpression, resultingStatement, enforceTopicExistence);
=======
    final DdlCommand command = ddlCommandFactory.create(
        resultingSqlExpression,
        resultingStatement,
        overriddenProperties);
    return ksqlEngine.getDdlCommandExec().execute(command, false);
>>>>>>> bb119b49
  }

  StructuredDataSource getResultDatasource(final Select select, final String name) {

    SchemaBuilder dataSource = SchemaBuilder.struct().name(name);
    for (final SelectItem selectItem : select.getSelectItems()) {
      if (selectItem instanceof SingleColumn) {
        final SingleColumn singleColumn = (SingleColumn) selectItem;
        final String fieldName = singleColumn.getAlias().get();
        dataSource = dataSource.field(fieldName, Schema.OPTIONAL_BOOLEAN_SCHEMA);
      }
    }

    final KsqlTopic ksqlTopic = new KsqlTopic(name, name, null);
    return new KsqlStream(
        "QueryEngine-DDLCommand-Not-Needed",
        name,
        dataSource.schema(),
        null,
        null,
        ksqlTopic
    );
  }

  private StatementWithSchema maybeAddFieldsFromSchemaRegistry(
      final AbstractStreamCreateStatement streamCreateStatement,
      final String statementText
  ) {
    if (streamCreateStatement.getProperties().containsKey(DdlConfig.TOPIC_NAME_PROPERTY)) {
      final String ksqlRegisteredTopicName = StringUtil.cleanQuotes(
          streamCreateStatement
              .getProperties()
              .get(DdlConfig.TOPIC_NAME_PROPERTY)
              .toString()
              .toUpperCase()
      );
      final KsqlTopic ksqlTopic = ksqlEngine.getMetaStore().getTopic(ksqlRegisteredTopicName);
      if (ksqlTopic == null) {
        throw new KsqlException(String.format(
            "Could not find %s topic in the metastore.",
            ksqlRegisteredTopicName
        ));
      }
      final Map<String, Expression> newProperties = new HashMap<>();
      newProperties.put(
          DdlConfig.KAFKA_TOPIC_NAME_PROPERTY, new StringLiteral(ksqlTopic.getKafkaTopicName())
      );
      newProperties.put(
          DdlConfig.VALUE_FORMAT_PROPERTY,
          new StringLiteral(
              ksqlTopic.getKsqlTopicSerDe().getSerDe().toString()
          )
      );
      final AbstractStreamCreateStatement statementWithProperties = streamCreateStatement.copyWith(
          streamCreateStatement.getElements(),
          newProperties);
      return StatementWithSchema.forStatement(
          statementWithProperties,
          SqlFormatter.formatSql(statementWithProperties),
          new HashMap<>(),
          ksqlEngine.getSchemaRegistryClient()
      );
    }
    return StatementWithSchema.forStatement(
        streamCreateStatement,
        statementText,
        new HashMap<>(),
        ksqlEngine.getSchemaRegistryClient());
  }
}<|MERGE_RESOLUTION|>--- conflicted
+++ resolved
@@ -219,21 +219,18 @@
   }
 
 
-<<<<<<< HEAD
-  DdlCommandResult handleDdlStatement(final String sqlExpression, final DdlStatement statement) {
-    final DdlCommand command = createDdlCommand(sqlExpression, statement, true);
-    return ksqlEngine.getDdlCommandExec().execute(command, false);
-  }
-=======
   DdlCommandResult handleDdlStatement(
       final String sqlExpression,
-          final DdlStatement statement,
-          final Map<String, Object> overriddenProperties) {
->>>>>>> bb119b49
+      final DdlStatement statement,
+      final Map<String, Object> overriddenProperties) {
+    final DdlCommand command = createDdlCommand(sqlExpression, statement, overriddenProperties, true);
+    return ksqlEngine.getDdlCommandExec().execute(command, false);
+  }
 
   DdlCommand createDdlCommand(
       final String sqlExpression,
       final DdlStatement statement,
+      final Map<String, Object> overriddenProperties,
       final boolean enforceTopicExistence) {
     final String resultingSqlExpression;
     final DdlStatement resultingStatement;
@@ -256,16 +253,8 @@
       resultingStatement = statement;
     }
 
-<<<<<<< HEAD
     return ddlCommandFactory
-        .create(resultingSqlExpression, resultingStatement, enforceTopicExistence);
-=======
-    final DdlCommand command = ddlCommandFactory.create(
-        resultingSqlExpression,
-        resultingStatement,
-        overriddenProperties);
-    return ksqlEngine.getDdlCommandExec().execute(command, false);
->>>>>>> bb119b49
+        .create(resultingSqlExpression, resultingStatement, overriddenProperties, enforceTopicExistence);
   }
 
   StructuredDataSource getResultDatasource(final Select select, final String name) {
