/**
 * Copyright 2017 Confluent Inc.
 *
 * Licensed under the Apache License, Version 2.0 (the "License");
 * you may not use this file except in compliance with the License.
 * You may obtain a copy of the License at
 *
 * http://www.apache.org/licenses/LICENSE-2.0
 *
 * Unless required by applicable law or agreed to in writing, software
 * distributed under the License is distributed on an "AS IS" BASIS,
 * WITHOUT WARRANTIES OR CONDITIONS OF ANY KIND, either express or implied.
 * See the License for the specific language governing permissions and
 * limitations under the License.
 **/

package io.confluent.ksql;

import org.apache.kafka.connect.data.Schema;
import org.apache.kafka.connect.data.SchemaBuilder;
import org.apache.kafka.streams.StreamsBuilder;
import org.slf4j.Logger;
import org.slf4j.LoggerFactory;

import java.util.ArrayList;
import java.util.HashMap;
import java.util.List;
import java.util.Map;

import io.confluent.ksql.analyzer.AggregateAnalysis;
import io.confluent.ksql.analyzer.Analysis;
import io.confluent.ksql.analyzer.QueryAnalyzer;
import io.confluent.ksql.ddl.DdlConfig;
import io.confluent.ksql.ddl.commands.DDLCommand;
import io.confluent.ksql.ddl.commands.DDLCommandFactory;
import io.confluent.ksql.ddl.commands.DDLCommandResult;
import io.confluent.ksql.metastore.KsqlStream;
import io.confluent.ksql.metastore.KsqlTopic;
import io.confluent.ksql.metastore.MetaStore;
import io.confluent.ksql.metastore.MetastoreUtil;
import io.confluent.ksql.metastore.StructuredDataSource;
import io.confluent.ksql.parser.tree.AbstractStreamCreateStatement;
import io.confluent.ksql.parser.tree.CreateStream;
import io.confluent.ksql.parser.tree.CreateTable;
import io.confluent.ksql.parser.tree.DDLStatement;
import io.confluent.ksql.parser.tree.Expression;
import io.confluent.ksql.parser.tree.Query;
import io.confluent.ksql.parser.tree.Select;
import io.confluent.ksql.parser.tree.SelectItem;
import io.confluent.ksql.parser.tree.SingleColumn;
import io.confluent.ksql.parser.tree.Statement;
import io.confluent.ksql.parser.tree.StringLiteral;
import io.confluent.ksql.physical.PhysicalPlanBuilder;
import io.confluent.ksql.planner.LogicalPlanner;
import io.confluent.ksql.planner.plan.KsqlStructuredDataOutputNode;
import io.confluent.ksql.planner.plan.PlanNode;
import io.confluent.ksql.util.AvroUtil;
import io.confluent.ksql.util.KsqlConfig;
import io.confluent.ksql.util.KsqlException;
import io.confluent.ksql.util.Pair;
import io.confluent.ksql.util.QueryMetadata;
import io.confluent.ksql.util.StringUtil;

class QueryEngine {

  private static final Logger log = LoggerFactory.getLogger(QueryEngine.class);
  private final KsqlEngine ksqlEngine;
  private final DDLCommandFactory ddlCommandFactory;


  QueryEngine(final KsqlEngine ksqlEngine, final DDLCommandFactory ddlCommandFactory) {
    this.ddlCommandFactory = ddlCommandFactory;
    this.ksqlEngine = ksqlEngine;
  }


  List<Pair<String, PlanNode>> buildLogicalPlans(
      final MetaStore metaStore,
      final List<Pair<String, Statement>> statementList
  ) {

    List<Pair<String, PlanNode>> logicalPlansList = new ArrayList<>();
    // TODO: the purpose of tempMetaStore here
    MetaStore tempMetaStore = metaStore.clone();

    for (Pair<String, Statement> statementQueryPair : statementList) {
      if (statementQueryPair.getRight() instanceof Query) {
        PlanNode logicalPlan = buildQueryLogicalPlan(
            statementQueryPair.getLeft(),
            (Query) statementQueryPair.getRight(),
            tempMetaStore
        );
        logicalPlansList.add(new Pair<>(statementQueryPair.getLeft(), logicalPlan));
      } else {
        logicalPlansList.add(new Pair<>(statementQueryPair.getLeft(), null));
      }

      log.info("Build logical plan for {}.", statementQueryPair.getLeft());
    }
    return logicalPlansList;
  }

  private PlanNode buildQueryLogicalPlan(
      String sqlExpression,
      final Query query,
      final MetaStore tempMetaStore
  ) {
    final QueryAnalyzer queryAnalyzer = new QueryAnalyzer(
        tempMetaStore,
        ksqlEngine.getFunctionRegistry()
    );
    final Analysis analysis = queryAnalyzer.analyze(sqlExpression, query);
    final AggregateAnalysis aggAnalysis = queryAnalyzer.analyzeAggregate(query, analysis);
    final PlanNode logicalPlan
        = new LogicalPlanner(analysis, aggAnalysis, ksqlEngine.getFunctionRegistry()).buildPlan();
    if (logicalPlan instanceof KsqlStructuredDataOutputNode) {
      KsqlStructuredDataOutputNode ksqlStructuredDataOutputNode =
          (KsqlStructuredDataOutputNode) logicalPlan;

      StructuredDataSource
          structuredDataSource =
<<<<<<< HEAD
          new KsqlStream(sqlExpression, ksqlStructuredDataOutputNode.getId().toString(),
                         ksqlStructuredDataOutputNode.getSchema(),
                         ksqlStructuredDataOutputNode.getKeyField(),
                         ksqlStructuredDataOutputNode.getTimestampField() == null
                         ? ksqlStructuredDataOutputNode.getTheSourceNode().getTimestampField()
                         : ksqlStructuredDataOutputNode.getTimestampField(),
                         ksqlStructuredDataOutputNode.getKsqlTopic());
      if (analysis.isDoCreateInto()) {
        tempMetaStore.putTopic(ksqlStructuredDataOutputNode.getKsqlTopic());
        tempMetaStore.putSource(structuredDataSource.cloneWithTimeKeyColumns());
      }
=======
          new KsqlStream(
              sqlExpression,
              ksqlStructuredDataOutputNode.getId().toString(),
              ksqlStructuredDataOutputNode.getSchema(),
              ksqlStructuredDataOutputNode.getKeyField(),
              ksqlStructuredDataOutputNode.getTimestampField() == null
              ? ksqlStructuredDataOutputNode.getTheSourceNode().getTimestampField()
              : ksqlStructuredDataOutputNode.getTimestampField(),
              ksqlStructuredDataOutputNode.getKsqlTopic()
          );

      tempMetaStore.putTopic(ksqlStructuredDataOutputNode.getKsqlTopic());
      tempMetaStore.putSource(structuredDataSource.cloneWithTimeKeyColumns());
>>>>>>> 15dcbc7b
    }
    return logicalPlan;
  }

  List<QueryMetadata> buildPhysicalPlans(
      final List<Pair<String, PlanNode>> logicalPlans,
      final List<Pair<String, Statement>> statementList,
      final Map<String, Object> overriddenStreamsProperties,
      final boolean updateMetastore
  ) throws Exception {

    List<QueryMetadata> physicalPlans = new ArrayList<>();

    for (int i = 0; i < logicalPlans.size(); i++) {

      Pair<String, PlanNode> statementPlanPair = logicalPlans.get(i);
      if (statementPlanPair.getRight() == null) {
        Statement statement = statementList.get(i).getRight();
        if (!(statement instanceof DDLStatement)) {
          throw new KsqlException("expecting a statement implementing DDLStatement but got: "
                                  + statement.getClass());
        }
        handleDdlStatement(
            statementPlanPair.getLeft(),
            (DDLStatement) statement,
            overriddenStreamsProperties
        );
      } else {
        buildQueryPhysicalPlan(
            physicalPlans, statementPlanPair,
            overriddenStreamsProperties, updateMetastore
        );
      }

    }
    return physicalPlans;
  }

  private void buildQueryPhysicalPlan(
      final List<QueryMetadata> physicalPlans,
      final Pair<String, PlanNode> statementPlanPair,
      final Map<String, Object> overriddenStreamsProperties,
      final boolean updateMetastore
  ) throws Exception {

    final StreamsBuilder builder = new StreamsBuilder();
    final KsqlConfig ksqlConfigClone = ksqlEngine.getKsqlConfig().clone();

    // Build a physical plan, in this case a Kafka Streams DSL
    final PhysicalPlanBuilder physicalPlanBuilder = new PhysicalPlanBuilder(
        builder,
        ksqlConfigClone.cloneWithPropertyOverwrite(overriddenStreamsProperties),
        ksqlEngine.getTopicClient(),
        new MetastoreUtil(),
        ksqlEngine.getFunctionRegistry(),
        overriddenStreamsProperties,
        updateMetastore,
<<<<<<< HEAD
        ksqlEngine.getMetaStore(), ksqlEngine.getSchemaRegistryClient(), ksqlEngine.getQueryIdGenerator()
=======
        ksqlEngine.getMetaStore(),
        ksqlEngine.getSchemaRegistryClient()
>>>>>>> 15dcbc7b
    );

    physicalPlans.add(physicalPlanBuilder.buildPhysicalPlan(statementPlanPair));
  }


  DDLCommandResult handleDdlStatement(
      String sqlExpression, DDLStatement statement,
      final Map<String, Object> overriddenProperties
  ) {

    if (statement instanceof AbstractStreamCreateStatement) {
      AbstractStreamCreateStatement streamCreateStatement = (AbstractStreamCreateStatement)
          statement;
      Pair<DDLStatement, String> avroCheckResult =
          maybeAddFieldsFromSchemaRegistry(streamCreateStatement);

      if (avroCheckResult.getRight() != null) {
        statement = avroCheckResult.getLeft();
        sqlExpression = avroCheckResult.getRight();
      }
    }
    DDLCommand command = ddlCommandFactory.create(sqlExpression, statement, overriddenProperties);
    return ksqlEngine.getDDLCommandExec().execute(command);
  }

  StructuredDataSource getResultDatasource(final Select select, final String name) {

    SchemaBuilder dataSource = SchemaBuilder.struct().name(name);
    for (SelectItem selectItem : select.getSelectItems()) {
      if (selectItem instanceof SingleColumn) {
        SingleColumn singleColumn = (SingleColumn) selectItem;
        String fieldName = singleColumn.getAlias().get();
        dataSource = dataSource.field(fieldName, Schema.BOOLEAN_SCHEMA);
      }
    }

    KsqlTopic ksqlTopic = new KsqlTopic(name, name, null);
    return new KsqlStream(
        "QueryEngine-DDLCommand-Not-Needed",
        name,
        dataSource.schema(),
        null,
        null,
        ksqlTopic
    );
  }

  private Pair<DDLStatement, String> maybeAddFieldsFromSchemaRegistry(
      AbstractStreamCreateStatement streamCreateStatement
  ) {
    if (streamCreateStatement.getProperties().containsKey(DdlConfig.TOPIC_NAME_PROPERTY)) {
      String ksqlRegisteredTopicName = StringUtil.cleanQuotes(
          streamCreateStatement
              .getProperties()
              .get(DdlConfig.TOPIC_NAME_PROPERTY)
              .toString()
              .toUpperCase()
      );
      KsqlTopic ksqlTopic = ksqlEngine.getMetaStore().getTopic(ksqlRegisteredTopicName);
      if (ksqlTopic == null) {
        throw new KsqlException(String.format(
            "Could not find %s topic in the metastore.",
            ksqlRegisteredTopicName
        ));
      }
      Map<String, Expression> newProperties = new HashMap<>();
      newProperties.put(
          DdlConfig.KAFKA_TOPIC_NAME_PROPERTY, new StringLiteral(ksqlTopic.getKafkaTopicName())
      );
      newProperties.put(
          DdlConfig.VALUE_FORMAT_PROPERTY,
          new StringLiteral(
              ksqlTopic.getKsqlTopicSerDe().getSerDe().toString()
          )
      );
      streamCreateStatement = streamCreateStatement.copyWith(
          streamCreateStatement.getElements(),
          newProperties
      );
    }
    Pair<AbstractStreamCreateStatement, String> avroCheckResult =
        new AvroUtil().checkAndSetAvroSchema(
            streamCreateStatement,
            new HashMap<>(),
            ksqlEngine.getSchemaRegistryClient()
        );
    if (avroCheckResult.getRight() != null) {
      if (avroCheckResult.getLeft() instanceof CreateStream) {
        return new Pair<>((CreateStream) avroCheckResult.getLeft(), avroCheckResult.getRight());
      } else if (avroCheckResult.getLeft() instanceof CreateTable) {
        return new Pair<>((CreateTable) avroCheckResult.getLeft(), avroCheckResult.getRight());
      }
    }
    return new Pair<>(null, null);
  }

}<|MERGE_RESOLUTION|>--- conflicted
+++ resolved
@@ -119,7 +119,6 @@
 
       StructuredDataSource
           structuredDataSource =
-<<<<<<< HEAD
           new KsqlStream(sqlExpression, ksqlStructuredDataOutputNode.getId().toString(),
                          ksqlStructuredDataOutputNode.getSchema(),
                          ksqlStructuredDataOutputNode.getKeyField(),
@@ -131,21 +130,6 @@
         tempMetaStore.putTopic(ksqlStructuredDataOutputNode.getKsqlTopic());
         tempMetaStore.putSource(structuredDataSource.cloneWithTimeKeyColumns());
       }
-=======
-          new KsqlStream(
-              sqlExpression,
-              ksqlStructuredDataOutputNode.getId().toString(),
-              ksqlStructuredDataOutputNode.getSchema(),
-              ksqlStructuredDataOutputNode.getKeyField(),
-              ksqlStructuredDataOutputNode.getTimestampField() == null
-              ? ksqlStructuredDataOutputNode.getTheSourceNode().getTimestampField()
-              : ksqlStructuredDataOutputNode.getTimestampField(),
-              ksqlStructuredDataOutputNode.getKsqlTopic()
-          );
-
-      tempMetaStore.putTopic(ksqlStructuredDataOutputNode.getKsqlTopic());
-      tempMetaStore.putSource(structuredDataSource.cloneWithTimeKeyColumns());
->>>>>>> 15dcbc7b
     }
     return logicalPlan;
   }
@@ -203,12 +187,9 @@
         ksqlEngine.getFunctionRegistry(),
         overriddenStreamsProperties,
         updateMetastore,
-<<<<<<< HEAD
-        ksqlEngine.getMetaStore(), ksqlEngine.getSchemaRegistryClient(), ksqlEngine.getQueryIdGenerator()
-=======
         ksqlEngine.getMetaStore(),
-        ksqlEngine.getSchemaRegistryClient()
->>>>>>> 15dcbc7b
+        ksqlEngine.getSchemaRegistryClient(),
+        ksqlEngine.getQueryIdGenerator()
     );
 
     physicalPlans.add(physicalPlanBuilder.buildPhysicalPlan(statementPlanPair));
