--- conflicted
+++ resolved
@@ -155,13 +155,8 @@
         }
         handleDdlStatement(
             statementPlanPair.getLeft(),
-<<<<<<< HEAD
             (DdlStatement) statement,
-            overriddenStreamsProperties
-=======
-            (DDLStatement) statement,
             overriddenProperties
->>>>>>> 8b58d47b
         );
       } else {
         buildQueryPhysicalPlan(
