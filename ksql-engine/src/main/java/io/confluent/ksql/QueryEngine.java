--- conflicted
+++ resolved
@@ -272,13 +272,8 @@
       }
     }
 
-<<<<<<< HEAD
-    final KsqlTopic ksqlTopic = new KsqlTopic(name, name, null);
+    final KsqlTopic ksqlTopic = new KsqlTopic(name, name, null, true);
     return new KsqlStream<>(
-=======
-    final KsqlTopic ksqlTopic = new KsqlTopic(name, name, null, true);
-    return new KsqlStream(
->>>>>>> 12d2b5d1
         "QueryEngine-DDLCommand-Not-Needed",
         name,
         dataSource.schema(),
