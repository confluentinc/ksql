--- conflicted
+++ resolved
@@ -61,11 +61,8 @@
 
   QueryEngine(
       final ServiceContext serviceContext,
-<<<<<<< HEAD
+      final ProcessingLogContext processingLogContext,
       final QueryIdGenerator queryIdGenerator,
-=======
-      final ProcessingLogContext processingLogContext,
->>>>>>> c0fee902
       final Consumer<QueryMetadata> queryCloseCallback
   ) {
     this.serviceContext = Objects.requireNonNull(serviceContext, "serviceContext");
