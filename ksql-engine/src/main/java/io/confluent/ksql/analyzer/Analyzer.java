--- conflicted
+++ resolved
@@ -51,7 +51,6 @@
 import io.confluent.ksql.planner.plan.DataSourceNode;
 import io.confluent.ksql.planner.plan.JoinNode;
 import io.confluent.ksql.planner.plan.PlanNodeId;
-import io.confluent.ksql.schema.ksql.Identifiers;
 import io.confluent.ksql.schema.ksql.KsqlSchema;
 import io.confluent.ksql.serde.Format;
 import io.confluent.ksql.serde.KsqlSerdeFactories;
@@ -287,8 +286,7 @@
 
     private void setSerdeOptions(final Map<String, Expression> properties) {
       final boolean singleField = analysis.getSelectExpressionAlias().stream()
-<<<<<<< HEAD
-          .filter(((Predicate<String>)Identifiers::isImplicitColumnName).negate())
+          .filter(((Predicate<String>)KsqlSchema::isImplicitColumnName).negate())
           .count() == 1;
 
       final Expression exp = properties.get(DdlConfig.WRAP_SINGLE_VALUE);
@@ -309,42 +307,13 @@
             + " set in the WITH clause must be set to a literal");
       }
 
-      final Set<SerdeOption> options = SerdeOption.none();
-
-=======
-          .filter(((Predicate<String>)KsqlSchema::isImplicitColumnName).negate())
-          .count() == 1;
-
-      final Expression exp = properties.get(DdlConfig.WRAP_SINGLE_VALUE);
-      if (exp == null) {
-        if (singleField) {
-          analysis.setSerdeOptions(defaultSerdeOptions);
-        }
-        return;
-      }
-
-      if (!singleField) {
-        throw new KsqlException("'" + DdlConfig.WRAP_SINGLE_VALUE
-            + "' is only valid for single-field value schemas");
-      }
-
-      if (!(exp instanceof Literal)) {
-        throw new KsqlException(DdlConfig.WRAP_SINGLE_VALUE
-            + " set in the WITH clause must be set to a literal");
-      }
-
       final ImmutableSet.Builder<SerdeOption> options = ImmutableSet.builder();
 
->>>>>>> 6af8958f
       if (!LiteralUtil.toBoolean(((Literal) exp), DdlConfig.WRAP_SINGLE_VALUE)) {
         options.add(SerdeOption.UNWRAP_SINGLE_VALUES);
       }
 
-<<<<<<< HEAD
-      analysis.setSerdeOptions(options);
-=======
       analysis.setSerdeOptions(options.build());
->>>>>>> 6af8958f
     }
 
     private void validateWithClause(final Set<String> withClauseVariables) {
