--- conflicted
+++ resolved
@@ -70,7 +70,6 @@
 class Analyzer {
   // CHECKSTYLE_RULES.ON: ClassDataAbstractionCoupling
 
-<<<<<<< HEAD
   private static final String KAFKA_VALUE_FORMAT_LIMITATION_DETAILS = ""
       + "The KAFKA format is primarily intended for use as a key format. "
       + "It can be used as a value format, but can not be used in any operation that "
@@ -87,20 +86,6 @@
       + System.lineSeparator()
       + "For more info see https://github.com/confluentinc/ksql/issues/3060";
 
-  private static final Set<String> VALID_WITH_PROPS = ImmutableSet.<String>builder()
-      .add(DdlConfig.VALUE_FORMAT_PROPERTY.toUpperCase())
-      .add(DdlConfig.KAFKA_TOPIC_NAME_PROPERTY.toUpperCase())
-      .add(DdlConfig.PARTITION_BY_PROPERTY.toUpperCase())
-      .add(KsqlConstants.SINK_TIMESTAMP_COLUMN_NAME.toUpperCase())
-      .add(KsqlConstants.SINK_NUMBER_OF_PARTITIONS.toUpperCase())
-      .add(KsqlConstants.SINK_NUMBER_OF_REPLICAS.toUpperCase())
-      .add(DdlConfig.TIMESTAMP_FORMAT_PROPERTY.toUpperCase())
-      .add(DdlConfig.VALUE_AVRO_SCHEMA_FULL_NAME.toUpperCase())
-      .add(DdlConfig.WRAP_SINGLE_VALUE.toUpperCase())
-      .build();
-
-=======
->>>>>>> 17a847d9
   private final MetaStore metaStore;
   private final String topicPrefix;
   private final SerdeFactories serdeFactories;
@@ -169,12 +154,8 @@
     // CHECKSTYLE_RULES.ON: ClassDataAbstractionCoupling
 
     private final Analysis analysis = new Analysis();
-<<<<<<< HEAD
-    private Optional<String> intoKafkaTopicName = Optional.empty();
     private boolean isJoin = false;
     private boolean isGroupBy = false;
-=======
->>>>>>> 17a847d9
 
     private void analyzeSink(
         final Optional<Sink> sink,
