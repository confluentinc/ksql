/*
 * Copyright 2018 Confluent Inc.
 *
 * Licensed under the Confluent Community License (the "License"); you may not use
 * this file except in compliance with the License.  You may obtain a copy of the
 * License at
 *
 * http://www.confluent.io/confluent-community-license
 *
 * Unless required by applicable law or agreed to in writing, software
 * distributed under the License is distributed on an "AS IS" BASIS, WITHOUT
 * WARRANTIES OF ANY KIND, either express or implied.  See the License for the
 * specific language governing permissions and limitations under the License.
 */

package io.confluent.ksql.analyzer;

import static java.lang.String.format;
import static java.util.Objects.requireNonNull;

import com.google.common.annotations.VisibleForTesting;
import com.google.common.collect.ImmutableSet;
import io.confluent.ksql.analyzer.Analysis.Into;
import io.confluent.ksql.ddl.DdlConfig;
import io.confluent.ksql.metastore.MetaStore;
import io.confluent.ksql.metastore.model.DataSource;
import io.confluent.ksql.metastore.model.KsqlTopic;
import io.confluent.ksql.parser.DefaultTraversalVisitor;
import io.confluent.ksql.parser.tree.AliasedRelation;
import io.confluent.ksql.parser.tree.AllColumns;
import io.confluent.ksql.parser.tree.Cast;
import io.confluent.ksql.parser.tree.ComparisonExpression;
import io.confluent.ksql.parser.tree.DereferenceExpression;
import io.confluent.ksql.parser.tree.Expression;
import io.confluent.ksql.parser.tree.GroupBy;
import io.confluent.ksql.parser.tree.GroupingElement;
import io.confluent.ksql.parser.tree.Join;
import io.confluent.ksql.parser.tree.JoinOn;
import io.confluent.ksql.parser.tree.Literal;
import io.confluent.ksql.parser.tree.Node;
import io.confluent.ksql.parser.tree.NodeLocation;
import io.confluent.ksql.parser.tree.QualifiedName;
import io.confluent.ksql.parser.tree.QualifiedNameReference;
import io.confluent.ksql.parser.tree.Query;
import io.confluent.ksql.parser.tree.Select;
import io.confluent.ksql.parser.tree.SelectItem;
import io.confluent.ksql.parser.tree.SingleColumn;
import io.confluent.ksql.parser.tree.Sink;
import io.confluent.ksql.parser.tree.StringLiteral;
import io.confluent.ksql.parser.tree.Table;
import io.confluent.ksql.parser.tree.WindowExpression;
import io.confluent.ksql.planner.plan.DataSourceNode;
import io.confluent.ksql.planner.plan.JoinNode;
import io.confluent.ksql.planner.plan.PlanNodeId;
import io.confluent.ksql.schema.ksql.LogicalSchema;
import io.confluent.ksql.serde.Format;
import io.confluent.ksql.serde.KsqlSerdeFactories;
import io.confluent.ksql.serde.KsqlSerdeFactory;
import io.confluent.ksql.serde.SerdeFactories;
import io.confluent.ksql.serde.SerdeOption;
import io.confluent.ksql.serde.SerdeOptions;
import io.confluent.ksql.util.KsqlConstants;
import io.confluent.ksql.util.KsqlException;
import io.confluent.ksql.util.SchemaUtil;
import io.confluent.ksql.util.StringUtil;
import java.util.List;
import java.util.Map;
import java.util.Objects;
import java.util.Optional;
import java.util.Set;
import org.apache.kafka.common.serialization.Serdes;
import org.apache.kafka.connect.data.Field;

// CHECKSTYLE_RULES.OFF: ClassDataAbstractionCoupling
class Analyzer {
  // CHECKSTYLE_RULES.ON: ClassDataAbstractionCoupling

  private static final Set<String> VALID_WITH_PROPS = ImmutableSet.<String>builder()
      .add(DdlConfig.VALUE_FORMAT_PROPERTY.toUpperCase())
      .add(DdlConfig.KAFKA_TOPIC_NAME_PROPERTY.toUpperCase())
      .add(DdlConfig.PARTITION_BY_PROPERTY.toUpperCase())
      .add(KsqlConstants.SINK_TIMESTAMP_COLUMN_NAME.toUpperCase())
      .add(KsqlConstants.SINK_NUMBER_OF_PARTITIONS.toUpperCase())
      .add(KsqlConstants.SINK_NUMBER_OF_REPLICAS.toUpperCase())
      .add(DdlConfig.TIMESTAMP_FORMAT_PROPERTY.toUpperCase())
      .add(DdlConfig.VALUE_AVRO_SCHEMA_FULL_NAME.toUpperCase())
      .add(DdlConfig.WRAP_SINGLE_VALUE.toUpperCase())
      .build();

  private final MetaStore metaStore;
  private final String topicPrefix;
  private final SerdeFactories serdeFactories;
  private final SerdeOptionsSupplier serdeOptionsSupplier;
  private final Set<SerdeOption> defaultSerdeOptions;

  /**
   * @param metaStore the metastore to use.
   * @param topicPrefix the prefix to use for topic names where an explicit name is not specified.
   * @param defaultSerdeOptions the default serde options.
   */
  Analyzer(
      final MetaStore metaStore,
      final String topicPrefix,
      final Set<SerdeOption> defaultSerdeOptions
  ) {
    this(
        metaStore,
        topicPrefix,
        defaultSerdeOptions,
        new KsqlSerdeFactories(),
        SerdeOptions::buildForCreateAsStatement);
  }

  @VisibleForTesting
  Analyzer(
      final MetaStore metaStore,
      final String topicPrefix,
      final Set<SerdeOption> defaultSerdeOptions,
      final SerdeFactories serdeFactories,
      final SerdeOptionsSupplier serdeOptionsSupplier
  ) {
    this.metaStore = requireNonNull(metaStore, "metaStore");
    this.topicPrefix = requireNonNull(topicPrefix, "topicPrefix");
    this.defaultSerdeOptions = ImmutableSet
        .copyOf(requireNonNull(defaultSerdeOptions, "defaultSerdeOptions"));
    this.serdeFactories = requireNonNull(serdeFactories, "serdeFactories");
    this.serdeOptionsSupplier = requireNonNull(serdeOptionsSupplier, "serdeOptionsSupplier");
  }

  /**
   * Analyze the query.
   *
   * @param sqlExpression the sql expression being analysed.
   * @param query the query to analyze.
   * @param sink the sink the query will output to.
   * @return the analysis.
   */
  Analysis analyze(
      final String sqlExpression,
      final Query query,
      final Optional<Sink> sink
  ) {
    final Visitor visitor = new Visitor();
    visitor.process(query, null);

    visitor.analyzeSink(sink, sqlExpression);

    return visitor.analysis;
  }

  // CHECKSTYLE_RULES.OFF: ClassDataAbstractionCoupling
  private final class Visitor extends DefaultTraversalVisitor<Node, Void> {
    // CHECKSTYLE_RULES.ON: ClassDataAbstractionCoupling

    private final Analysis analysis = new Analysis();
    private Optional<String> intoKafkaTopicName = Optional.empty();

    private void analyzeSink(
        final Optional<Sink> sink,
        final String sqlExpression
    ) {
      sink.ifPresent(s -> analyzeNonStdOutSink(s, sqlExpression));
    }

    private void setIntoProperties(final Sink sink) {
      validateWithClause(sink.getProperties().keySet());

      setIntoTopicName(sink.getProperties());

      setPartitionBy(sink.getProperties());

      setIntoTimestampColumnAndFormat(sink.getProperties());

      setSerdeOptions(sink);
    }

    private void setPartitionBy(final Map<String, Expression> properties) {
      if (properties.get(DdlConfig.PARTITION_BY_PROPERTY) == null) {
        return;
      }

      final String intoPartitionByColumnName = properties
          .get(DdlConfig.PARTITION_BY_PROPERTY)
          .toString()
          .toUpperCase();

      analysis.setPartitionBy(intoPartitionByColumnName);
    }

    private void analyzeNonStdOutSink(
        final Sink sink,
        final String sqlExpression
    ) {
      setIntoProperties(sink);

      if (!sink.shouldCreateSink()) {
        final DataSource<?> existing = metaStore.getSource(sink.getName());
        if (existing == null) {
          throw new KsqlException("Unknown source: " + sink.getName());
        }

        if (metaStore.getTopic(sink.getName()) == null) {
          throw new KsqlException(
              "Sink topic " + sink.getName() + " does not exist in the metastore.");
        }

        analysis.setInto(Into.of(
            sqlExpression,
            sink.getName(),
            false,
            existing.getKsqlTopic(),
            existing.getKeySerdeFactory()
        ));
        return;
      }

      final String topicName = intoKafkaTopicName
          .orElseGet(() -> topicPrefix + sink.getName());

      final KsqlSerdeFactory valueSerdeFactory = getValueSerdeFactory(sink);

      final KsqlTopic intoKsqlTopic = new KsqlTopic(
          sink.getName(),
          topicName,
          valueSerdeFactory,
          true
      );

      analysis.setInto(Into.of(
          sqlExpression,
          sink.getName(),
          true,
          intoKsqlTopic,
          Serdes::String
      ));
    }

    private KsqlSerdeFactory getValueSerdeFactory(final Sink sink) {
      final Format format = getValueFormat(sink);
      return serdeFactories.create(format, sink.getProperties());
    }

    private Format getValueFormat(final Sink sink) {
      final Object serdeProperty = sink.getProperties().get(DdlConfig.VALUE_FORMAT_PROPERTY);

      if (serdeProperty != null) {
        return Format.of(StringUtil.cleanQuotes(serdeProperty.toString()));
      }

      final DataSource<?> leftSource = analysis.getFromDataSource(0).getDataSource();
      return leftSource.getKsqlTopic().getValueSerdeFactory().getFormat();
    }

    private void setIntoTopicName(final Map<String, Expression> properties) {
      final Expression expression = properties.get(DdlConfig.KAFKA_TOPIC_NAME_PROPERTY);
      if (expression == null) {
        intoKafkaTopicName = Optional.empty();
        return;
      }

      if (!(expression instanceof StringLiteral)) {
        throw new KsqlException(
            DdlConfig.KAFKA_TOPIC_NAME_PROPERTY + " should be a string literal.");
      }

      final String kafkaTopicName = ((StringLiteral) expression).getValue();
      intoKafkaTopicName = Optional.of(kafkaTopicName);
    }

    private void setIntoTimestampColumnAndFormat(final Map<String, Expression> properties) {
      final Expression columnNameExp = properties.get(KsqlConstants.SINK_TIMESTAMP_COLUMN_NAME);
      if (columnNameExp != null) {
        if (!(columnNameExp instanceof Literal)) {
          throw new KsqlException(KsqlConstants.SINK_TIMESTAMP_COLUMN_NAME
              + " set in the WITH clause must be set to a literal");
        }

        analysis.setTimestampColumnName(((Literal) columnNameExp).getValue().toString());
      }

      final Expression formatExp = properties.get(DdlConfig.TIMESTAMP_FORMAT_PROPERTY);
      if (formatExp != null) {
        if (columnNameExp == null) {
          throw new KsqlException("You must specify a " + KsqlConstants.SINK_TIMESTAMP_COLUMN_NAME
              + " if you wish to specify " + DdlConfig.TIMESTAMP_FORMAT_PROPERTY);
        }

        if (!(formatExp instanceof Literal)) {
          throw new KsqlException(DdlConfig.TIMESTAMP_FORMAT_PROPERTY
              + " set in the WITH clause must be set to a literal");
        }

        analysis.setTimestampFormat(((Literal) formatExp).getValue().toString());
      }
    }

    private void setSerdeOptions(final Sink sink) {
      final List<String> columnNames = analysis.getSelectExpressionAlias();

      final Format valueFormat = getValueFormat(sink);

      analysis.setSerdeOptions(serdeOptionsSupplier.build(
          columnNames,
          sink.getProperties(),
          valueFormat,
          defaultSerdeOptions
      ));
    }

    private void validateWithClause(final Set<String> withClauseVariables) {
      for (final String withVariable : withClauseVariables) {
        if (!VALID_WITH_PROPS.contains(withVariable.toUpperCase())) {
          throw new KsqlException("Invalid config variable in the WITH clause: " + withVariable);
        }
      }
    }

    @Override
    protected Node visitQuery(
        final Query node,
        final Void context
    ) {

      process(node.getFrom(), context);

      process(node.getSelect(), context);

      node.getWhere().ifPresent(this::analyzeWhere);
      node.getGroupBy().ifPresent(this::analyzeGroupBy);
      node.getWindow().ifPresent(this::analyzeWindowExpression);
      node.getHaving().ifPresent(this::analyzeHaving);
      node.getLimit().ifPresent(analysis::setLimitClause);

      analyzeExpressions();

      return null;
    }

    private void analyzeExpressions() {
      final boolean isJoinSchema = analysis.getJoin() != null;

      final LogicalSchema schema = isJoinSchema
          ? analysis.getJoin().getSchema()
          : analysis.getFromDataSource(0).getSchema().withoutAlias();

      final ExpressionAnalyzer expressionAnalyzer = new ExpressionAnalyzer(schema, isJoinSchema);

      for (final Expression selectExpression : analysis.getSelectExpressions()) {
        expressionAnalyzer.analyzeExpression(selectExpression);
      }
      if (analysis.getWhereExpression() != null) {
        expressionAnalyzer.analyzeExpression(analysis.getWhereExpression());
      }
      for (final Expression expression : analysis.getGroupByExpressions()) {
        expressionAnalyzer.analyzeExpression(expression);
      }
      if (analysis.getHavingExpression() != null) {
        expressionAnalyzer.analyzeExpression(analysis.getHavingExpression());
      }
    }

    @Override
    protected Node visitJoin(final Join node, final Void context) {
      final AliasedRelation left = (AliasedRelation) process(node.getLeft(), context);
      final AliasedRelation right = (AliasedRelation) process(node.getRight(), context);

      final String leftSideName = ((Table) left.getRelation()).getName().getSuffix();
      final DataSource<?> leftDataSource = metaStore.getSource(leftSideName);
      if (leftDataSource == null) {
        throw new KsqlException(format("Resource %s does not exist.", leftSideName));
      }

      final String rightSideName = ((Table) right.getRelation()).getName().getSuffix();
      final DataSource<?> rightDataSource = metaStore.getSource(rightSideName);
      if (rightDataSource == null) {
        throw new KsqlException(format("Resource %s does not exist.", rightSideName));
      }

      final String leftAlias = left.getAlias();
      final String rightAlias = right.getAlias();

      final JoinNode.JoinType joinType = getJoinType(node);

      final JoinOn joinOn = (JoinOn) node.getCriteria();
      final ComparisonExpression comparisonExpression = (ComparisonExpression) joinOn
          .getExpression();

      final String leftJoinField = getJoinFieldName(
          comparisonExpression,
          leftAlias,
          leftDataSource.getSchema()
      );

      final String rightJoinField = getJoinFieldName(
          comparisonExpression,
          rightAlias,
          rightDataSource.getSchema()
      );

      if (comparisonExpression.getType() != ComparisonExpression.Type.EQUAL) {
        throw new KsqlException("Only equality join criteria is supported.");
      }

      final DataSourceNode leftSourceNode = new DataSourceNode(
          new PlanNodeId("KafkaTopic_Left"),
          leftDataSource,
          leftAlias
      );

      final DataSourceNode rightSourceNode = new DataSourceNode(
          new PlanNodeId("KafkaTopic_Right"),
          rightDataSource,
          rightAlias
      );

      final JoinNode joinNode = new JoinNode(
          new PlanNodeId("Join"),
          joinType,
          leftSourceNode,
          rightSourceNode,
          leftJoinField,
          rightJoinField,
          leftAlias,
          rightAlias,
          node.getWithinExpression().orElse(null),
          leftDataSource.getDataSourceType(),
          rightDataSource.getDataSourceType()
      );

      analysis.setJoin(joinNode);
      return null;
    }

    private JoinNode.JoinType getJoinType(final Join node) {
      final JoinNode.JoinType joinType;
      switch (node.getType()) {
        case INNER:
          joinType = JoinNode.JoinType.INNER;
          break;
        case LEFT:
          joinType = JoinNode.JoinType.LEFT;
          break;
        case OUTER:
          joinType = JoinNode.JoinType.OUTER;
          break;
        default:
          throw new KsqlException("Join type is not supported: " + node.getType().name());
      }
      return joinType;
    }

    private String getJoinFieldName(
        final ComparisonExpression comparisonExpression,
        final String sourceAlias,
        final LogicalSchema sourceSchema
    ) {
      Optional<String> joinField = getJoinFieldFromExpr(
          comparisonExpression.getLeft(),
          sourceAlias,
          sourceSchema
      );

      if (!joinField.isPresent()) {
        joinField = getJoinFieldFromExpr(
            comparisonExpression.getRight(),
            sourceAlias,
            sourceSchema
        );
      }

      return joinField
          .orElseThrow(() -> new KsqlException(
              String.format(
                  "%s : Invalid join criteria %s. Could not find a join criteria operand for %s. ",
                  comparisonExpression.getLocation().map(Objects::toString).orElse(""),
                  comparisonExpression, sourceAlias
              )
          ));
    }

    private Optional<String> getJoinFieldFromExpr(
        final Expression expression,
        final String sourceAlias,
        final LogicalSchema sourceSchema
    ) {
      if (expression instanceof DereferenceExpression) {
        final DereferenceExpression dereferenceExpr = (DereferenceExpression) expression;

        final String sourceAliasVal = dereferenceExpr.getBase().toString();
        if (!sourceAliasVal.equalsIgnoreCase(sourceAlias)) {
          return Optional.empty();
        }

        final String fieldName = dereferenceExpr.getFieldName();
        return getJoinFieldFromSource(fieldName, sourceAlias, sourceSchema);
      }

      if (expression instanceof QualifiedNameReference) {
        final QualifiedNameReference qualifiedNameRef = (QualifiedNameReference) expression;

        final String fieldName = qualifiedNameRef.getName().getSuffix();
        return getJoinFieldFromSource(fieldName, sourceAlias, sourceSchema);
      }
      return Optional.empty();
    }

    private Optional<String> getJoinFieldFromSource(
        final String fieldName,
        final String sourceAlias,
        final LogicalSchema sourceSchema
    ) {
<<<<<<< HEAD
      return sourceSchema.findField(fieldName)
          .map(field -> SchemaUtil.buildAliasedFieldName(sourceAlias, field.name()));
=======
      return sourceSchema.findValueField(fieldName)
          .map(field -> SchemaUtil.buildAliasedField(sourceAlias, field));
>>>>>>> 77fe78ad
    }

    @Override
    protected Node visitAliasedRelation(final AliasedRelation node, final Void context) {
      final String structuredDataSourceName = ((Table) node.getRelation()).getName().getSuffix();

      final DataSource<?> source = metaStore.getSource(structuredDataSourceName);
      if (source == null) {
        throw new KsqlException(structuredDataSourceName + " does not exist.");
      }

      final DataSourceNode sourceNode = new DataSourceNode(
          new PlanNodeId("KsqlTopic"),
          source,
          node.getAlias()
      );

      analysis.addDataSource(sourceNode);
      return node;
    }

    @Override
    protected Node visitCast(final Cast node, final Void context) {
      return process(node.getExpression(), context);
    }

    @Override
    protected Node visitSelect(final Select node, final Void context) {
      for (final SelectItem selectItem : node.getSelectItems()) {
        if (selectItem instanceof AllColumns) {
          // expand * and T.*
          final AllColumns allColumns = (AllColumns) selectItem;
          final Optional<NodeLocation> location = allColumns.getLocation();

          final JoinNode join = analysis.getJoin();
          if (join != null) {
            final String prefix = allColumns.getPrefix()
                .map(QualifiedName::toString)
                .orElse("");

            if (!prefix.equals(join.getRightAlias())) {
              final LogicalSchema schema = join.getLeft().getSchema();
              addSelectItems(location, schema, join.getLeftAlias(), join.getLeftAlias() + "_");
            }

            if (!prefix.equals(join.getLeftAlias())) {
              final LogicalSchema schema = join.getRight().getSchema();
              addSelectItems(location, schema, join.getRightAlias(), join.getRightAlias() + "_");
            }
          } else {
            final DataSourceNode source = analysis.getFromDataSource(0);
            final LogicalSchema schema = source.getSchema();

            addSelectItems(location, schema, source.getAlias(), "");
          }
        } else if (selectItem instanceof SingleColumn) {
          final SingleColumn column = (SingleColumn) selectItem;
          analysis.addSelectItem(column.getExpression(), column.getAlias());
        } else {
          throw new IllegalArgumentException(
              "Unsupported SelectItem type: " + selectItem.getClass().getName());
        }
      }
      return null;
    }

    @Override
    protected Node visitQualifiedNameReference(
        final QualifiedNameReference node,
        final Void context
    ) {
      return visitExpression(node, context);
    }

    @Override
    protected Node visitGroupBy(final GroupBy node, final Void context) {
      return null;
    }

    private void analyzeWhere(final Node node) {
      analysis.setWhereExpression((Expression) node);
    }

    private void analyzeGroupBy(final GroupBy groupBy) {
      for (final GroupingElement groupingElement : groupBy.getGroupingElements()) {
        final Set<Expression> groupingSet = groupingElement.enumerateGroupingSets().get(0);
        analysis.addGroupByExpressions(groupingSet);
      }
    }

    private void analyzeWindowExpression(final WindowExpression windowExpression) {
      analysis.setWindowExpression(windowExpression);
    }

    private void analyzeHaving(final Node node) {
      analysis.setHavingExpression((Expression) node);
    }

    private void addSelectItems(
        final Optional<NodeLocation> location,
        final LogicalSchema schema,
        final String sourceAlias,
        final String aliasPrefix
    ) {
<<<<<<< HEAD
      for (final Field field : schema.withoutAlias().fields()) {
=======
      for (final Field field : schema.valueFields()) {
>>>>>>> 77fe78ad

        final QualifiedName name = QualifiedName.of(sourceAlias);

        final QualifiedNameReference nameRef = new QualifiedNameReference(location, name);

        final DereferenceExpression selectItem =
            new DereferenceExpression(location, nameRef, field.name());

        final String alias = aliasPrefix + field.name();

        analysis.addSelectItem(selectItem, alias);
      }
    }
  }

  @FunctionalInterface
  interface SerdeOptionsSupplier {

    Set<SerdeOption> build(
        List<String> columnNames,
        Map<String, Expression> properties,
        Format valueFormat,
        Set<SerdeOption> singleFieldDefaults
    );
  }
}<|MERGE_RESOLUTION|>--- conflicted
+++ resolved
@@ -509,13 +509,8 @@
         final String sourceAlias,
         final LogicalSchema sourceSchema
     ) {
-<<<<<<< HEAD
-      return sourceSchema.findField(fieldName)
+      return sourceSchema.findValueField(fieldName)
           .map(field -> SchemaUtil.buildAliasedFieldName(sourceAlias, field.name()));
-=======
-      return sourceSchema.findValueField(fieldName)
-          .map(field -> SchemaUtil.buildAliasedField(sourceAlias, field));
->>>>>>> 77fe78ad
     }
 
     @Override
@@ -620,11 +615,7 @@
         final String sourceAlias,
         final String aliasPrefix
     ) {
-<<<<<<< HEAD
-      for (final Field field : schema.withoutAlias().fields()) {
-=======
-      for (final Field field : schema.valueFields()) {
->>>>>>> 77fe78ad
+      for (final Field field : schema.withoutAlias().valueFields()) {
 
         final QualifiedName name = QualifiedName.of(sourceAlias);
 
