/**
 * Copyright 2017 Confluent Inc.
 *
 * Licensed under the Apache License, Version 2.0 (the "License");
 * you may not use this file except in compliance with the License.
 * You may obtain a copy of the License at
 *
 * http://www.apache.org/licenses/LICENSE-2.0
 *
 * Unless required by applicable law or agreed to in writing, software
 * distributed under the License is distributed on an "AS IS" BASIS,
 * WITHOUT WARRANTIES OR CONDITIONS OF ANY KIND, either express or implied.
 * See the License for the specific language governing permissions and
 * limitations under the License.
 **/

package io.confluent.ksql.analyzer;

import org.apache.kafka.connect.data.Field;
import org.apache.kafka.connect.data.Schema;

import java.util.HashSet;
import java.util.List;
import java.util.Set;

import io.confluent.ksql.ddl.DdlConfig;
import io.confluent.ksql.metastore.KsqlStdOut;
import io.confluent.ksql.metastore.KsqlStream;
import io.confluent.ksql.metastore.KsqlTopic;
import io.confluent.ksql.metastore.MetaStore;
import io.confluent.ksql.metastore.StructuredDataSource;
import io.confluent.ksql.parser.tree.AliasedRelation;
import io.confluent.ksql.parser.tree.AllColumns;
import io.confluent.ksql.parser.tree.Cast;
import io.confluent.ksql.parser.tree.ComparisonExpression;
import io.confluent.ksql.parser.tree.DereferenceExpression;
import io.confluent.ksql.parser.tree.Expression;
import io.confluent.ksql.parser.tree.GroupBy;
import io.confluent.ksql.parser.tree.GroupingElement;
import io.confluent.ksql.parser.tree.Join;
import io.confluent.ksql.parser.tree.JoinOn;
import io.confluent.ksql.parser.tree.Node;
import io.confluent.ksql.parser.tree.QualifiedName;
import io.confluent.ksql.parser.tree.QualifiedNameReference;
import io.confluent.ksql.parser.tree.QuerySpecification;
import io.confluent.ksql.parser.tree.Select;
import io.confluent.ksql.parser.tree.SelectItem;
import io.confluent.ksql.parser.tree.SingleColumn;
import io.confluent.ksql.parser.tree.Table;
import io.confluent.ksql.parser.tree.WindowExpression;
import io.confluent.ksql.planner.DefaultTraversalVisitor;
import io.confluent.ksql.planner.plan.JoinNode;
import io.confluent.ksql.planner.plan.PlanNodeId;
import io.confluent.ksql.planner.plan.StructuredDataSourceNode;
import io.confluent.ksql.serde.DataSource;
import io.confluent.ksql.serde.KsqlTopicSerDe;
import io.confluent.ksql.serde.avro.KsqlAvroTopicSerDe;
import io.confluent.ksql.serde.delimited.KsqlDelimitedTopicSerDe;
import io.confluent.ksql.serde.json.KsqlJsonTopicSerDe;
import io.confluent.ksql.util.KsqlConfig;
import io.confluent.ksql.util.KsqlConstants;
import io.confluent.ksql.util.KsqlException;
import io.confluent.ksql.util.Pair;
import io.confluent.ksql.util.SchemaUtil;

import static java.lang.String.format;

public class Analyzer extends DefaultTraversalVisitor<Node, AnalysisContext> {

  private final String sqlExpression;
  private final Analysis analysis;
  private final MetaStore metaStore;

  public Analyzer(String sqlExpression, Analysis analysis, MetaStore metaStore) {
    this.sqlExpression = sqlExpression;
    this.analysis = analysis;
    this.metaStore = metaStore;
  }

  @Override
  protected Node visitQuerySpecification(
      final QuerySpecification node,
      final AnalysisContext context
  ) {

    process(
        node.getFrom(),
        new AnalysisContext(AnalysisContext.ParentType.FROM)
    );

    process(node.getInto().getLeft(), new AnalysisContext(
        AnalysisContext.ParentType.INTO));
    if (!(analysis.getInto() instanceof KsqlStdOut)) {
      analyzeNonStdOutSink(node.getInto().getRight());
    }

    process(node.getSelect(), new AnalysisContext(
        AnalysisContext.ParentType.SELECT));
    if (node.getWhere().isPresent()) {
      analyzeWhere(node.getWhere().get());
    }
    if (node.getGroupBy().isPresent()) {
      analyzeGroupBy(node.getGroupBy().get());
    }

    if (node.getWindowExpression().isPresent()) {
      analyzeWindowExpression(node.getWindowExpression().get());
    }

    if (node.getHaving().isPresent()) {
      analyzeHaving(node.getHaving().get());
    }

    if (node.getLimit().isPresent()) {
      String limitStr = node.getLimit().get();
      analysis.setLimitClause(Integer.parseInt(limitStr));
    }
    analyzeExpressions();

    return null;
  }

  private void analyzeNonStdOutSink(boolean doCreateInto) {
    List<Pair<StructuredDataSource, String>> fromDataSources = analysis.getFromDataSources();

    StructuredDataSource intoStructuredDataSource = analysis.getInto();
    String intoKafkaTopicName = analysis.getIntoKafkaTopicName();
    if (intoKafkaTopicName == null) {
      intoKafkaTopicName = intoStructuredDataSource.getName();
    }

    KsqlTopicSerDe intoTopicSerde = fromDataSources.get(0).getLeft().getKsqlTopic()
        .getKsqlTopicSerDe();
    if (analysis.getIntoFormat() != null) {
      switch (analysis.getIntoFormat().toUpperCase()) {
        case DataSource.AVRO_SERDE_NAME:
          intoTopicSerde = new KsqlAvroTopicSerDe();
          break;
        case DataSource.JSON_SERDE_NAME:
          intoTopicSerde = new KsqlJsonTopicSerDe();
          break;
        case DataSource.DELIMITED_SERDE_NAME:
          intoTopicSerde = new KsqlDelimitedTopicSerDe();
          break;
        default:
          throw new KsqlException(
              String.format("Unsupported format: %s", analysis.getIntoFormat()));
      }
    } else {
      if (intoTopicSerde instanceof KsqlAvroTopicSerDe) {
        intoTopicSerde = new KsqlAvroTopicSerDe();
      }
    }

<<<<<<< HEAD
    KsqlTopic newIntoKsqlTopic = new KsqlTopic(intoKafkaTopicName,
                                               intoKafkaTopicName, intoTopicSerde);
    KsqlStream intoKsqlStream = new KsqlStream(sqlExpression, intoStructuredDataSource.getName(),
                                               null, null, null,
                                               newIntoKsqlTopic);
    analysis.setInto(intoKsqlStream, doCreateInto);
=======
    KsqlTopic newIntoKsqlTopic = new KsqlTopic(
        intoKafkaTopicName,
        intoKafkaTopicName,
        intoTopicSerde
    );
    KsqlStream intoKsqlStream = new KsqlStream(
        sqlExpression,
        intoStructuredDataSource.getName(),
        null,
        null,
        null,
        newIntoKsqlTopic
    );
    analysis.setInto(intoKsqlStream);
>>>>>>> 15dcbc7b
  }

  private void analyzeExpressions() {
    Schema schema = analysis.getFromDataSources().get(0).getLeft().getSchema();
    boolean isJoinSchema = false;
    if (analysis.getJoin() != null) {
      schema = analysis.getJoin().getSchema();
      isJoinSchema = true;
    }
    ExpressionAnalyzer expressionAnalyzer = new ExpressionAnalyzer(schema, isJoinSchema);

    for (Expression selectExpression : analysis.getSelectExpressions()) {
      expressionAnalyzer.analyzeExpression(selectExpression);
    }
    if (analysis.getWhereExpression() != null) {
      expressionAnalyzer.analyzeExpression(analysis.getWhereExpression());
    }
    if (!analysis.getGroupByExpressions().isEmpty()) {
      for (Expression expression : analysis.getGroupByExpressions()) {
        expressionAnalyzer.analyzeExpression(expression);
      }
    }
    if (analysis.getHavingExpression() != null) {
      expressionAnalyzer.analyzeExpression(analysis.getHavingExpression());
    }
  }

  @Override
  protected Node visitJoin(final Join node, final AnalysisContext context) {
    AliasedRelation left = (AliasedRelation) process(node.getLeft(), context);
    AliasedRelation right = (AliasedRelation) process(node.getRight(), context);

    String leftSideName = ((Table) left.getRelation()).getName().getSuffix();
    StructuredDataSource leftDataSource = metaStore.getSource(leftSideName);
    if (leftDataSource == null) {
      throw new KsqlException(format("Resource %s does not exist.", leftSideName));
    }
    leftDataSource = timestampColumn(left, leftDataSource);

    String rightSideName = ((Table) right.getRelation()).getName().getSuffix();
    StructuredDataSource rightDataSource = metaStore.getSource(rightSideName);
    if (rightDataSource == null) {
      throw new KsqlException(format("Resource %s does not exist.", rightSideName));
    }

    rightDataSource = timestampColumn(right, rightDataSource);

    String leftAlias = left.getAlias();
    String rightAlias = right.getAlias();

    JoinNode.Type joinType;
    switch (node.getType()) {
      case INNER:
        joinType = JoinNode.Type.INNER;
        break;
      case LEFT:
        joinType = JoinNode.Type.LEFT;
        break;
      case RIGHT:
        joinType = JoinNode.Type.RIGHT;
        break;
      case CROSS:
        joinType = JoinNode.Type.CROSS;
        break;
      case FULL:
        joinType = JoinNode.Type.FULL;
        break;
      default:
        throw new KsqlException("Join type is not supported: " + node.getType().name());
    }

    if (!node.getCriteria().isPresent()) {
      throw new KsqlException(String.format(
          "%s Join criteria is not set.",
          node.getLocation().isPresent()
          ? node.getLocation().get().toString()
          : ""
      ));
    }
    JoinOn joinOn = (JoinOn) (node.getCriteria().get());
    ComparisonExpression comparisonExpression = (ComparisonExpression) joinOn.getExpression();

    Pair<String, String> leftSide = fetchKeyFieldName(
        comparisonExpression,
        leftAlias,
        leftDataSource.getSchema()
    );
    Pair<String, String> rightSide = fetchKeyFieldName(
        comparisonExpression,
        rightAlias,
        rightDataSource.getSchema()
    );

    String leftKeyFieldName = leftSide.getRight();
    String rightKeyFieldName = rightSide.getRight();

    if (comparisonExpression.getType() != ComparisonExpression.Type.EQUAL) {
      throw new KsqlException("Only equality join criteria is supported.");
    }

    StructuredDataSourceNode
        leftSourceKafkaTopicNode =
        new StructuredDataSourceNode(
            new PlanNodeId("KafkaTopic_Left"),
            leftDataSource,
            leftDataSource.getSchema()
        );
    StructuredDataSourceNode
        rightSourceKafkaTopicNode =
        new StructuredDataSourceNode(
            new PlanNodeId("KafkaTopic_Right"),
            rightDataSource,
            rightDataSource.getSchema()
        );

    JoinNode joinNode =
        new JoinNode(
            new PlanNodeId("Join"),
            joinType,
            leftSourceKafkaTopicNode,
            rightSourceKafkaTopicNode,
            leftKeyFieldName,
            rightKeyFieldName,
            leftAlias,
            rightAlias
        );
    analysis.setJoin(joinNode);
    return null;
  }

  /**
   * From the join criteria expression fetch the key field corresponding to the given source
   * alias.
   */
  private Pair<String, String> fetchKeyFieldName(
      ComparisonExpression comparisonExpression,
      String sourceAlias,
      Schema sourceSchema
  ) {
    Pair<String, String> keyInfo = fetchKeyFieldNameFromExpr(
        comparisonExpression.getLeft(),
        sourceAlias,
        sourceSchema
    );
    if (keyInfo == null) {
      keyInfo = fetchKeyFieldNameFromExpr(
          comparisonExpression.getRight(),
          sourceAlias,
          sourceSchema
      );
    }
    if (keyInfo == null) {
      throw new KsqlException(
          String.format(
              "%s : Invalid join criteria %s. Key for %s is not set correctly. ",
              comparisonExpression.getLocation().isPresent()
              ? comparisonExpression.getLocation().get().toString()
              : "", comparisonExpression, sourceAlias
          )
      );
    }
    return keyInfo;
  }

  /**
   * Given an expression and the source alias detects if the expression type is
   * DereferenceExpression
   * or QualifiedNameReference and if the variable prefix matches the source Alias.
   */
  private Pair<String, String> fetchKeyFieldNameFromExpr(
      Expression expression, String sourceAlias,
      Schema sourceSchema
  ) {
    if (expression instanceof DereferenceExpression) {
      DereferenceExpression dereferenceExpression =
          (DereferenceExpression) expression;
      String sourceAliasVal = dereferenceExpression.getBase().toString();
      if (sourceAliasVal.equalsIgnoreCase(sourceAlias)) {
        String keyFieldName = dereferenceExpression.getFieldName();
        if (SchemaUtil.getFieldByName(sourceSchema, keyFieldName).isPresent()) {
          return new Pair<>(sourceAliasVal, keyFieldName);
        }
      }
    } else if (expression instanceof QualifiedNameReference) {
      QualifiedNameReference qualifiedNameReference =
          (QualifiedNameReference) expression;
      String keyFieldName = qualifiedNameReference.getName().getSuffix();
      if (SchemaUtil.getFieldByName(sourceSchema, keyFieldName).isPresent()) {
        return new Pair<>(sourceAlias, keyFieldName);
      }
    }
    return null;
  }

  private StructuredDataSource timestampColumn(
      AliasedRelation aliasedRelation,
      StructuredDataSource structuredDataSource
  ) {
    if (((Table) aliasedRelation.getRelation()).getProperties() != null) {
      if (((Table) aliasedRelation.getRelation()).getProperties()
              .get(DdlConfig.TIMESTAMP_NAME_PROPERTY) != null) {
        String timestampFieldName = (((Table) aliasedRelation.getRelation()))
            .getProperties().get(DdlConfig.TIMESTAMP_NAME_PROPERTY).toString().toUpperCase();
        if (!(timestampFieldName.startsWith("'") && timestampFieldName.endsWith("'"))) {
          throw new KsqlException("Property name should be String with single qoute.");
        }
        timestampFieldName = timestampFieldName.substring(1, timestampFieldName.length() - 1);
        structuredDataSource = structuredDataSource.cloneWithTimeField(timestampFieldName);
      }
    }
    return structuredDataSource;
  }

  @Override
  protected Node visitAliasedRelation(AliasedRelation node, AnalysisContext context) {
    String structuredDataSourceName = ((Table) node.getRelation()).getName().getSuffix();
    if (metaStore.getSource(structuredDataSourceName) == null) {
      throw new KsqlException(structuredDataSourceName + " does not exist.");
    }

    StructuredDataSource structuredDataSource = metaStore.getSource(structuredDataSourceName);

    if (((Table) node.getRelation()).getProperties() != null) {
      if (((Table) node.getRelation()).getProperties().get(DdlConfig.TIMESTAMP_NAME_PROPERTY)
          != null) {
        String timestampFieldName = ((Table) node.getRelation()).getProperties()
            .get(DdlConfig.TIMESTAMP_NAME_PROPERTY).toString().toUpperCase();
        if (!timestampFieldName.startsWith("'") && !timestampFieldName.endsWith("'")) {
          throw new KsqlException("Property name should be String with single qoute.");
        }
        timestampFieldName = timestampFieldName.substring(1, timestampFieldName.length() - 1);
        structuredDataSource = structuredDataSource.cloneWithTimeField(timestampFieldName);
      }
    }

    Pair<StructuredDataSource, String> fromDataSource =
        new Pair<>(
            structuredDataSource,
            node.getAlias()
        );
    analysis.addDataSource(fromDataSource);
    return node;
  }

  @Override
  protected Node visitTable(final Table node, final AnalysisContext context) {

    StructuredDataSource into;
    if (node.isStdOut) {
<<<<<<< HEAD
      into = new KsqlStdOut(KsqlStdOut.KSQL_STDOUT_NAME, null, null,
              null, StructuredDataSource.DataSourceType.KSTREAM);
      analysis.setInto(into, false);
=======
      into = new KsqlStdOut(
          KsqlStdOut.KSQL_STDOUT_NAME,
          null,
          null,
          null,
          StructuredDataSource.DataSourceType.KSTREAM
      );
>>>>>>> 15dcbc7b
    } else if (context.getParentType() == AnalysisContext.ParentType.INTO) {
      into = analyzeNonStdOutTable(node);
      analysis.setInto(into, true);
    } else {
      throw new KsqlException("INTO clause is not set correctly!");
    }
    return null;
  }


  @Override
  protected Node visitCast(final Cast node, final AnalysisContext context) {
    return process(node.getExpression(), context);
  }

  @Override
  protected Node visitSelect(final Select node, final AnalysisContext context) {
    for (SelectItem selectItem : node.getSelectItems()) {
      if (selectItem instanceof AllColumns) {
        // expand * and T.*
        AllColumns allColumns = (AllColumns) selectItem;
        if ((this.analysis.getFromDataSources() == null) || (
            this.analysis.getFromDataSources().isEmpty()
          )) {
          throw new KsqlException("FROM clause was not resolved!");
        }
        if (analysis.getJoin() != null) {
          JoinNode joinNode = analysis.getJoin();
          for (Field field : joinNode.getLeft().getSchema().fields()) {
            QualifiedNameReference qualifiedNameReference =
                new QualifiedNameReference(allColumns.getLocation().get(), QualifiedName
                    .of(joinNode.getLeftAlias() + "." + field.name()));
            analysis.addSelectItem(
                qualifiedNameReference,
                joinNode.getLeftAlias() + "_" + field.name()
            );
          }
          for (Field field : joinNode.getRight().getSchema().fields()) {
            QualifiedNameReference qualifiedNameReference =
                new QualifiedNameReference(
                    allColumns.getLocation().get(),
                    QualifiedName.of(joinNode.getRightAlias() + "." + field.name())
                );
            analysis.addSelectItem(
                qualifiedNameReference,
                joinNode.getRightAlias() + "_" + field.name()
            );
          }
        } else {
          for (Field field : this.analysis.getFromDataSources().get(0).getLeft().getSchema()
              .fields()) {
            QualifiedNameReference qualifiedNameReference =
                new QualifiedNameReference(allColumns.getLocation().get(), QualifiedName
                    .of(this.analysis.getFromDataSources().get(0).getRight() + "." + field.name()));
            analysis.addSelectItem(qualifiedNameReference, field.name());
          }
        }
      } else if (selectItem instanceof SingleColumn) {
        SingleColumn column = (SingleColumn) selectItem;
        analysis.addSelectItem(column.getExpression(), column.getAlias().get());
      } else {
        throw new IllegalArgumentException(
            "Unsupported SelectItem type: " + selectItem.getClass().getName());
      }
    }
    return null;
  }

  @Override
  protected Node visitQualifiedNameReference(
      final QualifiedNameReference node,
      final AnalysisContext context
  ) {
    return visitExpression(node, context);
  }

  @Override
  protected Node visitGroupBy(final GroupBy node, final AnalysisContext context) {
    return null;
  }

  private void analyzeWhere(final Node node) {
    analysis.setWhereExpression((Expression) node);
  }

  private void analyzeGroupBy(final GroupBy groupBy) {
    for (GroupingElement groupingElement : groupBy.getGroupingElements()) {
      Set<Expression> groupingSet = groupingElement.enumerateGroupingSets().get(0);
      analysis.getGroupByExpressions().addAll(groupingSet);
    }
  }

  private void analyzeWindowExpression(final WindowExpression windowExpression) {
    analysis.setWindowExpression(windowExpression);
  }

  private void analyzeHaving(final Node node) {
    analysis.setHavingExpression((Expression) node);
  }

  private StructuredDataSource analyzeNonStdOutTable(final Table node) {
    StructuredDataSource into = new KsqlStream(
        sqlExpression,
        node.getName().getSuffix(),
        null,
        null,
        null,
        null
    );

    setIntoProperties(into, node);
    return into;
  }

  private void setIntoProperties(final StructuredDataSource into, final Table node) {

    validateWithClause(node.getProperties().keySet());

    if (node.getProperties().get(DdlConfig.VALUE_FORMAT_PROPERTY) != null) {
      setIntoTopicFormat(into, node);
    }

    if (node.getProperties().get(DdlConfig.KAFKA_TOPIC_NAME_PROPERTY) != null) {
      setIntoTopicName(node);
    }

    if (node.getProperties().get(DdlConfig.PARTITION_BY_PROPERTY) != null) {
      String intoPartitionByColumnName = node.getProperties()
          .get(DdlConfig.PARTITION_BY_PROPERTY)
          .toString()
          .toUpperCase();
      analysis.getIntoProperties().put(
          DdlConfig.PARTITION_BY_PROPERTY,
          intoPartitionByColumnName
      );
    }

    if (node.getProperties().get(KsqlConstants.SINK_TIMESTAMP_COLUMN_NAME) != null) {
      setIntoTimestampColumn(node);
    }

    if (node.getProperties().get(KsqlConstants.SINK_NUMBER_OF_PARTITIONS) != null) {
      try {
        int numberOfPartitions = Integer.parseInt(
            node.getProperties().get(KsqlConstants.SINK_NUMBER_OF_PARTITIONS).toString()
        );
        analysis.getIntoProperties().put(
            KsqlConfig.SINK_NUMBER_OF_PARTITIONS_PROPERTY,
            numberOfPartitions
        );

      } catch (NumberFormatException e) {
        throw new KsqlException(
            "Invalid number of partitions in WITH clause: "
            + node.getProperties().get(KsqlConstants.SINK_NUMBER_OF_PARTITIONS).toString());
      }
    }

    if (node.getProperties().get(KsqlConstants.SINK_NUMBER_OF_REPLICAS) != null) {
      try {
        short numberOfReplications =
            Short.parseShort(
                node.getProperties().get(KsqlConstants.SINK_NUMBER_OF_REPLICAS).toString()
            );
        analysis.getIntoProperties()
            .put(KsqlConfig.SINK_NUMBER_OF_REPLICAS_PROPERTY, numberOfReplications);
      } catch (NumberFormatException e) {
        throw new KsqlException("Invalid number of replications in WITH clause: " + node
            .getProperties().get(KsqlConstants.SINK_NUMBER_OF_REPLICAS).toString());
      }
    }
  }

  private void setIntoTopicName(final Table node) {
    String intoKafkaTopicName =
        node.getProperties().get(DdlConfig.KAFKA_TOPIC_NAME_PROPERTY).toString();
    if (!intoKafkaTopicName.startsWith("'") && !intoKafkaTopicName.endsWith("'")) {
      throw new KsqlException(
          intoKafkaTopicName + " value is string and should be enclosed between " + "\"'\".");
    }
    intoKafkaTopicName = intoKafkaTopicName.substring(1, intoKafkaTopicName.length() - 1);
    analysis.setIntoKafkaTopicName(intoKafkaTopicName);
    analysis.getIntoProperties().put(DdlConfig.KAFKA_TOPIC_NAME_PROPERTY, intoKafkaTopicName);
  }

  private void setIntoTopicFormat(final StructuredDataSource into, final Table node) {
    String serde = node.getProperties().get(DdlConfig.VALUE_FORMAT_PROPERTY).toString();
    if (!serde.startsWith("'") && !serde.endsWith("'")) {
      throw new KsqlException(
          serde + " value is string and should be enclosed between " + "\"'\".");
    }
    serde = serde.substring(1, serde.length() - 1);
    analysis.setIntoFormat(serde);
    analysis.getIntoProperties().put(DdlConfig.VALUE_FORMAT_PROPERTY, serde);
    if ("AVRO".equals(serde)) {
      String avroSchemaFilePath = "/tmp/" + into.getName() + ".avro";
      if (node.getProperties().get(DdlConfig.AVRO_SCHEMA_FILE) != null) {
        avroSchemaFilePath = node.getProperties().get(DdlConfig.AVRO_SCHEMA_FILE).toString();
        if (!avroSchemaFilePath.startsWith("'") && !avroSchemaFilePath.endsWith("'")) {
          throw new KsqlException(
              avroSchemaFilePath + " value is string and should be enclosed between "
              + "\"'\".");
        }
        avroSchemaFilePath = avroSchemaFilePath.substring(1, avroSchemaFilePath.length() - 1);
      }
      analysis.getIntoProperties().put(DdlConfig.AVRO_SCHEMA_FILE, avroSchemaFilePath);
    }
  }

  private void setIntoTimestampColumn(final Table node) {
    String intoTimestampColumnName = node.getProperties()
        .get(KsqlConstants.SINK_TIMESTAMP_COLUMN_NAME).toString().toUpperCase();
    if (!intoTimestampColumnName.startsWith("'") && !intoTimestampColumnName.endsWith("'")) {
      throw new KsqlException(
          intoTimestampColumnName + " value is string and should be enclosed between "
          + "\"'\".");
    }
    intoTimestampColumnName = intoTimestampColumnName.substring(
        1,
        intoTimestampColumnName.length() - 1
    );
    analysis.getIntoProperties().put(
        KsqlConstants.SINK_TIMESTAMP_COLUMN_NAME,
        intoTimestampColumnName
    );
  }

  private void validateWithClause(Set<String> withClauseVariables) {

    Set<String> validSet = new HashSet<>();
    validSet.add(DdlConfig.VALUE_FORMAT_PROPERTY.toUpperCase());
    validSet.add(DdlConfig.KAFKA_TOPIC_NAME_PROPERTY.toUpperCase());
    validSet.add(DdlConfig.PARTITION_BY_PROPERTY.toUpperCase());
    validSet.add(KsqlConstants.SINK_TIMESTAMP_COLUMN_NAME.toUpperCase());
    validSet.add(KsqlConstants.SINK_NUMBER_OF_PARTITIONS.toUpperCase());
    validSet.add(KsqlConstants.SINK_NUMBER_OF_REPLICAS.toUpperCase());

    for (String withVariable : withClauseVariables) {
      if (!validSet.contains(withVariable.toUpperCase())) {
        throw new KsqlException("Invalid config variable in the WITH clause: " + withVariable);
      }
    }
  }
}<|MERGE_RESOLUTION|>--- conflicted
+++ resolved
@@ -152,14 +152,6 @@
       }
     }
 
-<<<<<<< HEAD
-    KsqlTopic newIntoKsqlTopic = new KsqlTopic(intoKafkaTopicName,
-                                               intoKafkaTopicName, intoTopicSerde);
-    KsqlStream intoKsqlStream = new KsqlStream(sqlExpression, intoStructuredDataSource.getName(),
-                                               null, null, null,
-                                               newIntoKsqlTopic);
-    analysis.setInto(intoKsqlStream, doCreateInto);
-=======
     KsqlTopic newIntoKsqlTopic = new KsqlTopic(
         intoKafkaTopicName,
         intoKafkaTopicName,
@@ -173,8 +165,8 @@
         null,
         newIntoKsqlTopic
     );
-    analysis.setInto(intoKsqlStream);
->>>>>>> 15dcbc7b
+    analysis.setInto(intoKsqlStream, doCreateInto);
+
   }
 
   private void analyzeExpressions() {
@@ -424,19 +416,13 @@
 
     StructuredDataSource into;
     if (node.isStdOut) {
-<<<<<<< HEAD
-      into = new KsqlStdOut(KsqlStdOut.KSQL_STDOUT_NAME, null, null,
-              null, StructuredDataSource.DataSourceType.KSTREAM);
-      analysis.setInto(into, false);
-=======
       into = new KsqlStdOut(
           KsqlStdOut.KSQL_STDOUT_NAME,
           null,
           null,
           null,
-          StructuredDataSource.DataSourceType.KSTREAM
-      );
->>>>>>> 15dcbc7b
+          StructuredDataSource.DataSourceType.KSTREAM);
+      analysis.setInto(into, false);
     } else if (context.getParentType() == AnalysisContext.ParentType.INTO) {
       into = analyzeNonStdOutTable(node);
       analysis.setInto(into, true);
