--- conflicted
+++ resolved
@@ -94,17 +94,7 @@
     this.metaStore = Objects.requireNonNull(metaStore, "metaStore");
     this.topicPrefix = Objects.requireNonNull(topicPrefix, "topicPrefix");
   }
-
-<<<<<<< HEAD
-  /**
-   * Analyze the query.
-   *
-   * @param query the query to analyze.
-   * @param sink the sink the query will output to.
-   */
-  void analyze(final Query query, final Optional<Sink> sink) {
-    new Visitor().process(query, null);
-=======
+  
   @Override
   protected Node visitQuerySpecification(
       final QuerySpecification node,
@@ -202,7 +192,6 @@
     );
     analysis.setInto(intoKsqlStream, doCreateInto);
   }
->>>>>>> 5de1b1e6
 
     analyzeSink(sink);
   }
@@ -370,20 +359,12 @@
     analysis.setIntoFormat(serde);
     analysis.getIntoProperties().put(DdlConfig.VALUE_FORMAT_PROPERTY, serde);
 
-<<<<<<< HEAD
-    final Expression avroSchemaFullName =
-        sink.getProperties().get(DdlConfig.VALUE_AVRO_SCHEMA_FULL_NAME);
-
-    if ("AVRO".equals(serde)) {
-      analysis.getIntoProperties().put(
-          DdlConfig.VALUE_AVRO_SCHEMA_FULL_NAME, avroSchemaFullName != null
-=======
       final Expression avroSchemaFullName =
           node.getProperties().get(DdlConfig.VALUE_AVRO_SCHEMA_FULL_NAME);
       analysis.getIntoProperties().put(
           DdlConfig.VALUE_AVRO_SCHEMA_FULL_NAME,
           avroSchemaFullName != null
->>>>>>> 5de1b1e6
+
               ? avroSchemaFullName : KsqlConstants.DEFAULT_AVRO_SCHEMA_FULL_NAME);
     } else if (avroSchemaFullName != null) {
       throw new KsqlException(
