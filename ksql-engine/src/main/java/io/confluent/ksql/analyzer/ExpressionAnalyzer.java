/*
 * Copyright 2018 Confluent Inc.
 *
 * Licensed under the Confluent Community License (the "License"); you may not use
 * this file except in compliance with the License.  You may obtain a copy of the
 * License at
 *
 * http://www.confluent.io/confluent-community-license
 *
 * Unless required by applicable law or agreed to in writing, software
 * distributed under the License is distributed on an "AS IS" BASIS, WITHOUT
 * WARRANTIES OF ANY KIND, either express or implied.  See the License for the
 * specific language governing permissions and limitations under the License.
 */

package io.confluent.ksql.analyzer;

import io.confluent.ksql.execution.expression.tree.ArithmeticBinaryExpression;
import io.confluent.ksql.execution.expression.tree.Cast;
import io.confluent.ksql.execution.expression.tree.ColumnReferenceExp;
import io.confluent.ksql.execution.expression.tree.ComparisonExpression;
import io.confluent.ksql.execution.expression.tree.DereferenceExpression;
import io.confluent.ksql.execution.expression.tree.Expression;
import io.confluent.ksql.execution.expression.tree.FunctionCall;
import io.confluent.ksql.execution.expression.tree.IsNotNullPredicate;
import io.confluent.ksql.execution.expression.tree.IsNullPredicate;
import io.confluent.ksql.execution.expression.tree.LikePredicate;
import io.confluent.ksql.execution.expression.tree.LogicalBinaryExpression;
import io.confluent.ksql.execution.expression.tree.NotExpression;
import io.confluent.ksql.execution.expression.tree.VisitParentExpressionVisitor;
import io.confluent.ksql.name.SourceName;
import io.confluent.ksql.schema.ksql.ColumnRef;
import io.confluent.ksql.schema.ksql.FormatOptions;
import io.confluent.ksql.util.KsqlException;
import io.confluent.ksql.util.SchemaUtil;
import java.util.Objects;
import java.util.Set;
import java.util.stream.Collectors;

/**
 * Searches through the AST for any column references and throws if they are unknown fields.
 */
class ExpressionAnalyzer {

  private final SourceSchemas sourceSchemas;

  ExpressionAnalyzer(final SourceSchemas sourceSchemas) {
    this.sourceSchemas = Objects.requireNonNull(sourceSchemas, "sourceSchemas");
  }

  void analyzeExpression(final Expression expression, final boolean allowWindowMetaFields) {
    final Visitor visitor = new Visitor(allowWindowMetaFields);
    visitor.process(expression, null);
  }

  private final class Visitor extends VisitParentExpressionVisitor<Object, Object> {

    private final boolean allowWindowMetaFields;

    Visitor(final boolean allowWindowMetaFields) {
      this.allowWindowMetaFields = allowWindowMetaFields;
    }

    public Object visitLikePredicate(final LikePredicate node, final Object context) {
      process(node.getValue(), null);
      return null;
    }

    public Object visitFunctionCall(final FunctionCall node, final Object context) {
      for (final Expression argExpr : node.getArguments()) {
        process(argExpr, null);
      }
      return null;
    }

    public Object visitArithmeticBinary(
        final ArithmeticBinaryExpression node,
        final Object context) {
      process(node.getLeft(), null);
      process(node.getRight(), null);
      return null;
    }

    public Object visitIsNotNullPredicate(final IsNotNullPredicate node, final Object context) {
      return process(node.getValue(), context);
    }

    public Object visitIsNullPredicate(final IsNullPredicate node, final Object context) {
      return process(node.getValue(), context);
    }

    public Object visitLogicalBinaryExpression(
        final LogicalBinaryExpression node,
        final Object context) {
      process(node.getLeft(), null);
      process(node.getRight(), null);
      return null;
    }

    @Override
    public Object visitComparisonExpression(
        final ComparisonExpression node,
        final Object context) {
      process(node.getLeft(), null);
      process(node.getRight(), null);
      return null;
    }

    @Override
    public Object visitNotExpression(final NotExpression node, final Object context) {
      return process(node.getValue(), null);
    }

    @Override
    public Object visitCast(final Cast node, final Object context) {
      process(node.getExpression(), context);
      return null;
    }

    @Override
    public Object visitColumnReference(
        final ColumnReferenceExp node,
        final Object context
    ) {
      throwOnUnknownColumn(node.getReference());
      return null;
    }

<<<<<<< HEAD
    @Override
    public Object visitDereferenceExpression(
        final DereferenceExpression node,
        final Object context
    ) {
      process(node.getBase(), context);
      return null;
    }

    private void throwOnUnknownField(final ColumnRef name) {
=======
    private void throwOnUnknownColumn(final ColumnRef name) {
>>>>>>> 86215947
      // check all sources
      final Set<SourceName> sourcesWithField = sourceSchemas.sourcesWithField(
          ColumnRef.withoutSource(name.name())
      );

      if (sourcesWithField.isEmpty()) {
        if (allowWindowMetaFields && name.name().equals(SchemaUtil.WINDOWSTART_NAME)) {
          return;
        }

        throw new KsqlException("Column '" + name.toString(FormatOptions.noEscape())
            + "' cannot be resolved.");
      }

      if (name.source().isPresent()) {
        final SourceName qualifier = name.source().get();
        if (!sourcesWithField.contains(qualifier)) {
          throw new KsqlException("Source '" + qualifier.name() + "', "
              + "used in '" + name.aliasedFieldName() + "' cannot be resolved.");
        }
      } else if (sourcesWithField.size() > 1) {
        final String possibilities = sourcesWithField.stream()
            .map(source -> SchemaUtil.buildAliasedFieldName(source.name(), name.name().name()))
            .sorted()
            .collect(Collectors.joining(", "));

        throw new KsqlException("Column '" + name.name().name() + "' is ambiguous. "
            + "Could be any of: " + possibilities);
      }
    }
  }
}<|MERGE_RESOLUTION|>--- conflicted
+++ resolved
@@ -126,7 +126,6 @@
       return null;
     }
 
-<<<<<<< HEAD
     @Override
     public Object visitDereferenceExpression(
         final DereferenceExpression node,
@@ -136,10 +135,7 @@
       return null;
     }
 
-    private void throwOnUnknownField(final ColumnRef name) {
-=======
     private void throwOnUnknownColumn(final ColumnRef name) {
->>>>>>> 86215947
       // check all sources
       final Set<SourceName> sourcesWithField = sourceSchemas.sourcesWithField(
           ColumnRef.withoutSource(name.name())
