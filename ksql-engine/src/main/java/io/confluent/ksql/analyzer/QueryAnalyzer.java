--- conflicted
+++ resolved
@@ -14,11 +14,7 @@
 
 package io.confluent.ksql.analyzer;
 
-<<<<<<< HEAD
 import com.google.common.collect.Sets;
-import io.confluent.ksql.function.FunctionRegistry;
-=======
->>>>>>> 7b0f9578
 import io.confluent.ksql.metastore.MetaStore;
 import io.confluent.ksql.parser.tree.DereferenceExpression;
 import io.confluent.ksql.parser.tree.Expression;
@@ -32,23 +28,14 @@
 
 public class QueryAnalyzer {
   private final MetaStore metaStore;
-<<<<<<< HEAD
-  private final FunctionRegistry functionRegistry;
   private final String outputTopicPrefix;
 
-  public QueryAnalyzer(final MetaStore metaStore,
-                       final FunctionRegistry functionRegistry,
-                       final String outputTopicPrefix) {
+  public QueryAnalyzer(
+      final MetaStore metaStore,
+      final String outputTopicPrefix
+  ) {
     this.metaStore = Objects.requireNonNull(metaStore, "metaStore");
-    this.functionRegistry = Objects.requireNonNull(functionRegistry, "functionRegistry");
     this.outputTopicPrefix = Objects.requireNonNull(outputTopicPrefix, "outputTopicPrefix");
-=======
-  private final KsqlConfig config;
-
-  public QueryAnalyzer(final MetaStore metaStore, final KsqlConfig config) {
-    this.metaStore = Objects.requireNonNull(metaStore, "metaStore");
-    this.config = Objects.requireNonNull(config, "config");
->>>>>>> 7b0f9578
   }
 
   public Analysis analyze(final String sqlExpression, final Query query) {
@@ -60,14 +47,9 @@
 
   public AggregateAnalysis analyzeAggregate(final Query query, final Analysis analysis) {
     final AggregateAnalysis aggregateAnalysis = new AggregateAnalysis();
-<<<<<<< HEAD
     final DereferenceExpression defaultArgument = analysis.getDefaultArgument();
     final AggregateAnalyzer aggregateAnalyzer =
         new AggregateAnalyzer(aggregateAnalysis, defaultArgument, functionRegistry);
-=======
-    final AggregateAnalyzer aggregateAnalyzer = new
-        AggregateAnalyzer(aggregateAnalysis, analysis, metaStore);
->>>>>>> 7b0f9578
     final AggregateExpressionRewriter aggregateExpressionRewriter =
         new AggregateExpressionRewriter(metaStore);
 
