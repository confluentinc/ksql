--- conflicted
+++ resolved
@@ -71,7 +71,7 @@
           "Static queries don't support JOIN clauses."
       ),
       Rule.of(
-          analysis -> analysis.getWindowExpression() == null,
+          analysis -> !analysis.getWindowExpression().isPresent(),
           "Static queries don't support WINDOW clauses."
       ),
       Rule.of(
@@ -83,7 +83,7 @@
           "Static queries don't support PARTITION BY clauses."
       ),
       Rule.of(
-          analysis -> analysis.getHavingExpression() == null,
+          analysis -> !analysis.getHavingExpression().isPresent(),
           "Static queries don't support HAVING clauses."
       ),
       Rule.of(
@@ -103,31 +103,16 @@
 
   private static final class Rule {
 
-<<<<<<< HEAD
     private final Predicate<Analysis> condition;
     private final String failureMsg;
-=======
-    if (analysis.getWindowExpression().isPresent()) {
-      throw new KsqlException("Static queries do not support WINDOW clauses.");
-    }
-
-    if (!analysis.getGroupByExpressions().isEmpty()) {
-      throw new KsqlException("Static queries do not support GROUP BY clauses.");
-    }
->>>>>>> 078e114b
 
     private static Rule of(final Predicate<Analysis> condition, final String failureMsg) {
       return new Rule(condition, failureMsg);
     }
 
-<<<<<<< HEAD
     private Rule(final Predicate<Analysis> condition, final String failureMsg) {
       this.condition = Objects.requireNonNull(condition, "condition");
       this.failureMsg = Objects.requireNonNull(failureMsg, "failureMsg");
-=======
-    if (analysis.getHavingExpression().isPresent()) {
-      throw new KsqlException("Static queries do not support HAVING clauses.");
->>>>>>> 078e114b
     }
 
     public void check(final Analysis analysis) {
