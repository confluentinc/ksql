/*
 * Copyright 2018 Confluent Inc.
 *
 * Licensed under the Confluent Community License; you may not use this file
 * except in compliance with the License.  You may obtain a copy of the License at
 *
 * http://www.confluent.io/confluent-community-license
 *
 * Unless required by applicable law or agreed to in writing, software
 * distributed under the License is distributed on an "AS IS" BASIS, WITHOUT
 * WARRANTIES OF ANY KIND, either express or implied.  See the License for the
 * specific language governing permissions and limitations under the License.
 */

package io.confluent.ksql.codegen;

import static java.lang.String.format;

import com.google.common.base.Joiner;
<<<<<<< HEAD
import com.google.common.collect.ImmutableList;
=======
import com.google.common.collect.ImmutableMap;
>>>>>>> 4cb75cde
import io.confluent.ksql.function.FunctionRegistry;
import io.confluent.ksql.function.KsqlFunctionException;
import io.confluent.ksql.function.UdfFactory;
import io.confluent.ksql.function.udf.caseexpression.SearchedCaseFunction;
import io.confluent.ksql.function.udf.structfieldextractor.FetchFieldFromStruct;
import io.confluent.ksql.parser.tree.AllColumns;
import io.confluent.ksql.parser.tree.ArithmeticBinaryExpression;
import io.confluent.ksql.parser.tree.ArithmeticUnaryExpression;
import io.confluent.ksql.parser.tree.AstVisitor;
import io.confluent.ksql.parser.tree.BetweenPredicate;
import io.confluent.ksql.parser.tree.BinaryLiteral;
import io.confluent.ksql.parser.tree.BooleanLiteral;
import io.confluent.ksql.parser.tree.Cast;
import io.confluent.ksql.parser.tree.ComparisonExpression;
import io.confluent.ksql.parser.tree.DecimalLiteral;
import io.confluent.ksql.parser.tree.DereferenceExpression;
import io.confluent.ksql.parser.tree.DoubleLiteral;
import io.confluent.ksql.parser.tree.Expression;
import io.confluent.ksql.parser.tree.FieldReference;
import io.confluent.ksql.parser.tree.FunctionCall;
import io.confluent.ksql.parser.tree.GenericLiteral;
import io.confluent.ksql.parser.tree.IntegerLiteral;
import io.confluent.ksql.parser.tree.IsNotNullPredicate;
import io.confluent.ksql.parser.tree.IsNullPredicate;
import io.confluent.ksql.parser.tree.LikePredicate;
import io.confluent.ksql.parser.tree.LogicalBinaryExpression;
import io.confluent.ksql.parser.tree.LongLiteral;
import io.confluent.ksql.parser.tree.Node;
import io.confluent.ksql.parser.tree.NotExpression;
import io.confluent.ksql.parser.tree.NullLiteral;
import io.confluent.ksql.parser.tree.QualifiedName;
import io.confluent.ksql.parser.tree.QualifiedNameReference;
import io.confluent.ksql.parser.tree.SearchedCaseExpression;
import io.confluent.ksql.parser.tree.StringLiteral;
import io.confluent.ksql.parser.tree.SubscriptExpression;
import io.confluent.ksql.parser.tree.SymbolReference;
import io.confluent.ksql.util.ExpressionTypeManager;
import io.confluent.ksql.util.KsqlException;
import io.confluent.ksql.util.Pair;
import io.confluent.ksql.util.SchemaUtil;
import java.util.ArrayList;
import java.util.List;
import java.util.Optional;
import java.util.function.Supplier;
import java.util.stream.Collectors;
<<<<<<< HEAD
import org.apache.commons.lang3.StringUtils;
=======
import org.apache.commons.lang3.text.StrSubstitutor;
>>>>>>> 4cb75cde
import org.apache.kafka.connect.data.Field;
import org.apache.kafka.connect.data.Schema;

public class SqlToJavaVisitor {

  public static final List<String> JAVA_IMPORTS = ImmutableList.of(
      "org.apache.kafka.connect.data.Struct",
      "io.confluent.ksql.function.udf.caseexpression.SearchedCaseFunction",
      "io.confluent.ksql.function.udf.caseexpression.SearchedCaseFunction.LazyWhenClause",
      "java.util.HashMap",
      "java.util.Map",
      "java.util.List",
      "java.util.ArrayList",
      "com.google.common.collect.ImmutableList",
      "java.util.function.Supplier");

  private final Schema schema;
  private final FunctionRegistry functionRegistry;

  private final ExpressionTypeManager expressionTypeManager;

  public SqlToJavaVisitor(final Schema schema, final FunctionRegistry functionRegistry) {
    this.schema = schema;
    this.functionRegistry = functionRegistry;
    this.expressionTypeManager =
        new ExpressionTypeManager(schema, functionRegistry);
  }

  public String process(final Expression expression) {
    return formatExpression(expression);
  }

  private String formatExpression(final Expression expression) {
    final Pair<String, Schema> expressionFormatterResult =
        new SqlToJavaVisitor.Formatter(functionRegistry).process(expression, true);
    return expressionFormatterResult.getLeft();
  }


  private class Formatter extends AstVisitor<Pair<String, Schema>, Boolean> {

    private final FunctionRegistry functionRegistry;
    private int functionCounter = 0;

    Formatter(final FunctionRegistry functionRegistry) {
      this.functionRegistry = functionRegistry;
    }

    @Override
    protected Pair<String, Schema> visitNode(final Node node, final Boolean unmangleNames) {
      throw new UnsupportedOperationException();
    }

    @Override
    protected Pair<String, Schema> visitExpression(
        final Expression node,
        final Boolean unmangleNames
    ) {
      throw new UnsupportedOperationException(
          format(
              "not yet implemented: %s.visit%s",
              getClass().getName(),
              node.getClass().getSimpleName()
          )
      );
    }

    @Override
    protected Pair<String, Schema> visitBooleanLiteral(
        final BooleanLiteral node,
        final Boolean unmangleNames
    ) {
      return new Pair<>(String.valueOf(node.getValue()), Schema.OPTIONAL_BOOLEAN_SCHEMA);
    }

    @Override
    protected Pair<String, Schema> visitStringLiteral(
        final StringLiteral node,
        final Boolean unmangleNames
    ) {
      return new Pair<>("\"" + node.getValue() + "\"", Schema.OPTIONAL_STRING_SCHEMA);
    }

    @Override
    protected Pair<String, Schema> visitBinaryLiteral(
        final BinaryLiteral node, final Boolean unmangleNames) {
      throw new UnsupportedOperationException();
    }


    @Override
    protected Pair<String, Schema> visitDoubleLiteral(
        final DoubleLiteral node, final Boolean unmangleNames) {
      return new Pair<>(Double.toString(node.getValue()), Schema.OPTIONAL_FLOAT64_SCHEMA);
    }

    @Override
    protected Pair<String, Schema> visitDecimalLiteral(
        final DecimalLiteral node, final Boolean unmangleNames) {
      throw new UnsupportedOperationException();
    }

    @Override
    protected Pair<String, Schema> visitGenericLiteral(
        final GenericLiteral node,
        final Boolean unmangleNames
    ) {
      throw new UnsupportedOperationException();
    }

    @Override
    protected Pair<String, Schema> visitNullLiteral(
        final NullLiteral node, final Boolean unmangleNames) {
      return new Pair<>("null", null);
    }

    @Override
    protected Pair<String, Schema> visitQualifiedNameReference(
        final QualifiedNameReference node,
        final Boolean unmangleNames
    ) {
      final String fieldName = formatQualifiedName(node.getName());
      final Optional<Field> schemaField = SchemaUtil.getFieldByName(schema, fieldName);
      if (!schemaField.isPresent()) {
        throw new KsqlException("Field not found: " + fieldName);
      }
      final Schema schema = schemaField.get().schema();
      return new Pair<>(fieldName.replace(".", "_"), schema);
    }

    @Override
    protected Pair<String, Schema> visitSymbolReference(
        final SymbolReference node,
        final Boolean context
    ) {
      final String fieldName = formatIdentifier(node.getName());
      final Optional<Field> schemaField = SchemaUtil.getFieldByName(schema, fieldName);
      if (!schemaField.isPresent()) {
        throw new KsqlException("Field not found: " + fieldName);
      }
      final Schema schema = schemaField.get().schema();
      return new Pair<>(fieldName, schema);
    }

    @Override
    protected Pair<String, Schema> visitDereferenceExpression(
        final DereferenceExpression node,
        final Boolean unmangleNames
    ) {
      final String fieldName = node.toString();
      final Optional<Field> schemaField = SchemaUtil.getFieldByName(schema, fieldName);
      if (!schemaField.isPresent()) {
        throw new KsqlException("Field not found: " + fieldName);
      }
      final Schema schema = schemaField.get().schema();
      return new Pair<>(fieldName.replace(".", "_"), schema);
    }

    private String formatQualifiedName(final QualifiedName name) {
      final List<String> parts = new ArrayList<>();
      for (final String part : name.getParts()) {
        parts.add(formatIdentifier(part));
      }
      return Joiner.on('.').join(parts);
    }

    @Override
    public Pair<String, Schema> visitFieldReference(
        final FieldReference node,
        final Boolean unmangleNames
    ) {
      throw new UnsupportedOperationException();
    }

    protected Pair<String, Schema> visitLongLiteral(
        final LongLiteral node, final Boolean unmangleNames) {
      return new Pair<>("Long.parseLong(\"" + node.getValue() + "\")",
          Schema.OPTIONAL_INT64_SCHEMA);
    }

    @Override
    protected Pair<String, Schema> visitIntegerLiteral(final IntegerLiteral node,
        final Boolean context) {
      return new Pair<>("Integer.parseInt(\"" + node.getValue() + "\")",
          Schema.OPTIONAL_INT32_SCHEMA);
    }

    @Override
    protected Pair<String, Schema> visitFunctionCall(
        final FunctionCall node,
        final Boolean unmangleNames) {
      final String functionName = node.getName().getSuffix();

      final String instanceName = functionName + "_" + functionCounter++;
      final Schema functionReturnSchema = getFunctionReturnSchema(node, functionName);
      final String javaReturnType = SchemaUtil.getJavaType(functionReturnSchema).getSimpleName();
      final String arguments = node.getArguments().stream()
          .map(arg -> process(arg, unmangleNames).getLeft())
          .collect(Collectors.joining(", "));
      final String codeString = "((" + javaReturnType + ") " + instanceName
          + ".evaluate(" + arguments + "))";
      return new Pair<>(codeString, functionReturnSchema);
    }

    private Schema getFunctionReturnSchema(
        final FunctionCall node,
        final String functionName) {
      if (functionName.equalsIgnoreCase(FetchFieldFromStruct.FUNCTION_NAME)) {
        return expressionTypeManager.getExpressionSchema(node);
      }
      final UdfFactory udfFactory = functionRegistry.getUdfFactory(functionName);
      final List<Schema> argumentSchemas = node.getArguments().stream()
          .map(expressionTypeManager::getExpressionSchema)
          .collect(Collectors.toList());

      return udfFactory.getFunction(argumentSchemas).getReturnType();
    }

    @Override
    protected Pair<String, Schema> visitLogicalBinaryExpression(
        final LogicalBinaryExpression node,
        final Boolean unmangleNames
    ) {
      if (node.getType() == LogicalBinaryExpression.Type.OR) {
        return new Pair<>(
            formatBinaryExpression(" || ", node.getLeft(), node.getRight(), unmangleNames),
            Schema.OPTIONAL_BOOLEAN_SCHEMA
        );
      } else if (node.getType() == LogicalBinaryExpression.Type.AND) {
        return new Pair<>(
            formatBinaryExpression(" && ", node.getLeft(), node.getRight(), unmangleNames),
            Schema.OPTIONAL_BOOLEAN_SCHEMA
        );
      }
      throw new UnsupportedOperationException(
          format("not yet implemented: %s.visit%s", getClass().getName(),
              node.getClass().getSimpleName()
          )
      );
    }

    @Override
    protected Pair<String, Schema> visitNotExpression(
        final NotExpression node, final Boolean unmangleNames) {
      final String exprString = process(node.getValue(), unmangleNames).getLeft();
      return new Pair<>("(!" + exprString + ")", Schema.OPTIONAL_BOOLEAN_SCHEMA);
    }

    private String nullCheckPrefix(final ComparisonExpression.Type type) {
      switch (type) {
        case IS_DISTINCT_FROM:
          return "(((Object)(%1$s)) == null || ((Object)(%2$s)) == null) ? "
              + "((((Object)(%1$s)) == null ) ^ (((Object)(%2$s)) == null )) : ";
        default:
          return "(((Object)(%1$s)) == null || ((Object)(%2$s)) == null) ? false : ";
      }
    }

    private String visitStringComparisonExpression(final ComparisonExpression.Type type) {
      switch (type) {
        case EQUAL:
          return "(%1$s.equals(%2$s))";
        case NOT_EQUAL:
        case IS_DISTINCT_FROM:
          return "(!%1$s.equals(%2$s))";
        case GREATER_THAN_OR_EQUAL:
        case GREATER_THAN:
        case LESS_THAN_OR_EQUAL:
        case LESS_THAN:
          return "(%1$s.compareTo(%2$s) " + type.getValue() + " 0)";
        default:
          throw new KsqlException("Unexpected string comparison: " + type.getValue());
      }
    }

    private String visitScalarComparisonExpression(final ComparisonExpression.Type type) {
      switch (type) {
        case EQUAL:
          return "((%1$s <= %2$s) && (%1$s >= %2$s))";
        case NOT_EQUAL:
        case IS_DISTINCT_FROM:
          return "((%1$s < %2$s) || (%1$s > %2$s))";
        case GREATER_THAN_OR_EQUAL:
        case GREATER_THAN:
        case LESS_THAN_OR_EQUAL:
        case LESS_THAN:
          return "(%1$s " + type.getValue() + " %2$s)";
        default:
          throw new KsqlException("Unexpected scalar comparison: " + type.getValue());
      }
    }

    private String visitBooleanComparisonExpression(final ComparisonExpression.Type type) {
      switch (type) {
        case EQUAL:
          return "(Boolean.compare(%1$s, %2$s) == 0)";
        case NOT_EQUAL:
        case IS_DISTINCT_FROM:
          return "(Boolean.compare(%1$s, %2$s) != 0)";
        default:
          throw new KsqlException("Unexpected boolean comparison: " + type.getValue());
      }
    }

    @Override
    protected Pair<String, Schema> visitComparisonExpression(
        final ComparisonExpression node,
        final Boolean unmangleNames
    ) {
      final Pair<String, Schema> left = process(node.getLeft(), unmangleNames);
      final Pair<String, Schema> right = process(node.getRight(), unmangleNames);

      String exprFormat = nullCheckPrefix(node.getType());
      switch (left.getRight().type()) {
        case STRING:
          exprFormat += visitStringComparisonExpression(node.getType());
          break;
        case MAP:
          throw new KsqlException("Cannot compare MAP values");
        case ARRAY:
          throw new KsqlException("Cannot compare ARRAY values");
        case BOOLEAN:
          exprFormat += visitBooleanComparisonExpression(node.getType());
          break;
        default:
          exprFormat += visitScalarComparisonExpression(node.getType());
          break;
      }
      final String expr = "(" + String.format(exprFormat, left.getLeft(), right.getLeft()) + ")";
      return new Pair<>(expr, Schema.OPTIONAL_BOOLEAN_SCHEMA);
    }

    @Override
    protected Pair<String, Schema> visitCast(final Cast node, final Boolean context) {
      final Pair<String, Schema> expr = process(node.getExpression(), context);
      final String returnTypeStr = node.getType();
      final Schema returnType = SchemaUtil.getTypeSchema(returnTypeStr);
      switch (returnTypeStr) {

        case "VARCHAR":
        case "STRING":
          return new Pair<>("String.valueOf(" + expr.getLeft() + ")", returnType);

        case "BOOLEAN": {
          final Schema rightSchema = expr.getRight();
          return new Pair<>(getCastToBooleanString(rightSchema, expr.getLeft()), returnType);
        }

        case "INTEGER": {
          final Schema rightSchema = expr.getRight();
          final String exprStr = getCastString(
              rightSchema,
              expr.getLeft(),
              "intValue",
              "Integer.parseInt"
          );
          return new Pair<>(exprStr, returnType);
        }

        case "BIGINT": {
          final Schema rightSchema = expr.getRight();
          final String exprStr = getCastString(
              rightSchema, expr.getLeft(),
              "longValue",
              "Long.parseLong"
          );
          return new Pair<>(exprStr, returnType);
        }

        case "DOUBLE": {
          final Schema rightSchema = expr.getRight();
          final String exprStr = getCastString(
              rightSchema,
              expr.getLeft(),
              "doubleValue",
              "Double.parseDouble"
          );
          return new Pair<>(exprStr, returnType);
        }
        default:
          throw new KsqlFunctionException("Invalid cast operation: " + returnTypeStr);
      }
    }

    @Override
    protected Pair<String, Schema> visitIsNullPredicate(
        final IsNullPredicate node,
        final Boolean unmangleNames
    ) {
      final Pair<String, Schema> value = process(node.getValue(), unmangleNames);
      return new Pair<>("((" + value.getLeft() + ") == null )", Schema.OPTIONAL_BOOLEAN_SCHEMA);
    }

    @Override
    protected Pair<String, Schema> visitIsNotNullPredicate(
        final IsNotNullPredicate node,
        final Boolean unmangleNames
    ) {
      final Pair<String, Schema> value = process(node.getValue(), unmangleNames);
      return new Pair<>("((" + value.getLeft() + ") != null )", Schema.OPTIONAL_BOOLEAN_SCHEMA);
    }

    @Override
    protected Pair<String, Schema> visitArithmeticUnary(
        final ArithmeticUnaryExpression node,
        final Boolean unmangleNames
    ) {
      final Pair<String, Schema> value = process(node.getValue(), unmangleNames);
      switch (node.getSign()) {
        case MINUS:
          // this is to avoid turning a sequence of "-" into a comment (i.e., "-- comment")
          final String separator = value.getLeft().startsWith("-") ? " " : "";
          return new Pair<>("-" + separator + value.getLeft(), value.getRight());
        case PLUS:
          return new Pair<>("+" + value.getLeft(), value.getRight());
        default:
          throw new UnsupportedOperationException("Unsupported sign: " + node.getSign());
      }
    }

    @Override
    protected Pair<String, Schema> visitArithmeticBinary(
        final ArithmeticBinaryExpression node,
        final Boolean unmangleNames
    ) {
      final Pair<String, Schema> left = process(node.getLeft(), unmangleNames);
      final Pair<String, Schema> right = process(node.getRight(), unmangleNames);
      return new Pair<>(
          "(" + left.getLeft() + " " + node.getType().getValue() + " " + right.getLeft() + ")",
          SchemaUtil.resolveArithmeticType(left.getRight().type(), right.getRight().type())
      );
    }

    @Override
    protected Pair<String, Schema> visitSearchedCaseExpression(
        final SearchedCaseExpression node,
        final Boolean unmangleNames) {
      final String functionClassName = SearchedCaseFunction.class.getSimpleName();
      final List<CaseWhenProcessed> whenClauses = node
          .getWhenClauses()
          .stream()
          .map(whenClause -> new CaseWhenProcessed(
              process(whenClause.getOperand(), unmangleNames),
              process(whenClause.getResult(), unmangleNames)
          ))
          .collect(Collectors.toList());
      final Schema resultSchema = whenClauses.get(0).thenProcessResult.getRight();
      final String resultSchemaString = SchemaUtil.getJavaType(resultSchema).getCanonicalName();

      final List<String> lazyWhenClause = whenClauses
          .stream()
          .map(processedWhenClause -> functionClassName + ".whenClause("
              + buildSupplierCode(
                  "Boolean", processedWhenClause.whenProcessResult.getLeft())
              + ", "
              + buildSupplierCode(
                  resultSchemaString, processedWhenClause.thenProcessResult.getLeft())
              + ")")
          .collect(Collectors.toList());

      final String defaultValue = node.getDefaultValue().isPresent()
          ? process(node.getDefaultValue().get(), unmangleNames).getLeft()
          : "null";


      final String codeString = "((" + resultSchemaString + ")"
          + functionClassName + ".searchedCaseFunction(ImmutableList.of( "
          + StringUtils.join(lazyWhenClause, ", ") + "),"
          + buildSupplierCode(resultSchemaString, defaultValue)
          + "))";
      return new Pair<>(codeString, resultSchema);
    }

    private String buildSupplierCode(final String typeString, final String code) {
      return " new " + Supplier.class.getSimpleName() + "<" + typeString + ">() {"
          + " @Override public " + typeString + " get() { return " + code + "; }}";
    }

    @Override
    protected Pair<String, Schema> visitLikePredicate(
        final LikePredicate node,
        final Boolean unmangleNames
    ) {

      // For now we just support simple prefix/suffix cases only.
      final String patternString = trimQuotes(process(node.getPattern(), true).getLeft());
      final String valueString = process(node.getValue(), true).getLeft();
      if (patternString.startsWith("%")) {
        if (patternString.endsWith("%")) {
          return new Pair<>(
              "(" + valueString + ").contains(\""
                  + patternString.substring(1, patternString.length() - 1)
                  + "\")",
              Schema.OPTIONAL_STRING_SCHEMA
          );
        } else {
          return new Pair<>(
              "(" + valueString + ").endsWith(\"" + patternString.substring(1) + "\")",
              Schema.OPTIONAL_STRING_SCHEMA
          );
        }
      }

      if (patternString.endsWith("%")) {
        return new Pair<>(
            "(" + valueString + ")"
                + ".startsWith(\""
                + patternString.substring(0, patternString.length() - 1) + "\")",
            Schema.OPTIONAL_STRING_SCHEMA
        );
      }

      if (!patternString.contains("%")) {
        return new Pair<>(
            "(" + valueString + ")"
                + ".equals(\""
                + patternString + "\")",
            Schema.OPTIONAL_STRING_SCHEMA
        );
      }

      throw new UnsupportedOperationException(
          "KSQL only supports leading and trailing wildcards in LIKE expressions."
      );
    }

    @Override
    protected Pair<String, Schema> visitAllColumns(
        final AllColumns node, final Boolean unmangleNames) {
      throw new UnsupportedOperationException();
    }

    @Override
    protected Pair<String, Schema> visitSubscriptExpression(
        final SubscriptExpression node,
        final Boolean unmangleNames
    ) {
      final Schema internalSchema = expressionTypeManager.getExpressionSchema(node.getBase());

      final String internalSchemaJavaType =
          SchemaUtil.getJavaType(internalSchema).getCanonicalName();
      switch (internalSchema.type()) {
        case ARRAY:
          return new Pair<>(
              String.format("((%s) ((%s)%s).get((int)(%s)))",
                  SchemaUtil.getJavaType(internalSchema.valueSchema()).getSimpleName(),
                  internalSchemaJavaType,
                  process(node.getBase(), unmangleNames).getLeft(),
                  process(node.getIndex(), unmangleNames).getLeft()
              ),
              internalSchema.valueSchema()
          );
        case MAP:
          return new Pair<>(
              String.format("((%s) ((%s)%s).get(%s))",
                  SchemaUtil.getJavaType(internalSchema.valueSchema()).getSimpleName(),
                  internalSchemaJavaType,
                  process(node.getBase(), unmangleNames).getLeft(),
                  process(node.getIndex(), unmangleNames).getLeft()),
              internalSchema.valueSchema()
          );
        default:
          throw new UnsupportedOperationException();
      }
    }

    @Override
    protected Pair<String, Schema> visitBetweenPredicate(
        final BetweenPredicate node,
        final Boolean unmangleNames
    ) {
      final Pair<String, Schema> value = process(node.getValue(), unmangleNames);
      final Pair<String, Schema> min = process(node.getMin(), unmangleNames);
      final Pair<String, Schema> max = process(node.getMax(), unmangleNames);

      String expression = "(((Object) {value}) == null "
          + "|| ((Object) {min}) == null "
          + "|| ((Object) {max}) == null) "
          + "? false "
          + ": ";

      final Schema.Type type = value.getRight().type();
      switch (type) {
        case FLOAT32:
        case FLOAT64:
        case INT64:
        case INT8:
        case INT16:
        case INT32:
          expression += "{min} <= {value} && {value} <= {max}";
          break;
        case STRING:
          expression += "({value}.compareTo({min}) >= 0 && {value}.compareTo({max}) <= 0)";
          break;
        default:
          throw new KsqlException("Cannot execute BETWEEN with " + type + " values");
      }

      // note that the entire expression must be surrounded by parentheses
      // otherwise negations and other higher level operations will not work
      final String evaluation = StrSubstitutor.replace(
          "(" + expression + ")",
          ImmutableMap.of(
              "value", value.getLeft(),
              "min", min.getLeft(),
              "max", max.getLeft()),
          "{", "}");

      return new Pair<>(evaluation, Schema.OPTIONAL_BOOLEAN_SCHEMA);
    }

    private String formatBinaryExpression(
        final String operator, final Expression left, final Expression right,
        final boolean unmangleNames
    ) {
      return "(" + process(left, unmangleNames).getLeft() + " " + operator + " "
          + process(right, unmangleNames).getLeft() + ")";
    }

    private String formatIdentifier(final String s) {
      // TODO: handle escaping properly
      return s;
    }

    private String trimQuotes(final String s) {
      return s.substring(1, s.length() - 1);
    }

    private String getCastToBooleanString(final Schema schema, final String exprStr) {
      if (schema.type() == Schema.Type.BOOLEAN) {
        return exprStr;
      } else if (schema.type() == Schema.Type.STRING) {
        return "Boolean.parseBoolean(" + exprStr + ")";
      } else {
        throw new KsqlFunctionException(
            "Invalid cast operation: Cannot cast " + exprStr + " to boolean.");
      }
    }

    private String getCastString(
        final Schema schema,
        final String exprStr,
        final String javaTypeMethod,
        final String javaStringParserMethod
    ) {
      switch (schema.type()) {
        case INT32:
          if (javaTypeMethod.equals("intValue")) {
            return exprStr;
          } else {
            return "(new Integer(" + exprStr + ")." + javaTypeMethod + "())";
          }
        case INT64:
          if (javaTypeMethod.equals("longValue")) {
            return exprStr;
          } else {
            return "(new Long(" + exprStr + ")." + javaTypeMethod + "())";
          }
        case FLOAT64:
          if (javaTypeMethod.equals("doubleValue")) {
            return exprStr;
          } else {
            return "(new Double(" + exprStr + ")." + javaTypeMethod + "())";
          }
        case STRING:
          return javaStringParserMethod + "(" + exprStr + ")";

        default:
          throw new KsqlFunctionException(
              "Invalid cast operation: Cannot cast " + exprStr + " to " + schema.type() + "."
          );
      }
    }
  }

  private static final class CaseWhenProcessed {
    final Pair<String, Schema> whenProcessResult;
    final Pair<String, Schema> thenProcessResult;

    private CaseWhenProcessed(
        final Pair<String, Schema> whenProcessResult,
        final Pair<String, Schema> thenProcessResult
    ) {
      this.whenProcessResult = whenProcessResult;
      this.thenProcessResult = thenProcessResult;
    }
  }

}<|MERGE_RESOLUTION|>--- conflicted
+++ resolved
@@ -17,11 +17,8 @@
 import static java.lang.String.format;
 
 import com.google.common.base.Joiner;
-<<<<<<< HEAD
 import com.google.common.collect.ImmutableList;
-=======
 import com.google.common.collect.ImmutableMap;
->>>>>>> 4cb75cde
 import io.confluent.ksql.function.FunctionRegistry;
 import io.confluent.ksql.function.KsqlFunctionException;
 import io.confluent.ksql.function.UdfFactory;
@@ -67,11 +64,8 @@
 import java.util.Optional;
 import java.util.function.Supplier;
 import java.util.stream.Collectors;
-<<<<<<< HEAD
 import org.apache.commons.lang3.StringUtils;
-=======
 import org.apache.commons.lang3.text.StrSubstitutor;
->>>>>>> 4cb75cde
 import org.apache.kafka.connect.data.Field;
 import org.apache.kafka.connect.data.Schema;
 
@@ -525,17 +519,16 @@
           .stream()
           .map(processedWhenClause -> functionClassName + ".whenClause("
               + buildSupplierCode(
-                  "Boolean", processedWhenClause.whenProcessResult.getLeft())
+              "Boolean", processedWhenClause.whenProcessResult.getLeft())
               + ", "
               + buildSupplierCode(
-                  resultSchemaString, processedWhenClause.thenProcessResult.getLeft())
+              resultSchemaString, processedWhenClause.thenProcessResult.getLeft())
               + ")")
           .collect(Collectors.toList());
 
       final String defaultValue = node.getDefaultValue().isPresent()
           ? process(node.getDefaultValue().get(), unmangleNames).getLeft()
           : "null";
-
 
       final String codeString = "((" + resultSchemaString + ")"
           + functionClassName + ".searchedCaseFunction(ImmutableList.of( "
@@ -748,6 +741,7 @@
   }
 
   private static final class CaseWhenProcessed {
+
     final Pair<String, Schema> whenProcessResult;
     final Pair<String, Schema> thenProcessResult;
 
