/*
 * Copyright 2018 Confluent Inc.
 *
 * Licensed under the Confluent Community License; you may not use this file
 * except in compliance with the License.  You may obtain a copy of the License at
 *
 * http://www.confluent.io/confluent-community-license
 *
 * Unless required by applicable law or agreed to in writing, software
 * distributed under the License is distributed on an "AS IS" BASIS, WITHOUT
 * WARRANTIES OF ANY KIND, either express or implied.  See the License for the
 * specific language governing permissions and limitations under the License.
 */

package io.confluent.ksql.codegen;

import static java.lang.String.format;

import com.google.common.base.Joiner;
import com.google.common.collect.ImmutableList;
import com.google.common.collect.ImmutableMap;
import io.confluent.ksql.function.FunctionRegistry;
import io.confluent.ksql.function.KsqlFunctionException;
import io.confluent.ksql.function.UdfFactory;
import io.confluent.ksql.function.udf.caseexpression.SearchedCaseFunction;
import io.confluent.ksql.function.udf.structfieldextractor.FetchFieldFromStruct;
import io.confluent.ksql.parser.tree.AllColumns;
import io.confluent.ksql.parser.tree.ArithmeticBinaryExpression;
import io.confluent.ksql.parser.tree.ArithmeticUnaryExpression;
import io.confluent.ksql.parser.tree.AstVisitor;
import io.confluent.ksql.parser.tree.BetweenPredicate;
import io.confluent.ksql.parser.tree.BinaryLiteral;
import io.confluent.ksql.parser.tree.BooleanLiteral;
import io.confluent.ksql.parser.tree.Cast;
import io.confluent.ksql.parser.tree.ComparisonExpression;
import io.confluent.ksql.parser.tree.DecimalLiteral;
import io.confluent.ksql.parser.tree.DereferenceExpression;
import io.confluent.ksql.parser.tree.DoubleLiteral;
import io.confluent.ksql.parser.tree.Expression;
import io.confluent.ksql.parser.tree.FieldReference;
import io.confluent.ksql.parser.tree.FunctionCall;
import io.confluent.ksql.parser.tree.GenericLiteral;
import io.confluent.ksql.parser.tree.IntegerLiteral;
import io.confluent.ksql.parser.tree.IsNotNullPredicate;
import io.confluent.ksql.parser.tree.IsNullPredicate;
import io.confluent.ksql.parser.tree.LikePredicate;
import io.confluent.ksql.parser.tree.LogicalBinaryExpression;
import io.confluent.ksql.parser.tree.LongLiteral;
import io.confluent.ksql.parser.tree.Node;
import io.confluent.ksql.parser.tree.NotExpression;
import io.confluent.ksql.parser.tree.NullLiteral;
import io.confluent.ksql.parser.tree.QualifiedName;
import io.confluent.ksql.parser.tree.QualifiedNameReference;
import io.confluent.ksql.parser.tree.SearchedCaseExpression;
import io.confluent.ksql.parser.tree.StringLiteral;
import io.confluent.ksql.parser.tree.SubscriptExpression;
import io.confluent.ksql.parser.tree.SymbolReference;
import io.confluent.ksql.util.ExpressionTypeManager;
import io.confluent.ksql.util.KsqlException;
import io.confluent.ksql.util.Pair;
import io.confluent.ksql.util.SchemaUtil;
import java.util.ArrayList;
import java.util.List;
import java.util.Optional;
import java.util.function.Supplier;
import java.util.stream.Collectors;
import org.apache.commons.lang3.StringUtils;
import org.apache.commons.lang3.text.StrSubstitutor;
import org.apache.kafka.connect.data.Field;
import org.apache.kafka.connect.data.Schema;

public class SqlToJavaVisitor {

  public static final List<String> JAVA_IMPORTS = ImmutableList.of(
      "org.apache.kafka.connect.data.Struct",
      "io.confluent.ksql.function.udf.caseexpression.SearchedCaseFunction",
      "io.confluent.ksql.function.udf.caseexpression.SearchedCaseFunction.LazyWhenClause",
      "java.util.HashMap",
      "java.util.Map",
      "java.util.List",
      "java.util.ArrayList",
      "com.google.common.collect.ImmutableList",
      "java.util.function.Supplier");

  private final Schema schema;
  private final FunctionRegistry functionRegistry;

  private final ExpressionTypeManager expressionTypeManager;

  public SqlToJavaVisitor(final Schema schema, final FunctionRegistry functionRegistry) {
    this.schema = schema;
    this.functionRegistry = functionRegistry;
    this.expressionTypeManager =
        new ExpressionTypeManager(schema, functionRegistry);
  }

  public String process(final Expression expression) {
    return formatExpression(expression);
  }

  private String formatExpression(final Expression expression) {
    final Pair<String, Schema> expressionFormatterResult =
        new SqlToJavaVisitor.Formatter(functionRegistry).process(expression, true);
    return expressionFormatterResult.getLeft();
  }


  private class Formatter extends AstVisitor<Pair<String, Schema>, Boolean> {

    private final FunctionRegistry functionRegistry;
    private int functionCounter = 0;

    Formatter(final FunctionRegistry functionRegistry) {
      this.functionRegistry = functionRegistry;
    }

    @Override
    protected Pair<String, Schema> visitNode(final Node node, final Boolean unmangleNames) {
      throw new UnsupportedOperationException();
    }

    @Override
    protected Pair<String, Schema> visitExpression(
        final Expression node,
        final Boolean unmangleNames
    ) {
      throw new UnsupportedOperationException(
          format(
              "not yet implemented: %s.visit%s",
              getClass().getName(),
              node.getClass().getSimpleName()
          )
      );
    }

    @Override
    protected Pair<String, Schema> visitBooleanLiteral(
        final BooleanLiteral node,
        final Boolean unmangleNames
    ) {
      return new Pair<>(String.valueOf(node.getValue()), Schema.OPTIONAL_BOOLEAN_SCHEMA);
    }

    @Override
    protected Pair<String, Schema> visitStringLiteral(
        final StringLiteral node,
        final Boolean unmangleNames
    ) {
      return new Pair<>("\"" + node.getValue() + "\"", Schema.OPTIONAL_STRING_SCHEMA);
    }

    @Override
    protected Pair<String, Schema> visitBinaryLiteral(
        final BinaryLiteral node, final Boolean unmangleNames) {
      throw new UnsupportedOperationException();
    }


    @Override
    protected Pair<String, Schema> visitDoubleLiteral(
        final DoubleLiteral node, final Boolean unmangleNames) {
      return new Pair<>(Double.toString(node.getValue()), Schema.OPTIONAL_FLOAT64_SCHEMA);
    }

    @Override
    protected Pair<String, Schema> visitDecimalLiteral(
        final DecimalLiteral node, final Boolean unmangleNames) {
      throw new UnsupportedOperationException();
    }

    @Override
    protected Pair<String, Schema> visitGenericLiteral(
        final GenericLiteral node,
        final Boolean unmangleNames
    ) {
      throw new UnsupportedOperationException();
    }

    @Override
    protected Pair<String, Schema> visitNullLiteral(
        final NullLiteral node, final Boolean unmangleNames) {
      return new Pair<>("null", null);
    }

    @Override
    protected Pair<String, Schema> visitQualifiedNameReference(
        final QualifiedNameReference node,
        final Boolean unmangleNames
    ) {
      final String fieldName = formatQualifiedName(node.getName());
      final Optional<Field> schemaField = SchemaUtil.getFieldByName(schema, fieldName);
      if (!schemaField.isPresent()) {
        throw new KsqlException("Field not found: " + fieldName);
      }
      final Schema schema = schemaField.get().schema();
      return new Pair<>(fieldName.replace(".", "_"), schema);
    }

    @Override
    protected Pair<String, Schema> visitSymbolReference(
        final SymbolReference node,
        final Boolean context
    ) {
      final String fieldName = formatIdentifier(node.getName());
      final Optional<Field> schemaField = SchemaUtil.getFieldByName(schema, fieldName);
      if (!schemaField.isPresent()) {
        throw new KsqlException("Field not found: " + fieldName);
      }
      final Schema schema = schemaField.get().schema();
      return new Pair<>(fieldName, schema);
    }

    @Override
    protected Pair<String, Schema> visitDereferenceExpression(
        final DereferenceExpression node,
        final Boolean unmangleNames
    ) {
      final String fieldName = node.toString();
      final Optional<Field> schemaField = SchemaUtil.getFieldByName(schema, fieldName);
      if (!schemaField.isPresent()) {
        throw new KsqlException("Field not found: " + fieldName);
      }
      final Schema schema = schemaField.get().schema();
      return new Pair<>(fieldName.replace(".", "_"), schema);
    }

    private String formatQualifiedName(final QualifiedName name) {
      final List<String> parts = new ArrayList<>();
      for (final String part : name.getParts()) {
        parts.add(formatIdentifier(part));
      }
      return Joiner.on('.').join(parts);
    }

    @Override
    public Pair<String, Schema> visitFieldReference(
        final FieldReference node,
        final Boolean unmangleNames
    ) {
      throw new UnsupportedOperationException();
    }

    protected Pair<String, Schema> visitLongLiteral(
        final LongLiteral node, final Boolean unmangleNames) {
      return new Pair<>("Long.parseLong(\"" + node.getValue() + "\")",
          Schema.OPTIONAL_INT64_SCHEMA);
    }

    @Override
    protected Pair<String, Schema> visitIntegerLiteral(final IntegerLiteral node,
        final Boolean context) {
      return new Pair<>("Integer.parseInt(\"" + node.getValue() + "\")",
          Schema.OPTIONAL_INT32_SCHEMA);
    }

    @Override
    protected Pair<String, Schema> visitFunctionCall(
        final FunctionCall node,
        final Boolean unmangleNames) {
      final String functionName = node.getName().getSuffix();

      final String instanceName = functionName + "_" + functionCounter++;
      final Schema functionReturnSchema = getFunctionReturnSchema(node, functionName);
      final String javaReturnType = SchemaUtil.getJavaType(functionReturnSchema).getSimpleName();
      final String arguments = node.getArguments().stream()
          .map(arg -> process(arg, unmangleNames).getLeft())
          .collect(Collectors.joining(", "));
      final String codeString = "((" + javaReturnType + ") " + instanceName
          + ".evaluate(" + arguments + "))";
      return new Pair<>(codeString, functionReturnSchema);
    }

    private Schema getFunctionReturnSchema(
        final FunctionCall node,
        final String functionName) {
      if (functionName.equalsIgnoreCase(FetchFieldFromStruct.FUNCTION_NAME)) {
        return expressionTypeManager.getExpressionSchema(node);
      }
      final UdfFactory udfFactory = functionRegistry.getUdfFactory(functionName);
      final List<Schema> argumentSchemas = node.getArguments().stream()
          .map(expressionTypeManager::getExpressionSchema)
          .collect(Collectors.toList());

      return udfFactory.getFunction(argumentSchemas).getReturnType();
    }

    @Override
    protected Pair<String, Schema> visitLogicalBinaryExpression(
        final LogicalBinaryExpression node,
        final Boolean unmangleNames
    ) {
      if (node.getType() == LogicalBinaryExpression.Type.OR) {
        return new Pair<>(
            formatBinaryExpression(" || ", node.getLeft(), node.getRight(), unmangleNames),
            Schema.OPTIONAL_BOOLEAN_SCHEMA
        );
      } else if (node.getType() == LogicalBinaryExpression.Type.AND) {
        return new Pair<>(
            formatBinaryExpression(" && ", node.getLeft(), node.getRight(), unmangleNames),
            Schema.OPTIONAL_BOOLEAN_SCHEMA
        );
      }
      throw new UnsupportedOperationException(
          format("not yet implemented: %s.visit%s", getClass().getName(),
              node.getClass().getSimpleName()
          )
      );
    }

    @Override
    protected Pair<String, Schema> visitNotExpression(
        final NotExpression node, final Boolean unmangleNames) {
      final String exprString = process(node.getValue(), unmangleNames).getLeft();
      return new Pair<>("(!" + exprString + ")", Schema.OPTIONAL_BOOLEAN_SCHEMA);
    }

    private String nullCheckPrefix(final ComparisonExpression.Type type) {
      switch (type) {
        case IS_DISTINCT_FROM:
          return "(((Object)(%1$s)) == null || ((Object)(%2$s)) == null) ? "
              + "((((Object)(%1$s)) == null ) ^ (((Object)(%2$s)) == null )) : ";
        default:
          return "(((Object)(%1$s)) == null || ((Object)(%2$s)) == null) ? false : ";
      }
    }

    private String visitStringComparisonExpression(final ComparisonExpression.Type type) {
      switch (type) {
        case EQUAL:
          return "(%1$s.equals(%2$s))";
        case NOT_EQUAL:
        case IS_DISTINCT_FROM:
          return "(!%1$s.equals(%2$s))";
        case GREATER_THAN_OR_EQUAL:
        case GREATER_THAN:
        case LESS_THAN_OR_EQUAL:
        case LESS_THAN:
          return "(%1$s.compareTo(%2$s) " + type.getValue() + " 0)";
        default:
          throw new KsqlException("Unexpected string comparison: " + type.getValue());
      }
    }

    private String visitScalarComparisonExpression(final ComparisonExpression.Type type) {
      switch (type) {
        case EQUAL:
          return "((%1$s <= %2$s) && (%1$s >= %2$s))";
        case NOT_EQUAL:
        case IS_DISTINCT_FROM:
          return "((%1$s < %2$s) || (%1$s > %2$s))";
        case GREATER_THAN_OR_EQUAL:
        case GREATER_THAN:
        case LESS_THAN_OR_EQUAL:
        case LESS_THAN:
          return "(%1$s " + type.getValue() + " %2$s)";
        default:
          throw new KsqlException("Unexpected scalar comparison: " + type.getValue());
      }
    }

    private String visitBooleanComparisonExpression(final ComparisonExpression.Type type) {
      switch (type) {
        case EQUAL:
          return "(Boolean.compare(%1$s, %2$s) == 0)";
        case NOT_EQUAL:
        case IS_DISTINCT_FROM:
          return "(Boolean.compare(%1$s, %2$s) != 0)";
        default:
          throw new KsqlException("Unexpected boolean comparison: " + type.getValue());
      }
    }

    @Override
    protected Pair<String, Schema> visitComparisonExpression(
        final ComparisonExpression node,
        final Boolean unmangleNames
    ) {
      final Pair<String, Schema> left = process(node.getLeft(), unmangleNames);
      final Pair<String, Schema> right = process(node.getRight(), unmangleNames);

      String exprFormat = nullCheckPrefix(node.getType());
      switch (left.getRight().type()) {
        case STRING:
          exprFormat += visitStringComparisonExpression(node.getType());
          break;
        case MAP:
          throw new KsqlException("Cannot compare MAP values");
        case ARRAY:
          throw new KsqlException("Cannot compare ARRAY values");
        case BOOLEAN:
          exprFormat += visitBooleanComparisonExpression(node.getType());
          break;
        default:
          exprFormat += visitScalarComparisonExpression(node.getType());
          break;
      }
      final String expr = "(" + String.format(exprFormat, left.getLeft(), right.getLeft()) + ")";
      return new Pair<>(expr, Schema.OPTIONAL_BOOLEAN_SCHEMA);
    }

    @Override
    protected Pair<String, Schema> visitCast(final Cast node, final Boolean context) {
      final Pair<String, Schema> expr = process(node.getExpression(), context);
      final String returnTypeStr = node.getType();
      final Schema returnType = SchemaUtil.getTypeSchema(returnTypeStr);
      switch (returnTypeStr) {

        case "VARCHAR":
        case "STRING":
          return new Pair<>("String.valueOf(" + expr.getLeft() + ")", returnType);

        case "BOOLEAN": {
          final Schema rightSchema = expr.getRight();
          return new Pair<>(getCastToBooleanString(rightSchema, expr.getLeft()), returnType);
        }

        case "INTEGER": {
          final Schema rightSchema = expr.getRight();
          final String exprStr = getCastString(
              rightSchema,
              expr.getLeft(),
              "intValue",
              "Integer.parseInt"
          );
          return new Pair<>(exprStr, returnType);
        }

        case "BIGINT": {
          final Schema rightSchema = expr.getRight();
          final String exprStr = getCastString(
              rightSchema, expr.getLeft(),
              "longValue",
              "Long.parseLong"
          );
          return new Pair<>(exprStr, returnType);
        }

        case "DOUBLE": {
          final Schema rightSchema = expr.getRight();
          final String exprStr = getCastString(
              rightSchema,
              expr.getLeft(),
              "doubleValue",
              "Double.parseDouble"
          );
          return new Pair<>(exprStr, returnType);
        }
        default:
          throw new KsqlFunctionException("Invalid cast operation: " + returnTypeStr);
      }
    }

    @Override
    protected Pair<String, Schema> visitIsNullPredicate(
        final IsNullPredicate node,
        final Boolean unmangleNames
    ) {
      final Pair<String, Schema> value = process(node.getValue(), unmangleNames);
      return new Pair<>("((" + value.getLeft() + ") == null )", Schema.OPTIONAL_BOOLEAN_SCHEMA);
    }

    @Override
    protected Pair<String, Schema> visitIsNotNullPredicate(
        final IsNotNullPredicate node,
        final Boolean unmangleNames
    ) {
      final Pair<String, Schema> value = process(node.getValue(), unmangleNames);
      return new Pair<>("((" + value.getLeft() + ") != null )", Schema.OPTIONAL_BOOLEAN_SCHEMA);
    }

    @Override
    protected Pair<String, Schema> visitArithmeticUnary(
        final ArithmeticUnaryExpression node,
        final Boolean unmangleNames
    ) {
      final Pair<String, Schema> value = process(node.getValue(), unmangleNames);
      switch (node.getSign()) {
        case MINUS:
          // this is to avoid turning a sequence of "-" into a comment (i.e., "-- comment")
          final String separator = value.getLeft().startsWith("-") ? " " : "";
          return new Pair<>("-" + separator + value.getLeft(), value.getRight());
        case PLUS:
          return new Pair<>("+" + value.getLeft(), value.getRight());
        default:
          throw new UnsupportedOperationException("Unsupported sign: " + node.getSign());
      }
    }

    @Override
    protected Pair<String, Schema> visitArithmeticBinary(
        final ArithmeticBinaryExpression node,
        final Boolean unmangleNames
    ) {
      final Pair<String, Schema> left = process(node.getLeft(), unmangleNames);
      final Pair<String, Schema> right = process(node.getRight(), unmangleNames);

      final Schema schema =
          SchemaUtil.resolveArithmeticType(left.getRight().type(), right.getRight().type());

      return new Pair<>(
          "(" + left.getLeft() + " " + node.getType().getValue() + " " + right.getLeft() + ")",
<<<<<<< HEAD
          SchemaUtil.resolveArithmeticType(left.getRight().type(), right.getRight().type())
=======
          schema
>>>>>>> 03b64178
      );
    }

    @Override
    protected Pair<String, Schema> visitSearchedCaseExpression(
        final SearchedCaseExpression node,
        final Boolean unmangleNames) {
      final String functionClassName = SearchedCaseFunction.class.getSimpleName();
      final List<CaseWhenProcessed> whenClauses = node
          .getWhenClauses()
          .stream()
          .map(whenClause -> new CaseWhenProcessed(
              process(whenClause.getOperand(), unmangleNames),
              process(whenClause.getResult(), unmangleNames)
          ))
          .collect(Collectors.toList());
      final Schema resultSchema = whenClauses.get(0).thenProcessResult.getRight();
      final String resultSchemaString = SchemaUtil.getJavaType(resultSchema).getCanonicalName();

      final List<String> lazyWhenClause = whenClauses
          .stream()
          .map(processedWhenClause -> functionClassName + ".whenClause("
              + buildSupplierCode(
              "Boolean", processedWhenClause.whenProcessResult.getLeft())
              + ", "
              + buildSupplierCode(
              resultSchemaString, processedWhenClause.thenProcessResult.getLeft())
              + ")")
          .collect(Collectors.toList());

      final String defaultValue = node.getDefaultValue().isPresent()
          ? process(node.getDefaultValue().get(), unmangleNames).getLeft()
          : "null";

      final String codeString = "((" + resultSchemaString + ")"
          + functionClassName + ".searchedCaseFunction(ImmutableList.of( "
          + StringUtils.join(lazyWhenClause, ", ") + "),"
          + buildSupplierCode(resultSchemaString, defaultValue)
          + "))";
      return new Pair<>(codeString, resultSchema);
    }

    private String buildSupplierCode(final String typeString, final String code) {
      return " new " + Supplier.class.getSimpleName() + "<" + typeString + ">() {"
          + " @Override public " + typeString + " get() { return " + code + "; }}";
    }

    @Override
    protected Pair<String, Schema> visitLikePredicate(
        final LikePredicate node,
        final Boolean unmangleNames
    ) {

      // For now we just support simple prefix/suffix cases only.
      final String patternString = trimQuotes(process(node.getPattern(), true).getLeft());
      final String valueString = process(node.getValue(), true).getLeft();
      if (patternString.startsWith("%")) {
        if (patternString.endsWith("%")) {
          return new Pair<>(
              "(" + valueString + ").contains(\""
                  + patternString.substring(1, patternString.length() - 1)
                  + "\")",
              Schema.OPTIONAL_STRING_SCHEMA
          );
        } else {
          return new Pair<>(
              "(" + valueString + ").endsWith(\"" + patternString.substring(1) + "\")",
              Schema.OPTIONAL_STRING_SCHEMA
          );
        }
      }

      if (patternString.endsWith("%")) {
        return new Pair<>(
            "(" + valueString + ")"
                + ".startsWith(\""
                + patternString.substring(0, patternString.length() - 1) + "\")",
            Schema.OPTIONAL_STRING_SCHEMA
        );
      }

      if (!patternString.contains("%")) {
        return new Pair<>(
            "(" + valueString + ")"
                + ".equals(\""
                + patternString + "\")",
            Schema.OPTIONAL_STRING_SCHEMA
        );
      }

      throw new UnsupportedOperationException(
          "KSQL only supports leading and trailing wildcards in LIKE expressions."
      );
    }

    @Override
    protected Pair<String, Schema> visitAllColumns(
        final AllColumns node, final Boolean unmangleNames) {
      throw new UnsupportedOperationException();
    }

    @Override
    protected Pair<String, Schema> visitSubscriptExpression(
        final SubscriptExpression node,
        final Boolean unmangleNames
    ) {
      final Schema internalSchema = expressionTypeManager.getExpressionSchema(node.getBase());

      final String internalSchemaJavaType =
          SchemaUtil.getJavaType(internalSchema).getCanonicalName();
      switch (internalSchema.type()) {
        case ARRAY:
          return new Pair<>(
              String.format("((%s) ((%s)%s).get((int)(%s)))",
                  SchemaUtil.getJavaType(internalSchema.valueSchema()).getSimpleName(),
                  internalSchemaJavaType,
                  process(node.getBase(), unmangleNames).getLeft(),
                  process(node.getIndex(), unmangleNames).getLeft()
              ),
              internalSchema.valueSchema()
          );
        case MAP:
          return new Pair<>(
              String.format("((%s) ((%s)%s).get(%s))",
                  SchemaUtil.getJavaType(internalSchema.valueSchema()).getSimpleName(),
                  internalSchemaJavaType,
                  process(node.getBase(), unmangleNames).getLeft(),
                  process(node.getIndex(), unmangleNames).getLeft()),
              internalSchema.valueSchema()
          );
        default:
          throw new UnsupportedOperationException();
      }
    }

    @Override
    protected Pair<String, Schema> visitBetweenPredicate(
        final BetweenPredicate node,
        final Boolean unmangleNames
    ) {
      final Pair<String, Schema> value = process(node.getValue(), unmangleNames);
      final Pair<String, Schema> min = process(node.getMin(), unmangleNames);
      final Pair<String, Schema> max = process(node.getMax(), unmangleNames);

      String expression = "(((Object) {value}) == null "
          + "|| ((Object) {min}) == null "
          + "|| ((Object) {max}) == null) "
          + "? false "
          + ": ";

      final Schema.Type type = value.getRight().type();
      switch (type) {
        case FLOAT32:
        case FLOAT64:
        case INT64:
        case INT8:
        case INT16:
        case INT32:
          expression += "{min} <= {value} && {value} <= {max}";
          break;
        case STRING:
          expression += "({value}.compareTo({min}) >= 0 && {value}.compareTo({max}) <= 0)";
          break;
        default:
          throw new KsqlException("Cannot execute BETWEEN with " + type + " values");
      }

      // note that the entire expression must be surrounded by parentheses
      // otherwise negations and other higher level operations will not work
      final String evaluation = StrSubstitutor.replace(
          "(" + expression + ")",
          ImmutableMap.of(
              "value", value.getLeft(),
              "min", min.getLeft(),
              "max", max.getLeft()),
          "{", "}");

      return new Pair<>(evaluation, Schema.OPTIONAL_BOOLEAN_SCHEMA);
    }

    private String formatBinaryExpression(
        final String operator, final Expression left, final Expression right,
        final boolean unmangleNames
    ) {
      return "(" + process(left, unmangleNames).getLeft() + " " + operator + " "
          + process(right, unmangleNames).getLeft() + ")";
    }

    private String formatIdentifier(final String s) {
      // TODO: handle escaping properly
      return s;
    }

    private String trimQuotes(final String s) {
      return s.substring(1, s.length() - 1);
    }

    private String getCastToBooleanString(final Schema schema, final String exprStr) {
      if (schema.type() == Schema.Type.BOOLEAN) {
        return exprStr;
      } else if (schema.type() == Schema.Type.STRING) {
        return "Boolean.parseBoolean(" + exprStr + ")";
      } else {
        throw new KsqlFunctionException(
            "Invalid cast operation: Cannot cast " + exprStr + " to boolean.");
      }
    }

    private String getCastString(
        final Schema schema,
        final String exprStr,
        final String javaTypeMethod,
        final String javaStringParserMethod
    ) {
      switch (schema.type()) {
        case INT32:
          if (javaTypeMethod.equals("intValue")) {
            return exprStr;
          } else {
            return "(new Integer(" + exprStr + ")." + javaTypeMethod + "())";
          }
        case INT64:
          if (javaTypeMethod.equals("longValue")) {
            return exprStr;
          } else {
            return "(new Long(" + exprStr + ")." + javaTypeMethod + "())";
          }
        case FLOAT64:
          if (javaTypeMethod.equals("doubleValue")) {
            return exprStr;
          } else {
            return "(new Double(" + exprStr + ")." + javaTypeMethod + "())";
          }
        case STRING:
          return javaStringParserMethod + "(" + exprStr + ")";

        default:
          throw new KsqlFunctionException(
              "Invalid cast operation: Cannot cast " + exprStr + " to " + schema.type() + "."
          );
      }
    }
  }

  private static final class CaseWhenProcessed {

    private final Pair<String, Schema> whenProcessResult;
    private final Pair<String, Schema> thenProcessResult;

    private CaseWhenProcessed(
        final Pair<String, Schema> whenProcessResult,
        final Pair<String, Schema> thenProcessResult
    ) {
      this.whenProcessResult = whenProcessResult;
      this.thenProcessResult = thenProcessResult;
    }
  }

}<|MERGE_RESOLUTION|>--- conflicted
+++ resolved
@@ -499,11 +499,7 @@
 
       return new Pair<>(
           "(" + left.getLeft() + " " + node.getType().getValue() + " " + right.getLeft() + ")",
-<<<<<<< HEAD
-          SchemaUtil.resolveArithmeticType(left.getRight().type(), right.getRight().type())
-=======
           schema
->>>>>>> 03b64178
       );
     }
 
