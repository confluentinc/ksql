/*
 * Copyright 2018 Confluent Inc.
 *
 * Licensed under the Confluent Community License (the "License"); you may not use
 * this file except in compliance with the License.  You may obtain a copy of the
 * License at
 *
 * http://www.confluent.io/confluent-community-license
 *
 * Unless required by applicable law or agreed to in writing, software
 * distributed under the License is distributed on an "AS IS" BASIS, WITHOUT
 * WARRANTIES OF ANY KIND, either express or implied.  See the License for the
 * specific language governing permissions and limitations under the License.
 */

package io.confluent.ksql.ddl.commands;

import com.google.common.collect.ImmutableMap;
import io.confluent.ksql.ddl.DdlConfig;
import io.confluent.ksql.metastore.MetaStore;
import io.confluent.ksql.metastore.SerdeFactory;
import io.confluent.ksql.metastore.model.KeyField;
import io.confluent.ksql.parser.tree.AbstractStreamCreateStatement;
import io.confluent.ksql.parser.tree.Literal;
import io.confluent.ksql.parser.tree.StringLiteral;
import io.confluent.ksql.parser.tree.TableElement;
import io.confluent.ksql.schema.ksql.LogicalSchemas;
import io.confluent.ksql.services.KafkaTopicClient;
import io.confluent.ksql.util.KsqlConstants;
import io.confluent.ksql.util.KsqlException;
import io.confluent.ksql.util.SchemaUtil;
import io.confluent.ksql.util.StringUtil;
import io.confluent.ksql.util.timestamp.TimestampExtractionPolicy;
import io.confluent.ksql.util.timestamp.TimestampExtractionPolicyFactory;
import java.util.HashSet;
import java.util.List;
import java.util.Map;
import java.util.Set;
import org.apache.kafka.common.serialization.Serdes;
import org.apache.kafka.connect.data.Field;
import org.apache.kafka.connect.data.Schema;
import org.apache.kafka.connect.data.SchemaBuilder;
import org.apache.kafka.streams.kstream.Windowed;
import org.apache.kafka.streams.kstream.WindowedSerdes;


/**
 * Base class of create table/stream command
 */
abstract class AbstractCreateStreamCommand implements DdlCommand {

  private static final Map<String, SerdeFactory<Windowed<String>>> WINDOW_TYPES = ImmutableMap.of(
      "SESSION", () -> WindowedSerdes.sessionWindowedSerdeFrom(String.class),
      "TUMBLING", () -> WindowedSerdes.timeWindowedSerdeFrom(String.class),
      "HOPPING", () -> WindowedSerdes.timeWindowedSerdeFrom(String.class)
  );

  final String sqlExpression;
  final String sourceName;
  final String topicName;
  final Schema schema;
  final KeyField keyField;
  final RegisterTopicCommand registerTopicCommand;
  private final KafkaTopicClient kafkaTopicClient;
  final SerdeFactory<?> keySerdeFactory;
  final TimestampExtractionPolicy timestampExtractionPolicy;

  AbstractCreateStreamCommand(
      final String sqlExpression,
      final AbstractStreamCreateStatement statement,
      final KafkaTopicClient kafkaTopicClient
  ) {
    this.sqlExpression = sqlExpression;
    this.sourceName = statement.getName().getSuffix();
    this.kafkaTopicClient = kafkaTopicClient;

    final Map<String, Literal> properties = statement.getProperties();
    validateWithClause(properties.keySet());

    if (properties.containsKey(DdlConfig.TOPIC_NAME_PROPERTY)
        && !properties.containsKey(DdlConfig.VALUE_FORMAT_PROPERTY)) {
      this.topicName = StringUtil.cleanQuotes(
          properties.get(DdlConfig.TOPIC_NAME_PROPERTY).toString().toUpperCase());

      checkTopicNameNotNull(properties);
      this.registerTopicCommand = null;
    } else {
      this.topicName = this.sourceName;
      this.registerTopicCommand = registerTopicFirst(properties);
    }

    this.schema = getStreamTableSchema(statement.getElements());

    if (properties.containsKey(DdlConfig.KEY_NAME_PROPERTY)) {
      final String name = properties.get(DdlConfig.KEY_NAME_PROPERTY).toString().toUpperCase();

      final String keyFieldName = StringUtil.cleanQuotes(name);
      final Field keyField = SchemaUtil.getFieldByName(schema, keyFieldName)
          .orElseThrow(() -> new KsqlException(
              "The KEY column set in the WITH clause does not exist in the schema: '"
                  + keyFieldName + "'"
          ));

      this.keyField = KeyField.of(keyFieldName, keyField);
    } else {
      this.keyField = KeyField.none();
    }

    final String timestampName = properties.containsKey(DdlConfig.TIMESTAMP_NAME_PROPERTY)
        ? properties.get(DdlConfig.TIMESTAMP_NAME_PROPERTY).toString()
        : null;
    final String timestampFormat = properties.containsKey(DdlConfig.TIMESTAMP_FORMAT_PROPERTY)
        ? properties.get(DdlConfig.TIMESTAMP_FORMAT_PROPERTY).toString()
        : null;
    this.timestampExtractionPolicy = TimestampExtractionPolicyFactory.create(schema,
        timestampName,
        timestampFormat);

    this.keySerdeFactory = extractKeySerde(properties);
  }

<<<<<<< HEAD
  private static void checkTopicNameNotNull(final Map<String, Expression> properties) {
=======
  private static void checkTopicNameNotNull(final Map<String, ?> properties) {
>>>>>>> 4a8a2a71
    if (properties.get(DdlConfig.TOPIC_NAME_PROPERTY) == null) {
      throw new KsqlException("Topic name should be set in WITH clause.");
    }
  }

  private static Schema getStreamTableSchema(final List<TableElement> tableElements) {
    if (tableElements.isEmpty()) {
      throw new KsqlException("The statement does not define any columns.");
    }

    SchemaBuilder tableSchema = SchemaBuilder.struct();
    for (final TableElement tableElement : tableElements) {
      if (tableElement.getName().equalsIgnoreCase(SchemaUtil.ROWTIME_NAME)
          || tableElement.getName().equalsIgnoreCase(SchemaUtil.ROWKEY_NAME)) {
        throw new KsqlException(
            SchemaUtil.ROWTIME_NAME + "/" + SchemaUtil.ROWKEY_NAME + " are "
            + "reserved token for implicit column."
            + " You cannot use them as a column name.");

      }
      tableSchema = tableSchema.field(
          tableElement.getName(),
          LogicalSchemas.fromSqlTypeConverter().fromSqlType(tableElement.getType())
      );
    }

    return tableSchema.build();
  }

  static void checkMetaData(
      final MetaStore metaStore,
      final String sourceName,
      final String topicName
  ) {
    if (metaStore.getSource(sourceName) != null) {
      throw new KsqlException(String.format("Source already exists: %s", sourceName));
    }

    if (metaStore.getTopic(topicName) == null) {
      throw new KsqlException(
          String.format("The corresponding topic does not exist: %s", topicName));
    }
  }

  private RegisterTopicCommand registerTopicFirst(
      final Map<String, Literal> properties
  ) {
    final Literal topicNameExp = properties.get(DdlConfig.KAFKA_TOPIC_NAME_PROPERTY);

    if (topicNameExp == null) {
      throw new KsqlException("Corresponding Kafka topic ("
          + DdlConfig.KAFKA_TOPIC_NAME_PROPERTY + ") should be set in WITH clause.");
    }

    final String kafkaTopicName = StringUtil.cleanQuotes(topicNameExp.toString());
    if (!kafkaTopicClient.isTopicExists(kafkaTopicName)) {
      throw new KsqlException("Kafka topic does not exist: " + kafkaTopicName);
    }

    return new RegisterTopicCommand(this.topicName, false, properties);
  }


  private static void validateWithClause(final Set<String> withClauseVariables) {

    final Set<String> validSet = new HashSet<>();
    validSet.add(DdlConfig.VALUE_FORMAT_PROPERTY.toUpperCase());
    validSet.add(DdlConfig.KAFKA_TOPIC_NAME_PROPERTY.toUpperCase());
    validSet.add(DdlConfig.KEY_NAME_PROPERTY.toUpperCase());
    validSet.add(DdlConfig.WINDOW_TYPE_PROPERTY.toUpperCase());
    validSet.add(DdlConfig.TIMESTAMP_NAME_PROPERTY.toUpperCase());
    validSet.add(DdlConfig.TOPIC_NAME_PROPERTY.toUpperCase());
    validSet.add(KsqlConstants.AVRO_SCHEMA_ID.toUpperCase());
    validSet.add(DdlConfig.TIMESTAMP_FORMAT_PROPERTY.toUpperCase());
    validSet.add(DdlConfig.VALUE_AVRO_SCHEMA_FULL_NAME.toUpperCase());

    for (final String withVariable : withClauseVariables) {
      if (!validSet.contains(withVariable.toUpperCase())) {
        throw new KsqlException("Invalid config variable in the WITH clause: " + withVariable);
      }
    }
  }

  private static SerdeFactory<?> extractKeySerde(
      final Map<String, Literal> properties
  ) {
    final String windowType = StringUtil.cleanQuotes(properties
        .getOrDefault(DdlConfig.WINDOW_TYPE_PROPERTY, new StringLiteral(""))
        .toString()
        .toUpperCase());

    if (windowType.isEmpty()) {
      return (SerdeFactory) Serdes::String;
    }

    final SerdeFactory<Windowed<String>> type = WINDOW_TYPES.get(windowType);
    if (type != null) {
      return type;
    }

    throw new KsqlException(
        DdlConfig.WINDOW_TYPE_PROPERTY + " property is not set correctly"
            + ". value: " + windowType
            + ", validValues: " + WINDOW_TYPES.keySet());
  }
}<|MERGE_RESOLUTION|>--- conflicted
+++ resolved
@@ -119,11 +119,7 @@
     this.keySerdeFactory = extractKeySerde(properties);
   }
 
-<<<<<<< HEAD
-  private static void checkTopicNameNotNull(final Map<String, Expression> properties) {
-=======
   private static void checkTopicNameNotNull(final Map<String, ?> properties) {
->>>>>>> 4a8a2a71
     if (properties.get(DdlConfig.TOPIC_NAME_PROPERTY) == null) {
       throw new KsqlException("Topic name should be set in WITH clause.");
     }
