--- conflicted
+++ resolved
@@ -19,11 +19,7 @@
 import java.util.HashMap;
 import java.util.Map;
 
-<<<<<<< HEAD
-import io.confluent.ksql.metastore.MetaStore;
-=======
 import io.confluent.kafka.schemaregistry.client.SchemaRegistryClient;
->>>>>>> 145c28b0
 import io.confluent.ksql.parser.tree.CreateStream;
 import io.confluent.ksql.parser.tree.CreateTable;
 import io.confluent.ksql.parser.tree.DdlStatement;
@@ -42,11 +38,7 @@
 
   public CommandFactories(
       final KafkaTopicClient topicClient,
-<<<<<<< HEAD
-      final MetaStore metaStore,
-=======
       final SchemaRegistryClient schemaRegistryClient,
->>>>>>> 145c28b0
       final boolean enforceTopicExistence
   ) {
     factories.put(
@@ -72,18 +64,6 @@
 
     factories.put(
         DropStream.class,
-<<<<<<< HEAD
-        (sqlExpression, ddlStatement, properties) ->
-            new DropSourceCommand((DropStream) ddlStatement,
-                                  DataSource.DataSourceType.KSTREAM,
-                                  metaStore));
-    factories.put(
-        DropTable.class,
-        (sqlExpression, ddlStatement, properties) ->
-            new DropSourceCommand((DropTable) ddlStatement,
-                                  DataSource.DataSourceType.KTABLE,
-                                  metaStore));
-=======
         (sqlExpression, ddlStatement, properties) -> new DropSourceCommand(
             (DropStream) ddlStatement, DataSource.DataSourceType.KSTREAM, schemaRegistryClient
         )
@@ -94,7 +74,6 @@
             (DropTable) ddlStatement, DataSource.DataSourceType.KTABLE, schemaRegistryClient
         )
     );
->>>>>>> 145c28b0
     factories.put(
         DropTopic.class, (sqlExpression, ddlStatement, properties) ->
             new DropTopicCommand(((DropTopic) ddlStatement)));
