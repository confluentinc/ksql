--- conflicted
+++ resolved
@@ -35,72 +35,45 @@
 
   private final Map<Class<? extends DDLStatement>, DDLCommandFactory> factories = new HashMap<>();
 
-<<<<<<< HEAD
-  public CommandFactories(final KafkaTopicClient topicClient, final ReferentialIntegrityTable referentialIntegrityTable) {
-    factories.put(RegisterTopic.class, (sqlExpression, ddlStatement, properties) -> new RegisterTopicCommand((RegisterTopic)ddlStatement));
-    factories.put(CreateStream.class, (sqlExpression, ddlStatement, properties) -> new CreateStreamCommand(sqlExpression, (CreateStream) ddlStatement, properties, topicClient));
-    factories.put(CreateTable.class, (sqlExpression, ddlStatement, properties) -> new CreateTableCommand(sqlExpression, (CreateTable)ddlStatement, properties, topicClient));
-    factories.put(DropStream.class, (sqlExpression, ddlStatement, properties) -> new DropSourceCommand(
-        (DropStream) ddlStatement, DataSource.DataSourceType.KSTREAM, referentialIntegrityTable));
-    factories.put(DropTable.class, (sqlExpression, ddlStatement, properties) -> new DropSourceCommand(
-        (DropTable) ddlStatement, DataSource.DataSourceType.KTABLE, referentialIntegrityTable));
-    factories.put(DropTopic.class, (sqlExpression, ddlStatement, properties) -> new DropTopicCommand(((DropTopic) ddlStatement)));
-    factories.put(SetProperty.class, (sqlExpression, ddlStatement, properties) -> new SetPropertyCommand((SetProperty) ddlStatement, properties));
-=======
   public CommandFactories(
       final KafkaTopicClient topicClient,
-      final QueryTerminator queryTerminator
-  ) {
+      final ReferentialIntegrityTable referentialIntegrityTable) {
     factories.put(
         RegisterTopic.class,
-        (sqlExpression, ddlStatement, properties) -> new RegisterTopicCommand(
-            (RegisterTopic) ddlStatement
-        )
-    );
+        (sqlExpression, ddlStatement, properties) ->
+            new RegisterTopicCommand((RegisterTopic)ddlStatement));
     factories.put(
-        CreateStream.class,
-        (sqlExpression, ddlStatement, properties) -> new CreateStreamCommand(
-            sqlExpression,
-            (CreateStream) ddlStatement,
-            properties,
-            topicClient
-        )
-    );
+        CreateStream.class, (sqlExpression, ddlStatement, properties) ->
+            new CreateStreamCommand(
+                sqlExpression,
+                (CreateStream) ddlStatement,
+                properties,
+                topicClient));
     factories.put(
-        CreateTable.class,
-        (sqlExpression, ddlStatement, properties) -> new CreateTableCommand(
-            sqlExpression,
-            (CreateTable) ddlStatement,
-            properties,
-            topicClient
-        )
-    );
+        CreateTable.class, (sqlExpression, ddlStatement, properties) ->
+            new CreateTableCommand(
+                sqlExpression,
+                (CreateTable)ddlStatement,
+                properties,
+                topicClient));
     factories.put(
-        DropStream.class,
-        (sqlExpression, ddlStatement, properties) -> new DropSourceCommand(
-            (DropStream) ddlStatement, DataSource.DataSourceType.KSTREAM, queryTerminator
-        )
-    );
+        DropStream.class, (sqlExpression, ddlStatement, properties) ->
+            new DropSourceCommand(
+        (DropStream) ddlStatement,
+        DataSource.DataSourceType.KSTREAM,
+        referentialIntegrityTable));
     factories.put(
-        DropTable.class,
-        (sqlExpression, ddlStatement, properties) -> new DropSourceCommand(
-            (DropTable) ddlStatement, DataSource.DataSourceType.KTABLE, queryTerminator
-        )
-    );
+        DropTable.class, (sqlExpression, ddlStatement, properties) ->
+            new DropSourceCommand(
+        (DropTable) ddlStatement,
+        DataSource.DataSourceType.KTABLE,
+        referentialIntegrityTable));
     factories.put(
-        DropTopic.class,
-        (sqlExpression, ddlStatement, properties) -> new DropTopicCommand(
-            (DropTopic) ddlStatement
-        )
-    );
+        DropTopic.class, (sqlExpression, ddlStatement, properties) ->
+            new DropTopicCommand(((DropTopic) ddlStatement)));
     factories.put(
-        SetProperty.class,
-        (sqlExpression, ddlStatement, properties) -> new SetPropertyCommand(
-            (SetProperty) ddlStatement,
-            properties
-        )
-    );
->>>>>>> 15dcbc7b
+        SetProperty.class, (sqlExpression, ddlStatement, properties) ->
+            new SetPropertyCommand((SetProperty) ddlStatement, properties));
   }
 
   @Override
