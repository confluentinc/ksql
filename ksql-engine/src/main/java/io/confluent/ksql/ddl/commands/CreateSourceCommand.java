/*
 * Copyright 2018 Confluent Inc.
 *
 * Licensed under the Confluent Community License (the "License"); you may not use
 * this file except in compliance with the License.  You may obtain a copy of the
 * License at
 *
 * http://www.confluent.io/confluent-community-license
 *
 * Unless required by applicable law or agreed to in writing, software
 * distributed under the License is distributed on an "AS IS" BASIS, WITHOUT
 * WARRANTIES OF ANY KIND, either express or implied.  See the License for the
 * specific language governing permissions and limitations under the License.
 */

package io.confluent.ksql.ddl.commands;

import com.google.common.annotations.VisibleForTesting;
import com.google.common.collect.Iterables;
import io.confluent.ksql.metastore.MetaStore;
import io.confluent.ksql.metastore.MutableMetaStore;
import io.confluent.ksql.metastore.SerdeFactory;
import io.confluent.ksql.metastore.model.KeyField;
import io.confluent.ksql.metastore.model.KsqlTopic;
import io.confluent.ksql.parser.properties.with.CreateSourceProperties;
import io.confluent.ksql.parser.tree.CreateSource;
<<<<<<< HEAD
import io.confluent.ksql.parser.tree.CreateSourceProperties;
import io.confluent.ksql.parser.tree.TableElements;
import io.confluent.ksql.schema.ksql.LogicalSchema;
=======
import io.confluent.ksql.parser.tree.TableElement;
import io.confluent.ksql.parser.tree.TableElements;
import io.confluent.ksql.schema.ksql.LogicalSchema;
import io.confluent.ksql.schema.ksql.SchemaConverters;
import io.confluent.ksql.serde.Format;
>>>>>>> 17a847d9
import io.confluent.ksql.serde.KsqlSerdeFactories;
import io.confluent.ksql.serde.KsqlSerdeFactory;
import io.confluent.ksql.serde.SerdeFactories;
import io.confluent.ksql.serde.SerdeOption;
import io.confluent.ksql.serde.SerdeOptions;
import io.confluent.ksql.services.KafkaTopicClient;
import io.confluent.ksql.util.KsqlConfig;
import io.confluent.ksql.util.KsqlException;
import io.confluent.ksql.util.StringUtil;
import io.confluent.ksql.util.timestamp.TimestampExtractionPolicy;
import io.confluent.ksql.util.timestamp.TimestampExtractionPolicyFactory;
import java.util.Optional;
import java.util.Set;
import org.apache.kafka.common.serialization.Serdes;
import org.apache.kafka.connect.data.Field;
import org.apache.kafka.streams.kstream.Windowed;

/**
 * Base class of create table/stream command
 */
abstract class CreateSourceCommand implements DdlCommand {

  final String sqlExpression;
  final String sourceName;
  final String topicName;
  final LogicalSchema schema;
  final KeyField keyField;
  private final KafkaTopicClient kafkaTopicClient;
  final SerdeFactory<?> keySerdeFactory;
  final TimestampExtractionPolicy timestampExtractionPolicy;
  private final Set<SerdeOption> serdeOptions;
  private final CreateSourceProperties properties;
  private final KsqlSerdeFactory valueSerdeFactory;

  CreateSourceCommand(
      final String sqlExpression,
      final CreateSource statement,
      final KsqlConfig ksqlConfig,
      final KafkaTopicClient kafkaTopicClient
  ) {
    this(
        sqlExpression,
        statement,
        ksqlConfig,
        kafkaTopicClient,
        SerdeOptions::buildForCreateStatement,
        new KsqlSerdeFactories()
    );
  }

  @VisibleForTesting
  CreateSourceCommand(
      final String sqlExpression,
      final CreateSource statement,
      final KsqlConfig ksqlConfig,
      final KafkaTopicClient kafkaTopicClient,
      final SerdeOptionsSupplier serdeOptionsSupplier,
      final SerdeFactories serdeFactories
  ) {
    this.sqlExpression = sqlExpression;
    this.sourceName = statement.getName().getSuffix();
    this.kafkaTopicClient = kafkaTopicClient;
    this.properties = statement.getProperties();

    checkTopicExists(properties);
    this.topicName = this.sourceName;

    this.schema = buildSchema(statement.getElements());

    if (properties.getKeyField().isPresent()) {
      final String name = properties.getKeyField().get().toUpperCase();

      final String keyFieldName = StringUtil.cleanQuotes(name);
      final Field keyField = schema.findValueField(keyFieldName)
          .orElseThrow(() -> new KsqlException(
              "The KEY column set in the WITH clause does not exist in the schema: '"
                  + keyFieldName + "'"
          ));

      this.keyField = KeyField.of(keyFieldName, keyField);
    } else {
      this.keyField = KeyField.none();
    }

    final Optional<String> timestampName = properties.getTimestampColumnName();
    final Optional<String> timestampFormat = properties.getTimestampFormat();
    this.timestampExtractionPolicy = TimestampExtractionPolicyFactory
        .create(schema, timestampName, timestampFormat);

    this.keySerdeFactory = extractKeySerde(properties);
<<<<<<< HEAD
    this.valueSerdeFactory = serdeFactories.create(properties.getValueFormat(), properties);
    this.valueSerdeFactory.validate(schema.valueSchema());
    this.serdeOptions = serdeOptionsSupplier.build(schema, properties, ksqlConfig);
=======

    this.valueSerdeFactory = serdeFactories.create(
        properties.getValueFormat(),
        properties.getValueAvroSchemaName()
    );

    this.serdeOptions = serdeOptionsSupplier.build(
        schema,
        properties.getValueFormat(),
        properties.getWrapSingleValues(),
        ksqlConfig
    );
>>>>>>> 17a847d9
  }

  Set<SerdeOption> getSerdeOptions() {
    return serdeOptions;
  }

  private static LogicalSchema buildSchema(final TableElements tableElements) {
    if (Iterables.isEmpty(tableElements)) {
      throw new KsqlException("The statement does not define any columns.");
    }

    return tableElements.toLogicalSchema();
  }

  static void checkMetaData(
      final MetaStore metaStore,
      final String sourceName,
      final String topicName
  ) {
    if (metaStore.getSource(sourceName) != null) {
      throw new KsqlException(String.format("Source already exists: %s", sourceName));
    }

    if (metaStore.getTopic(topicName) == null) {
      throw new KsqlException(
          String.format("The corresponding topic does not exist: %s", topicName));
    }
  }

  private void checkTopicExists(final CreateSourceProperties properties) {
    final String kafkaTopicName = properties.getKafkaTopic();
    if (!kafkaTopicClient.isTopicExists(kafkaTopicName)) {
      throw new KsqlException("Kafka topic does not exist: " + kafkaTopicName);
    }
  }

  protected void registerTopic(final MutableMetaStore metaStore, final String entity) {
    if (metaStore.getTopic(topicName) != null) {
      final String errorMessage =
          String.format("Cannot create %s '%s': A %s with name '%s' already exists",
              entity, topicName, entity, topicName);

      throw new KsqlException(errorMessage);
    }

    final String kafkaTopicName = properties.getKafkaTopic();
    final KsqlTopic ksqlTopic = new KsqlTopic(topicName, kafkaTopicName, valueSerdeFactory, false);

    metaStore.putTopic(ksqlTopic);
  }

  private static SerdeFactory<?> extractKeySerde(
      final CreateSourceProperties properties
  ) {
    final Optional<SerdeFactory<Windowed<String>>> windowType = properties.getWindowType();

    //noinspection OptionalIsPresent - <?> causes confusion here
    if (!windowType.isPresent()) {
      return (SerdeFactory) Serdes::String;
    }

    return windowType.get();
  }

  @FunctionalInterface
  interface SerdeOptionsSupplier {

    Set<SerdeOption> build(
        LogicalSchema schema,
        Format valueFormat,
        Optional<Boolean> wrapSingleValues,
        KsqlConfig ksqlConfig
    );
  }
}<|MERGE_RESOLUTION|>--- conflicted
+++ resolved
@@ -24,17 +24,9 @@
 import io.confluent.ksql.metastore.model.KsqlTopic;
 import io.confluent.ksql.parser.properties.with.CreateSourceProperties;
 import io.confluent.ksql.parser.tree.CreateSource;
-<<<<<<< HEAD
-import io.confluent.ksql.parser.tree.CreateSourceProperties;
 import io.confluent.ksql.parser.tree.TableElements;
 import io.confluent.ksql.schema.ksql.LogicalSchema;
-=======
-import io.confluent.ksql.parser.tree.TableElement;
-import io.confluent.ksql.parser.tree.TableElements;
-import io.confluent.ksql.schema.ksql.LogicalSchema;
-import io.confluent.ksql.schema.ksql.SchemaConverters;
 import io.confluent.ksql.serde.Format;
->>>>>>> 17a847d9
 import io.confluent.ksql.serde.KsqlSerdeFactories;
 import io.confluent.ksql.serde.KsqlSerdeFactory;
 import io.confluent.ksql.serde.SerdeFactories;
@@ -125,24 +117,19 @@
         .create(schema, timestampName, timestampFormat);
 
     this.keySerdeFactory = extractKeySerde(properties);
-<<<<<<< HEAD
-    this.valueSerdeFactory = serdeFactories.create(properties.getValueFormat(), properties);
-    this.valueSerdeFactory.validate(schema.valueSchema());
-    this.serdeOptions = serdeOptionsSupplier.build(schema, properties, ksqlConfig);
-=======
 
     this.valueSerdeFactory = serdeFactories.create(
         properties.getValueFormat(),
         properties.getValueAvroSchemaName()
     );
 
+    this.valueSerdeFactory.validate(schema.valueSchema());
     this.serdeOptions = serdeOptionsSupplier.build(
         schema,
         properties.getValueFormat(),
         properties.getWrapSingleValues(),
         ksqlConfig
     );
->>>>>>> 17a847d9
   }
 
   Set<SerdeOption> getSerdeOptions() {
