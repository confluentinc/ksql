/**
 * Copyright 2017 Confluent Inc.
 *
 * Licensed under the Apache License, Version 2.0 (the "License");
 * you may not use this file except in compliance with the License.
 * You may obtain a copy of the License at
 *
 * http://www.apache.org/licenses/LICENSE-2.0
 *
 * Unless required by applicable law or agreed to in writing, software
 * distributed under the License is distributed on an "AS IS" BASIS,
 * WITHOUT WARRANTIES OR CONDITIONS OF ANY KIND, either express or implied.
 * See the License for the specific language governing permissions and
 * limitations under the License.
 **/

package io.confluent.ksql.ddl.commands;

import java.util.Map;
import java.util.Set;

import io.confluent.ksql.metastore.KsqlStream;
import io.confluent.ksql.metastore.MetaStore;
import io.confluent.ksql.parser.tree.CreateStream;
import io.confluent.ksql.util.KafkaTopicClient;
import io.confluent.ksql.util.SchemaUtil;


public class CreateStreamCommand extends AbstractCreateStreamCommand {

  private final Set<String> quotedNames;

  public CreateStreamCommand(
      String sqlExpression,
      CreateStream createStream,
      Map<String, Object> overriddenProperties,
      KafkaTopicClient kafkaTopicClient,
      boolean enforceTopicExistence
  ) {
    super(sqlExpression,
          createStream,
          overriddenProperties,
          kafkaTopicClient,
          enforceTopicExistence);
    quotedNames = createStream.getQuotedNames();
  }

  @Override
  public DDLCommandResult run(MetaStore metaStore) {
    if (registerTopicCommand != null) {
      registerTopicCommand.run(metaStore);
    }
    checkMetaData(metaStore, sourceName, topicName);
    KsqlStream ksqlStream = new KsqlStream(
        sqlExpression,
        sourceName,
        schema,
        (keyColumnName.length() == 0)
        ? null
        : SchemaUtil.getFieldByName(schema, keyColumnName).orElse(null),
        (timestampColumnName.length() == 0)
<<<<<<< HEAD
          ? null : SchemaUtil.getFieldByName(schema, timestampColumnName).orElse(null),
        metaStore.getTopic(topicName),
            quotedNames
=======
        ? null
        : SchemaUtil.getFieldByName(schema, timestampColumnName).orElse(null),
        metaStore.getTopic(topicName)
>>>>>>> 047e0a6f
    );

    // TODO: Need to check if the topic exists.
    // Add the topic to the metastore
    metaStore.putSource(ksqlStream.cloneWithTimeKeyColumns());
    return new DDLCommandResult(true, "Stream created");
  }
}<|MERGE_RESOLUTION|>--- conflicted
+++ resolved
@@ -59,15 +59,9 @@
         ? null
         : SchemaUtil.getFieldByName(schema, keyColumnName).orElse(null),
         (timestampColumnName.length() == 0)
-<<<<<<< HEAD
-          ? null : SchemaUtil.getFieldByName(schema, timestampColumnName).orElse(null),
+        ? null : SchemaUtil.getFieldByName(schema, timestampColumnName).orElse(null),
         metaStore.getTopic(topicName),
-            quotedNames
-=======
-        ? null
-        : SchemaUtil.getFieldByName(schema, timestampColumnName).orElse(null),
-        metaStore.getTopic(topicName)
->>>>>>> 047e0a6f
+        quotedNames
     );
 
     // TODO: Need to check if the topic exists.
