--- conflicted
+++ resolved
@@ -63,11 +63,7 @@
   }
 
   @Override
-<<<<<<< HEAD
-  public DDLCommandResult run(MetaStore metaStore, boolean isValidatePhase) {
-=======
-  public DdlCommandResult run(MetaStore metaStore) {
->>>>>>> 951e335c
+  public DdlCommandResult run(MetaStore metaStore, boolean isValidatePhase) {
     if (registerTopicCommand != null) {
       registerTopicCommand.run(metaStore, isValidatePhase);
     }
