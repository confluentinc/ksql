--- conflicted
+++ resolved
@@ -58,18 +58,11 @@
                                                      boolean isValidatePhase) {
     // TODO: create new task to run
     try {
-<<<<<<< HEAD
-      return ddlCommand.run(metaStore);
+      return ddlCommand.run(metaStore, isValidatePhase);
     } catch (KsqlReferentialIntegrityException referentialIntegrityException) {
       LOGGER.warn(String.format("executeOnMetaStore:%s", ddlCommand),
                   referentialIntegrityException);
       throw referentialIntegrityException;
-=======
-      return ddlCommand.run(metaStore, isValidatePhase);
->>>>>>> 145c28b0
-    } catch (Exception e) {
-      LOGGER.warn(String.format("executeOnMetaStore:%s", ddlCommand), e);
-      return new DdlCommandResult(false, e.getMessage());
     }
   }
 }