--- conflicted
+++ resolved
@@ -31,17 +31,11 @@
   private final DataSource.DataSourceType dataSourceType;
   private final ReferentialIntegrityTable referentialIntegrityTable;
 
-<<<<<<< HEAD
-  public DropSourceCommand(final AbstractStreamDropStatement statement,
-                           final DataSource.DataSourceType dataSourceType,
-                           final ReferentialIntegrityTable referentialIntegrityTable) {
-=======
   public DropSourceCommand(
       final AbstractStreamDropStatement statement,
       final DataSource.DataSourceType dataSourceType,
-      final QueryTerminator queryTerminator
-  ) {
->>>>>>> 15dcbc7b
+      final ReferentialIntegrityTable referentialIntegrityTable) {
+
     this.sourceName = statement.getName().getSuffix();
     this.dataSourceType = dataSourceType;
     this.referentialIntegrityTable = referentialIntegrityTable;
@@ -60,9 +54,9 @@
           dataSourceType == DataSource.DataSourceType.KSTREAM ? "STREAM" : "TABLE"
       ));
     }
-<<<<<<< HEAD
     if (!referentialIntegrityTable.isSafeToDrop(sourceName)) {
-      String sourceForQueriesMessage = referentialIntegrityTable.getSourceForQuery(sourceName).stream()
+      String sourceForQueriesMessage = referentialIntegrityTable
+          .getSourceForQuery(sourceName).stream()
           .collect(Collectors.joining(", "));
       String sinkForQueriesMessage = referentialIntegrityTable.getSinkForQuery(sourceName)
           .stream()
@@ -78,13 +72,5 @@
     dropTopicCommand.run(metaStore);
     metaStore.deleteSource(sourceName);
     return new DDLCommandResult(true, "Source " + sourceName +  " was dropped");
-=======
-    DropTopicCommand dropTopicCommand =
-        new DropTopicCommand(dataSource.getKsqlTopic().getTopicName());
-    dropTopicCommand.run(metaStore);
-    metaStore.deleteSource(sourceName);
-    queryTerminator.terminateQueryForEntity(sourceName);
-    return new DDLCommandResult(true, "Source " + sourceName + " was dropped");
->>>>>>> 15dcbc7b
   }
 }