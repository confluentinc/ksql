/**
 * Copyright 2017 Confluent Inc.
 *
 * Licensed under the Apache License, Version 2.0 (the "License");
 * you may not use this file except in compliance with the License.
 * You may obtain a copy of the License at
 *
 * http://www.apache.org/licenses/LICENSE-2.0
 *
 * Unless required by applicable law or agreed to in writing, software
 * distributed under the License is distributed on an "AS IS" BASIS,
 * WITHOUT WARRANTIES OR CONDITIONS OF ANY KIND, either express or implied.
 * See the License for the specific language governing permissions and
 * limitations under the License.
 **/

package io.confluent.ksql.ddl.commands;

import io.confluent.kafka.schemaregistry.client.SchemaRegistryClient;
import io.confluent.ksql.metastore.MetaStore;
import io.confluent.ksql.metastore.StructuredDataSource;
import io.confluent.ksql.parser.tree.AbstractStreamDropStatement;
import io.confluent.ksql.serde.DataSource;
import io.confluent.ksql.util.KsqlConstants;
import io.confluent.ksql.util.KsqlException;


public class DropSourceCommand implements DdlCommand {

  private final String sourceName;
  private final DataSource.DataSourceType dataSourceType;
  private final SchemaRegistryClient schemaRegistryClient;

  public DropSourceCommand(
      final AbstractStreamDropStatement statement,
      final DataSource.DataSourceType dataSourceType,
      final SchemaRegistryClient schemaRegistryClient
  ) {
    this.sourceName = statement.getName().getSuffix();
    this.dataSourceType = dataSourceType;
    this.schemaRegistryClient = schemaRegistryClient;
  }

  @Override
<<<<<<< HEAD
  public DDLCommandResult run(MetaStore metaStore, boolean isValidatePhase) {
=======
  public DdlCommandResult run(MetaStore metaStore) {
>>>>>>> 951e335c
    StructuredDataSource dataSource = metaStore.getSource(sourceName);
    if (dataSource == null) {
      throw new KsqlException("Source " + sourceName + " does not exist.");
    }
    if (dataSource.getDataSourceType() != dataSourceType) {
      throw new KsqlException(String.format(
          "Incompatible data source type is %s, but statement was DROP %s",
          dataSource.getDataSourceType() == DataSource.DataSourceType.KSTREAM ? "STREAM" : "TABLE",
          dataSourceType == DataSource.DataSourceType.KSTREAM ? "STREAM" : "TABLE"
      ));
    }
    DropTopicCommand dropTopicCommand =
        new DropTopicCommand(dataSource.getKsqlTopic().getTopicName());
    dropTopicCommand.run(metaStore, isValidatePhase);
    metaStore.deleteSource(sourceName);
<<<<<<< HEAD
    if (!isValidatePhase && dataSource.getKsqlTopic().getKsqlTopicSerDe().getSerDe()
                            == DataSource.DataSourceSerDe.AVRO) {
      try {
        schemaRegistryClient
            .deleteSubject(sourceName + KsqlConstants.SCHEMA_REGISTRY_VALUE_SUFFIX);
      } catch (Exception e) {
        throw new KsqlException("Could not clean up the schema registry for topic: " + sourceName,
                                e);
      }
    }
    return new DDLCommandResult(true, "Source " + sourceName + " was dropped");
=======
    queryTerminator.terminateQueryForEntity(sourceName);
    return new DdlCommandResult(true, "Source " + sourceName + " was dropped");
>>>>>>> 951e335c
  }
}<|MERGE_RESOLUTION|>--- conflicted
+++ resolved
@@ -42,11 +42,7 @@
   }
 
   @Override
-<<<<<<< HEAD
-  public DDLCommandResult run(MetaStore metaStore, boolean isValidatePhase) {
-=======
-  public DdlCommandResult run(MetaStore metaStore) {
->>>>>>> 951e335c
+  public DdlCommandResult run(MetaStore metaStore, boolean isValidatePhase) {
     StructuredDataSource dataSource = metaStore.getSource(sourceName);
     if (dataSource == null) {
       throw new KsqlException("Source " + sourceName + " does not exist.");
@@ -62,7 +58,6 @@
         new DropTopicCommand(dataSource.getKsqlTopic().getTopicName());
     dropTopicCommand.run(metaStore, isValidatePhase);
     metaStore.deleteSource(sourceName);
-<<<<<<< HEAD
     if (!isValidatePhase && dataSource.getKsqlTopic().getKsqlTopicSerDe().getSerDe()
                             == DataSource.DataSourceSerDe.AVRO) {
       try {
@@ -73,10 +68,6 @@
                                 e);
       }
     }
-    return new DDLCommandResult(true, "Source " + sourceName + " was dropped");
-=======
-    queryTerminator.terminateQueryForEntity(sourceName);
     return new DdlCommandResult(true, "Source " + sourceName + " was dropped");
->>>>>>> 951e335c
   }
 }