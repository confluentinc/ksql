--- conflicted
+++ resolved
@@ -88,11 +88,7 @@
   }
 
   @Override
-<<<<<<< HEAD
-  public DDLCommandResult run(MetaStore metaStore, boolean isValidatePhase) {
-=======
-  public DdlCommandResult run(MetaStore metaStore) {
->>>>>>> 951e335c
+  public DdlCommandResult run(MetaStore metaStore, boolean isValidatePhase) {
     if (metaStore.getTopic(topicName) != null) {
       // Check IF NOT EXIST is set, if set, do not create topic if one exists.
       if (notExists) {
