/*
 * Copyright 2018 Confluent Inc.
 *
 * Licensed under the Confluent Community License (the "License"); you may not use
 * this file except in compliance with the License.  You may obtain a copy of the
 * License at
 *
 * http://www.confluent.io/confluent-community-license
 *
 * Unless required by applicable law or agreed to in writing, software
 * distributed under the License is distributed on an "AS IS" BASIS, WITHOUT
 * WARRANTIES OF ANY KIND, either express or implied.  See the License for the
 * specific language governing permissions and limitations under the License.
 */

package io.confluent.ksql.ddl.commands;

import io.confluent.ksql.ddl.DdlConfig;
import io.confluent.ksql.metastore.KsqlTopic;
import io.confluent.ksql.metastore.MetaStore;
import io.confluent.ksql.metastore.MutableMetaStore;
import io.confluent.ksql.metastore.StructuredDataSource;
import io.confluent.ksql.parser.tree.Expression;
import io.confluent.ksql.parser.tree.RegisterTopic;
import io.confluent.ksql.parser.tree.StringLiteral;
import io.confluent.ksql.serde.DataSource;
import io.confluent.ksql.serde.KsqlTopicSerDe;
import io.confluent.ksql.serde.avro.KsqlAvroTopicSerDe;
import io.confluent.ksql.serde.delimited.KsqlDelimitedTopicSerDe;
import io.confluent.ksql.serde.json.KsqlJsonTopicSerDe;
import io.confluent.ksql.util.KsqlConstants;
import io.confluent.ksql.util.KsqlException;
import io.confluent.ksql.util.StringUtil;
import java.util.Map;

public class RegisterTopicCommand implements DdlCommand {
  private final String topicName;
  private final String kafkaTopicName;
  private final KsqlTopicSerDe topicSerDe;
  private final boolean notExists;

  public RegisterTopicCommand(final RegisterTopic registerTopic) {
    // TODO: find a way to merge overriddenProperties
    this(registerTopic.getName().getSuffix(),
         registerTopic.isNotExists(),
         registerTopic.getProperties()
    );
  }

  RegisterTopicCommand(final String topicName, final boolean notExist,
                       final Map<String, Expression> properties) {
    this.topicName = topicName;
    // TODO: find a way to merge overriddenProperties
    enforceTopicProperties(properties);
    this.kafkaTopicName = StringUtil.cleanQuotes(
        properties.get(DdlConfig.KAFKA_TOPIC_NAME_PROPERTY).toString());
    final String serde = cleanQuotesAndUpperCase(
        properties.get(DdlConfig.VALUE_FORMAT_PROPERTY).toString());
    this.topicSerDe = extractTopicSerDe(serde, properties);
    this.notExists = notExist;
  }

  private KsqlTopicSerDe extractTopicSerDe(
      final String serde, final Map<String, Expression> properties) {
    // TODO: Find a way to avoid calling toUpperCase() here;
    // if the property can be an unquoted identifier, then capitalization will have already happened
    if (!serde.equalsIgnoreCase(DataSource.AVRO_SERDE_NAME)
        && properties.containsKey(DdlConfig.VALUE_AVRO_SCHEMA_FULL_NAME)) {
      throw new KsqlException(
              DdlConfig.VALUE_AVRO_SCHEMA_FULL_NAME + " is only valid for AVRO topics.");
    }
    switch (serde.toUpperCase()) {
      case DataSource.AVRO_SERDE_NAME:
        final Expression schemaFullNameExp =
                properties.get(DdlConfig.VALUE_AVRO_SCHEMA_FULL_NAME);
        final String schemaFullName = schemaFullNameExp == null
                ? KsqlConstants.DEFAULT_AVRO_SCHEMA_FULL_NAME :
                  StringUtil.cleanQuotes(schemaFullNameExp.toString());
        return new KsqlAvroTopicSerDe(schemaFullName);
      case DataSource.JSON_SERDE_NAME:
        return new KsqlJsonTopicSerDe();
      case DataSource.DELIMITED_SERDE_NAME:
        final String delimiter = StringUtil.cleanQuotes(properties.getOrDefault(
                DdlConfig.VALUE_DELIMITER_PROPERTY,
                new StringLiteral(DdlConfig.VALUE_DELIMITER_DEFAULT)).toString());
        return new KsqlDelimitedTopicSerDe(delimiter);
      default:
        throw new KsqlException("The specified topic serde is not supported.");
    }
  }

<<<<<<< HEAD
  private static String cleanQuotesAndUpperCase(final String string) {
    return StringUtil.cleanQuotes(string.toUpperCase());
  }

  private void enforceTopicProperties(final Map<String, Expression> properties) {
    if (properties.size() == 0) {
      throw new KsqlException("Register topic statement needs WITH clause.");
    }

=======
  private static void enforceTopicProperties(final Map<String, Expression> properties) {
>>>>>>> 74100023
    if (!properties.containsKey(DdlConfig.VALUE_FORMAT_PROPERTY)) {
      throw new KsqlException("Topic format("
          + DdlConfig.VALUE_FORMAT_PROPERTY + ") should be set in WITH clause.");
    }

    if (properties.containsKey(DdlConfig.VALUE_DELIMITER_PROPERTY) && (
         !properties.containsKey(DdlConfig.VALUE_FORMAT_PROPERTY)
         || !cleanQuotesAndUpperCase(properties.get(DdlConfig.VALUE_FORMAT_PROPERTY).toString())
           .equals(DataSource.DELIMITED_SERDE_NAME))) {
      throw new KsqlException(
          DdlConfig.VALUE_DELIMITER_PROPERTY + " can only be used with "
           + DdlConfig.VALUE_FORMAT_PROPERTY + "='" + DataSource.DELIMITED_SERDE_NAME + "'"
      );
    }

    if (!properties.containsKey(DdlConfig.KAFKA_TOPIC_NAME_PROPERTY)) {
      throw new KsqlException("Corresponding Kafka topic ("
          + DdlConfig.KAFKA_TOPIC_NAME_PROPERTY + ") should be set in WITH clause.");
    }
  }

  @Override
  public DdlCommandResult run(final MutableMetaStore metaStore) {
    if (metaStore.getTopic(topicName) != null) {
      // Check IF NOT EXIST is set, if set, do not create topic if one exists.
      if (notExists) {
        return new DdlCommandResult(true, "Topic already registered.");
      } else {
        final String sourceType = getSourceType(metaStore);
        final String errorMessage =
            String.format("%s with name '%s' already exists", sourceType, topicName);
        throw new KsqlException(errorMessage);
      }
    }

    final KsqlTopic ksqlTopic = new KsqlTopic(topicName, kafkaTopicName, topicSerDe, false);

    // TODO: Need to check if the topic exists.
    // Add the topic to the metastore
    metaStore.putTopic(ksqlTopic);

    return new DdlCommandResult(true, "Topic registered");
  }

  private String getSourceType(final MetaStore metaStore) {
    final StructuredDataSource source = metaStore.getSource(topicName);
    if (source == null) {
      return "A topic";
    }

    switch (source.getDataSourceType()) {
      case KSTREAM:
        return "A stream";

      case KTABLE:
        return "A table";

      case KTOPIC:
        return "A topic";

      default:
        return "An entity";
    }
  }
}<|MERGE_RESOLUTION|>--- conflicted
+++ resolved
@@ -89,19 +89,11 @@
     }
   }
 
-<<<<<<< HEAD
   private static String cleanQuotesAndUpperCase(final String string) {
     return StringUtil.cleanQuotes(string.toUpperCase());
   }
 
-  private void enforceTopicProperties(final Map<String, Expression> properties) {
-    if (properties.size() == 0) {
-      throw new KsqlException("Register topic statement needs WITH clause.");
-    }
-
-=======
   private static void enforceTopicProperties(final Map<String, Expression> properties) {
->>>>>>> 74100023
     if (!properties.containsKey(DdlConfig.VALUE_FORMAT_PROPERTY)) {
       throw new KsqlException("Topic format("
           + DdlConfig.VALUE_FORMAT_PROPERTY + ") should be set in WITH clause.");
