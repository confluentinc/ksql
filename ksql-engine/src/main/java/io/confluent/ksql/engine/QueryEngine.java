--- conflicted
+++ resolved
@@ -129,35 +129,7 @@
     return physicalPlanBuilder.buildPhysicalPlan(logicalPlanNode);
   }
 
-<<<<<<< HEAD
-  @SuppressWarnings("MethodMayBeStatic") // To allow action to be mocked.
-  StructuredDataSource getResultDatasource(final Select select, final String name) {
-
-    SchemaBuilder dataSource = SchemaBuilder.struct().name(name);
-    for (final SelectItem selectItem : select.getSelectItems()) {
-      if (selectItem instanceof SingleColumn) {
-        final SingleColumn singleColumn = (SingleColumn) selectItem;
-        final String fieldName = singleColumn.getAlias().get();
-        dataSource = dataSource.field(fieldName, Schema.OPTIONAL_BOOLEAN_SCHEMA);
-      }
-    }
-
-    final KsqlTopic ksqlTopic = new KsqlTopic(name, name, null, true);
-    return new KsqlStream<>(
-        "QueryEngine-DDLCommand-Not-Needed",
-        name,
-        dataSource.schema(),
-        null,
-        null,
-        ksqlTopic,
-        Serdes.String()
-    );
-  }
-
   private static OutputNode buildQueryLogicalPlan(
-=======
-  private static PlanNode buildQueryLogicalPlan(
->>>>>>> aafbcbae
       final String sqlExpression,
       final QueryContainer container,
       final MetaStore metaStore,
