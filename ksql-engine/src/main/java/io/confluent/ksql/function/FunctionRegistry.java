/**
 * Copyright 2017 Confluent Inc.
 *
 * Licensed under the Apache License, Version 2.0 (the "License");
 * you may not use this file except in compliance with the License.
 * You may obtain a copy of the License at
 *
 * http://www.apache.org/licenses/LICENSE-2.0
 *
 * Unless required by applicable law or agreed to in writing, software
 * distributed under the License is distributed on an "AS IS" BASIS,
 * WITHOUT WARRANTIES OR CONDITIONS OF ANY KIND, either express or implied.
 * See the License for the specific language governing permissions and
 * limitations under the License.
 **/

package io.confluent.ksql.function;

import io.confluent.ksql.function.udaf.count.CountAggFunctionDeterminer;
import io.confluent.ksql.function.udaf.max.MaxAggFunctionDeterminer;
import io.confluent.ksql.function.udaf.min.MinAggFunctionDeterminer;
import io.confluent.ksql.function.udaf.sum.SumAggFunctionDeterminer;
import io.confluent.ksql.function.udaf.topk.TopkAggFunctionDeterminer;
import io.confluent.ksql.function.udaf.topkdistinct.TopkDistinctAggFunctionDeterminer;
import io.confluent.ksql.function.udf.datetime.StringToTimestamp;
import io.confluent.ksql.function.udf.datetime.TimestampToString;
import io.confluent.ksql.function.udf.json.ArrayContainsKudf;
import io.confluent.ksql.function.udf.json.JsonExtractStringKudf;
import io.confluent.ksql.function.udf.math.AbsKudf;
import io.confluent.ksql.function.udf.math.CeilKudf;
import io.confluent.ksql.function.udf.math.FloorKudf;
import io.confluent.ksql.function.udf.math.RandomKudf;
import io.confluent.ksql.function.udf.math.RoundKudf;
import io.confluent.ksql.function.udf.string.ConcatKudf;
import io.confluent.ksql.function.udf.string.IfNullKudf;
import io.confluent.ksql.function.udf.string.LCaseKudf;
import io.confluent.ksql.function.udf.string.LenKudf;
import io.confluent.ksql.function.udf.string.SubstringKudf;
import io.confluent.ksql.function.udf.string.TrimKudf;
import io.confluent.ksql.function.udf.string.UCaseKudf;
import io.confluent.ksql.parser.tree.Expression;
import io.confluent.ksql.util.ExpressionTypeManager;
import io.confluent.ksql.util.KsqlException;
import org.apache.kafka.connect.data.Schema;
import org.apache.kafka.connect.data.SchemaBuilder;

import java.util.ArrayList;
import java.util.Arrays;
import java.util.HashMap;
import java.util.List;
import java.util.Map;

public class FunctionRegistry {

  private Map<String, KsqlFunction> ksqlFunctionMap = new HashMap<>();
  private Map<String, KsqlAggFunctionDeterminer> ksqlAggregateFunctionMap = new HashMap<>();

  public FunctionRegistry() {
    init();
  }

  private void init() {

    /***************************************
     * String functions                     *
     ****************************************/

    KsqlFunction lcase = new KsqlFunction(Schema.STRING_SCHEMA, Arrays.asList(Schema.STRING_SCHEMA),
                                        "LCASE", LCaseKudf.class);
    addFunction(lcase);

    KsqlFunction ucase = new KsqlFunction(Schema.STRING_SCHEMA, Arrays.asList(Schema.STRING_SCHEMA),
                                        "UCASE", UCaseKudf.class);
    addFunction(ucase);

    KsqlFunction substring = new KsqlFunction(Schema.STRING_SCHEMA, Arrays.asList(Schema
                                                                                  .STRING_SCHEMA,
                                                                              Schema
                                                                                  .INT32_SCHEMA,
                                                                              Schema
                                                                                  .INT32_SCHEMA),
                                            "SUBSTRING", SubstringKudf
                                                .class);
    addFunction(substring);

    KsqlFunction concat = new KsqlFunction(Schema.STRING_SCHEMA, Arrays.asList(Schema.STRING_SCHEMA,
                                                                           Schema.STRING_SCHEMA),
                                         "CONCAT", ConcatKudf.class);
    addFunction(concat);

    KsqlFunction trim = new KsqlFunction(Schema.STRING_SCHEMA, Arrays.asList(Schema.STRING_SCHEMA),
                                       "TRIM", TrimKudf.class);
    addFunction(trim);

    KsqlFunction ifNull = new KsqlFunction(Schema.STRING_SCHEMA, Arrays.asList(Schema.STRING_SCHEMA,
                                                                           Schema.STRING_SCHEMA),
                                         "IFNULL", IfNullKudf.class);
    addFunction(ifNull);

    KsqlFunction len = new KsqlFunction(Schema.INT32_SCHEMA, Arrays.asList(Schema.STRING_SCHEMA),
                                      "LEN", LenKudf.class);
    addFunction(len);

    /***************************************
     * Math functions                      *
     ***************************************/

    KsqlFunction abs = new KsqlFunction(Schema.FLOAT64_SCHEMA, Arrays.asList(Schema.FLOAT64_SCHEMA),
                                      "ABS", AbsKudf.class);
    addFunction(abs);

    KsqlFunction ceil = new KsqlFunction(Schema.FLOAT64_SCHEMA,
                                         Arrays.asList(Schema.FLOAT64_SCHEMA),
                                       "CEIL", CeilKudf.class);
    addFunction(ceil);

    KsqlFunction floor = new KsqlFunction(Schema.FLOAT64_SCHEMA,
                                          Arrays.asList(Schema.FLOAT64_SCHEMA),
                                        "FLOOR", FloorKudf.class);
    addFunction(floor);

    KsqlFunction
        round =
        new KsqlFunction(Schema.INT64_SCHEMA, Arrays.asList(Schema.FLOAT64_SCHEMA),
                         "ROUND", RoundKudf.class);
    addFunction(round);

    KsqlFunction random = new KsqlFunction(Schema.FLOAT64_SCHEMA, new ArrayList<>(),
                                           "RANDOM", RandomKudf.class);
    addFunction(random);


    /***************************************
     * Date/Time functions                      *
     ***************************************/
    KsqlFunction timestampToString = new KsqlFunction(Schema.STRING_SCHEMA,
                                                      Arrays.asList(Schema.INT64_SCHEMA,
                                                                    Schema.STRING_SCHEMA),
                                        "TIMESTAMPTOSTRING", TimestampToString.class);
    addFunction(timestampToString);

    KsqlFunction stringToTimestamp = new KsqlFunction(Schema.INT64_SCHEMA,
                                                      Arrays.asList(Schema.STRING_SCHEMA,
                                                                    Schema.STRING_SCHEMA),
                                                      "STRINGTOTIMESTAMP",
                                                      StringToTimestamp.class);
    addFunction(stringToTimestamp);

    /***************************************
     * JSON functions                     *
     ****************************************/

    KsqlFunction getStringFromJson = new KsqlFunction(
        Schema.STRING_SCHEMA, Arrays.asList(Schema.STRING_SCHEMA, Schema.STRING_SCHEMA),
        "EXTRACTJSONFIELD", JsonExtractStringKudf.class);
    addFunction(getStringFromJson);

    KsqlFunction jsonArrayContainsString = new KsqlFunction(
            Schema.BOOLEAN_SCHEMA, Arrays.asList(Schema.STRING_SCHEMA, Schema.STRING_SCHEMA),
            "ARRAYCONTAINS", ArrayContainsKudf.class);
    addFunction(jsonArrayContainsString);

    addFunction(new KsqlFunction(
<<<<<<< HEAD
            Schema.BOOLEAN_SCHEMA, Arrays.asList(SchemaBuilder.array(Schema.STRING_SCHEMA).build(),
                                                 Schema.STRING_SCHEMA),
            "ARRAYCONTAINS", ArrayContainsKudf.class));

    addFunction(new KsqlFunction(
            Schema.BOOLEAN_SCHEMA, Arrays.asList(SchemaBuilder.array(Schema.INT32_SCHEMA).build(),
                                                 Schema.INT32_SCHEMA),
            "ARRAYCONTAINS", ArrayContainsKudf.class));

    addFunction(new KsqlFunction(
            Schema.BOOLEAN_SCHEMA, Arrays.asList(SchemaBuilder.array(Schema.INT64_SCHEMA).build(),
                                                 Schema.INT64_SCHEMA),
            "ARRAYCONTAINS", ArrayContainsKudf.class));

    addFunction(new KsqlFunction(
            Schema.BOOLEAN_SCHEMA, Arrays.asList(SchemaBuilder.array(Schema.FLOAT64_SCHEMA).build(),
                                                 Schema.FLOAT64_SCHEMA),
            "ARRAYCONTAINS", ArrayContainsKudf.class));
=======
        Schema.BOOLEAN_SCHEMA,
        Arrays.asList(SchemaBuilder.array(Schema.STRING_SCHEMA).build(), Schema.STRING_SCHEMA),
        "ARRAYCONTAINS", ArrayContainsKudf.class));

    addFunction(new KsqlFunction(
        Schema.BOOLEAN_SCHEMA,
        Arrays.asList(SchemaBuilder.array(Schema.INT32_SCHEMA).build(), Schema.INT32_SCHEMA),
        "ARRAYCONTAINS", ArrayContainsKudf.class));

    addFunction(new KsqlFunction(
        Schema.BOOLEAN_SCHEMA,
        Arrays.asList(SchemaBuilder.array(Schema.INT64_SCHEMA).build(), Schema.INT64_SCHEMA),
        "ARRAYCONTAINS", ArrayContainsKudf.class));

    addFunction(new KsqlFunction(
        Schema.BOOLEAN_SCHEMA,
        Arrays.asList(SchemaBuilder.array(Schema.FLOAT64_SCHEMA).build(), Schema.FLOAT64_SCHEMA),
        "ARRAYCONTAINS", ArrayContainsKudf.class));
>>>>>>> e8e930ac


    /***************************************
     * UDAFs                               *
     ***************************************/

    addAggregateFunctionDeterminer(new CountAggFunctionDeterminer());
    addAggregateFunctionDeterminer(new SumAggFunctionDeterminer());

    addAggregateFunctionDeterminer(new MaxAggFunctionDeterminer());
    addAggregateFunctionDeterminer(new MinAggFunctionDeterminer());

    addAggregateFunctionDeterminer(new TopkAggFunctionDeterminer());
    addAggregateFunctionDeterminer(new TopkDistinctAggFunctionDeterminer());

  }

  public KsqlFunction getFunction(String functionName) {
    return ksqlFunctionMap.get(functionName);
  }

  private void addFunction(KsqlFunction ksqlFunction) {
    ksqlFunctionMap.put(ksqlFunction.getFunctionName().toUpperCase(), ksqlFunction);
  }

  public boolean isAnAggregateFunction(String functionName) {
    return ksqlAggregateFunctionMap.get(functionName) != null;
  }

  public KsqlAggregateFunction getAggregateFunction(String functionName, List<Expression>
      functionArgs, Schema schema) {
    KsqlAggFunctionDeterminer ksqlAggFunctionDeterminer = ksqlAggregateFunctionMap
        .get(functionName);
    if (ksqlAggFunctionDeterminer == null) {
      throw new KsqlException("No aggregate function with name " + functionName + " exists!");
    }
    ExpressionTypeManager expressionTypeManager = new ExpressionTypeManager(schema, this);
    Schema expressionType = expressionTypeManager.getExpressionType(functionArgs.get(0));
    return ksqlAggFunctionDeterminer.getProperAggregateFunction(Arrays.asList(expressionType));
  }

  public void addAggregateFunctionDeterminer(KsqlAggFunctionDeterminer
                                                        ksqlAggFunctionDeterminer) {
    ksqlAggregateFunctionMap.put(ksqlAggFunctionDeterminer.functionName, ksqlAggFunctionDeterminer);
  }


}<|MERGE_RESOLUTION|>--- conflicted
+++ resolved
@@ -161,26 +161,6 @@
     addFunction(jsonArrayContainsString);
 
     addFunction(new KsqlFunction(
-<<<<<<< HEAD
-            Schema.BOOLEAN_SCHEMA, Arrays.asList(SchemaBuilder.array(Schema.STRING_SCHEMA).build(),
-                                                 Schema.STRING_SCHEMA),
-            "ARRAYCONTAINS", ArrayContainsKudf.class));
-
-    addFunction(new KsqlFunction(
-            Schema.BOOLEAN_SCHEMA, Arrays.asList(SchemaBuilder.array(Schema.INT32_SCHEMA).build(),
-                                                 Schema.INT32_SCHEMA),
-            "ARRAYCONTAINS", ArrayContainsKudf.class));
-
-    addFunction(new KsqlFunction(
-            Schema.BOOLEAN_SCHEMA, Arrays.asList(SchemaBuilder.array(Schema.INT64_SCHEMA).build(),
-                                                 Schema.INT64_SCHEMA),
-            "ARRAYCONTAINS", ArrayContainsKudf.class));
-
-    addFunction(new KsqlFunction(
-            Schema.BOOLEAN_SCHEMA, Arrays.asList(SchemaBuilder.array(Schema.FLOAT64_SCHEMA).build(),
-                                                 Schema.FLOAT64_SCHEMA),
-            "ARRAYCONTAINS", ArrayContainsKudf.class));
-=======
         Schema.BOOLEAN_SCHEMA,
         Arrays.asList(SchemaBuilder.array(Schema.STRING_SCHEMA).build(), Schema.STRING_SCHEMA),
         "ARRAYCONTAINS", ArrayContainsKudf.class));
@@ -199,8 +179,6 @@
         Schema.BOOLEAN_SCHEMA,
         Arrays.asList(SchemaBuilder.array(Schema.FLOAT64_SCHEMA).build(), Schema.FLOAT64_SCHEMA),
         "ARRAYCONTAINS", ArrayContainsKudf.class));
->>>>>>> e8e930ac
-
 
     /***************************************
      * UDAFs                               *
