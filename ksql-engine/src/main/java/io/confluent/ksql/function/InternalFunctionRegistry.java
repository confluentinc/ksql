--- conflicted
+++ resolved
@@ -62,14 +62,9 @@
     init();
   }
 
-<<<<<<< HEAD
-  private InternalFunctionRegistry(final Map<String, KsqlFunction> ksqlFunctionMap,
-      final Map<String, AggregateFunctionFactory> aggregateFunctionMap) {
-=======
   private InternalFunctionRegistry(final Map<String, UdfFactory> ksqlFunctionMap,
                                    final Map<String, AggregateFunctionFactory>
                                        aggregateFunctionMap) {
->>>>>>> 1ca1b94e
     this.ksqlFunctionMap = ksqlFunctionMap;
     this.aggregateFunctionMap = aggregateFunctionMap;
   }
@@ -82,30 +77,7 @@
 
     initMathFunctions();
 
-<<<<<<< HEAD
     initDateTimeFunctions();
-=======
-    KsqlFunction substring = new KsqlFunction(Schema.STRING_SCHEMA, Arrays.asList(Schema
-                                                                                  .STRING_SCHEMA,
-                                                                              Schema
-                                                                                  .INT32_SCHEMA,
-                                                                              Schema
-                                                                                  .INT32_SCHEMA),
-                                            "SUBSTRING", SubstringKudf
-                                                .class);
-    addFunction(substring);
-    addFunction(new KsqlFunction(Schema.STRING_SCHEMA, Arrays.asList(Schema
-            .STRING_SCHEMA,
-        Schema
-            .INT32_SCHEMA),
-        "SUBSTRING", SubstringKudf
-        .class));
-
-    KsqlFunction concat = new KsqlFunction(Schema.STRING_SCHEMA, Arrays.asList(Schema.STRING_SCHEMA,
-                                                                           Schema.STRING_SCHEMA),
-                                         "CONCAT", ConcatKudf.class);
-    addFunction(concat);
->>>>>>> 1ca1b94e
 
     initJsonFunctions();
 
@@ -113,35 +85,14 @@
      * UDAFs *
      ***************************************/
 
-<<<<<<< HEAD
     addAggregateFunctionFactory(new CountAggFunctionFactory());
     addAggregateFunctionFactory(new SumAggFunctionFactory());
-=======
-    KsqlFunction abs = new KsqlFunction(Schema.FLOAT64_SCHEMA, Arrays.asList(Schema.FLOAT64_SCHEMA),
-                                      "ABS", AbsKudf.class);
-    addFunction(abs);
-    addFunction(new KsqlFunction(Schema.FLOAT64_SCHEMA,
-        Collections.singletonList(Schema.INT64_SCHEMA),
-        "ABS",
-        AbsKudf.class));
-
-    KsqlFunction ceil = new KsqlFunction(Schema.FLOAT64_SCHEMA,
-                                         Arrays.asList(Schema.FLOAT64_SCHEMA),
-                                       "CEIL", CeilKudf.class);
-    addFunction(ceil);
-
-    KsqlFunction floor = new KsqlFunction(Schema.FLOAT64_SCHEMA,
-                                          Arrays.asList(Schema.FLOAT64_SCHEMA),
-                                        "FLOOR", FloorKudf.class);
-    addFunction(floor);
->>>>>>> 1ca1b94e
 
     addAggregateFunctionFactory(new MaxAggFunctionFactory());
     addAggregateFunctionFactory(new MinAggFunctionFactory());
 
     addAggregateFunctionFactory(new TopKAggregateFunctionFactory());
     addAggregateFunctionFactory(new TopkDistinctAggFunctionFactory());
-
   }
 
   private void initDateTimeFunctions() {
@@ -188,6 +139,8 @@
     KsqlFunction abs = new KsqlFunction(Schema.FLOAT64_SCHEMA, Arrays.asList(Schema.FLOAT64_SCHEMA),
         "ABS", AbsKudf.class);
     addFunction(abs);
+    addFunction(new KsqlFunction(Schema.FLOAT64_SCHEMA, 
+        Collections.singletonList(Schema.INT64_SCHEMA), "ABS", AbsKudf.class));
 
     KsqlFunction ceil = new KsqlFunction(Schema.FLOAT64_SCHEMA,
         Arrays.asList(Schema.FLOAT64_SCHEMA), "CEIL", CeilKudf.class);
@@ -219,6 +172,8 @@
         Arrays.asList(Schema.STRING_SCHEMA, Schema.INT32_SCHEMA, Schema.INT32_SCHEMA), "SUBSTRING",
         SubstringKudf.class);
     addFunction(substring);
+    addFunction(new KsqlFunction(Schema.STRING_SCHEMA, 
+       Arrays.asList(Schema.STRING_SCHEMA, Schema.INT32_SCHEMA), "SUBSTRING", SubstringKudf.class));
 
     KsqlFunction concat = new KsqlFunction(Schema.STRING_SCHEMA,
         Arrays.asList(Schema.STRING_SCHEMA, Schema.STRING_SCHEMA), "CONCAT", ConcatKudf.class);
