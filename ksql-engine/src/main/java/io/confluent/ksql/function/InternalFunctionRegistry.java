/*
 * Copyright 2018 Confluent Inc.
 *
 * Licensed under the Confluent Community License (the "License"); you may not use
 * this file except in compliance with the License.  You may obtain a copy of the
 * License at
 *
 * http://www.confluent.io/confluent-community-license
 *
 * Unless required by applicable law or agreed to in writing, software
 * distributed under the License is distributed on an "AS IS" BASIS, WITHOUT
 * WARRANTIES OF ANY KIND, either express or implied.  See the License for the
 * specific language governing permissions and limitations under the License.
 */

package io.confluent.ksql.function;

import com.google.common.collect.ImmutableList;
import io.confluent.ksql.execution.function.udf.structfieldextractor.FetchFieldFromStruct;
import io.confluent.ksql.function.udaf.count.CountAggFunctionFactory;
import io.confluent.ksql.function.udaf.max.MaxAggFunctionFactory;
import io.confluent.ksql.function.udaf.min.MinAggFunctionFactory;
import io.confluent.ksql.function.udaf.sum.SumAggFunctionFactory;
import io.confluent.ksql.function.udaf.topk.TopKAggregateFunctionFactory;
import io.confluent.ksql.function.udaf.topkdistinct.TopkDistinctAggFunctionFactory;
import io.confluent.ksql.function.udf.UdfMetadata;
import io.confluent.ksql.function.udf.json.ArrayContainsKudf;
import io.confluent.ksql.function.udf.json.JsonExtractStringKudf;
import io.confluent.ksql.function.udf.math.CeilKudf;
import io.confluent.ksql.function.udf.math.RandomKudf;
import io.confluent.ksql.function.udf.string.ConcatKudf;
import io.confluent.ksql.function.udf.string.IfNullKudf;
import io.confluent.ksql.function.udf.string.LCaseKudf;
import io.confluent.ksql.function.udf.string.LenKudf;
import io.confluent.ksql.function.udf.string.TrimKudf;
import io.confluent.ksql.function.udf.string.UCaseKudf;
import io.confluent.ksql.function.udtf.array.ExplodeFunctionFactory;
import io.confluent.ksql.name.FunctionName;
import io.confluent.ksql.util.KsqlConstants;
import io.confluent.ksql.util.KsqlException;
import java.util.ArrayList;
import java.util.Collections;
import java.util.HashMap;
import java.util.List;
import java.util.Map;
import java.util.Objects;
import javax.annotation.concurrent.ThreadSafe;
import org.apache.kafka.connect.data.Schema;
import org.apache.kafka.connect.data.SchemaBuilder;

@ThreadSafe
public class InternalFunctionRegistry implements MutableFunctionRegistry {

  private final Map<String, UdfFactory> udfs = new HashMap<>();
  private final Map<String, AggregateFunctionFactory> udafs = new HashMap<>();
  private final Map<String, TableFunctionFactory> udtfs = new HashMap<>();
  private final FunctionNameValidator functionNameValidator = new FunctionNameValidator();

  public InternalFunctionRegistry() {
    new BuiltInInitializer(this).init();
  }

  public synchronized UdfFactory getUdfFactory(final String functionName) {
    final UdfFactory udfFactory = udfs.get(functionName.toUpperCase());
    if (udfFactory == null) {
      throw new KsqlException("Can't find any functions with the name '" + functionName + "'");
    }
    return udfFactory;
  }

  @Override
  public synchronized void addFunction(final KsqlFunction ksqlFunction) {
    final UdfFactory udfFactory = udfs.get(ksqlFunction.getFunctionName().name().toUpperCase());
    if (udfFactory == null) {
      throw new KsqlException("Unknown function factory: " + ksqlFunction.getFunctionName());
    }
    udfFactory.addFunction(ksqlFunction);
  }

  @Override
  public synchronized UdfFactory ensureFunctionFactory(final UdfFactory factory) {
    validateFunctionName(factory.getName());

    final String functionName = factory.getName().toUpperCase();
    if (udafs.containsKey(functionName)) {
      throw new KsqlException("UdfFactory already registered as aggregate: " + functionName);
    }

    final UdfFactory existing = udfs.putIfAbsent(functionName, factory);
    if (existing != null && !existing.matches(factory)) {
      throw new KsqlException("UdfFactory not compatible with existing factory."
          + " function: " + functionName
          + " existing: " + existing
          + ", factory: " + factory);
    }

    return existing == null ? factory : existing;
  }

  @Override
  public synchronized boolean isAggregate(final String functionName) {
    return udafs.containsKey(functionName.toUpperCase());
  }

  public synchronized boolean isTableFunction(final String functionName) {
    return udtfs.containsKey(functionName.toUpperCase());
  }

  @Override
  public synchronized KsqlAggregateFunction getAggregateFunction(
      final String functionName,
      final Schema argumentType,
      final AggregateFunctionInitArguments initArgs
  ) {
    final AggregateFunctionFactory udafFactory = udafs.get(functionName.toUpperCase());
    if (udafFactory == null) {
      throw new KsqlException("No aggregate function with name " + functionName + " exists!");
    }
    return udafFactory.createAggregateFunction(
        Collections.singletonList(argumentType),
        initArgs
    );
  }

  @Override
  public synchronized KsqlTableFunction getTableFunction(
      final String functionName,
      final Schema argumentType
  ) {
    final TableFunctionFactory udtfFactory = udtfs.get(functionName.toUpperCase());
    if (udtfFactory == null) {
      throw new KsqlException("No table function with name " + functionName + " exists!");
    }

    return udtfFactory.createTableFunction(Collections.singletonList(argumentType));
  }

  @Override
  public synchronized void addAggregateFunctionFactory(
      final AggregateFunctionFactory aggregateFunctionFactory) {
    final String functionName = aggregateFunctionFactory.getName().toUpperCase();
    validateFunctionName(functionName);

    if (udfs.containsKey(functionName)) {
      throw new KsqlException(
          "Aggregate function already registered as non-aggregate: " + functionName);
    }

    if (udtfs.containsKey(functionName)) {
      throw new KsqlException(
          "Aggregate function already registered as table function: " + functionName);
    }

    if (udafs.putIfAbsent(functionName, aggregateFunctionFactory) != null) {
      throw new KsqlException("Aggregate function already registered: " + functionName);
    }

  }

  @Override
  public synchronized void addTableFunctionFactory(
      final TableFunctionFactory tableFunctionFactory) {
    final String functionName = tableFunctionFactory.getName().toUpperCase();
    validateFunctionName(functionName);

    if (udfs.containsKey(functionName)) {
      throw new KsqlException(
          "Table function already registered as non-aggregate: " + functionName);
    }

    if (udafs.containsKey(functionName)) {
      throw new KsqlException(
          "Table function already registered as aggregate: " + functionName);
    }

    if (udtfs.putIfAbsent(functionName, tableFunctionFactory) != null) {
      throw new KsqlException("Table function already registered: " + functionName);
    }

  }

  @Override
  public synchronized List<UdfFactory> listFunctions() {
    return new ArrayList<>(udfs.values());
  }

  @Override
  public synchronized AggregateFunctionFactory getAggregateFactory(final String functionName) {
    final AggregateFunctionFactory udafFactory = udafs.get(functionName.toUpperCase());
    if (udafFactory == null) {
      throw new KsqlException(
          "Can not find any aggregate functions with the name '" + functionName + "'");
    }

    return udafFactory;
  }

  @Override
  public synchronized List<AggregateFunctionFactory> listAggregateFunctions() {
    return new ArrayList<>(udafs.values());
  }

  private void validateFunctionName(final String functionName) {
    if (!functionNameValidator.test(functionName)) {
      throw new KsqlException(functionName + " is not a valid function name."
          + " Function names must be valid java identifiers and not a KSQL reserved word"
      );
    }
  }

  // CHECKSTYLE_RULES.OFF: ClassDataAbstractionCoupling
  private static final class BuiltInInitializer {
    // CHECKSTYLE_RULES.ON: ClassDataAbstractionCoupling

    private final InternalFunctionRegistry functionRegistry;

    private BuiltInInitializer(
        final InternalFunctionRegistry functionRegistry
    ) {
      this.functionRegistry = Objects.requireNonNull(functionRegistry, "functionRegistry");
    }

    private static UdfFactory builtInUdfFactory(
        final KsqlFunction ksqlFunction,
        final boolean internal
    ) {
      final UdfMetadata metadata = new UdfMetadata(
          ksqlFunction.getFunctionName().name(),
          ksqlFunction.getDescription(),
          KsqlConstants.CONFLUENT_AUTHOR,
          "",
          KsqlFunction.INTERNAL_PATH,
          internal
      );

      return new UdfFactory(ksqlFunction.getKudfClass(), metadata);
    }

    private void init() {
      addStringFunctions();
      addMathFunctions();
      addJsonFunctions();
      addStructFieldFetcher();
      addUdafFunctions();
      addUdtfFunctions();
    }

    private void addStringFunctions() {

      addBuiltInFunction(KsqlFunction.createLegacyBuiltIn(
          Schema.OPTIONAL_STRING_SCHEMA,
          Collections.singletonList(Schema.OPTIONAL_STRING_SCHEMA),
          FunctionName.of("LCASE"), LCaseKudf.class
      ));

      addBuiltInFunction(KsqlFunction.createLegacyBuiltIn(
          Schema.OPTIONAL_STRING_SCHEMA,
          Collections.singletonList(Schema.OPTIONAL_STRING_SCHEMA),
          FunctionName.of("UCASE"), UCaseKudf.class
      ));

      addBuiltInFunction(KsqlFunction.createLegacyBuiltIn(
          Schema.OPTIONAL_STRING_SCHEMA,
          ImmutableList.of(Schema.OPTIONAL_STRING_SCHEMA, Schema.OPTIONAL_STRING_SCHEMA),
          FunctionName.of(ConcatKudf.NAME), ConcatKudf.class
      ));

      addBuiltInFunction(KsqlFunction.createLegacyBuiltIn(
          Schema.OPTIONAL_STRING_SCHEMA,
          Collections.singletonList(Schema.OPTIONAL_STRING_SCHEMA),
          FunctionName.of("TRIM"), TrimKudf.class
      ));

      addBuiltInFunction(KsqlFunction.createLegacyBuiltIn(
          Schema.OPTIONAL_STRING_SCHEMA,
          ImmutableList.of(
              Schema.OPTIONAL_STRING_SCHEMA,
              Schema.OPTIONAL_STRING_SCHEMA
          ),
          FunctionName.of("IFNULL"), IfNullKudf.class
      ));

      addBuiltInFunction(KsqlFunction.createLegacyBuiltIn(
          Schema.OPTIONAL_INT32_SCHEMA,
          Collections.singletonList(Schema.OPTIONAL_STRING_SCHEMA),
          FunctionName.of("LEN"),
          LenKudf.class
      ));
    }

    private void addMathFunctions() {

      addBuiltInFunction(KsqlFunction.createLegacyBuiltIn(
          Schema.OPTIONAL_FLOAT64_SCHEMA,
          Collections.singletonList(Schema.OPTIONAL_FLOAT64_SCHEMA),
          FunctionName.of("CEIL"),
          CeilKudf.class
      ));

      addBuiltInFunction(KsqlFunction.createLegacyBuiltIn(
          Schema.OPTIONAL_FLOAT64_SCHEMA,
          Collections.emptyList(),
          FunctionName.of("RANDOM"),
          RandomKudf.class
      ));
    }

    private void addJsonFunctions() {

      addBuiltInFunction(KsqlFunction.createLegacyBuiltIn(
          Schema.OPTIONAL_STRING_SCHEMA,
          ImmutableList.of(Schema.OPTIONAL_STRING_SCHEMA, Schema.OPTIONAL_STRING_SCHEMA),
<<<<<<< HEAD
          FunctionName.of(JsonExtractStringKudf.NAME),
          JsonExtractStringKudf.class
      ));
=======
          JsonExtractStringKudf.FUNCTION_NAME,
          JsonExtractStringKudf.class));
>>>>>>> 98563215

      addBuiltInFunction(KsqlFunction.createLegacyBuiltIn(
          Schema.OPTIONAL_BOOLEAN_SCHEMA,
          ImmutableList.of(Schema.OPTIONAL_STRING_SCHEMA, Schema.OPTIONAL_STRING_SCHEMA),
          FunctionName.of("ARRAYCONTAINS"),
          ArrayContainsKudf.class
      ));

      addBuiltInFunction(KsqlFunction.createLegacyBuiltIn(
          Schema.OPTIONAL_BOOLEAN_SCHEMA,
          ImmutableList.of(
              SchemaBuilder.array(Schema.OPTIONAL_STRING_SCHEMA).optional().build(),
              Schema.OPTIONAL_STRING_SCHEMA
          ),
          FunctionName.of("ARRAYCONTAINS"),
          ArrayContainsKudf.class
      ));

      addBuiltInFunction(KsqlFunction.createLegacyBuiltIn(
          Schema.OPTIONAL_BOOLEAN_SCHEMA,
          ImmutableList.of(
              SchemaBuilder.array(Schema.OPTIONAL_INT32_SCHEMA).optional().build(),
              Schema.OPTIONAL_INT32_SCHEMA
          ),
          FunctionName.of("ARRAYCONTAINS"),
          ArrayContainsKudf.class
      ));

      addBuiltInFunction(KsqlFunction.createLegacyBuiltIn(
          Schema.OPTIONAL_BOOLEAN_SCHEMA,
          ImmutableList.of(
              SchemaBuilder.array(Schema.OPTIONAL_INT64_SCHEMA).optional().build(),
              Schema.OPTIONAL_INT64_SCHEMA
          ),
          FunctionName.of("ARRAYCONTAINS"),
          ArrayContainsKudf.class
      ));

      addBuiltInFunction(KsqlFunction.createLegacyBuiltIn(
          Schema.OPTIONAL_BOOLEAN_SCHEMA,
          ImmutableList.of(
              SchemaBuilder.array(Schema.OPTIONAL_FLOAT64_SCHEMA).optional().build(),
              Schema.OPTIONAL_FLOAT64_SCHEMA
          ),
          FunctionName.of("ARRAYCONTAINS"),
          ArrayContainsKudf.class
      ));
    }

    private void addStructFieldFetcher() {

      addBuiltInFunction(
          KsqlFunction.createLegacyBuiltIn(
              SchemaBuilder.struct().optional().build(),
<<<<<<< HEAD
              ImmutableList.of(
                  SchemaBuilder.struct().optional().build(),
                  Schema.STRING_SCHEMA
              ),
              FunctionName.of(FetchFieldFromStruct.FUNCTION_NAME),
              FetchFieldFromStruct.class
          ),
          true
      );
=======
              Schema.STRING_SCHEMA),
          FetchFieldFromStruct.FUNCTION_NAME,
          FetchFieldFromStruct.class),
          true);
>>>>>>> 98563215
    }

    private void addUdafFunctions() {

      functionRegistry.addAggregateFunctionFactory(new CountAggFunctionFactory());
      functionRegistry.addAggregateFunctionFactory(new SumAggFunctionFactory());

      functionRegistry.addAggregateFunctionFactory(new MaxAggFunctionFactory());
      functionRegistry.addAggregateFunctionFactory(new MinAggFunctionFactory());

      functionRegistry.addAggregateFunctionFactory(new TopKAggregateFunctionFactory());
      functionRegistry.addAggregateFunctionFactory(new TopkDistinctAggFunctionFactory());
    }

    private void addUdtfFunctions() {
      functionRegistry.addTableFunctionFactory(new ExplodeFunctionFactory());
    }

    private void addBuiltInFunction(final KsqlFunction ksqlFunction) {
      addBuiltInFunction(ksqlFunction, false);
    }

    private void addBuiltInFunction(final KsqlFunction ksqlFunction, final boolean internal) {
      functionRegistry
          .ensureFunctionFactory(builtInUdfFactory(ksqlFunction, internal))
          .addFunction(ksqlFunction);
    }
  }
}<|MERGE_RESOLUTION|>--- conflicted
+++ resolved
@@ -310,14 +310,9 @@
       addBuiltInFunction(KsqlFunction.createLegacyBuiltIn(
           Schema.OPTIONAL_STRING_SCHEMA,
           ImmutableList.of(Schema.OPTIONAL_STRING_SCHEMA, Schema.OPTIONAL_STRING_SCHEMA),
-<<<<<<< HEAD
-          FunctionName.of(JsonExtractStringKudf.NAME),
+          JsonExtractStringKudf.FUNCTION_NAME,
           JsonExtractStringKudf.class
       ));
-=======
-          JsonExtractStringKudf.FUNCTION_NAME,
-          JsonExtractStringKudf.class));
->>>>>>> 98563215
 
       addBuiltInFunction(KsqlFunction.createLegacyBuiltIn(
           Schema.OPTIONAL_BOOLEAN_SCHEMA,
@@ -372,22 +367,15 @@
       addBuiltInFunction(
           KsqlFunction.createLegacyBuiltIn(
               SchemaBuilder.struct().optional().build(),
-<<<<<<< HEAD
               ImmutableList.of(
                   SchemaBuilder.struct().optional().build(),
                   Schema.STRING_SCHEMA
               ),
-              FunctionName.of(FetchFieldFromStruct.FUNCTION_NAME),
+              FetchFieldFromStruct.FUNCTION_NAME,
               FetchFieldFromStruct.class
           ),
           true
       );
-=======
-              Schema.STRING_SCHEMA),
-          FetchFieldFromStruct.FUNCTION_NAME,
-          FetchFieldFromStruct.class),
-          true);
->>>>>>> 98563215
     }
 
     private void addUdafFunctions() {
