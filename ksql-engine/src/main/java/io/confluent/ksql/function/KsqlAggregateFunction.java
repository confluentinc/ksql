/**
 * Copyright 2017 Confluent Inc.
 *
 * Licensed under the Apache License, Version 2.0 (the "License");
 * you may not use this file except in compliance with the License.
 * You may obtain a copy of the License at
 *
 * http://www.apache.org/licenses/LICENSE-2.0
 *
 * Unless required by applicable law or agreed to in writing, software
 * distributed under the License is distributed on an "AS IS" BASIS,
 * WITHOUT WARRANTIES OR CONDITIONS OF ANY KIND, either express or implied.
 * See the License for the specific language governing permissions and
 * limitations under the License.
 **/

package io.confluent.ksql.function;

import org.apache.kafka.connect.data.Schema;
import org.apache.kafka.streams.kstream.Merger;

import java.util.List;
import java.util.Map;
import java.util.function.Supplier;

import io.confluent.ksql.parser.tree.Expression;
import io.confluent.ksql.util.KsqlException;

public abstract class KsqlAggregateFunction<V, A> {
<<<<<<< HEAD

  /** An index of the function argument in the row that is used for computing the aggregate.
   * For instance, in the example SELECT key, SUM(ROWTIME), aggregation will be done on a row
   * with two columns (key, ROWTIME) and the `argIndexInValue` will be 1. **/
=======
>>>>>>> de747e9e
  private final int argIndexInValue;
  private final Supplier<A> initialValueSupplier;
  private final Schema returnType;
  private final List<Schema> arguments;

  public KsqlAggregateFunction(Integer argIndexInValue) {
    this(argIndexInValue, null, null, null);
  }

  public KsqlAggregateFunction(
      final int argIndexInValue,
      final Supplier<A> initialValueSupplier,
      final Schema returnType,
      final List<Schema> arguments
  ) {
    this.argIndexInValue = argIndexInValue;
    this.initialValueSupplier = initialValueSupplier;
    this.returnType = returnType;
    this.arguments = arguments;
  }

  public abstract KsqlAggregateFunction<V, A> getInstance(
      final Map<String, Integer> expressionNames,
      final List<Expression> functionArguments
  );

  public boolean hasSameArgTypes(List<Schema> argTypeList) {
    if (argTypeList == null) {
      throw new KsqlException("Argument type list is null.");
    }
    return this.arguments.equals(argTypeList);
  }

  /**
   * Merges values inside the window.
   * @return A - type of return value
   */
  public abstract A aggregate(V currentVal, A currentAggVal);

  public Supplier<A> getInitialValueSupplier() {
    return initialValueSupplier;
  }

  public int getArgIndexInValue() {
    return argIndexInValue;
  }

  public Schema getReturnType() {
    return returnType;
  }

  public List<Schema> getArguments() {
    return arguments;
  }

  /**
   * Merges two session windows together with the same merge key.
   */
  public abstract Merger<String, A> getMerger();
}<|MERGE_RESOLUTION|>--- conflicted
+++ resolved
@@ -27,13 +27,11 @@
 import io.confluent.ksql.util.KsqlException;
 
 public abstract class KsqlAggregateFunction<V, A> {
-<<<<<<< HEAD
 
   /** An index of the function argument in the row that is used for computing the aggregate.
    * For instance, in the example SELECT key, SUM(ROWTIME), aggregation will be done on a row
-   * with two columns (key, ROWTIME) and the `argIndexInValue` will be 1. **/
-=======
->>>>>>> de747e9e
+   * with two columns (key, ROWTIME) and the `argIndexInValue` will be 1. 
+   **/
   private final int argIndexInValue;
   private final Supplier<A> initialValueSupplier;
   private final Schema returnType;
