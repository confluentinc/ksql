/*
 * Copyright 2018 Confluent Inc.
 *
 * Licensed under the Apache License, Version 2.0 (the "License");
 * you may not use this file except in compliance with the License.
 * You may obtain a copy of the License at
 *
 * http://www.apache.org/licenses/LICENSE-2.0
 *
 * Unless required by applicable law or agreed to in writing, software
 * distributed under the License is distributed on an "AS IS" BASIS,
 * WITHOUT WARRANTIES OR CONDITIONS OF ANY KIND, either express or implied.
 * See the License for the specific language governing permissions and
 * limitations under the License.
 */

package io.confluent.ksql.function;

import io.confluent.common.Configurable;
import io.confluent.ksql.function.udaf.UdafAggregateFunctionFactory;
import io.confluent.ksql.function.udaf.UdafDescription;
import io.confluent.ksql.function.udaf.UdafFactory;
import io.confluent.ksql.function.udf.Kudf;
import io.confluent.ksql.function.udf.PluggableUdf;
import io.confluent.ksql.function.udf.Udf;
import io.confluent.ksql.function.udf.UdfDescription;
import io.confluent.ksql.function.udf.UdfMetadata;
import io.confluent.ksql.function.udf.UdfParameter;
import io.confluent.ksql.metastore.MetaStore;
import io.confluent.ksql.metrics.MetricCollectors;
import io.confluent.ksql.security.ExtensionSecurityManager;
import io.confluent.ksql.util.KsqlConfig;
import io.confluent.ksql.util.KsqlException;
import io.confluent.ksql.util.SchemaUtil;
import io.github.lukehutch.fastclasspathscanner.FastClasspathScanner;
import io.github.lukehutch.fastclasspathscanner.matchprocessor.ClassAnnotationMatchProcessor;
import io.github.lukehutch.fastclasspathscanner.matchprocessor.MethodAnnotationMatchProcessor;
import java.io.File;
import java.io.IOException;
import java.lang.reflect.Method;
import java.lang.reflect.Modifier;
import java.lang.reflect.Type;
import java.nio.file.Files;
import java.nio.file.Path;
import java.util.Arrays;
import java.util.List;
import java.util.Objects;
import java.util.Optional;
import java.util.concurrent.TimeUnit;
import java.util.function.Predicate;
import java.util.stream.Collectors;
import java.util.stream.IntStream;
import org.apache.kafka.common.metrics.Metrics;
import org.apache.kafka.common.metrics.Sensor;
import org.apache.kafka.common.metrics.stats.Avg;
import org.apache.kafka.common.metrics.stats.Count;
import org.apache.kafka.common.metrics.stats.Max;
import org.apache.kafka.common.metrics.stats.Rate;
import org.apache.kafka.common.utils.Time;
import org.apache.kafka.connect.data.Schema;
import org.slf4j.Logger;
import org.slf4j.LoggerFactory;

// CHECKSTYLE_RULES.OFF: ClassDataAbstractionCoupling
public class UdfLoader {
  // CHECKSTYLE_RULES.ON: ClassDataAbstractionCoupling

  private static final Logger LOGGER = LoggerFactory.getLogger(UdfLoader.class);
  private static final String UDF_METRIC_GROUP = "ksql-udf";

  private final MetaStore metaStore;
  private final File pluginDir;
  private final ClassLoader parentClassLoader;
  private final Predicate<String> blacklist;
  private final UdfCompiler compiler;
  @SuppressWarnings("OptionalUsedAsFieldOrParameterType")
  private final Optional<Metrics> metrics;
  private final boolean loadCustomerUdfs;


  @SuppressWarnings("OptionalUsedAsFieldOrParameterType")
  public UdfLoader(final MetaStore metaStore,
                   final File pluginDir,
                   final ClassLoader parentClassLoader,
                   final Predicate<String> blacklist,
                   final UdfCompiler compiler,
                   final Optional<Metrics> metrics,
                   final boolean loadCustomerUdfs) {
    this.metaStore = Objects.requireNonNull(metaStore, "metaStore can't be null");
    this.pluginDir = Objects.requireNonNull(pluginDir, "pluginDir can't be null");
    this.parentClassLoader = Objects.requireNonNull(parentClassLoader,
        "parentClassLoader can't be null");
    this.blacklist = Objects.requireNonNull(blacklist, "blacklist can't be null");
    this.compiler = Objects.requireNonNull(compiler, "compiler can't be null");
    this.metrics = Objects.requireNonNull(metrics, "metrics can't be null");
    this.loadCustomerUdfs = loadCustomerUdfs;
  }

  public void load() {
    // load udfs packaged as part of ksql first
    loadUdfs(parentClassLoader, Optional.empty());
    if (loadCustomerUdfs) {
      try {
        if (!pluginDir.exists() && !pluginDir.isDirectory()) {
          LOGGER.info("UDFs can't be loaded as as dir {} doesn't exist or is not a directory",
              pluginDir);
          return;
        }
        Files.find(pluginDir.toPath(), 1, (path, attributes) -> path.toString().endsWith(".jar"))
            .map(path -> UdfClassLoader.newClassLoader(path, parentClassLoader, blacklist))
            .forEach(classLoader -> loadUdfs(classLoader, Optional.of(classLoader.getJarPath())));
      } catch (final IOException e) {
        LOGGER.error("Failed to load UDFs from location {}", pluginDir, e);
      }
    }
  }


  @SuppressWarnings("OptionalUsedAsFieldOrParameterType")
  private void loadUdfs(final ClassLoader loader, final Optional<Path> path) {
    final String pathLoadedFrom
        = path.map(Path::toString).orElse(KsqlFunction.INTERNAL_PATH);
    final FastClasspathScanner fastClasspathScanner = new FastClasspathScanner();
    if (loader != parentClassLoader) {
      fastClasspathScanner.overrideClassLoaders(loader);
    }
    fastClasspathScanner
        .ignoreParentClassLoaders()
        // if we are loading from the parent classloader then restrict the name space to only
        // jars/dirs containing "ksql-engine". This is so we don't end up scanning every jar
        .filterClasspathElements(
            name -> {
              if (parentClassLoader != loader) {
                return true;
              }
              return name.contains("ksql-engine");
            })
        .matchClassesWithMethodAnnotation(Udf.class, handleUdfAnnotation(loader, pathLoadedFrom))
        .matchClassesWithAnnotation(UdafDescription.class,
            handleUdafAnnotation(loader, pathLoadedFrom))
        .scan();
  }

  @SuppressWarnings("OptionalUsedAsFieldOrParameterType")
  private ClassAnnotationMatchProcessor handleUdafAnnotation(final ClassLoader loader,
                                                             final String path
  ) {
    return (theClass) ->  {
      final UdafDescription udafAnnotation = theClass.getAnnotation(UdafDescription.class);
      final List<KsqlAggregateFunction<?, ?>> aggregateFunctions
          = Arrays.stream(theClass.getMethods())
          .filter(method -> method.getAnnotation(UdafFactory.class) != null)
          .filter(method -> {
            if (!Modifier.isStatic(method.getModifiers())) {
              LOGGER.warn("Trying to create a UDAF from a non-static factory method. Udaf factory"
                      + " methods must be static. class={}, method={}, name={}",
                  method.getDeclaringClass(),
                  method.getName(),
                  udafAnnotation.name());
              return false;
            }
            return true;
          })
          .map(method -> {
            final UdafFactory annotation = method.getAnnotation(UdafFactory.class);
            try {
              LOGGER.info("Adding UDAF name={} from path={} class={}",
                  udafAnnotation.name(),
                  path,
                  method.getDeclaringClass());
              return Optional.of(compiler.compileAggregate(method,
                  loader,
                  udafAnnotation.name(),
                  annotation.description()
              ));
            } catch (final Exception e) {
              LOGGER.warn("Failed to create UDAF name={}, method={}, class={}, path={}",
                  udafAnnotation.name(),
                  method.getName(),
                  method.getDeclaringClass(),
                  path,
                  e);
            }
            return Optional.<KsqlAggregateFunction<?, ?>>empty();
          }).filter(Optional::isPresent)
          .map(Optional::get)
          .collect(Collectors.toList());

      metaStore.addAggregateFunctionFactory(new UdafAggregateFunctionFactory(
          new UdfMetadata(udafAnnotation.name(),
              udafAnnotation.description(),
              udafAnnotation.author(),
              udafAnnotation.version(),
              path,
              false),
              aggregateFunctions));
    };
  }

  @SuppressWarnings("OptionalUsedAsFieldOrParameterType")
  private MethodAnnotationMatchProcessor handleUdfAnnotation(final ClassLoader loader,
                                                             final String path) {
    return (theClass, executable) ->  {
      final UdfDescription annotation = theClass.getAnnotation(UdfDescription.class);
      if (annotation == null) {
        LOGGER.warn("Ignoring method annotated with @Udf but missing @UdfDescription. "
            + "method='{}' from path={}", executable.getName(), path);
        return;
      }

      LOGGER.info("Adding UDF name='{}' from path={}", annotation.name(), path);
      final Method method = (Method) executable;
      try {
        final UdfInvoker udf = compiler.compile(method, loader);
        addFunction(annotation, method, udf, path);
      } catch (final KsqlException e) {
        if (parentClassLoader == loader) {
          throw e;
        } else {
          LOGGER.warn("Failed to add UDF to the MetaStore. name={} method={}",
              annotation.name(),
              method,
              e);
        }
      }
    };
  }

  private void addFunction(final UdfDescription classLevelAnnotaion,
                           final Method method,
                           final UdfInvoker udf,
                           final String path) {
    // sanity check
    instantiateUdfClass(method, classLevelAnnotaion);
    final Udf udfAnnotation = method.getAnnotation(Udf.class);
    final String functionName = classLevelAnnotaion.name();
    final String sensorName = "ksql-udf-" + functionName;

    @SuppressWarnings("unchecked")
    final Class<? extends Kudf> udfClass = metrics
        .map(m -> (Class)UdfMetricProducer.class)
        .orElse(PluggableUdf.class);
    addSensor(sensorName, functionName);

    LOGGER.info("Adding function " + functionName + " for method " + method);
    metaStore.addFunctionFactory(new UdfFactory(udfClass,
        new UdfMetadata(functionName,
            classLevelAnnotaion.description(),
            classLevelAnnotaion.author(),
            classLevelAnnotaion.version(),
            path,
            false)));

    final List<Schema> parameters = IntStream.range(0, method.getParameterCount()).mapToObj(idx -> {
      final Type type = method.getGenericParameterTypes()[idx];
      final Optional<UdfParameter> annotation = Arrays.stream(method.getParameterAnnotations()[idx])
          .filter(t -> t instanceof UdfParameter)
          .map(UdfParameter.class::cast)
          .findAny();

      final String name = annotation.map(UdfParameter::value).orElse("");
      final String doc = annotation.map(UdfParameter::description).orElse("");
      return SchemaUtil.getSchemaFromType(type, name, doc);
    }).collect(Collectors.toList());

    metaStore.addFunction(new KsqlFunction(
<<<<<<< HEAD
        SchemaUtil.getSchemaFromType(method.getReturnType()),
        parameters,
        functionName,
=======
        SchemaUtil.getSchemaFromType(method.getGenericReturnType()),
        Arrays.stream(method.getGenericParameterTypes())
            .map(SchemaUtil::getSchemaFromType).collect(Collectors.toList()),
        classLevelAnnotaion.name(),
>>>>>>> 458c74b0
        udfClass,
        ksqlConfig -> {
          final Object actualUdf = instantiateUdfClass(method, classLevelAnnotaion);
          if (actualUdf instanceof Configurable) {
            ((Configurable)actualUdf)
                .configure(ksqlConfig.getKsqlFunctionsConfigProps(functionName));
          }
          final PluggableUdf theUdf = new PluggableUdf(udf, actualUdf);
          return metrics.<Kudf>map(m -> new UdfMetricProducer(m.getSensor(sensorName),
              theUdf,
              Time.SYSTEM)).orElse(theUdf);
        }, udfAnnotation.description(),
        path));
  }

  private static Object instantiateUdfClass(final Method method,
                                     final UdfDescription annotation) {
    try {
      return method.getDeclaringClass().newInstance();
    } catch (final Exception e) {
      throw new KsqlException("Failed to create instance for UDF="
          + annotation.name()
          + ", method=" + method,
          e);
    }
  }

  private void addSensor(final String sensorName, final String udfName) {
    metrics.ifPresent(metrics -> {
      if (metrics.getSensor(sensorName) == null) {
        final Sensor sensor = metrics.sensor(sensorName);
        sensor.add(metrics.metricName(sensorName + "-avg", UDF_METRIC_GROUP,
            "Average time for an invocation of " + udfName + " udf"),
            new Avg());
        sensor.add(metrics.metricName(sensorName + "-max", UDF_METRIC_GROUP,
            "Max time for an invocation of " + udfName + " udf"),
            new Max());
        sensor.add(metrics.metricName(sensorName + "-count", UDF_METRIC_GROUP,
            "Total number of invocations of " + udfName + " udf"),
            new Count());
        sensor.add(metrics.metricName(sensorName + "-rate", UDF_METRIC_GROUP,
            "The average number of occurrence of " + udfName + " operation per second "
                + udfName + " udf"),
            new Rate(TimeUnit.SECONDS, new Count()));
      }
    });
  }

  public static UdfLoader newInstance(final KsqlConfig config,
                                      final MetaStore metaStore,
                                      final String ksqlInstallDir
  ) {
    final Boolean loadCustomerUdfs = config.getBoolean(KsqlConfig.KSQL_ENABLE_UDFS);
    final Boolean collectMetrics = config.getBoolean(KsqlConfig.KSQL_COLLECT_UDF_METRICS);
    final String extDirName = config.getString(KsqlConfig.KSQL_EXT_DIR);
    final File pluginDir = KsqlConfig.DEFAULT_EXT_DIR.equals(extDirName)
        ? new File(ksqlInstallDir, extDirName)
        : new File(extDirName);

    final Optional<Metrics> metrics = collectMetrics
        ? Optional.of(MetricCollectors.getMetrics())
        : Optional.empty();

    if (config.getBoolean(KsqlConfig.KSQL_UDF_SECURITY_MANAGER_ENABLED)) {
      System.setSecurityManager(ExtensionSecurityManager.INSTANCE);
    }
    return new UdfLoader(metaStore,
        pluginDir,
        Thread.currentThread().getContextClassLoader(),
        new Blacklist(new File(pluginDir, "resource-blacklist.txt")),
        new UdfCompiler(metrics),
        metrics,
        loadCustomerUdfs
    );
  }

}<|MERGE_RESOLUTION|>--- conflicted
+++ resolved
@@ -264,16 +264,9 @@
     }).collect(Collectors.toList());
 
     metaStore.addFunction(new KsqlFunction(
-<<<<<<< HEAD
-        SchemaUtil.getSchemaFromType(method.getReturnType()),
+        SchemaUtil.getSchemaFromType(method.getGenericReturnType()),
         parameters,
         functionName,
-=======
-        SchemaUtil.getSchemaFromType(method.getGenericReturnType()),
-        Arrays.stream(method.getGenericParameterTypes())
-            .map(SchemaUtil::getSchemaFromType).collect(Collectors.toList()),
-        classLevelAnnotaion.name(),
->>>>>>> 458c74b0
         udfClass,
         ksqlConfig -> {
           final Object actualUdf = instantiateUdfClass(method, classLevelAnnotaion);
