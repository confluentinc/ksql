/*
 * Copyright 2018 Confluent Inc.
 *
 * Licensed under the Apache License, Version 2.0 (the "License");
 * you may not use this file except in compliance with the License.
 * You may obtain a copy of the License at
 *
 * http://www.apache.org/licenses/LICENSE-2.0
 *
 * Unless required by applicable law or agreed to in writing, software
 * distributed under the License is distributed on an "AS IS" BASIS,
 * WITHOUT WARRANTIES OR CONDITIONS OF ANY KIND, either express or implied.
 * See the License for the specific language governing permissions and
 * limitations under the License.
 */

package io.confluent.ksql.function;


import org.apache.kafka.common.metrics.Metrics;
import org.apache.kafka.common.metrics.Sensor;
import org.apache.kafka.common.metrics.stats.Avg;
import org.apache.kafka.common.metrics.stats.Count;
import org.apache.kafka.common.metrics.stats.Max;
import org.apache.kafka.common.metrics.stats.Rate;
import org.apache.kafka.common.utils.SystemTime;
import org.slf4j.Logger;
import org.slf4j.LoggerFactory;

import java.io.File;
import java.io.IOException;
import java.lang.reflect.Method;
import java.nio.file.Files;
import java.util.Arrays;
import java.util.Objects;
import java.util.concurrent.TimeUnit;
import java.util.function.Predicate;
import java.util.stream.Collectors;

import io.confluent.ksql.function.udf.PluggableUdf;
import io.confluent.ksql.function.udf.Udf;
import io.confluent.ksql.function.udf.UdfDescription;
import io.confluent.ksql.metastore.MetaStore;
import io.confluent.ksql.metrics.MetricCollectors;
import io.confluent.ksql.util.KsqlConfig;
import io.confluent.ksql.util.KsqlException;
import io.confluent.ksql.util.SchemaUtil;
import io.github.lukehutch.fastclasspathscanner.FastClasspathScanner;

public class UdfLoader {

  private static final Logger LOGGER = LoggerFactory.getLogger(UdfLoader.class);

  private final MetaStore metaStore;
  private final File pluginDir;
  private final ClassLoader parentClassLoader;
  private final Predicate<String> blacklist;
  private final UdfCompiler compiler;
  private final Metrics metrics;
  private final boolean loadCustomerUdfs;
  private final boolean collectMetrics;


  public UdfLoader(final MetaStore metaStore,
                   final File pluginDir,
                   final ClassLoader parentClassLoader,
                   final Predicate<String> blacklist,
                   final UdfCompiler compiler,
                   final Metrics metrics,
                   final boolean loadCustomerUdfs,
                   final boolean collectMetrics) {
    this.metaStore = Objects.requireNonNull(metaStore, "metaStore can't be null");
    this.pluginDir = Objects.requireNonNull(pluginDir, "pluginDir can't be null");
    this.parentClassLoader = Objects.requireNonNull(parentClassLoader,
        "parentClassLoader can't be null");
    this.blacklist = Objects.requireNonNull(blacklist, "blacklist can't be null");
    this.compiler = Objects.requireNonNull(compiler, "compiler can't be null");
    this.metrics = Objects.requireNonNull(metrics, "metrics can't be null");
    this.loadCustomerUdfs = loadCustomerUdfs;
    this.collectMetrics = collectMetrics;
  }

  public void load() {
    // load udfs packaged as part of ksql first
    loadUdfs(parentClassLoader);
    if (loadCustomerUdfs) {
      try {
        Files.find(pluginDir.toPath(), 1, (path, attributes) -> path.toString().endsWith(".jar"))
            .map(path -> UdfClassLoader.newClassLoader(path, parentClassLoader, blacklist))
            .forEach(this::loadUdfs);
      } catch (IOException e) {
        LOGGER.error("Failed to load UDFs from location {}", pluginDir, e);
      }
    }
  }


  private void loadUdfs(final ClassLoader loader) {
    new FastClasspathScanner()
        .overrideClassLoaders(loader)
        .ignoreParentClassLoaders()
        // if we are loading from the parent classloader then restrict the name space to only
        // jars/dirs containing "ksql-engine". This is so we don't end up scanning every jar
        .filterClasspathElements(
            name -> parentClassLoader != loader || name.contains("ksql-engine"))
        .matchClassesWithMethodAnnotation(Udf.class,
            (theClass, executable) -> {
              final UdfDescription annotation = theClass.getAnnotation(UdfDescription.class);
              if (annotation != null) {
                final Method method = (Method) executable;
                try {
                  final UdfInvoker udf = compiler.compile(method, loader);
                  addFunction(annotation, method, udf);
                } catch (final KsqlException e) {
                  if (parentClassLoader == loader) {
                    throw e;
                  } else {
                    LOGGER.warn("Failed to add UDF to the MetaStore. name={} method={}",
                        annotation.name(),
                        method,
                        e);
                  }
                }
              }
            })
        .scan();
  }

  private void addFunction(final UdfDescription annotation,
                           final Method method,
                           final UdfInvoker udf) {
<<<<<<< HEAD
    // sanity check
    instantiateUdfClass(method, annotation);
=======
    final String sensorName = "ksql-udf-" + annotation.name();
    addSensor(sensorName, annotation.name());
>>>>>>> 2199c21a
    metaStore.addFunction(new KsqlFunction(
        SchemaUtil.getSchemaFromType(method.getReturnType()),
        Arrays.stream(method.getGenericParameterTypes())
            .map(SchemaUtil::getSchemaFromType).collect(Collectors.toList()),
        annotation.name(),
<<<<<<< HEAD
        PluggableUdf.class,
        () -> new PluggableUdf(udf, instantiateUdfClass(method, annotation))));
  }

  private Object instantiateUdfClass(final Method method,
                                     final UdfDescription annotation) {
    try {
      return method.getDeclaringClass().newInstance();
    } catch (final Exception e) {
      throw new KsqlException("Failed to create instance for UDF="
          + annotation.name()
          + ", method=" + method,
          e);
    }
=======
        collectMetrics ? UdfMetricProducer.class : PluggableUdf.class,
        () -> {
          try {
            final PluggableUdf theUdf
                = new PluggableUdf(udf, method.getDeclaringClass().newInstance());
            if (collectMetrics) {
              return new UdfMetricProducer(metrics.getSensor(sensorName),
                  theUdf,
                  new SystemTime());
            }
            return theUdf;
          } catch (Exception e) {
            throw new KsqlException("Failed to create instance for UDF="
                + annotation.name()
                + ", method=" + method,
                e);
          }
        }));
>>>>>>> 2199c21a
  }

  private void addSensor(final String sensorName, final String udfName) {
    if (collectMetrics && metrics.getSensor(sensorName) == null) {
      final Sensor sensor = metrics.sensor(sensorName);
      sensor.add(metrics.metricName(sensorName + "-avg", sensorName,
          "Average time for an invocation of " + udfName + " udf"),
          new Avg());
      sensor.add(metrics.metricName(sensorName + "-max", sensorName,
          "Max time for an invocation of " + udfName + " udf"),
          new Max());
      sensor.add(metrics.metricName(sensorName + "-count", sensorName,
          "Total number of invocations of " + udfName + " udf"),
          new Count());
      sensor.add(metrics.metricName(sensorName + "-rate", sensorName,
          "The average number of occurrence of " + udfName + " operation per second "
              + udfName + " udf"),
          new Rate(TimeUnit.SECONDS, new Count()));
    }
  }

  public static UdfLoader newInstance(final KsqlConfig config,
                                      final MetaStore metaStore,
                                      final String ksqlInstallDir
  ) {
    final Boolean loadCustomerUdfs = config.getBoolean(KsqlConfig.KSQL_ENABLE_UDFS);
    final Boolean collectMetrics = config.getBoolean(KsqlConfig.KSQL_COLLECT_UDF_METRICS);
    final File pluginDir = new File(ksqlInstallDir, "ext");
    return new UdfLoader(metaStore,
        pluginDir,
        Thread.currentThread().getContextClassLoader(),
        new Blacklist(new File(pluginDir, "resource-blacklist.txt")),
        new UdfCompiler(),
        MetricCollectors.getMetrics(),
        loadCustomerUdfs,
        collectMetrics);
  }

}<|MERGE_RESOLUTION|>--- conflicted
+++ resolved
@@ -129,21 +129,28 @@
   private void addFunction(final UdfDescription annotation,
                            final Method method,
                            final UdfInvoker udf) {
-<<<<<<< HEAD
     // sanity check
     instantiateUdfClass(method, annotation);
-=======
     final String sensorName = "ksql-udf-" + annotation.name();
     addSensor(sensorName, annotation.name());
->>>>>>> 2199c21a
+
     metaStore.addFunction(new KsqlFunction(
         SchemaUtil.getSchemaFromType(method.getReturnType()),
         Arrays.stream(method.getGenericParameterTypes())
             .map(SchemaUtil::getSchemaFromType).collect(Collectors.toList()),
         annotation.name(),
-<<<<<<< HEAD
-        PluggableUdf.class,
-        () -> new PluggableUdf(udf, instantiateUdfClass(method, annotation))));
+        collectMetrics ? UdfMetricProducer.class : PluggableUdf.class,
+        () -> {
+
+          final PluggableUdf theUdf
+              = new PluggableUdf(udf, instantiateUdfClass(method, annotation));
+          if (collectMetrics) {
+            return new UdfMetricProducer(metrics.getSensor(sensorName),
+                theUdf,
+                new SystemTime());
+          }
+          return theUdf;
+        }));
   }
 
   private Object instantiateUdfClass(final Method method,
@@ -156,26 +163,6 @@
           + ", method=" + method,
           e);
     }
-=======
-        collectMetrics ? UdfMetricProducer.class : PluggableUdf.class,
-        () -> {
-          try {
-            final PluggableUdf theUdf
-                = new PluggableUdf(udf, method.getDeclaringClass().newInstance());
-            if (collectMetrics) {
-              return new UdfMetricProducer(metrics.getSensor(sensorName),
-                  theUdf,
-                  new SystemTime());
-            }
-            return theUdf;
-          } catch (Exception e) {
-            throw new KsqlException("Failed to create instance for UDF="
-                + annotation.name()
-                + ", method=" + method,
-                e);
-          }
-        }));
->>>>>>> 2199c21a
   }
 
   private void addSensor(final String sensorName, final String udfName) {
