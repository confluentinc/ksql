--- conflicted
+++ resolved
@@ -100,7 +100,7 @@
         Files.find(pluginDir.toPath(), 1, (path, attributes) -> path.toString().endsWith(".jar"))
             .map(path -> UdfClassLoader.newClassLoader(path, parentClassLoader, blacklist))
             .forEach(classLoader -> loadUdfs(classLoader, Optional.of(classLoader.getJarPath())));
-      } catch (IOException e) {
+      } catch (final IOException e) {
         LOGGER.error("Failed to load UDFs from location {}", pluginDir, e);
       }
     }
@@ -109,6 +109,8 @@
 
   @SuppressWarnings("OptionalUsedAsFieldOrParameterType")
   private void loadUdfs(final ClassLoader loader, final Optional<Path> path) {
+    final String pathLoadedFrom
+        = path.map(Path::toString).orElse(KsqlFunction.INTERNAL_PATH);
     new FastClasspathScanner()
         .overrideClassLoaders(loader)
         .ignoreParentClassLoaders()
@@ -121,40 +123,16 @@
               }
               return name.contains("ksql-engine");
             })
-<<<<<<< HEAD
-        .matchClassesWithMethodAnnotation(Udf.class, handleUdfAnnotation(loader))
-        .matchClassesWithAnnotation(UdafDescription.class, handleUdafAnnotation(loader))
-=======
-        .matchClassesWithMethodAnnotation(Udf.class,
-            (theClass, executable) -> {
-              final UdfDescription annotation = theClass.getAnnotation(UdfDescription.class);
-              if (annotation != null) {
-                final String pathLoadedFrom
-                    = path.map(Path::toString).orElse(KsqlFunction.INTERNAL_PATH);
-                LOGGER.info("Adding UDF name='{}' from path={}",
-                    annotation.name(),
-                    pathLoadedFrom);
-                final Method method = (Method) executable;
-                try {
-                  final UdfInvoker udf = compiler.compile(method, loader);
-                  addFunction(annotation, method, udf, pathLoadedFrom);
-                } catch (final KsqlException e) {
-                  if (parentClassLoader == loader) {
-                    throw e;
-                  } else {
-                    LOGGER.warn("Failed to add UDF to the MetaStore. name={} method={}",
-                        annotation.name(),
-                        method,
-                        e);
-                  }
-                }
-              }
-            })
->>>>>>> 259990fe
+        .matchClassesWithMethodAnnotation(Udf.class, handleUdfAnnotation(loader, pathLoadedFrom))
+        .matchClassesWithAnnotation(UdafDescription.class,
+            handleUdafAnnotation(loader, pathLoadedFrom))
         .scan();
   }
 
-  private ClassAnnotationMatchProcessor handleUdafAnnotation(final ClassLoader loader) {
+  @SuppressWarnings("OptionalUsedAsFieldOrParameterType")
+  private ClassAnnotationMatchProcessor handleUdafAnnotation(final ClassLoader loader,
+                                                             final String path
+  ) {
     return (theClass) ->  {
       final UdafDescription udafAnnotation = theClass.getAnnotation(UdafDescription.class);
       final List<KsqlAggregateFunction> aggregateFunctions = Arrays.stream(theClass.getMethods())
@@ -173,16 +151,21 @@
           .map(method -> {
             final UdafFactory annotation = method.getAnnotation(UdafFactory.class);
             try {
+              LOGGER.info("Adding UDAF name={} from path={} class={}",
+                  udafAnnotation.name(),
+                  path,
+                  method.getDeclaringClass());
               return Optional.of(compiler.compileAggregate(method,
                   loader,
                   udafAnnotation.name(),
                   annotation.aggregateType(),
                   annotation.valueType()));
             } catch (final Exception e) {
-              LOGGER.warn("Failed to create UDAF name={}, method={}, class={}",
+              LOGGER.warn("Failed to create UDAF name={}, method={}, class={}, path={}",
                   udafAnnotation.name(),
                   method.getName(),
                   method.getDeclaringClass(),
+                  path,
                   e);
             }
             return Optional.<KsqlAggregateFunction>empty();
@@ -194,19 +177,25 @@
           new UdfMetadata(udafAnnotation.name(),
               udafAnnotation.description(),
               udafAnnotation.author(),
-              udafAnnotation.version()),
+              udafAnnotation.version(),
+              path),
               aggregateFunctions));
     };
   }
 
-  private MethodAnnotationMatchProcessor handleUdfAnnotation(final ClassLoader loader) {
+  @SuppressWarnings("OptionalUsedAsFieldOrParameterType")
+  private MethodAnnotationMatchProcessor handleUdfAnnotation(final ClassLoader loader,
+                                                             final String path) {
     return (theClass, executable) ->  {
       final UdfDescription annotation = theClass.getAnnotation(UdfDescription.class);
       if (annotation != null) {
+        LOGGER.info("Adding UDF name='{}' from path={}",
+            annotation.name(),
+            path);
         final Method method = (Method) executable;
         try {
           final UdfInvoker udf = compiler.compile(method, loader);
-          addFunction(annotation, method, udf);
+          addFunction(annotation, method, udf, path);
         } catch (final KsqlException e) {
           if (parentClassLoader == loader) {
             throw e;
@@ -253,22 +242,11 @@
         () -> {
           final PluggableUdf theUdf
               = new PluggableUdf(udf, instantiateUdfClass(method, classLevelAnnotaion));
-<<<<<<< HEAD
           return metrics.<Kudf>map(m -> new UdfMetricProducer(m.getSensor(sensorName),
               theUdf,
               Time.SYSTEM)).orElse(theUdf);
-        }, udfAnnotation.description()));
-=======
-          if (collectMetrics) {
-            return new UdfMetricProducer(metrics.getSensor(sensorName),
-                theUdf,
-                new SystemTime());
-          }
-          return theUdf;
-        },
-        udfAnnotation.description(),
+        }, udfAnnotation.description(),
         path));
->>>>>>> 259990fe
   }
 
   private static Object instantiateUdfClass(final Method method,
