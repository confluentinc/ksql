--- conflicted
+++ resolved
@@ -44,17 +44,9 @@
             final Schema returnType,
             final List<Schema> argumentTypes,
             final Class<T> clazz) {
-<<<<<<< HEAD
-    super(argIndexInValue, () -> new ArrayList<>(),
+    super(functionName, argIndexInValue, () -> new ArrayList<>(),
           returnType,
           argumentTypes
-=======
-    super(functionName,
-        argIndexInValue,
-        () -> (T[]) Array.newInstance(clazz, topKSize),
-        returnType,
-        argumentTypes
->>>>>>> 369d5c8a
     );
     this.topKSize = topKSize;
     this.returnType = returnType;
