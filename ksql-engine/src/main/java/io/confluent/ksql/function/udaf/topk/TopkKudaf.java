/*
 * Copyright 2017 Confluent Inc.
 *
 * Licensed under the Apache License, Version 2.0 (the "License");
 * you may not use this file except in compliance with the License.
 * You may obtain a copy of the License at
 *
 * http://www.apache.org/licenses/LICENSE-2.0
 *
 * Unless required by applicable law or agreed to in writing, software
 * distributed under the License is distributed on an "AS IS" BASIS,
 * WITHOUT WARRANTIES OR CONDITIONS OF ANY KIND, either express or implied.
 * See the License for the specific language governing permissions and
 * limitations under the License.
 **/

package io.confluent.ksql.function.udaf.topk;

import org.apache.kafka.connect.data.Schema;
import org.apache.kafka.streams.kstream.Merger;

import java.util.ArrayList;
import java.util.Collections;
import java.util.List;
import java.util.Map;

import io.confluent.ksql.function.BaseAggregateFunction;
import io.confluent.ksql.function.KsqlAggregateFunction;
import io.confluent.ksql.parser.tree.Expression;
import io.confluent.ksql.util.KsqlException;

<<<<<<< HEAD
public class TopkKudaf<T extends Comparable<? super T>>
    extends KsqlAggregateFunction<T, ArrayList<T>> {
=======
public class TopkKudaf<T extends Comparable<? super T>> extends BaseAggregateFunction<T, T[]> {
>>>>>>> 5517b546

  private final int topKSize;
  private final Class<T> clazz;
  private final Schema returnType;
  private final List<Schema> argumentTypes;

  @SuppressWarnings("unchecked")
  TopkKudaf(final int argIndexInValue,
            final int topKSize,
            final Schema returnType,
            final List<Schema> argumentTypes,
            final Class<T> clazz) {
    super(argIndexInValue, () -> new ArrayList<>(),
          returnType,
          argumentTypes
    );
    this.topKSize = topKSize;
    this.returnType = returnType;
    this.argumentTypes = argumentTypes;
    this.clazz = clazz;
  }

  @SuppressWarnings("unchecked")
  @Override
<<<<<<< HEAD
  public ArrayList<T> aggregate(final T currentVal, final ArrayList<T> currentAggValList) {
    if (currentVal == null) {
      return currentAggValList;
    }

    currentAggValList.add(currentVal);
    Collections.sort(currentAggValList);
    Collections.reverse(currentAggValList);
    if (currentAggValList.size() > topKSize) {
      currentAggValList.remove(currentAggValList.size() - 1);
    }

    return currentAggValList;
=======
  public T[] aggregate(final T currentValue, final T[] aggregateValue) {
    if (currentValue == null) {
      return aggregateValue;
    }

    final T last = aggregateValue[aggregateValue.length - 1];
    if (last != null && currentValue.compareTo(last) <= 0) {
      return aggregateValue;
    }

    final int nullIndex = ArrayUtil.getNullIndex(aggregateValue);
    if (nullIndex != -1) {
      aggregateValue[nullIndex] = currentValue;
      Arrays.sort(aggregateValue, comparator);
      return aggregateValue;
    }

    aggregateValue[aggregateValue.length - 1] = currentValue;
    Arrays.sort(aggregateValue, comparator);
    return aggregateValue;
>>>>>>> 5517b546
  }

  @SuppressWarnings("unchecked")
  @Override
  public Merger<String, ArrayList<T>> getMerger() {
    return (aggKey, aggOneList, aggTwoList) -> {

      ArrayList<T> mergedList = new ArrayList<>(aggOneList);
      mergedList.addAll(aggTwoList);
      Collections.sort(mergedList);
      Collections.reverse(mergedList);
      while (mergedList.size() > topKSize) {
        mergedList.remove(mergedList.size() - 1);
      }
      return mergedList;
    };
  }

  @Override
  public KsqlAggregateFunction<T, ArrayList<T>> getInstance(final Map<String, Integer>
                                                                expressionNames,
                                                   final List<Expression> functionArguments) {
    if (functionArguments.size() != 2) {
      throw new KsqlException(String.format("Invalid parameter count. Need 2 args, got %d arg(s)",
                                            functionArguments.size()));
    }

    final int udafIndex = expressionNames.get(functionArguments.get(0).toString());
    final int topKSize = Integer.parseInt(functionArguments.get(1).toString());
    return new TopkKudaf<>(udafIndex, topKSize, returnType, argumentTypes, clazz);
  }
}<|MERGE_RESOLUTION|>--- conflicted
+++ resolved
@@ -29,12 +29,8 @@
 import io.confluent.ksql.parser.tree.Expression;
 import io.confluent.ksql.util.KsqlException;
 
-<<<<<<< HEAD
 public class TopkKudaf<T extends Comparable<? super T>>
-    extends KsqlAggregateFunction<T, ArrayList<T>> {
-=======
-public class TopkKudaf<T extends Comparable<? super T>> extends BaseAggregateFunction<T, T[]> {
->>>>>>> 5517b546
+    extends BaseAggregateFunction<T, ArrayList<T>> {
 
   private final int topKSize;
   private final Class<T> clazz;
@@ -59,7 +55,6 @@
 
   @SuppressWarnings("unchecked")
   @Override
-<<<<<<< HEAD
   public ArrayList<T> aggregate(final T currentVal, final ArrayList<T> currentAggValList) {
     if (currentVal == null) {
       return currentAggValList;
@@ -73,28 +68,6 @@
     }
 
     return currentAggValList;
-=======
-  public T[] aggregate(final T currentValue, final T[] aggregateValue) {
-    if (currentValue == null) {
-      return aggregateValue;
-    }
-
-    final T last = aggregateValue[aggregateValue.length - 1];
-    if (last != null && currentValue.compareTo(last) <= 0) {
-      return aggregateValue;
-    }
-
-    final int nullIndex = ArrayUtil.getNullIndex(aggregateValue);
-    if (nullIndex != -1) {
-      aggregateValue[nullIndex] = currentValue;
-      Arrays.sort(aggregateValue, comparator);
-      return aggregateValue;
-    }
-
-    aggregateValue[aggregateValue.length - 1] = currentValue;
-    Arrays.sort(aggregateValue, comparator);
-    return aggregateValue;
->>>>>>> 5517b546
   }
 
   @SuppressWarnings("unchecked")
