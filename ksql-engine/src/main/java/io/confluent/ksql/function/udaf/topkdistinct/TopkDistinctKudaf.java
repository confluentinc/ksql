/*
 * Copyright 2017 Confluent Inc.
 *
 * Licensed under the Apache License, Version 2.0 (the "License");
 * you may not use this file except in compliance with the License.
 * You may obtain a copy of the License at
 *
 * http://www.apache.org/licenses/LICENSE-2.0
 *
 * Unless required by applicable law or agreed to in writing, software
 * distributed under the License is distributed on an "AS IS" BASIS,
 * WITHOUT WARRANTIES OR CONDITIONS OF ANY KIND, either express or implied.
 * See the License for the specific language governing permissions and
 * limitations under the License.
 **/

package io.confluent.ksql.function.udaf.topkdistinct;

import org.apache.kafka.connect.data.Schema;
import org.apache.kafka.connect.data.SchemaBuilder;
import org.apache.kafka.streams.kstream.Merger;

import java.util.ArrayList;
import java.util.Collections;
import java.util.HashSet;
import java.util.List;
import java.util.Map;
import java.util.Set;

import io.confluent.ksql.function.BaseAggregateFunction;
import io.confluent.ksql.function.KsqlAggregateFunction;
import io.confluent.ksql.parser.tree.Expression;
import io.confluent.ksql.util.KsqlException;

public class TopkDistinctKudaf<T extends Comparable<? super T>>
<<<<<<< HEAD
    extends KsqlAggregateFunction<T, ArrayList<T>> {
=======
    extends BaseAggregateFunction<T, T[]> {
>>>>>>> 5517b546

  private final int tkVal;
  private final Class<T> ttClass;
  private final Schema outputSchema;

  @SuppressWarnings("unchecked")
  TopkDistinctKudaf(final int argIndexInValue,
                    final int tkVal,
                    final Schema outputSchema,
                    final Class<T> ttClass) {
    super(argIndexInValue,
        () -> new ArrayList<T>(),
          SchemaBuilder.array(outputSchema).build(),
          Collections.singletonList(outputSchema)
    );

    this.tkVal = tkVal;
    this.ttClass = ttClass;
    this.outputSchema = outputSchema;
  }

  @Override
<<<<<<< HEAD
  public ArrayList<T> aggregate(final T currentVal, final ArrayList<T> currentAggValList) {
    if (currentVal == null) {
      return currentAggValList;
    }

    Set<T> set = new HashSet<>(currentAggValList);
    set.add(currentVal);
    ArrayList list = new ArrayList(set);
    Collections.sort(list);
    Collections.reverse(list);
    if (list.size() > tkVal) {
      list.remove(list.size() - 1);
    }
    return list;
=======
  public T[] aggregate(final T currentValue, final T[] aggregateValue) {
    if (currentValue == null) {
      return aggregateValue;
    }

    final T last = aggregateValue[aggregateValue.length - 1];
    if (last != null && currentValue.compareTo(last) <= 0) {
      return aggregateValue;
    }

    if (ArrayUtil.containsValue(currentValue, aggregateValue)) {
      return aggregateValue;
    }

    final int nullIndex = ArrayUtil.getNullIndex(aggregateValue);
    if (nullIndex != -1) {
      aggregateValue[nullIndex] = currentValue;
      Arrays.sort(aggregateValue, comparator);
      return aggregateValue;
    }

    aggregateValue[aggregateValue.length - 1] = currentValue;
    Arrays.sort(aggregateValue, comparator);
    return aggregateValue;
>>>>>>> 5517b546
  }

  @SuppressWarnings("unchecked")
  @Override
  public Merger<String, ArrayList<T>> getMerger() {
    return (aggKey, aggOneList, aggTwoList) -> {
      Set<T> set = new HashSet<>(aggOneList);
      set.addAll(aggTwoList);
      ArrayList<T> list = new ArrayList<>(set);
      Collections.sort(list);
      Collections.reverse(list);
      while (list.size() > tkVal) {
        list.remove(list.size() - 1);
      }
      return list;
    };
  }

  @Override
  public KsqlAggregateFunction<T, ArrayList<T>> getInstance(
      final Map<String, Integer> expressionNames,
      final List<Expression> functionArguments) {
    if (functionArguments.size() != 2) {
      throw new KsqlException(String.format("Invalid parameter count. Need 2 args, got %d arg(s)"
                                            + ".", functionArguments.size()));
    }

    final int udafIndex = expressionNames.get(functionArguments.get(0).toString());
    final int tkValFromArg = Integer.parseInt(functionArguments.get(1).toString());
    return new TopkDistinctKudaf<>(udafIndex, tkValFromArg, outputSchema, ttClass);
  }
}<|MERGE_RESOLUTION|>--- conflicted
+++ resolved
@@ -33,11 +33,7 @@
 import io.confluent.ksql.util.KsqlException;
 
 public class TopkDistinctKudaf<T extends Comparable<? super T>>
-<<<<<<< HEAD
-    extends KsqlAggregateFunction<T, ArrayList<T>> {
-=======
-    extends BaseAggregateFunction<T, T[]> {
->>>>>>> 5517b546
+    extends BaseAggregateFunction<T, ArrayList<T>> {
 
   private final int tkVal;
   private final Class<T> ttClass;
@@ -60,7 +56,6 @@
   }
 
   @Override
-<<<<<<< HEAD
   public ArrayList<T> aggregate(final T currentVal, final ArrayList<T> currentAggValList) {
     if (currentVal == null) {
       return currentAggValList;
@@ -75,32 +70,6 @@
       list.remove(list.size() - 1);
     }
     return list;
-=======
-  public T[] aggregate(final T currentValue, final T[] aggregateValue) {
-    if (currentValue == null) {
-      return aggregateValue;
-    }
-
-    final T last = aggregateValue[aggregateValue.length - 1];
-    if (last != null && currentValue.compareTo(last) <= 0) {
-      return aggregateValue;
-    }
-
-    if (ArrayUtil.containsValue(currentValue, aggregateValue)) {
-      return aggregateValue;
-    }
-
-    final int nullIndex = ArrayUtil.getNullIndex(aggregateValue);
-    if (nullIndex != -1) {
-      aggregateValue[nullIndex] = currentValue;
-      Arrays.sort(aggregateValue, comparator);
-      return aggregateValue;
-    }
-
-    aggregateValue[aggregateValue.length - 1] = currentValue;
-    Arrays.sort(aggregateValue, comparator);
-    return aggregateValue;
->>>>>>> 5517b546
   }
 
   @SuppressWarnings("unchecked")
