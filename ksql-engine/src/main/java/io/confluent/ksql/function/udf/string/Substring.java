--- conflicted
+++ resolved
@@ -26,21 +26,23 @@
     description = "Returns a substring of the passed in value")
 public class Substring {
 
-<<<<<<< HEAD
   @Udf(description = "Returns a substring of str that starts at pos "
-                     + "and continues to the end of the string")
+      + " and continues to the end of the string")
   public String substring(
-      final String str,
-      final int pos) {
+      @UdfParameter("value") final String str,
+      @UdfParameter(value = "startIndex",
+          description = "The base-one position the substring starts from.") final int pos) {
     final int start = getStartIndex(str, pos);
     return str.substring(start);
   }
 
   @Udf(description = "Returns a substring of str that starts at pos and is of length len")
   public String substring(
-      final String str,
-      final int pos,
-      final int len) {
+      @UdfParameter("value") final String str,
+      @UdfParameter(value = "startIndex",
+          description = "The base-one position the substring starts from.") final int pos,
+      @UdfParameter(value = "len",
+          description = "The length of the substring to extract.") final int len) {
     final int start = getStartIndex(str, pos);
     final int end = getEndIndex(str, start, len);
     return str.substring(start, end);
@@ -48,34 +50,11 @@
 
   private static int getStartIndex(final String value, final int pos) {
     return pos < 0
-           ? Math.max(value.length() + pos, 0)
-           : Math.min(pos - 1, value.length());
+        ? Math.max(value.length() + pos, 0)
+        : Math.min(pos - 1, value.length());
   }
 
   private static int getEndIndex(final String value, final int start, final int length) {
     return Math.max(Math.min(start + length, value.length()), start);
   }
-=======
-  @Udf(description = "Returns a string that is a substring of this string. The"
-      + " substring begins with the character at the specified startIndex and"
-      + " extends to the end of this string, inclusive.")
-  public String substring(
-      @UdfParameter("value") final String value,
-      @UdfParameter(value = "startIndex",
-          description = "The zero-based starting index") final int startIndex) {
-    return value.substring(startIndex);
-  }
-
-  @Udf(description = "Returns a string that is a substring of this string. The"
-      + " substring begins with the character at the specified startIndex and"
-      + " extends to the character at endIndex -1.")
-  public String substring(
-      @UdfParameter("value") final String value,
-      @UdfParameter(value = "startIndex",
-          description = "The zero-based start index, inclusive.") final int startIndex,
-      @UdfParameter(value = "endIndex",
-          description = "The zero-based end index, exclusive.") final int endIndex) {
-    return value.substring(startIndex, endIndex);
-  }
->>>>>>> b7cc16e1
 }