/*
 * Copyright 2019 Confluent Inc.
 *
 * Licensed under the Confluent Community License (the "License"); you may not use
 * this file except in compliance with the License.  You may obtain a copy of the
 * License at
 *
 * http://www.confluent.io/confluent-community-license
 *
 * Unless required by applicable law or agreed to in writing, software
 * distributed under the License is distributed on an "AS IS" BASIS, WITHOUT
 * WARRANTIES OF ANY KIND, either express or implied.  See the License for the
 * specific language governing permissions and limitations under the License.
 */

package io.confluent.ksql.physical;

import static java.util.Objects.requireNonNull;

import io.confluent.ksql.GenericRow;
import io.confluent.ksql.function.FunctionRegistry;
import io.confluent.ksql.logging.processing.ProcessingLogContext;
import io.confluent.ksql.planner.plan.PlanNodeId;
import io.confluent.ksql.query.QueryId;
<<<<<<< HEAD
import io.confluent.ksql.schema.ksql.KsqlSchemaWithOptions;
=======
import io.confluent.ksql.schema.ksql.PhysicalSchema;
>>>>>>> 6af8958f
import io.confluent.ksql.schema.persistence.PersistenceSchema;
import io.confluent.ksql.serde.GenericRowSerDe;
import io.confluent.ksql.serde.KsqlSerdeFactory;
import io.confluent.ksql.services.ServiceContext;
import io.confluent.ksql.structured.QueryContext;
import io.confluent.ksql.util.KsqlConfig;
import io.confluent.ksql.util.QueryLoggerUtil;
import java.util.LinkedHashMap;
import org.apache.kafka.common.serialization.Serde;
import org.apache.kafka.streams.StreamsBuilder;

public final class KsqlQueryBuilder {

  private final StreamsBuilder streamsBuilder;
  private final KsqlConfig ksqlConfig;
  private final ServiceContext serviceContext;
  private final ProcessingLogContext processingLogContext;
  private final FunctionRegistry functionRegistry;
  private final QueryId queryId;
  private final LinkedHashMap<String, PersistenceSchema> schemas = new LinkedHashMap<>();

  public static KsqlQueryBuilder of(
      final StreamsBuilder streamsBuilder,
      final KsqlConfig ksqlConfig,
      final ServiceContext serviceContext,
      final ProcessingLogContext processingLogContext,
      final FunctionRegistry functionRegistry,
      final QueryId queryId
  ) {
    return new KsqlQueryBuilder(
        streamsBuilder,
        ksqlConfig,
        serviceContext,
        processingLogContext,
        functionRegistry,
        queryId
    );
  }

  private KsqlQueryBuilder(
      final StreamsBuilder streamsBuilder,
      final KsqlConfig ksqlConfig,
      final ServiceContext serviceContext,
      final ProcessingLogContext processingLogContext,
      final FunctionRegistry functionRegistry,
      final QueryId queryId
  ) {
    this.streamsBuilder = requireNonNull(streamsBuilder, "streamsBuilder");
    this.ksqlConfig = requireNonNull(ksqlConfig, "ksqlConfig");
    this.serviceContext = requireNonNull(serviceContext, "serviceContext");
    this.processingLogContext = requireNonNull(processingLogContext, "processingLogContext");
    this.functionRegistry = requireNonNull(functionRegistry, "functionRegistry");
    this.queryId = requireNonNull(queryId, "queryId");
  }

  public ProcessingLogContext getProcessingLogContext() {
    return processingLogContext;
  }

  public ServiceContext getServiceContext() {
    return serviceContext;
  }

  public KsqlConfig getKsqlConfig() {
    return ksqlConfig;
  }

  public FunctionRegistry getFunctionRegistry() {
    return functionRegistry;
  }

  public StreamsBuilder getStreamsBuilder() {
    return streamsBuilder;
  }

  public QuerySchemas getSchemas() {
    return QuerySchemas.of(schemas);
  }

  public KsqlQueryBuilder withKsqlConfig(final KsqlConfig newConfig) {
    return of(
        streamsBuilder,
        newConfig,
        serviceContext,
        processingLogContext,
        functionRegistry,
        queryId
    );
  }

  public QueryContext.Stacker buildNodeContext(final PlanNodeId id) {
    return new QueryContext.Stacker(queryId)
        .push(id.toString());
  }

  public Serde<GenericRow> buildGenericRowSerde(
      final KsqlSerdeFactory valueSerdeFactory,
<<<<<<< HEAD
      final KsqlSchemaWithOptions schema,
=======
      final PhysicalSchema schema,
>>>>>>> 6af8958f
      final QueryContext queryContext
  ) {
    final String loggerNamePrefix = QueryLoggerUtil.queryLoggerName(queryContext);

<<<<<<< HEAD
    track(loggerNamePrefix, schema.getPhysicalSchema().valueSchema());
=======
    track(loggerNamePrefix, schema.valueSchema());
>>>>>>> 6af8958f

    return GenericRowSerDe.from(
        valueSerdeFactory,
        schema,
        ksqlConfig,
        serviceContext.getSchemaRegistryClientFactory(),
        loggerNamePrefix,
        processingLogContext
    );
  }

  private void track(final String loggerNamePrefix, final PersistenceSchema schema) {
    if (schemas.containsKey(loggerNamePrefix)) {
      throw new IllegalStateException("Schema with tracked:" + loggerNamePrefix);
    }
    schemas.put(loggerNamePrefix, schema);
  }
}<|MERGE_RESOLUTION|>--- conflicted
+++ resolved
@@ -22,11 +22,7 @@
 import io.confluent.ksql.logging.processing.ProcessingLogContext;
 import io.confluent.ksql.planner.plan.PlanNodeId;
 import io.confluent.ksql.query.QueryId;
-<<<<<<< HEAD
-import io.confluent.ksql.schema.ksql.KsqlSchemaWithOptions;
-=======
 import io.confluent.ksql.schema.ksql.PhysicalSchema;
->>>>>>> 6af8958f
 import io.confluent.ksql.schema.persistence.PersistenceSchema;
 import io.confluent.ksql.serde.GenericRowSerDe;
 import io.confluent.ksql.serde.KsqlSerdeFactory;
@@ -124,20 +120,12 @@
 
   public Serde<GenericRow> buildGenericRowSerde(
       final KsqlSerdeFactory valueSerdeFactory,
-<<<<<<< HEAD
-      final KsqlSchemaWithOptions schema,
-=======
       final PhysicalSchema schema,
->>>>>>> 6af8958f
       final QueryContext queryContext
   ) {
     final String loggerNamePrefix = QueryLoggerUtil.queryLoggerName(queryContext);
 
-<<<<<<< HEAD
-    track(loggerNamePrefix, schema.getPhysicalSchema().valueSchema());
-=======
     track(loggerNamePrefix, schema.valueSchema());
->>>>>>> 6af8958f
 
     return GenericRowSerDe.from(
         valueSerdeFactory,
