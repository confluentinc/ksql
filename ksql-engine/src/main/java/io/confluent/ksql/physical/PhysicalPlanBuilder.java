/**
 * Copyright 2017 Confluent Inc.
 *
 * Licensed under the Apache License, Version 2.0 (the "License");
 * you may not use this file except in compliance with the License.
 * You may obtain a copy of the License at
 *
 * http://www.apache.org/licenses/LICENSE-2.0
 *
 * Unless required by applicable law or agreed to in writing, software
 * distributed under the License is distributed on an "AS IS" BASIS,
 * WITHOUT WARRANTIES OR CONDITIONS OF ANY KIND, either express or implied.
 * See the License for the specific language governing permissions and
 * limitations under the License.
 **/

package io.confluent.ksql.physical;

import org.apache.kafka.clients.consumer.ConsumerConfig;
import org.apache.kafka.clients.producer.ProducerConfig;
import org.apache.kafka.streams.KafkaStreams;
import org.apache.kafka.streams.StreamsBuilder;
import org.apache.kafka.streams.StreamsConfig;
import org.apache.kafka.streams.Topology;

import java.util.Arrays;
import java.util.LinkedList;
import java.util.List;
import java.util.Map;
import java.util.concurrent.ThreadLocalRandom;

import io.confluent.kafka.schemaregistry.client.SchemaRegistryClient;
import io.confluent.ksql.function.FunctionRegistry;
import io.confluent.ksql.metastore.KsqlStream;
import io.confluent.ksql.metastore.KsqlTable;
import io.confluent.ksql.metastore.MetaStore;
import io.confluent.ksql.metastore.StructuredDataSource;
import io.confluent.ksql.metrics.ConsumerCollector;
import io.confluent.ksql.metrics.ProducerCollector;
import io.confluent.ksql.planner.plan.KsqlBareOutputNode;
import io.confluent.ksql.planner.plan.KsqlStructuredDataOutputNode;
import io.confluent.ksql.planner.plan.OutputNode;
import io.confluent.ksql.planner.plan.PlanNode;
import io.confluent.ksql.query.QueryId;
import io.confluent.ksql.serde.DataSource;
import io.confluent.ksql.structured.QueuedSchemaKStream;
import io.confluent.ksql.structured.SchemaKStream;
import io.confluent.ksql.structured.SchemaKTable;
import io.confluent.ksql.util.KafkaTopicClient;
import io.confluent.ksql.util.KsqlConfig;
import io.confluent.ksql.util.KsqlConstants;
import io.confluent.ksql.util.KsqlException;
import io.confluent.ksql.util.Pair;
import io.confluent.ksql.util.PersistentQueryMetadata;
import io.confluent.ksql.util.QueryIdGenerator;
import io.confluent.ksql.util.QueryMetadata;
import io.confluent.ksql.util.QueuedQueryMetadata;
import io.confluent.ksql.util.SchemaUtil;
import io.confluent.ksql.util.timestamp.KsqlTimestampExtractor;

import org.apache.kafka.connect.data.Field;
import org.apache.kafka.connect.data.Schema;

public class PhysicalPlanBuilder {

  private final StreamsBuilder builder;
  private final KsqlConfig ksqlConfig;
  private final KafkaTopicClient kafkaTopicClient;
  private final FunctionRegistry functionRegistry;
  private final Map<String, Object> overriddenStreamsProperties;
  private final MetaStore metaStore;
  private final boolean updateMetastore;
  private final SchemaRegistryClient schemaRegistryClient;
  private final QueryIdGenerator queryIdGenerator;
  private final KafkaStreamsBuilder kafkaStreamsBuilder;

<<<<<<< HEAD


  public PhysicalPlanBuilder(final StreamsBuilder builder,
                             final KsqlConfig ksqlConfig,
                             final KafkaTopicClient kafkaTopicClient,
                             final MetastoreUtil metastoreUtil,
                             final FunctionRegistry functionRegistry,
                             final Map<String, Object> overriddenStreamsProperties,
                             final boolean updateMetastore,
                             final MetaStore metaStore,
                             final SchemaRegistryClient schemaRegistryClient,
                             final QueryIdGenerator queryIdGenerator,
                             final KafkaStreamsBuilder kafkaStreamsBuilder) {
=======
  public PhysicalPlanBuilder(
      final StreamsBuilder builder,
      final KsqlConfig ksqlConfig,
      final KafkaTopicClient kafkaTopicClient,
      final FunctionRegistry functionRegistry,
      final Map<String, Object> overriddenStreamsProperties,
      final boolean updateMetastore,
      final MetaStore metaStore,
      final SchemaRegistryClient schemaRegistryClient,
      final KafkaStreamsBuilder kafkaStreamsBuilder
  ) {
>>>>>>> 5a7aa323
    this.builder = builder;
    this.ksqlConfig = ksqlConfig;
    this.kafkaTopicClient = kafkaTopicClient;
    this.functionRegistry = functionRegistry;
    this.overriddenStreamsProperties = overriddenStreamsProperties;
    this.metaStore = metaStore;
    this.updateMetastore = updateMetastore;
    this.schemaRegistryClient = schemaRegistryClient;
    this.queryIdGenerator = queryIdGenerator;
    this.kafkaStreamsBuilder = kafkaStreamsBuilder;
  }

<<<<<<< HEAD
  public PhysicalPlanBuilder(final StreamsBuilder builder,
                             final KsqlConfig ksqlConfig,
                             final KafkaTopicClient kafkaTopicClient,
                             final MetastoreUtil metastoreUtil,
                             final FunctionRegistry functionRegistry,
                             final Map<String, Object> overriddenStreamsProperties,
                             final boolean updateMetastore,
                             final MetaStore metaStore,
                             final SchemaRegistryClient schemaRegistryClient,
                             final QueryIdGenerator queryIdGenerator) {
    this(builder,
         ksqlConfig,
         kafkaTopicClient,
         metastoreUtil,
         functionRegistry,
         overriddenStreamsProperties,
         updateMetastore,
         metaStore,
         schemaRegistryClient,
         queryIdGenerator,
         new KafkaStreamsBuilderImpl());

=======
  public PhysicalPlanBuilder(
      final StreamsBuilder builder,
      final KsqlConfig ksqlConfig,
      final KafkaTopicClient kafkaTopicClient,
      final FunctionRegistry functionRegistry,
      final Map<String, Object> overriddenStreamsProperties,
      final boolean updateMetastore,
      final MetaStore metaStore,
      final SchemaRegistryClient schemaRegistryClient
  ) {
    this(
        builder,
        ksqlConfig,
        kafkaTopicClient,
        functionRegistry,
        overriddenStreamsProperties,
        updateMetastore,
        metaStore,
        schemaRegistryClient,
        new KafkaStreamsBuilderImpl()
    );
>>>>>>> 5a7aa323
  }


  public QueryMetadata buildPhysicalPlan(final Pair<String, PlanNode> statementPlanPair)
      throws Exception {
    final SchemaKStream resultStream = statementPlanPair
        .getRight()
        .buildStream(
            builder,
            ksqlConfig,
            kafkaTopicClient,
            functionRegistry,
            overriddenStreamsProperties,
            schemaRegistryClient
        );
    final OutputNode outputNode = resultStream.outputNode();
    boolean isBareQuery = outputNode instanceof KsqlBareOutputNode;

    // Check to make sure the logical and physical plans match up;
    // important to do this BEFORE actually starting up
    // the corresponding Kafka Streams job
    if (isBareQuery && !(resultStream instanceof QueuedSchemaKStream)) {
      throw new Exception(String.format(
          "Mismatch between logical and physical output; "
          + "expected a QueuedSchemaKStream based on logical "
          + "KsqlBareOutputNode, found a %s instead",
          resultStream.getClass().getCanonicalName()
      ));
    }
    String serviceId = getServiceId();
    String
        persistanceQueryPrefix =
        ksqlConfig.get(KsqlConfig.KSQL_PERSISTENT_QUERY_NAME_PREFIX_CONFIG).toString();
    String
        transientQueryPrefix =
        ksqlConfig.get(KsqlConfig.KSQL_TRANSIENT_QUERY_NAME_PREFIX_CONFIG).toString();

    if (isBareQuery) {

      return buildPlanForBareQuery(
          (QueuedSchemaKStream) resultStream,
          (KsqlBareOutputNode) outputNode,
          serviceId,
          transientQueryPrefix,
          statementPlanPair.getLeft()
      );

    } else if (outputNode instanceof KsqlStructuredDataOutputNode) {

      KsqlStructuredDataOutputNode ksqlStructuredDataOutputNode = (KsqlStructuredDataOutputNode)
          outputNode;
      ksqlStructuredDataOutputNode = new KsqlStructuredDataOutputNode(
          ksqlStructuredDataOutputNode.getId(),
          ksqlStructuredDataOutputNode.getSource(),
          ksqlStructuredDataOutputNode.getSchema(),
          ksqlStructuredDataOutputNode.getTimestampField(),
          ksqlStructuredDataOutputNode.getKeyField(),
          ksqlStructuredDataOutputNode.getKsqlTopic(),
          ksqlStructuredDataOutputNode.getKafkaTopicName(),
          ksqlStructuredDataOutputNode.getOutputProperties(),
          ksqlStructuredDataOutputNode.getLimit(),
          ((KsqlStructuredDataOutputNode) statementPlanPair.getRight()).isDoCreateInto()
           );
      return buildPlanForStructuredOutputNode(
          statementPlanPair.getLeft(),
          resultStream,
          ksqlStructuredDataOutputNode,
          serviceId,
          persistanceQueryPrefix,
          statementPlanPair.getLeft());


    } else {
      throw new KsqlException(
          "Sink data source of type: "
          + outputNode.getClass()
          + " is not supported.");
    }
  }

  private QueryMetadata buildPlanForBareQuery(
      final QueuedSchemaKStream schemaKStream,
      final KsqlBareOutputNode bareOutputNode,
      final String serviceId,
      final String transientQueryPrefix,
      final String statement
  ) {

    final String applicationId = addTimeSuffix(getBareQueryApplicationId(
        serviceId,
        transientQueryPrefix
    ));

    KafkaStreams streams = buildStreams(
        builder,
        applicationId,
        ksqlConfig,
        overriddenStreamsProperties
    );

    SchemaKStream sourceSchemaKstream = schemaKStream.getSourceSchemaKStreams().get(0);

    return new QueuedQueryMetadata(
        statement,
        streams,
        bareOutputNode,
        schemaKStream.getExecutionPlan(""),
        schemaKStream.getQueue(),
        (sourceSchemaKstream instanceof SchemaKTable)
            ? DataSource.DataSourceType.KTABLE : DataSource.DataSourceType.KSTREAM,
        applicationId,
        kafkaTopicClient,
        builder.build()
    );
  }


  private QueryMetadata buildPlanForStructuredOutputNode(
      String sqlExpression, final SchemaKStream schemaKStream,
      final KsqlStructuredDataOutputNode outputNode,
      final String serviceId,
      final String persistanceQueryPrefix,
      final String statement
  ) {

    if (metaStore.getTopic(outputNode.getKafkaTopicName()) == null) {
      metaStore.putTopic(outputNode.getKsqlTopic());
    }
    StructuredDataSource sinkDataSource;
    if (schemaKStream instanceof SchemaKTable) {
      SchemaKTable schemaKTable = (SchemaKTable) schemaKStream;
      sinkDataSource =
          new KsqlTable(
              sqlExpression,
              outputNode.getId().toString(),
              outputNode.getSchema(),
              schemaKStream.getKeyField(),
              outputNode.getTimestampField(),
              outputNode.getKsqlTopic(),
              outputNode.getId().toString()
                  + ksqlConfig.get(KsqlConfig.KSQL_TABLE_STATESTORE_NAME_SUFFIX_CONFIG),
              schemaKTable.isWindowed()
          );
    } else {
      sinkDataSource =
          new KsqlStream(
              sqlExpression,
              outputNode.getId().toString(),
              outputNode.getSchema(),
              schemaKStream.getKeyField(),
              outputNode.getTimestampField(),
              outputNode.getKsqlTopic()
          );

    }

    if (updateMetastore && outputNode.isDoCreateInto()) {
      metaStore.putSource(sinkDataSource.cloneWithTimeKeyColumns());
    } else {
      StructuredDataSource structuredDataSource = metaStore.getSource(sinkDataSource.getName());
      if (structuredDataSource.getDataSourceType() != sinkDataSource.getDataSourceType()) {
        throw new KsqlException(String.format("Incompatible data sink and query result. Data sink"
                                              + " (%s) type is %s but select query result is %s.",
                                              sinkDataSource.getName(),
                                              sinkDataSource.getDataSourceType(),
                                              structuredDataSource.getDataSourceType()));
      }
      Schema resultSchema = SchemaUtil.removeImplicitRowTimeRowKeyFromSchema(
          sinkDataSource.cloneWithTimeKeyColumns().getSchema());
      if (!SchemaUtil.areEqualSchemas(
          resultSchema,
          SchemaUtil.removeImplicitRowTimeRowKeyFromSchema(structuredDataSource.getSchema()))) {
        throw new KsqlException(String.format("Incompatible schema between results and sink. "
                                              + "Result schema is %s, but the sink schema is %s"
                                              + ".",
                                              SchemaUtil.schemaString(resultSchema), SchemaUtil
            .schemaString(structuredDataSource.getSchema())));
      }
      enforceKeyEquivalence(structuredDataSource.getKeyField(), sinkDataSource.getKeyField());

    }

    final QueryId queryId;
    if (outputNode.isDoCreateInto()) {
      queryId = sinkDataSource.getPersistentQueryId();
    } else {
      queryId = new QueryId("InsertQuery_" + queryIdGenerator.getNextId());
    }
    final String applicationId = serviceId + persistanceQueryPrefix + queryId;

    KafkaStreams streams = buildStreams(
        builder,
        applicationId,
        ksqlConfig,
        overriddenStreamsProperties
    );

    Topology topology = builder.build();

    return new PersistentQueryMetadata(
        statement,
        streams, outputNode, schemaKStream
            .getExecutionPlan(""), queryId,
        (schemaKStream instanceof SchemaKTable)
            ? DataSource.DataSourceType.KTABLE
            : DataSource.DataSourceType.KSTREAM,
        applicationId,
        kafkaTopicClient,
        outputNode.getSchema(),
        sinkDataSource.getKsqlTopic(),
        topology
    );
  }

  private String getBareQueryApplicationId(String serviceId, String transientQueryPrefix) {
    return serviceId + transientQueryPrefix + Math.abs(ThreadLocalRandom.current().nextLong());
  }

  private String addTimeSuffix(String original) {
    return String.format("%s_%d", original, System.currentTimeMillis());
  }

  private void updateListProperty(Map<String, Object> properties, String key, Object value) {
    Object obj = properties.getOrDefault(key, new LinkedList<String>());
    List valueList;
    // The property value is either a comma-separated string of class names, or a list of class
    // names
    if (obj instanceof String) {
      // If its a string just split it on the separator so we dont have to worry about adding a
      // separator
      String asString = (String) obj;
      valueList = new LinkedList<>(Arrays.asList(asString.split("\\s*,\\s*")));
    } else if (obj instanceof List) {
      valueList = (List) obj;
    } else {
      throw new KsqlException("Expecting list or string for property: " + key);
    }
    valueList.add(value);
    properties.put(key, valueList);
  }

  private KafkaStreams buildStreams(
      final StreamsBuilder builder,
      final String applicationId,
      final KsqlConfig ksqlConfig,
      final Map<String, Object> overriddenProperties
  ) {
    Map<String, Object> newStreamsProperties = ksqlConfig.getKsqlStreamConfigProps();
    newStreamsProperties.putAll(overriddenProperties);
    newStreamsProperties.put(StreamsConfig.APPLICATION_ID_CONFIG, applicationId);
    newStreamsProperties.put(
        ConsumerConfig.AUTO_OFFSET_RESET_CONFIG,
        ksqlConfig.get(ConsumerConfig.AUTO_OFFSET_RESET_CONFIG)
    );
    newStreamsProperties.put(
        StreamsConfig.COMMIT_INTERVAL_MS_CONFIG,
        ksqlConfig.get(StreamsConfig.COMMIT_INTERVAL_MS_CONFIG)
    );
    newStreamsProperties.put(
        StreamsConfig.CACHE_MAX_BYTES_BUFFERING_CONFIG,
        ksqlConfig.get(StreamsConfig.CACHE_MAX_BYTES_BUFFERING_CONFIG)
    );
    if (ksqlConfig.get(KsqlConfig.KSQL_TIMESTAMP_COLUMN_INDEX) != null) {
      newStreamsProperties.put(
          KsqlConfig.KSQL_TIMESTAMP_COLUMN_INDEX,
          ksqlConfig.get(KsqlConfig.KSQL_TIMESTAMP_COLUMN_INDEX)
      );
      newStreamsProperties.put(
          StreamsConfig.DEFAULT_TIMESTAMP_EXTRACTOR_CLASS_CONFIG, KsqlTimestampExtractor.class);
    }
    updateListProperty(
        newStreamsProperties,
        StreamsConfig.consumerPrefix(ConsumerConfig.INTERCEPTOR_CLASSES_CONFIG),
        ConsumerCollector.class.getCanonicalName()
    );
    updateListProperty(
        newStreamsProperties,
        StreamsConfig.producerPrefix(ProducerConfig.INTERCEPTOR_CLASSES_CONFIG),
        ProducerCollector.class.getCanonicalName()
    );
    return kafkaStreamsBuilder.buildKafkaStreams(builder, new StreamsConfig(newStreamsProperties));
  }

<<<<<<< HEAD
  private void enforceKeyEquivalence(Field sinkKeyField, Field resultKeyField) {
    if (sinkKeyField == null && resultKeyField == null) {
      return;
    }
    if (sinkKeyField != null && resultKeyField != null) {
      if (sinkKeyField.name().equalsIgnoreCase(
          resultKeyField.name()) && sinkKeyField.schema() == resultKeyField.schema()) {
        return;
      }
    }

    throw new KsqlException(String.format(
        "Incompatible key fields for sink and results. Sink"
        + " key field is %s (type: %s) while result key "
        + "fiels is %s (type: %s)",
        sinkKeyField == null? null:sinkKeyField.name(),
        sinkKeyField == null? null:sinkKeyField.schema().toString(),
        resultKeyField == null? null:resultKeyField.name(),
        resultKeyField == null? null:resultKeyField.schema().toString()));
  }

=======
  // Package private because of test
  String getServiceId() {
    return KsqlConstants.KSQL_INTERNAL_TOPIC_PREFIX
           + ksqlConfig.get(KsqlConfig.KSQL_SERVICE_ID_CONFIG).toString();
  }
>>>>>>> 5a7aa323
}
<|MERGE_RESOLUTION|>--- conflicted
+++ resolved
@@ -74,21 +74,6 @@
   private final QueryIdGenerator queryIdGenerator;
   private final KafkaStreamsBuilder kafkaStreamsBuilder;
 
-<<<<<<< HEAD
-
-
-  public PhysicalPlanBuilder(final StreamsBuilder builder,
-                             final KsqlConfig ksqlConfig,
-                             final KafkaTopicClient kafkaTopicClient,
-                             final MetastoreUtil metastoreUtil,
-                             final FunctionRegistry functionRegistry,
-                             final Map<String, Object> overriddenStreamsProperties,
-                             final boolean updateMetastore,
-                             final MetaStore metaStore,
-                             final SchemaRegistryClient schemaRegistryClient,
-                             final QueryIdGenerator queryIdGenerator,
-                             final KafkaStreamsBuilder kafkaStreamsBuilder) {
-=======
   public PhysicalPlanBuilder(
       final StreamsBuilder builder,
       final KsqlConfig ksqlConfig,
@@ -98,9 +83,9 @@
       final boolean updateMetastore,
       final MetaStore metaStore,
       final SchemaRegistryClient schemaRegistryClient,
+      final QueryIdGenerator queryIdGenerator,
       final KafkaStreamsBuilder kafkaStreamsBuilder
   ) {
->>>>>>> 5a7aa323
     this.builder = builder;
     this.ksqlConfig = ksqlConfig;
     this.kafkaTopicClient = kafkaTopicClient;
@@ -113,30 +98,6 @@
     this.kafkaStreamsBuilder = kafkaStreamsBuilder;
   }
 
-<<<<<<< HEAD
-  public PhysicalPlanBuilder(final StreamsBuilder builder,
-                             final KsqlConfig ksqlConfig,
-                             final KafkaTopicClient kafkaTopicClient,
-                             final MetastoreUtil metastoreUtil,
-                             final FunctionRegistry functionRegistry,
-                             final Map<String, Object> overriddenStreamsProperties,
-                             final boolean updateMetastore,
-                             final MetaStore metaStore,
-                             final SchemaRegistryClient schemaRegistryClient,
-                             final QueryIdGenerator queryIdGenerator) {
-    this(builder,
-         ksqlConfig,
-         kafkaTopicClient,
-         metastoreUtil,
-         functionRegistry,
-         overriddenStreamsProperties,
-         updateMetastore,
-         metaStore,
-         schemaRegistryClient,
-         queryIdGenerator,
-         new KafkaStreamsBuilderImpl());
-
-=======
   public PhysicalPlanBuilder(
       final StreamsBuilder builder,
       final KsqlConfig ksqlConfig,
@@ -145,7 +106,8 @@
       final Map<String, Object> overriddenStreamsProperties,
       final boolean updateMetastore,
       final MetaStore metaStore,
-      final SchemaRegistryClient schemaRegistryClient
+      final SchemaRegistryClient schemaRegistryClient,
+      final QueryIdGenerator queryIdGenerator
   ) {
     this(
         builder,
@@ -156,9 +118,9 @@
         updateMetastore,
         metaStore,
         schemaRegistryClient,
+        queryIdGenerator,
         new KafkaStreamsBuilderImpl()
     );
->>>>>>> 5a7aa323
   }
 
 
@@ -189,15 +151,12 @@
       ));
     }
     String serviceId = getServiceId();
-    String
-        persistanceQueryPrefix =
+    String persistanceQueryPrefix =
         ksqlConfig.get(KsqlConfig.KSQL_PERSISTENT_QUERY_NAME_PREFIX_CONFIG).toString();
-    String
-        transientQueryPrefix =
+    String transientQueryPrefix =
         ksqlConfig.get(KsqlConfig.KSQL_TRANSIENT_QUERY_NAME_PREFIX_CONFIG).toString();
 
     if (isBareQuery) {
-
       return buildPlanForBareQuery(
           (QueuedSchemaKStream) resultStream,
           (KsqlBareOutputNode) outputNode,
@@ -208,20 +167,11 @@
 
     } else if (outputNode instanceof KsqlStructuredDataOutputNode) {
 
-      KsqlStructuredDataOutputNode ksqlStructuredDataOutputNode = (KsqlStructuredDataOutputNode)
-          outputNode;
-      ksqlStructuredDataOutputNode = new KsqlStructuredDataOutputNode(
-          ksqlStructuredDataOutputNode.getId(),
-          ksqlStructuredDataOutputNode.getSource(),
-          ksqlStructuredDataOutputNode.getSchema(),
-          ksqlStructuredDataOutputNode.getTimestampField(),
-          ksqlStructuredDataOutputNode.getKeyField(),
-          ksqlStructuredDataOutputNode.getKsqlTopic(),
-          ksqlStructuredDataOutputNode.getKafkaTopicName(),
-          ksqlStructuredDataOutputNode.getOutputProperties(),
-          ksqlStructuredDataOutputNode.getLimit(),
+      KsqlStructuredDataOutputNode ksqlStructuredDataOutputNode =
+          (KsqlStructuredDataOutputNode) outputNode;
+      ksqlStructuredDataOutputNode = ksqlStructuredDataOutputNode.cloneWithDoCreateInto(
           ((KsqlStructuredDataOutputNode) statementPlanPair.getRight()).isDoCreateInto()
-           );
+      );
       return buildPlanForStructuredOutputNode(
           statementPlanPair.getLeft(),
           resultStream,
@@ -315,6 +265,42 @@
 
     }
 
+    sinkSetUp(outputNode, sinkDataSource);
+
+    final QueryId queryId;
+    if (outputNode.isDoCreateInto()) {
+      queryId = sinkDataSource.getPersistentQueryId();
+    } else {
+      queryId = new QueryId("InsertQuery_" + queryIdGenerator.getNextId());
+    }
+    final String applicationId = serviceId + persistanceQueryPrefix + queryId;
+
+    KafkaStreams streams = buildStreams(
+        builder,
+        applicationId,
+        ksqlConfig,
+        overriddenStreamsProperties
+    );
+
+    Topology topology = builder.build();
+
+    return new PersistentQueryMetadata(
+        statement,
+        streams, outputNode, schemaKStream
+            .getExecutionPlan(""), queryId,
+        (schemaKStream instanceof SchemaKTable)
+            ? DataSource.DataSourceType.KTABLE
+            : DataSource.DataSourceType.KSTREAM,
+        applicationId,
+        kafkaTopicClient,
+        outputNode.getSchema(),
+        sinkDataSource.getKsqlTopic(),
+        topology
+    );
+  }
+
+  private void sinkSetUp(final KsqlStructuredDataOutputNode outputNode,
+                         final StructuredDataSource sinkDataSource) {
     if (updateMetastore && outputNode.isDoCreateInto()) {
       metaStore.putSource(sinkDataSource.cloneWithTimeKeyColumns());
     } else {
@@ -335,42 +321,11 @@
                                               + "Result schema is %s, but the sink schema is %s"
                                               + ".",
                                               SchemaUtil.schemaString(resultSchema), SchemaUtil
-            .schemaString(structuredDataSource.getSchema())));
+                                                  .schemaString(structuredDataSource.getSchema())));
       }
       enforceKeyEquivalence(structuredDataSource.getKeyField(), sinkDataSource.getKeyField());
 
     }
-
-    final QueryId queryId;
-    if (outputNode.isDoCreateInto()) {
-      queryId = sinkDataSource.getPersistentQueryId();
-    } else {
-      queryId = new QueryId("InsertQuery_" + queryIdGenerator.getNextId());
-    }
-    final String applicationId = serviceId + persistanceQueryPrefix + queryId;
-
-    KafkaStreams streams = buildStreams(
-        builder,
-        applicationId,
-        ksqlConfig,
-        overriddenStreamsProperties
-    );
-
-    Topology topology = builder.build();
-
-    return new PersistentQueryMetadata(
-        statement,
-        streams, outputNode, schemaKStream
-            .getExecutionPlan(""), queryId,
-        (schemaKStream instanceof SchemaKTable)
-            ? DataSource.DataSourceType.KTABLE
-            : DataSource.DataSourceType.KSTREAM,
-        applicationId,
-        kafkaTopicClient,
-        outputNode.getSchema(),
-        sinkDataSource.getKsqlTopic(),
-        topology
-    );
   }
 
   private String getBareQueryApplicationId(String serviceId, String transientQueryPrefix) {
@@ -442,12 +397,10 @@
     return kafkaStreamsBuilder.buildKafkaStreams(builder, new StreamsConfig(newStreamsProperties));
   }
 
-<<<<<<< HEAD
   private void enforceKeyEquivalence(Field sinkKeyField, Field resultKeyField) {
     if (sinkKeyField == null && resultKeyField == null) {
       return;
-    }
-    if (sinkKeyField != null && resultKeyField != null) {
+    } else if (sinkKeyField != null && resultKeyField != null) {
       if (sinkKeyField.name().equalsIgnoreCase(
           resultKeyField.name()) && sinkKeyField.schema() == resultKeyField.schema()) {
         return;
@@ -458,17 +411,15 @@
         "Incompatible key fields for sink and results. Sink"
         + " key field is %s (type: %s) while result key "
         + "fiels is %s (type: %s)",
-        sinkKeyField == null? null:sinkKeyField.name(),
-        sinkKeyField == null? null:sinkKeyField.schema().toString(),
-        resultKeyField == null? null:resultKeyField.name(),
-        resultKeyField == null? null:resultKeyField.schema().toString()));
-  }
-
-=======
+        sinkKeyField == null ? null : sinkKeyField.name(),
+        sinkKeyField == null ? null : sinkKeyField.schema().toString(),
+        resultKeyField == null ? null : resultKeyField.name(),
+        resultKeyField == null ? null : resultKeyField.schema().toString()));
+  }
+
   // Package private because of test
   String getServiceId() {
     return KsqlConstants.KSQL_INTERNAL_TOPIC_PREFIX
            + ksqlConfig.get(KsqlConfig.KSQL_SERVICE_ID_CONFIG).toString();
   }
->>>>>>> 5a7aa323
 }
