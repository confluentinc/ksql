/**
 * Copyright 2017 Confluent Inc.
 *
 * Licensed under the Apache License, Version 2.0 (the "License");
 * you may not use this file except in compliance with the License.
 * You may obtain a copy of the License at
 *
 * http://www.apache.org/licenses/LICENSE-2.0
 *
 * Unless required by applicable law or agreed to in writing, software
 * distributed under the License is distributed on an "AS IS" BASIS,
 * WITHOUT WARRANTIES OR CONDITIONS OF ANY KIND, either express or implied.
 * See the License for the specific language governing permissions and
 * limitations under the License.
 **/

package io.confluent.ksql.physical;

import io.confluent.ksql.function.FunctionRegistry;
import io.confluent.ksql.metastore.KsqlStream;
import io.confluent.ksql.metastore.KsqlTable;
import io.confluent.ksql.metastore.MetaStore;
import io.confluent.ksql.metastore.MetastoreUtil;
import io.confluent.ksql.metastore.StructuredDataSource;
import io.confluent.ksql.query.QueryId;
import io.confluent.ksql.serde.DataSource;
import io.confluent.ksql.structured.QueuedSchemaKStream;
import io.confluent.ksql.planner.plan.KsqlBareOutputNode;
import io.confluent.ksql.planner.plan.KsqlStructuredDataOutputNode;
import io.confluent.ksql.planner.plan.OutputNode;
import io.confluent.ksql.planner.plan.PlanNode;
import io.confluent.ksql.structured.SchemaKStream;
import io.confluent.ksql.structured.SchemaKTable;
import io.confluent.ksql.util.KafkaTopicClient;
import io.confluent.ksql.util.KsqlConfig;
import io.confluent.ksql.util.KsqlException;
import io.confluent.ksql.util.Pair;
import io.confluent.ksql.util.PersistentQueryMetadata;
import io.confluent.ksql.util.QueryMetadata;
import io.confluent.ksql.util.QueuedQueryMetadata;
import io.confluent.ksql.util.timestamp.KsqlTimestampExtractor;

import org.apache.kafka.clients.consumer.ConsumerConfig;
import org.apache.kafka.streams.KafkaStreams;
import org.apache.kafka.streams.StreamsBuilder;
import org.apache.kafka.streams.StreamsConfig;

import java.util.HashMap;
import java.util.Map;
import java.util.concurrent.ThreadLocalRandom;
import java.util.concurrent.atomic.AtomicLong;

public class PhysicalPlanBuilder {

  private final StreamsBuilder builder;
  private final KsqlConfig ksqlConfig;
  private final KafkaTopicClient kafkaTopicClient;
  private final MetastoreUtil metastoreUtil;
  private final FunctionRegistry functionRegistry;
  private final boolean addUniqueTimeSuffix;
  private final Map<String, Object> overriddenStreamsProperties;
  private final MetaStore metaStore;
  private final boolean updateMetastore;
<<<<<<< HEAD
  private final QueryId queryId;
=======
  private final AtomicLong queryIdCounter;
>>>>>>> 0c514112

  public PhysicalPlanBuilder(final StreamsBuilder builder,
                             final KsqlConfig ksqlConfig,
                             final KafkaTopicClient kafkaTopicClient,
                             final MetastoreUtil metastoreUtil,
                             final FunctionRegistry functionRegistry,
                             final boolean addUniqueTimeSuffix,
                             final Map<String, Object> overriddenStreamsProperties,
                             final boolean updateMetastore,
                             final MetaStore metaStore,
<<<<<<< HEAD
                             final QueryId queryId) {
=======
                             final AtomicLong queryIdCounter) {
>>>>>>> 0c514112
    this.builder = builder;
    this.ksqlConfig = ksqlConfig;
    this.kafkaTopicClient = kafkaTopicClient;
    this.metastoreUtil = metastoreUtil;
    this.functionRegistry = functionRegistry;
    this.addUniqueTimeSuffix = addUniqueTimeSuffix;
    this.overriddenStreamsProperties = overriddenStreamsProperties;
    this.metaStore = metaStore;
    this.updateMetastore = updateMetastore;
    this.queryIdCounter = queryIdCounter;
  }

  public QueryMetadata buildPhysicalPlan(final Pair<String, PlanNode> statementPlanPair) throws Exception {
    final SchemaKStream resultStream = statementPlanPair.getRight().buildStream(builder,
        ksqlConfig,
        kafkaTopicClient,
        metastoreUtil,
        functionRegistry,
        new HashMap<>());
    final OutputNode outputNode = resultStream.outputNode();
    boolean isBareQuery = outputNode instanceof KsqlBareOutputNode;

    // Check to make sure the logical and physical plans match up;
    // important to do this BEFORE actually starting up
    // the corresponding Kafka Streams job
    if (isBareQuery && !(resultStream instanceof QueuedSchemaKStream)) {
      throw new Exception(String.format(
          "Mismatch between logical and physical output; "
              + "expected a QueuedSchemaKStream based on logical "
              + "KsqlBareOutputNode, found a %s instead",
          resultStream.getClass().getCanonicalName()
      ));
    }
    String serviceId = ksqlConfig.get(KsqlConfig.KSQL_SERVICE_ID_CONFIG).toString();
    String persistanceQueryPrefix = ksqlConfig.get(KsqlConfig.KSQL_PERSISTENT_QUERY_NAME_PREFIX_CONFIG).toString();
    String transientQueryPrefix = ksqlConfig.get(KsqlConfig.KSQL_TRANSIENT_QUERY_NAME_PREFIX_CONFIG).toString();

    if (isBareQuery) {

      return buildPlanForBareQuery((QueuedSchemaKStream) resultStream, (KsqlBareOutputNode) outputNode,
          serviceId, transientQueryPrefix, statementPlanPair.getLeft());

    } else if (outputNode instanceof KsqlStructuredDataOutputNode) {

      return buildPlanForStructuredOutputNode(resultStream,
          (KsqlStructuredDataOutputNode) outputNode, serviceId, persistanceQueryPrefix, statementPlanPair.getLeft());

    } else {
      throw new KsqlException("Sink data source of type: " + outputNode.getClass() + " is not supported.");
    }
  }

  private QueryMetadata buildPlanForBareQuery(final QueuedSchemaKStream schemaKStream,
                                              final KsqlBareOutputNode bareOutputNode,
                                              final String serviceId,
                                              final String transientQueryPrefix,
                                              final String statement) {

    String applicationId = getBareQueryApplicationId(serviceId, transientQueryPrefix);
    if (addUniqueTimeSuffix) {
      applicationId = addTimeSuffix(applicationId);
    }

    KafkaStreams streams = buildStreams(builder, applicationId, ksqlConfig, overriddenStreamsProperties);

    SchemaKStream sourceSchemaKstream = schemaKStream.getSourceSchemaKStreams().get(0);

    return new QueuedQueryMetadata(
        statement,
        streams,
        bareOutputNode,
        schemaKStream.getExecutionPlan(""),
        schemaKStream.getQueue(),
        (sourceSchemaKstream instanceof SchemaKTable) ?
            DataSource.DataSourceType.KTABLE : DataSource.DataSourceType.KSTREAM,
        applicationId,
        kafkaTopicClient,
        ksqlConfig
    );
  }


  private QueryMetadata buildPlanForStructuredOutputNode(final SchemaKStream schemaKStream,
                                                         final KsqlStructuredDataOutputNode outputNode,
                                                         final String serviceId,
                                                         final String persistanceQueryPrefix,
                                                         final String statement) {

    long queryId = queryIdCounter.getAndIncrement();
    String applicationId = serviceId + persistanceQueryPrefix + queryId;
    if (addUniqueTimeSuffix) {
      applicationId = addTimeSuffix(applicationId);
    }

    if (metaStore.getTopic(outputNode.getKafkaTopicName()) == null) {
      metaStore.putTopic(outputNode.getKsqlTopic());
    }
    StructuredDataSource sinkDataSource;
    if (schemaKStream instanceof SchemaKTable) {
      SchemaKTable schemaKTable = (SchemaKTable) schemaKStream;
      sinkDataSource =
          new KsqlTable(outputNode.getId().toString(),
              outputNode.getSchema(),
              schemaKStream.getKeyField(),
              outputNode.getTimestampField(),
              outputNode.getKsqlTopic(),
              outputNode.getId().toString() +
                  ksqlConfig.get(KsqlConfig.KSQL_TABLE_STATESTORE_NAME_SUFFIX_CONFIG),
              schemaKTable.isWindowed());
    } else {
      sinkDataSource =
          new KsqlStream(outputNode.getId().toString(),
              outputNode.getSchema(),
              schemaKStream.getKeyField(),
              outputNode.getTimestampField(),
              outputNode.getKsqlTopic());
    }

    if (updateMetastore) {
      metaStore.putSource(sinkDataSource.cloneWithTimeKeyColumns());
    }
    KafkaStreams streams = buildStreams(builder, applicationId, ksqlConfig, overriddenStreamsProperties);

    return new PersistentQueryMetadata(statement,
        streams, outputNode, schemaKStream
        .getExecutionPlan(""), queryId,
        (schemaKStream instanceof SchemaKTable) ? DataSource
            .DataSourceType.KTABLE : DataSource.DataSourceType
            .KSTREAM,
        applicationId,
        kafkaTopicClient,
        ksqlConfig);
  }

  private String getBareQueryApplicationId(String serviceId, String transientQueryPrefix) {
    return  serviceId + transientQueryPrefix +
        Math.abs(ThreadLocalRandom.current().nextLong());
  }

  private String addTimeSuffix(String original) {
    return String.format("%s_%d", original, System.currentTimeMillis());
  }

  private KafkaStreams buildStreams(
      final StreamsBuilder builder,
      final String applicationId,
      final KsqlConfig ksqlConfig,
      final Map<String, Object> overriddenProperties
  ) {
    Map<String, Object> newStreamsProperties = ksqlConfig.getKsqlStreamConfigProps();
    newStreamsProperties.putAll(overriddenProperties);
    newStreamsProperties.put(StreamsConfig.APPLICATION_ID_CONFIG, applicationId);
    newStreamsProperties.put(
        ConsumerConfig.AUTO_OFFSET_RESET_CONFIG,
        ksqlConfig.get(ConsumerConfig.AUTO_OFFSET_RESET_CONFIG));
    newStreamsProperties.put(
        StreamsConfig.COMMIT_INTERVAL_MS_CONFIG,
        ksqlConfig.get(StreamsConfig.COMMIT_INTERVAL_MS_CONFIG));
    newStreamsProperties.put(
        StreamsConfig.CACHE_MAX_BYTES_BUFFERING_CONFIG,
        ksqlConfig.get(StreamsConfig.CACHE_MAX_BYTES_BUFFERING_CONFIG));
    if (ksqlConfig.get(KsqlConfig.KSQL_TIMESTAMP_COLUMN_INDEX) != null) {
      newStreamsProperties.put(
          KsqlConfig.KSQL_TIMESTAMP_COLUMN_INDEX,
          ksqlConfig.get(KsqlConfig.KSQL_TIMESTAMP_COLUMN_INDEX));
      newStreamsProperties.put(
          StreamsConfig.DEFAULT_TIMESTAMP_EXTRACTOR_CLASS_CONFIG, KsqlTimestampExtractor.class);
    }
    return new KafkaStreams(builder.build(), new StreamsConfig(newStreamsProperties));
  }

}
<|MERGE_RESOLUTION|>--- conflicted
+++ resolved
@@ -48,7 +48,6 @@
 import java.util.HashMap;
 import java.util.Map;
 import java.util.concurrent.ThreadLocalRandom;
-import java.util.concurrent.atomic.AtomicLong;
 
 public class PhysicalPlanBuilder {
 
@@ -61,11 +60,8 @@
   private final Map<String, Object> overriddenStreamsProperties;
   private final MetaStore metaStore;
   private final boolean updateMetastore;
-<<<<<<< HEAD
   private final QueryId queryId;
-=======
-  private final AtomicLong queryIdCounter;
->>>>>>> 0c514112
+
 
   public PhysicalPlanBuilder(final StreamsBuilder builder,
                              final KsqlConfig ksqlConfig,
@@ -76,11 +72,7 @@
                              final Map<String, Object> overriddenStreamsProperties,
                              final boolean updateMetastore,
                              final MetaStore metaStore,
-<<<<<<< HEAD
                              final QueryId queryId) {
-=======
-                             final AtomicLong queryIdCounter) {
->>>>>>> 0c514112
     this.builder = builder;
     this.ksqlConfig = ksqlConfig;
     this.kafkaTopicClient = kafkaTopicClient;
@@ -90,7 +82,7 @@
     this.overriddenStreamsProperties = overriddenStreamsProperties;
     this.metaStore = metaStore;
     this.updateMetastore = updateMetastore;
-    this.queryIdCounter = queryIdCounter;
+    this.queryId = queryId;
   }
 
   public QueryMetadata buildPhysicalPlan(final Pair<String, PlanNode> statementPlanPair) throws Exception {
@@ -169,7 +161,6 @@
                                                          final String persistanceQueryPrefix,
                                                          final String statement) {
 
-    long queryId = queryIdCounter.getAndIncrement();
     String applicationId = serviceId + persistanceQueryPrefix + queryId;
     if (addUniqueTimeSuffix) {
       applicationId = addTimeSuffix(applicationId);
