--- conflicted
+++ resolved
@@ -104,19 +104,12 @@
   }
 
   public QueryMetadata buildPhysicalPlan(final LogicalPlanNode logicalPlanNode) {
-<<<<<<< HEAD
-    final QueryId queryId = computeQueryId(logicalPlanNode.getNode());
-
-    final SchemaKStream<?> resultStream = logicalPlanNode
-        .getNode()
-=======
     final OutputNode logicalNode = logicalPlanNode.getNode()
         .orElseThrow(() -> new IllegalArgumentException("Need an output node to build a plan"));
 
     final QueryId queryId = logicalNode.getQueryId(queryIdGenerator);
 
     final SchemaKStream<?> resultStream = logicalNode
->>>>>>> cf297425
         .buildStream(
             KsqlQueryBuilder.of(
                 builder,
