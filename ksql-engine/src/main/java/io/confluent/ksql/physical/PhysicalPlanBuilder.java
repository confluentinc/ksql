--- conflicted
+++ resolved
@@ -159,15 +159,9 @@
 
       final KsqlStructuredDataOutputNode ksqlStructuredDataOutputNode =
           (KsqlStructuredDataOutputNode) outputNode;
-<<<<<<< HEAD
-      ksqlStructuredDataOutputNode = ksqlStructuredDataOutputNode.cloneWithDoCreateInto(
-          ((KsqlStructuredDataOutputNode) logicalPlanNode.getNode()).isDoCreateInto()
-      );
 
       final String persistanceQueryPrefix =
           ksqlConfig.getString(KsqlConfig.KSQL_PERSISTENT_QUERY_NAME_PREFIX_CONFIG);
-=======
->>>>>>> 5b4e1500
 
       return buildPlanForStructuredOutputNode(
           logicalPlanNode.getStatementText(),
