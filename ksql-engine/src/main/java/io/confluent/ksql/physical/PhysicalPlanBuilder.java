--- conflicted
+++ resolved
@@ -35,11 +35,7 @@
 import io.confluent.ksql.planner.plan.PlanNode;
 import io.confluent.ksql.query.QueryId;
 import io.confluent.ksql.schema.ksql.KsqlSchema;
-<<<<<<< HEAD
-import io.confluent.ksql.schema.ksql.KsqlSchemaWithOptions;
-=======
 import io.confluent.ksql.schema.ksql.PhysicalSchema;
->>>>>>> 6af8958f
 import io.confluent.ksql.services.ServiceContext;
 import io.confluent.ksql.structured.QueuedSchemaKStream;
 import io.confluent.ksql.structured.SchemaKStream;
@@ -289,13 +285,8 @@
 
     final Topology topology = builder.build();
 
-<<<<<<< HEAD
-    final KsqlSchemaWithOptions querySchema = KsqlSchemaWithOptions
-        .of(outputNode.getSchema().withoutImplicitFields(), outputNode.getSerdeOptions());
-=======
     final PhysicalSchema querySchema = PhysicalSchema
         .from(outputNode.getSchema().withoutImplicitFields(), outputNode.getSerdeOptions());
->>>>>>> 6af8958f
 
     return new PersistentQueryMetadata(
         sqlExpression,
