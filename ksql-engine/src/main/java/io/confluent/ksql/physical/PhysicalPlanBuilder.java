/*
 * Copyright 2018 Confluent Inc.
 *
 * Licensed under the Confluent Community License (the "License"); you may not use
 * this file except in compliance with the License.  You may obtain a copy of the
 * License at
 *
 * http://www.confluent.io/confluent-community-license
 *
 * Unless required by applicable law or agreed to in writing, software
 * distributed under the License is distributed on an "AS IS" BASIS, WITHOUT
 * WARRANTIES OF ANY KIND, either express or implied.  See the License for the
 * specific language governing permissions and limitations under the License.
 */

package io.confluent.ksql.physical;

import io.confluent.ksql.errors.ProductionExceptionHandlerUtil;
import io.confluent.ksql.function.FunctionRegistry;
import io.confluent.ksql.logging.processing.ProcessingLogContext;
import io.confluent.ksql.logging.processing.ProcessingLogger;
import io.confluent.ksql.metastore.KsqlStream;
import io.confluent.ksql.metastore.KsqlTable;
import io.confluent.ksql.metastore.MutableMetaStore;
import io.confluent.ksql.metastore.StructuredDataSource;
import io.confluent.ksql.metrics.ConsumerCollector;
import io.confluent.ksql.metrics.ProducerCollector;
import io.confluent.ksql.planner.LogicalPlanNode;
import io.confluent.ksql.planner.plan.KsqlBareOutputNode;
import io.confluent.ksql.planner.plan.KsqlStructuredDataOutputNode;
import io.confluent.ksql.planner.plan.OutputNode;
import io.confluent.ksql.query.QueryId;
import io.confluent.ksql.serde.DataSource;
import io.confluent.ksql.services.ServiceContext;
import io.confluent.ksql.structured.QueuedSchemaKStream;
import io.confluent.ksql.structured.SchemaKStream;
import io.confluent.ksql.structured.SchemaKTable;
import io.confluent.ksql.util.KsqlConfig;
import io.confluent.ksql.util.KsqlConstants;
import io.confluent.ksql.util.KsqlException;
import io.confluent.ksql.util.PersistentQueryMetadata;
import io.confluent.ksql.util.QueryIdGenerator;
import io.confluent.ksql.util.QueryMetadata;
import io.confluent.ksql.util.QueuedQueryMetadata;
import io.confluent.ksql.util.SchemaUtil;
import java.util.Arrays;
import java.util.HashMap;
import java.util.LinkedList;
import java.util.List;
import java.util.Map;
import java.util.Objects;
import java.util.function.Consumer;
import org.apache.kafka.clients.consumer.ConsumerConfig;
import org.apache.kafka.clients.producer.ProducerConfig;
import org.apache.kafka.connect.data.Field;
import org.apache.kafka.connect.data.Schema;
import org.apache.kafka.streams.KafkaStreams;
import org.apache.kafka.streams.StreamsBuilder;
import org.apache.kafka.streams.StreamsConfig;
import org.apache.kafka.streams.Topology;

public class PhysicalPlanBuilder {

  private final StreamsBuilder builder;
  private final KsqlConfig ksqlConfig;
  private final ServiceContext serviceContext;
  private final ProcessingLogContext processingLogContext;
  private final FunctionRegistry functionRegistry;
  private final Map<String, Object> overriddenProperties;
  private final MutableMetaStore metaStore;
  private final QueryIdGenerator queryIdGenerator;
  private final KafkaStreamsBuilder kafkaStreamsBuilder;
  private final Consumer<QueryMetadata> queryCloseCallback;

  public PhysicalPlanBuilder(
      final StreamsBuilder builder,
      final KsqlConfig ksqlConfig,
      final ServiceContext serviceContext,
      final ProcessingLogContext processingLogContext,
      final FunctionRegistry functionRegistry,
      final Map<String, Object> overriddenProperties,
      final MutableMetaStore metaStore,
      final QueryIdGenerator queryIdGenerator,
      final KafkaStreamsBuilder kafkaStreamsBuilder,
      final Consumer<QueryMetadata> queryCloseCallback
  ) {
    this.builder = Objects.requireNonNull(builder, "builder");
    this.ksqlConfig = Objects.requireNonNull(ksqlConfig, "ksqlConfig");
    this.serviceContext = Objects.requireNonNull(serviceContext, "serviceContext");
    this.processingLogContext = Objects.requireNonNull(
        processingLogContext,
        "processingLogContext");
    this.functionRegistry = Objects.requireNonNull(functionRegistry, "functionRegistry");
    this.overriddenProperties =
        Objects.requireNonNull(overriddenProperties, "overriddenProperties");
    this.metaStore = Objects.requireNonNull(metaStore, "metaStore");
    this.queryIdGenerator = Objects.requireNonNull(queryIdGenerator, "queryIdGenerator");
    this.kafkaStreamsBuilder = Objects.requireNonNull(kafkaStreamsBuilder, "kafkaStreamsBuilder");
    this.queryCloseCallback = Objects.requireNonNull(queryCloseCallback, "queryCloseCallback");
  }

  public QueryMetadata buildPhysicalPlan(final LogicalPlanNode logicalPlanNode) {
    final OutputNode logicalNode = logicalPlanNode.getNode()
        .orElseThrow(() -> new IllegalArgumentException("Need an output node to build a plan"));

    final QueryId queryId = logicalNode.getQueryId(queryIdGenerator);

    final SchemaKStream resultStream = logicalNode
        .buildStream(
            builder,
            ksqlConfig,
            serviceContext,
            processingLogContext,
            functionRegistry,
            queryId
        );

    final OutputNode outputNode = resultStream.outputNode();
    final boolean isBareQuery = outputNode instanceof KsqlBareOutputNode;

    // Check to make sure the logical and physical plans match up;
    // important to do this BEFORE actually starting up
    // the corresponding Kafka Streams job
    if (isBareQuery && !(resultStream instanceof QueuedSchemaKStream)) {
      throw new KsqlException(String.format(
          "Mismatch between logical and physical output; "
          + "expected a QueuedSchemaKStream based on logical "
          + "KsqlBareOutputNode, found a %s instead",
          resultStream.getClass().getCanonicalName()
      ));
    }
    final String serviceId = getServiceId();
    final String persistanceQueryPrefix =
        ksqlConfig.getString(KsqlConfig.KSQL_PERSISTENT_QUERY_NAME_PREFIX_CONFIG);
    final String transientQueryPrefix =
        ksqlConfig.getString(KsqlConfig.KSQL_TRANSIENT_QUERY_NAME_PREFIX_CONFIG);

    if (isBareQuery) {
      return buildPlanForBareQuery(
          (QueuedSchemaKStream) resultStream,
          (KsqlBareOutputNode) outputNode,
          serviceId,
          transientQueryPrefix,
          queryId,
          logicalPlanNode.getStatementText()
      );

    } else if (outputNode instanceof KsqlStructuredDataOutputNode) {

      final KsqlStructuredDataOutputNode ksqlStructuredDataOutputNode =
          (KsqlStructuredDataOutputNode) outputNode;
<<<<<<< HEAD
      ksqlStructuredDataOutputNode = ksqlStructuredDataOutputNode.cloneWithDoCreateInto(
          ((KsqlStructuredDataOutputNode) logicalNode).isDoCreateInto()
      );
=======

>>>>>>> e8176172
      return buildPlanForStructuredOutputNode(
          logicalPlanNode.getStatementText(),
          resultStream,
          ksqlStructuredDataOutputNode,
          serviceId,
          persistanceQueryPrefix,
          queryId,
          logicalPlanNode.getStatementText());


    } else {
      throw new KsqlException(
          "Sink data source of type: "
          + outputNode.getClass()
          + " is not supported.");
    }
  }

  private QueryMetadata buildPlanForBareQuery(
      final QueuedSchemaKStream<?> schemaKStream,
      final KsqlBareOutputNode bareOutputNode,
      final String serviceId,
      final String transientQueryPrefix,
      final QueryId queryId,
      final String statement
  ) {

    final String applicationId = addTimeSuffix(getQueryApplicationId(
        serviceId,
        transientQueryPrefix,
        queryId
    ));

    final Map<String, Object> streamsProperties = buildStreamsProperties(
        applicationId,
        ksqlConfig,
        queryId,
        processingLogContext
    );
    final KafkaStreams streams = kafkaStreamsBuilder.buildKafkaStreams(builder, streamsProperties);

    final SchemaKStream sourceSchemaKstream = schemaKStream.getSourceSchemaKStreams().get(0);

    return new QueuedQueryMetadata(
        statement,
        streams,
        bareOutputNode,
        schemaKStream.getExecutionPlan(""),
        schemaKStream.getQueue(),
        (sourceSchemaKstream instanceof SchemaKTable)
            ? DataSource.DataSourceType.KTABLE : DataSource.DataSourceType.KSTREAM,
        applicationId,
        builder.build(),
        streamsProperties,
        overriddenProperties,
        queryCloseCallback
    );
  }


  private QueryMetadata buildPlanForStructuredOutputNode(
      final String sqlExpression, final SchemaKStream<?> schemaKStream,
      final KsqlStructuredDataOutputNode outputNode,
      final String serviceId,
      final String persistanceQueryPrefix,
      final QueryId queryId,
      final String statement
  ) {

    if (metaStore.getTopic(outputNode.getKsqlTopic().getName()) == null) {
      metaStore.putTopic(outputNode.getKsqlTopic());
    }
    final StructuredDataSource sinkDataSource;
    if (schemaKStream instanceof SchemaKTable) {
      final SchemaKTable<?> schemaKTable = (SchemaKTable) schemaKStream;
      sinkDataSource =
          new KsqlTable<>(
              sqlExpression,
              outputNode.getId().toString(),
              outputNode.getSchema(),
              schemaKStream.getKeyField(),
              outputNode.getTimestampExtractionPolicy(),
              outputNode.getKsqlTopic(),
              schemaKTable.getKeySerde()
          );
    } else {
      sinkDataSource =
          new KsqlStream<>(
              sqlExpression,
              outputNode.getId().toString(),
              outputNode.getSchema(),
              schemaKStream.getKeyField(),
              outputNode.getTimestampExtractionPolicy(),
              outputNode.getKsqlTopic(),
              schemaKStream.getKeySerde()
          );

    }

    sinkSetUp(outputNode, sinkDataSource);

    final String applicationId = getQueryApplicationId(
        serviceId,
        persistanceQueryPrefix,
        queryId
    );

    final Map<String, Object> streamsProperties = buildStreamsProperties(
        applicationId,
        ksqlConfig,
        queryId,
        processingLogContext
    );
    final KafkaStreams streams = kafkaStreamsBuilder.buildKafkaStreams(builder, streamsProperties);

    final Topology topology = builder.build();

    return new PersistentQueryMetadata(
        statement,
        streams,
        outputNode,
        sinkDataSource,
        schemaKStream.getExecutionPlan(""),
        queryId,
        (schemaKStream instanceof SchemaKTable) ? DataSource.DataSourceType.KTABLE
                                                : DataSource.DataSourceType.KSTREAM,
        applicationId,
        sinkDataSource.getKsqlTopic(),
        topology,
        streamsProperties,
        overriddenProperties,
        queryCloseCallback
    );
  }

  private void sinkSetUp(final KsqlStructuredDataOutputNode outputNode,
                         final StructuredDataSource sinkDataSource) {
    if (outputNode.isDoCreateInto()) {
      metaStore.putSource(sinkDataSource.cloneWithTimeKeyColumns());
      return;
    }

    final StructuredDataSource structuredDataSource =
        metaStore.getSource(sinkDataSource.getName());
    if (structuredDataSource.getDataSourceType() != sinkDataSource.getDataSourceType()) {
      throw new KsqlException(String.format("Incompatible data sink and query result. Data sink"
              + " (%s) type is %s but select query result is %s.",
          sinkDataSource.getName(),
          sinkDataSource.getDataSourceType(),
          structuredDataSource.getDataSourceType()));
    }
    final Schema resultSchema = SchemaUtil.removeImplicitRowTimeRowKeyFromSchema(
        sinkDataSource.cloneWithTimeKeyColumns().getSchema());
    if (!SchemaUtil.areEqualSchemas(
        resultSchema,
        SchemaUtil.removeImplicitRowTimeRowKeyFromSchema(structuredDataSource.getSchema()))) {
      throw new KsqlException(String.format("Incompatible schema between results and sink. "
              + "Result schema is %s, but the sink schema is %s"
              + ".",
          SchemaUtil.getSchemaDefinitionString(resultSchema),
          SchemaUtil.getSchemaDefinitionString(
              SchemaUtil.removeImplicitRowTimeRowKeyFromSchema(
                  structuredDataSource.getSchema()))));
    }

    enforceKeyEquivalence(structuredDataSource.getKeyField(), sinkDataSource.getKeyField());
  }

  private static String getQueryApplicationId(
      final String serviceId,
      final String queryPrefix,
      final QueryId queryId) {
    return serviceId + queryPrefix + queryId;
  }

  private static String addTimeSuffix(final String original) {
    return String.format("%s_%d", original, System.currentTimeMillis());
  }

  @SuppressWarnings("unchecked")
  private static void updateListProperty(
      final Map<String, Object> properties,
      final String key,
      final Object value
  ) {
    final Object obj = properties.getOrDefault(key, new LinkedList<String>());
    final List valueList;
    // The property value is either a comma-separated string of class names, or a list of class
    // names
    if (obj instanceof String) {
      // If its a string just split it on the separator so we dont have to worry about adding a
      // separator
      final String asString = (String) obj;
      valueList = new LinkedList<>(Arrays.asList(asString.split("\\s*,\\s*")));
    } else if (obj instanceof List) {
      // The incoming list could be an instance of an immutable list. So we create a modifiable
      // List out of it to ensure that it is mutable.
      valueList = new LinkedList<>((List) obj);
    } else {
      throw new KsqlException("Expecting list or string for property: " + key);
    }
    valueList.add(value);
    properties.put(key, valueList);
  }

  private static Map<String, Object> buildStreamsProperties(
      final String applicationId,
      final KsqlConfig ksqlConfig,
      final QueryId queryId,
      final ProcessingLogContext processingLogContext
  ) {
    final Map<String, Object> newStreamsProperties
        = new HashMap<>(ksqlConfig.getKsqlStreamConfigProps());
    newStreamsProperties.put(StreamsConfig.APPLICATION_ID_CONFIG, applicationId);
    final ProcessingLogger logger
        = processingLogContext.getLoggerFactory().getLogger(queryId.toString());
    newStreamsProperties.put(
        ProductionExceptionHandlerUtil.KSQL_PRODUCTION_ERROR_LOGGER,
        logger);

    updateListProperty(
        newStreamsProperties,
        StreamsConfig.consumerPrefix(ConsumerConfig.INTERCEPTOR_CLASSES_CONFIG),
        ConsumerCollector.class.getCanonicalName()
    );
    updateListProperty(
        newStreamsProperties,
        StreamsConfig.producerPrefix(ProducerConfig.INTERCEPTOR_CLASSES_CONFIG),
        ProducerCollector.class.getCanonicalName()
    );
    return newStreamsProperties;
  }

  private static void enforceKeyEquivalence(final Field sinkKeyField, final Field resultKeyField) {
    if (sinkKeyField == null && resultKeyField == null) {
      return;
    }

    if (sinkKeyField != null
        && resultKeyField != null
        && sinkKeyField.name().equalsIgnoreCase(resultKeyField.name())
        && Objects.equals(sinkKeyField.schema(), resultKeyField.schema())) {
      return;
    }

    throwIncompatibleKeysException(sinkKeyField, resultKeyField);
  }

  private static void throwIncompatibleKeysException(
      final Field sinkKeyField,
      final Field resultKeyField
  ) {
    throw new KsqlException(String.format(
        "Incompatible key fields for sink and results. Sink"
            + " key field is %s (type: %s) while result key "
            + "field is %s (type: %s)",
        sinkKeyField == null ? null : sinkKeyField.name(),
        sinkKeyField == null ? null : sinkKeyField.schema().toString(),
        resultKeyField == null ? null : resultKeyField.name(),
        resultKeyField == null ? null : resultKeyField.schema().toString()));
  }

  // Package private because of test
  String getServiceId() {
    return KsqlConstants.KSQL_INTERNAL_TOPIC_PREFIX
           + ksqlConfig.getString(KsqlConfig.KSQL_SERVICE_ID_CONFIG);
  }
}
<|MERGE_RESOLUTION|>--- conflicted
+++ resolved
@@ -149,13 +149,7 @@
 
       final KsqlStructuredDataOutputNode ksqlStructuredDataOutputNode =
           (KsqlStructuredDataOutputNode) outputNode;
-<<<<<<< HEAD
-      ksqlStructuredDataOutputNode = ksqlStructuredDataOutputNode.cloneWithDoCreateInto(
-          ((KsqlStructuredDataOutputNode) logicalNode).isDoCreateInto()
-      );
-=======
-
->>>>>>> e8176172
+
       return buildPlanForStructuredOutputNode(
           logicalPlanNode.getStatementText(),
           resultStream,
