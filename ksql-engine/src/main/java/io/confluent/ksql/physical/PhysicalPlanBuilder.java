/**
 * Copyright 2017 Confluent Inc.
 *
 * Licensed under the Apache License, Version 2.0 (the "License");
 * you may not use this file except in compliance with the License.
 * You may obtain a copy of the License at
 *
 * http://www.apache.org/licenses/LICENSE-2.0
 *
 * Unless required by applicable law or agreed to in writing, software
 * distributed under the License is distributed on an "AS IS" BASIS,
 * WITHOUT WARRANTIES OR CONDITIONS OF ANY KIND, either express or implied.
 * See the License for the specific language governing permissions and
 * limitations under the License.
 **/

package io.confluent.ksql.physical;

import org.apache.kafka.clients.consumer.ConsumerConfig;
import org.apache.kafka.clients.producer.ProducerConfig;
import org.apache.kafka.streams.KafkaStreams;
import org.apache.kafka.streams.StreamsBuilder;
import org.apache.kafka.streams.StreamsConfig;
import org.apache.kafka.streams.Topology;

import java.util.Arrays;
import java.util.LinkedList;
import java.util.List;
import java.util.Map;
import java.util.concurrent.ThreadLocalRandom;

import io.confluent.kafka.schemaregistry.client.SchemaRegistryClient;
import io.confluent.ksql.function.FunctionRegistry;
import io.confluent.ksql.metastore.KsqlStream;
import io.confluent.ksql.metastore.KsqlTable;
import io.confluent.ksql.metastore.MetaStore;
import io.confluent.ksql.metastore.MetastoreUtil;
import io.confluent.ksql.metastore.StructuredDataSource;
import io.confluent.ksql.metrics.ConsumerCollector;
import io.confluent.ksql.metrics.ProducerCollector;
import io.confluent.ksql.planner.plan.KsqlBareOutputNode;
import io.confluent.ksql.planner.plan.KsqlStructuredDataOutputNode;
import io.confluent.ksql.planner.plan.OutputNode;
import io.confluent.ksql.planner.plan.PlanNode;
import io.confluent.ksql.query.QueryId;
import io.confluent.ksql.serde.DataSource;
import io.confluent.ksql.structured.QueuedSchemaKStream;
import io.confluent.ksql.structured.SchemaKStream;
import io.confluent.ksql.structured.SchemaKTable;
import io.confluent.ksql.util.KafkaTopicClient;
import io.confluent.ksql.util.KsqlConfig;
import io.confluent.ksql.util.KsqlException;
import io.confluent.ksql.util.Pair;
import io.confluent.ksql.util.PersistentQueryMetadata;
import io.confluent.ksql.util.QueryMetadata;
import io.confluent.ksql.util.QueuedQueryMetadata;
import io.confluent.ksql.util.timestamp.KsqlTimestampExtractor;

public class PhysicalPlanBuilder {

  private final StreamsBuilder builder;
  private final KsqlConfig ksqlConfig;
  private final KafkaTopicClient kafkaTopicClient;
  private final MetastoreUtil metastoreUtil;
  private final FunctionRegistry functionRegistry;
  private final Map<String, Object> overriddenStreamsProperties;
  private final MetaStore metaStore;
  private final boolean updateMetastore;
  private final SchemaRegistryClient schemaRegistryClient;
  private final KafkaStreamsBuilder kafkaStreamsBuilder;

  public PhysicalPlanBuilder(
      final StreamsBuilder builder,
      final KsqlConfig ksqlConfig,
      final KafkaTopicClient kafkaTopicClient,
      final MetastoreUtil metastoreUtil,
      final FunctionRegistry functionRegistry,
      final Map<String, Object> overriddenStreamsProperties,
      final boolean updateMetastore,
      final MetaStore metaStore,
      final SchemaRegistryClient schemaRegistryClient,
      final KafkaStreamsBuilder kafkaStreamsBuilder
  ) {
    this.builder = builder;
    this.ksqlConfig = ksqlConfig;
    this.kafkaTopicClient = kafkaTopicClient;
    this.metastoreUtil = metastoreUtil;
    this.functionRegistry = functionRegistry;
    this.overriddenStreamsProperties = overriddenStreamsProperties;
    this.metaStore = metaStore;
    this.updateMetastore = updateMetastore;
    this.schemaRegistryClient = schemaRegistryClient;
    this.kafkaStreamsBuilder = kafkaStreamsBuilder;
  }

  public PhysicalPlanBuilder(
      final StreamsBuilder builder,
      final KsqlConfig ksqlConfig,
      final KafkaTopicClient kafkaTopicClient,
      final MetastoreUtil metastoreUtil,
      final FunctionRegistry functionRegistry,
      final Map<String, Object> overriddenStreamsProperties,
      final boolean updateMetastore,
      final MetaStore metaStore,
      final SchemaRegistryClient schemaRegistryClient
  ) {
    this(
        builder,
        ksqlConfig,
        kafkaTopicClient,
        metastoreUtil,
        functionRegistry,
        overriddenStreamsProperties,
        updateMetastore,
        metaStore,
        schemaRegistryClient,
        new KafkaStreamsBuilderImpl()
    );
  }


  public QueryMetadata buildPhysicalPlan(final Pair<String, PlanNode> statementPlanPair)
      throws Exception {
    final SchemaKStream resultStream = statementPlanPair
        .getRight()
        .buildStream(
            builder,
            ksqlConfig,
            kafkaTopicClient,
            metastoreUtil,
            functionRegistry,
            overriddenStreamsProperties,
            schemaRegistryClient
        );
    final OutputNode outputNode = resultStream.outputNode();
    boolean isBareQuery = outputNode instanceof KsqlBareOutputNode;

    // Check to make sure the logical and physical plans match up;
    // important to do this BEFORE actually starting up
    // the corresponding Kafka Streams job
    if (isBareQuery && !(resultStream instanceof QueuedSchemaKStream)) {
      throw new Exception(String.format(
          "Mismatch between logical and physical output; "
          + "expected a QueuedSchemaKStream based on logical "
          + "KsqlBareOutputNode, found a %s instead",
          resultStream.getClass().getCanonicalName()
      ));
    }
    String serviceId = ksqlConfig.get(KsqlConfig.KSQL_SERVICE_ID_CONFIG).toString();
    String
        persistanceQueryPrefix =
        ksqlConfig.get(KsqlConfig.KSQL_PERSISTENT_QUERY_NAME_PREFIX_CONFIG).toString();
    String
        transientQueryPrefix =
        ksqlConfig.get(KsqlConfig.KSQL_TRANSIENT_QUERY_NAME_PREFIX_CONFIG).toString();

    if (isBareQuery) {

      return buildPlanForBareQuery(
          (QueuedSchemaKStream) resultStream,
          (KsqlBareOutputNode) outputNode,
          serviceId,
          transientQueryPrefix,
          statementPlanPair.getLeft()
      );

    } else if (outputNode instanceof KsqlStructuredDataOutputNode) {

      return buildPlanForStructuredOutputNode(
          statementPlanPair.getLeft(),
          resultStream,
          (KsqlStructuredDataOutputNode) outputNode,
          serviceId,
          persistanceQueryPrefix,
          statementPlanPair.getLeft()
      );

    } else {
      throw new KsqlException(
          "Sink data source of type: "
          + outputNode.getClass()
          + " is not supported.");
    }
  }

  private QueryMetadata buildPlanForBareQuery(
      final QueuedSchemaKStream schemaKStream,
      final KsqlBareOutputNode bareOutputNode,
      final String serviceId,
      final String transientQueryPrefix,
      final String statement
  ) {

    final String applicationId = addTimeSuffix(getBareQueryApplicationId(
        serviceId,
        transientQueryPrefix
    ));

    KafkaStreams streams = buildStreams(
        builder,
        applicationId,
        ksqlConfig,
        overriddenStreamsProperties
    );

    SchemaKStream sourceSchemaKstream = schemaKStream.getSourceSchemaKStreams().get(0);

    return new QueuedQueryMetadata(
        statement,
        streams,
        bareOutputNode,
        schemaKStream.getExecutionPlan(""),
        schemaKStream.getQueue(),
        (sourceSchemaKstream instanceof SchemaKTable)
            ? DataSource.DataSourceType.KTABLE : DataSource.DataSourceType.KSTREAM,
        applicationId,
        kafkaTopicClient,
        builder.build()
    );
  }


  private QueryMetadata buildPlanForStructuredOutputNode(
      String sqlExpression, final SchemaKStream schemaKStream,
      final KsqlStructuredDataOutputNode outputNode,
      final String serviceId,
      final String persistanceQueryPrefix,
      final String statement
  ) {

    if (metaStore.getTopic(outputNode.getKafkaTopicName()) == null) {
      metaStore.putTopic(outputNode.getKsqlTopic());
    }
    StructuredDataSource sinkDataSource;
    if (schemaKStream instanceof SchemaKTable) {
      SchemaKTable schemaKTable = (SchemaKTable) schemaKStream;
      sinkDataSource =
          new KsqlTable(
              sqlExpression,
              outputNode.getId().toString(),
              outputNode.getSchema(),
              schemaKStream.getKeyField(),
              outputNode.getTimestampField(),
              outputNode.getKsqlTopic(),
              outputNode.getId().toString()
                  + ksqlConfig.get(KsqlConfig.KSQL_TABLE_STATESTORE_NAME_SUFFIX_CONFIG),
              schemaKTable.isWindowed()
          );
    } else {
      sinkDataSource =
          new KsqlStream(
              sqlExpression,
              outputNode.getId().toString(),
              outputNode.getSchema(),
              schemaKStream.getKeyField(),
              outputNode.getTimestampField(),
              outputNode.getKsqlTopic()
          );

    }

    if (updateMetastore) {
      metaStore.putSource(sinkDataSource.cloneWithTimeKeyColumns());
    }

    final QueryId queryId = sinkDataSource.getPersistentQueryId();
    final String applicationId = serviceId + persistanceQueryPrefix + queryId;

    KafkaStreams streams = buildStreams(
        builder,
        applicationId,
        ksqlConfig,
        overriddenStreamsProperties
    );

    Topology topology = builder.build();

    return new PersistentQueryMetadata(
        statement,
        streams,
        outputNode,
        sinkDataSource,
        schemaKStream.getExecutionPlan(""),
        queryId,
        (schemaKStream instanceof SchemaKTable) ? DataSource.DataSourceType.KTABLE
                                                : DataSource.DataSourceType.KSTREAM,
        applicationId,
        kafkaTopicClient,
        outputNode.getSchema(),
        sinkDataSource.getKsqlTopic(),
<<<<<<< HEAD
        topologyDescription.toString());

=======
        topology
    );
>>>>>>> 1aeddc27
  }

  private String getBareQueryApplicationId(String serviceId, String transientQueryPrefix) {
    return serviceId + transientQueryPrefix + Math.abs(ThreadLocalRandom.current().nextLong());
  }

  private String addTimeSuffix(String original) {
    return String.format("%s_%d", original, System.currentTimeMillis());
  }

  private void updateListProperty(Map<String, Object> properties, String key, Object value) {
    Object obj = properties.getOrDefault(key, new LinkedList<String>());
    List valueList;
    // The property value is either a comma-separated string of class names, or a list of class
    // names
    if (obj instanceof String) {
      // If its a string just split it on the separator so we dont have to worry about adding a
      // separator
      String asString = (String) obj;
      valueList = new LinkedList<>(Arrays.asList(asString.split("\\s*,\\s*")));
    } else if (obj instanceof List) {
      valueList = (List) obj;
    } else {
      throw new KsqlException("Expecting list or string for property: " + key);
    }
    valueList.add(value);
    properties.put(key, valueList);
  }

  private KafkaStreams buildStreams(
      final StreamsBuilder builder,
      final String applicationId,
      final KsqlConfig ksqlConfig,
      final Map<String, Object> overriddenProperties
  ) {
    Map<String, Object> newStreamsProperties = ksqlConfig.getKsqlStreamConfigProps();
    newStreamsProperties.putAll(overriddenProperties);
    newStreamsProperties.put(StreamsConfig.APPLICATION_ID_CONFIG, applicationId);
    newStreamsProperties.put(
        ConsumerConfig.AUTO_OFFSET_RESET_CONFIG,
        ksqlConfig.get(ConsumerConfig.AUTO_OFFSET_RESET_CONFIG)
    );
    newStreamsProperties.put(
        StreamsConfig.COMMIT_INTERVAL_MS_CONFIG,
        ksqlConfig.get(StreamsConfig.COMMIT_INTERVAL_MS_CONFIG)
    );
    newStreamsProperties.put(
        StreamsConfig.CACHE_MAX_BYTES_BUFFERING_CONFIG,
        ksqlConfig.get(StreamsConfig.CACHE_MAX_BYTES_BUFFERING_CONFIG)
    );
    if (ksqlConfig.get(KsqlConfig.KSQL_TIMESTAMP_COLUMN_INDEX) != null) {
      newStreamsProperties.put(
          KsqlConfig.KSQL_TIMESTAMP_COLUMN_INDEX,
          ksqlConfig.get(KsqlConfig.KSQL_TIMESTAMP_COLUMN_INDEX)
      );
      newStreamsProperties.put(
          StreamsConfig.DEFAULT_TIMESTAMP_EXTRACTOR_CLASS_CONFIG, KsqlTimestampExtractor.class);
    }
    updateListProperty(
        newStreamsProperties,
        StreamsConfig.consumerPrefix(ConsumerConfig.INTERCEPTOR_CLASSES_CONFIG),
        ConsumerCollector.class.getCanonicalName()
    );
    updateListProperty(
        newStreamsProperties,
        StreamsConfig.producerPrefix(ProducerConfig.INTERCEPTOR_CLASSES_CONFIG),
        ProducerCollector.class.getCanonicalName()
    );
    return kafkaStreamsBuilder.buildKafkaStreams(builder, new StreamsConfig(newStreamsProperties));
  }
}
<|MERGE_RESOLUTION|>--- conflicted
+++ resolved
@@ -288,13 +288,8 @@
         kafkaTopicClient,
         outputNode.getSchema(),
         sinkDataSource.getKsqlTopic(),
-<<<<<<< HEAD
-        topologyDescription.toString());
-
-=======
         topology
     );
->>>>>>> 1aeddc27
   }
 
   private String getBareQueryApplicationId(String serviceId, String transientQueryPrefix) {
