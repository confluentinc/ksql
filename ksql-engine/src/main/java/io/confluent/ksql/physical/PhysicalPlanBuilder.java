/**
 * Copyright 2017 Confluent Inc.
 *
 * Licensed under the Apache License, Version 2.0 (the "License");
 * you may not use this file except in compliance with the License.
 * You may obtain a copy of the License at
 *
 * http://www.apache.org/licenses/LICENSE-2.0
 *
 * Unless required by applicable law or agreed to in writing, software
 * distributed under the License is distributed on an "AS IS" BASIS,
 * WITHOUT WARRANTIES OR CONDITIONS OF ANY KIND, either express or implied.
 * See the License for the specific language governing permissions and
 * limitations under the License.
 **/

package io.confluent.ksql.physical;

import io.confluent.ksql.function.FunctionRegistry;
import io.confluent.ksql.metastore.KsqlStream;
import io.confluent.ksql.metastore.KsqlTable;
import io.confluent.ksql.metastore.MetaStore;
import io.confluent.ksql.metastore.MetastoreUtil;
import io.confluent.ksql.metastore.StructuredDataSource;
import io.confluent.ksql.metrics.ConsumerCollector;
import io.confluent.ksql.metrics.ProducerCollector;
import io.confluent.ksql.query.QueryId;
import io.confluent.ksql.serde.DataSource;
import io.confluent.ksql.structured.QueuedSchemaKStream;
import io.confluent.ksql.planner.plan.KsqlBareOutputNode;
import io.confluent.ksql.planner.plan.KsqlStructuredDataOutputNode;
import io.confluent.ksql.planner.plan.OutputNode;
import io.confluent.ksql.planner.plan.PlanNode;
import io.confluent.ksql.structured.SchemaKStream;
import io.confluent.ksql.structured.SchemaKTable;
import io.confluent.ksql.util.KafkaTopicClient;
import io.confluent.ksql.util.KsqlConfig;
import io.confluent.ksql.util.KsqlException;
import io.confluent.ksql.util.Pair;
import io.confluent.ksql.util.PersistentQueryMetadata;
import io.confluent.ksql.util.QueryMetadata;
import io.confluent.ksql.util.QueuedQueryMetadata;
import io.confluent.ksql.util.timestamp.KsqlTimestampExtractor;

import org.apache.kafka.clients.consumer.ConsumerConfig;
import org.apache.kafka.clients.producer.ProducerConfig;
import org.apache.kafka.streams.KafkaStreams;
import org.apache.kafka.streams.StreamsBuilder;
import org.apache.kafka.streams.StreamsConfig;
import org.apache.kafka.streams.TopologyDescription;

import java.util.Map;
import java.util.concurrent.ThreadLocalRandom;

public class PhysicalPlanBuilder {

  private final StreamsBuilder builder;
  private final KsqlConfig ksqlConfig;
  private final KafkaTopicClient kafkaTopicClient;
  private final MetastoreUtil metastoreUtil;
  private final FunctionRegistry functionRegistry;
  private final Map<String, Object> overriddenStreamsProperties;
  private final MetaStore metaStore;
  private final boolean updateMetastore;

  public PhysicalPlanBuilder(final StreamsBuilder builder,
                             final KsqlConfig ksqlConfig,
                             final KafkaTopicClient kafkaTopicClient,
                             final MetastoreUtil metastoreUtil,
                             final FunctionRegistry functionRegistry,
                             final Map<String, Object> overriddenStreamsProperties,
                             final boolean updateMetastore,
                             final MetaStore metaStore) {
    this.builder = builder;
    this.ksqlConfig = ksqlConfig;
    this.kafkaTopicClient = kafkaTopicClient;
    this.metastoreUtil = metastoreUtil;
    this.functionRegistry = functionRegistry;
    this.overriddenStreamsProperties = overriddenStreamsProperties;
    this.metaStore = metaStore;
    this.updateMetastore = updateMetastore;
  }

  public QueryMetadata buildPhysicalPlan(final Pair<String, PlanNode> statementPlanPair) throws Exception {
    final SchemaKStream resultStream = statementPlanPair.getRight().buildStream(builder,
        ksqlConfig,
        kafkaTopicClient,
        metastoreUtil,
        functionRegistry, overriddenStreamsProperties);
    final OutputNode outputNode = resultStream.outputNode();
    boolean isBareQuery = outputNode instanceof KsqlBareOutputNode;

    // Check to make sure the logical and physical plans match up;
    // important to do this BEFORE actually starting up
    // the corresponding Kafka Streams job
    if (isBareQuery && !(resultStream instanceof QueuedSchemaKStream)) {
      throw new Exception(String.format(
          "Mismatch between logical and physical output; "
              + "expected a QueuedSchemaKStream based on logical "
              + "KsqlBareOutputNode, found a %s instead",
          resultStream.getClass().getCanonicalName()
      ));
    }
    String serviceId = ksqlConfig.get(KsqlConfig.KSQL_SERVICE_ID_CONFIG).toString();
    String persistanceQueryPrefix = ksqlConfig.get(KsqlConfig.KSQL_PERSISTENT_QUERY_NAME_PREFIX_CONFIG).toString();
    String transientQueryPrefix = ksqlConfig.get(KsqlConfig.KSQL_TRANSIENT_QUERY_NAME_PREFIX_CONFIG).toString();

    if (isBareQuery) {

      return buildPlanForBareQuery((QueuedSchemaKStream) resultStream, (KsqlBareOutputNode) outputNode,
          serviceId, transientQueryPrefix, statementPlanPair.getLeft());

    } else if (outputNode instanceof KsqlStructuredDataOutputNode) {

      return buildPlanForStructuredOutputNode(statementPlanPair.getLeft(), resultStream,
          (KsqlStructuredDataOutputNode) outputNode, serviceId, persistanceQueryPrefix, statementPlanPair.getLeft());

    } else {
      throw new KsqlException("Sink data source of type: " + outputNode.getClass() + " is not supported.");
    }
  }

  private QueryMetadata buildPlanForBareQuery(final QueuedSchemaKStream schemaKStream,
                                              final KsqlBareOutputNode bareOutputNode,
                                              final String serviceId,
                                              final String transientQueryPrefix,
                                              final String statement) {

    final String applicationId = addTimeSuffix(getBareQueryApplicationId(serviceId, transientQueryPrefix));

    KafkaStreams streams = buildStreams(builder, applicationId, ksqlConfig, overriddenStreamsProperties);

    SchemaKStream sourceSchemaKstream = schemaKStream.getSourceSchemaKStreams().get(0);

    return new QueuedQueryMetadata(
        statement,
        streams,
        bareOutputNode,
        schemaKStream.getExecutionPlan(""),
        schemaKStream.getQueue(),
        (sourceSchemaKstream instanceof SchemaKTable) ?
            DataSource.DataSourceType.KTABLE : DataSource.DataSourceType.KSTREAM,
        applicationId,
        kafkaTopicClient,
        ksqlConfig
    );
  }


  private QueryMetadata buildPlanForStructuredOutputNode(String sqlExpression, final SchemaKStream schemaKStream,
                                                         final KsqlStructuredDataOutputNode outputNode,
                                                         final String serviceId,
                                                         final String persistanceQueryPrefix,
                                                         final String statement) {

    if (metaStore.getTopic(outputNode.getKafkaTopicName()) == null) {
      metaStore.putTopic(outputNode.getKsqlTopic());
    }
    StructuredDataSource sinkDataSource;
    if (schemaKStream instanceof SchemaKTable) {
      SchemaKTable schemaKTable = (SchemaKTable) schemaKStream;
      sinkDataSource =
          new KsqlTable(sqlExpression, outputNode.getId().toString(),
              outputNode.getSchema(),
              schemaKStream.getKeyField(),
              outputNode.getTimestampField(),
              outputNode.getKsqlTopic(),
              outputNode.getId().toString() +
                  ksqlConfig.get(KsqlConfig.KSQL_TABLE_STATESTORE_NAME_SUFFIX_CONFIG),
              schemaKTable.isWindowed());
    } else {
      sinkDataSource =
          new KsqlStream(sqlExpression, outputNode.getId().toString(),
              outputNode.getSchema(),
              schemaKStream.getKeyField(),
              outputNode.getTimestampField(),
              outputNode.getKsqlTopic());

    }

    if (updateMetastore) {
      metaStore.putSource(sinkDataSource.cloneWithTimeKeyColumns());
    }

    final QueryId queryId = sinkDataSource.getPersistentQueryId();
    final String applicationId = serviceId + persistanceQueryPrefix + queryId;

    KafkaStreams streams = buildStreams(builder, applicationId, ksqlConfig, overriddenStreamsProperties);

    TopologyDescription topologyDescription = builder.build().describe();

    return new PersistentQueryMetadata(statement,
        streams, outputNode, schemaKStream
        .getExecutionPlan(""), queryId,
        (schemaKStream instanceof SchemaKTable) ? DataSource
            .DataSourceType.KTABLE : DataSource.DataSourceType
            .KSTREAM,
        applicationId,
        kafkaTopicClient,
<<<<<<< HEAD
        ksqlConfig, outputNode.getSchema(),
        sinkDataSource.getKsqlTopic());
=======
        ksqlConfig, topologyDescription.toString());
>>>>>>> ab3ed218
  }

  private String getBareQueryApplicationId(String serviceId, String transientQueryPrefix) {
    return  serviceId + transientQueryPrefix +
        Math.abs(ThreadLocalRandom.current().nextLong());
  }

  private String addTimeSuffix(String original) {
    return String.format("%s_%d", original, System.currentTimeMillis());
  }

  private KafkaStreams buildStreams(
      final StreamsBuilder builder,
      final String applicationId,
      final KsqlConfig ksqlConfig,
      final Map<String, Object> overriddenProperties
  ) {
    Map<String, Object> newStreamsProperties = ksqlConfig.getKsqlStreamConfigProps();
    newStreamsProperties.putAll(overriddenProperties);
    newStreamsProperties.put(StreamsConfig.APPLICATION_ID_CONFIG, applicationId);
    newStreamsProperties.put(
        ConsumerConfig.AUTO_OFFSET_RESET_CONFIG,
        ksqlConfig.get(ConsumerConfig.AUTO_OFFSET_RESET_CONFIG));
    newStreamsProperties.put(
        StreamsConfig.COMMIT_INTERVAL_MS_CONFIG,
        ksqlConfig.get(StreamsConfig.COMMIT_INTERVAL_MS_CONFIG));
    newStreamsProperties.put(
        StreamsConfig.CACHE_MAX_BYTES_BUFFERING_CONFIG,
        ksqlConfig.get(StreamsConfig.CACHE_MAX_BYTES_BUFFERING_CONFIG));
    if (ksqlConfig.get(KsqlConfig.KSQL_TIMESTAMP_COLUMN_INDEX) != null) {
      newStreamsProperties.put(
          KsqlConfig.KSQL_TIMESTAMP_COLUMN_INDEX,
          ksqlConfig.get(KsqlConfig.KSQL_TIMESTAMP_COLUMN_INDEX));
      newStreamsProperties.put(
          StreamsConfig.DEFAULT_TIMESTAMP_EXTRACTOR_CLASS_CONFIG, KsqlTimestampExtractor.class);
    }
    newStreamsProperties.put(StreamsConfig.consumerPrefix(ConsumerConfig.INTERCEPTOR_CLASSES_CONFIG), ConsumerCollector.class.getCanonicalName());
    newStreamsProperties.put(StreamsConfig.producerPrefix(ProducerConfig.INTERCEPTOR_CLASSES_CONFIG), ProducerCollector.class.getCanonicalName());
    return new KafkaStreams(builder.build(), new StreamsConfig(newStreamsProperties));
  }

}
<|MERGE_RESOLUTION|>--- conflicted
+++ resolved
@@ -197,12 +197,8 @@
             .KSTREAM,
         applicationId,
         kafkaTopicClient,
-<<<<<<< HEAD
         ksqlConfig, outputNode.getSchema(),
-        sinkDataSource.getKsqlTopic());
-=======
-        ksqlConfig, topologyDescription.toString());
->>>>>>> ab3ed218
+        sinkDataSource.getKsqlTopic(), topologyDescription.toString());
   }
 
   private String getBareQueryApplicationId(String serviceId, String transientQueryPrefix) {
