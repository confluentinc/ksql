/**
 * Copyright 2017 Confluent Inc.
 *
 * Licensed under the Apache License, Version 2.0 (the "License");
 * you may not use this file except in compliance with the License.
 * You may obtain a copy of the License at
 *
 * http://www.apache.org/licenses/LICENSE-2.0
 *
 * Unless required by applicable law or agreed to in writing, software
 * distributed under the License is distributed on an "AS IS" BASIS,
 * WITHOUT WARRANTIES OR CONDITIONS OF ANY KIND, either express or implied.
 * See the License for the specific language governing permissions and
 * limitations under the License.
 **/

package io.confluent.ksql.physical;

import org.apache.kafka.clients.consumer.ConsumerConfig;
import org.apache.kafka.clients.producer.ProducerConfig;
import org.apache.kafka.streams.KafkaStreams;
import org.apache.kafka.streams.StreamsBuilder;
import org.apache.kafka.streams.StreamsConfig;
import org.apache.kafka.streams.TopologyDescription;

import java.util.Arrays;
import java.util.LinkedList;
import java.util.List;
import java.util.Map;
import java.util.concurrent.ThreadLocalRandom;

import io.confluent.kafka.schemaregistry.client.SchemaRegistryClient;
import io.confluent.ksql.function.FunctionRegistry;
import io.confluent.ksql.metastore.KsqlStream;
import io.confluent.ksql.metastore.KsqlTable;
import io.confluent.ksql.metastore.MetaStore;
import io.confluent.ksql.metastore.MetastoreUtil;
import io.confluent.ksql.metastore.StructuredDataSource;
import io.confluent.ksql.metrics.ConsumerCollector;
import io.confluent.ksql.metrics.ProducerCollector;
import io.confluent.ksql.planner.plan.KsqlBareOutputNode;
import io.confluent.ksql.planner.plan.KsqlStructuredDataOutputNode;
import io.confluent.ksql.planner.plan.OutputNode;
import io.confluent.ksql.planner.plan.PlanNode;
import io.confluent.ksql.query.QueryId;
import io.confluent.ksql.serde.DataSource;
import io.confluent.ksql.structured.QueuedSchemaKStream;
import io.confluent.ksql.structured.SchemaKStream;
import io.confluent.ksql.structured.SchemaKTable;
import io.confluent.ksql.util.KafkaTopicClient;
import io.confluent.ksql.util.KsqlConfig;
import io.confluent.ksql.util.KsqlException;
import io.confluent.ksql.util.Pair;
import io.confluent.ksql.util.PersistentQueryMetadata;
import io.confluent.ksql.util.QueryIdGenerator;
import io.confluent.ksql.util.QueryMetadata;
import io.confluent.ksql.util.QueuedQueryMetadata;
import io.confluent.ksql.util.SchemaUtil;
import io.confluent.ksql.util.timestamp.KsqlTimestampExtractor;

<<<<<<< HEAD
import org.apache.kafka.clients.consumer.ConsumerConfig;
import org.apache.kafka.clients.producer.ProducerConfig;
import org.apache.kafka.connect.data.Field;
import org.apache.kafka.connect.data.Schema;
import org.apache.kafka.streams.KafkaStreams;
import org.apache.kafka.streams.StreamsBuilder;
import org.apache.kafka.streams.StreamsConfig;
import org.apache.kafka.streams.TopologyDescription;

import java.util.Arrays;
import java.util.LinkedList;
import java.util.List;
import java.util.Map;
import java.util.concurrent.ThreadLocalRandom;

=======
>>>>>>> 15dcbc7b
public class PhysicalPlanBuilder {

  private final StreamsBuilder builder;
  private final KsqlConfig ksqlConfig;
  private final KafkaTopicClient kafkaTopicClient;
  private final MetastoreUtil metastoreUtil;
  private final FunctionRegistry functionRegistry;
  private final Map<String, Object> overriddenStreamsProperties;
  private final MetaStore metaStore;
  private final boolean updateMetastore;
  private final SchemaRegistryClient schemaRegistryClient;
  private final QueryIdGenerator queryIdGenerator;
  private final KafkaStreamsBuilder kafkaStreamsBuilder;

<<<<<<< HEAD

  public PhysicalPlanBuilder(final StreamsBuilder builder,
                             final KsqlConfig ksqlConfig,
                             final KafkaTopicClient kafkaTopicClient,
                             final MetastoreUtil metastoreUtil,
                             final FunctionRegistry functionRegistry,
                             final Map<String, Object> overriddenStreamsProperties,
                             final boolean updateMetastore,
                             final MetaStore metaStore,
                             final SchemaRegistryClient schemaRegistryClient,
                             final QueryIdGenerator queryIdGenerator,
                             final KafkaStreamsBuilder kafkaStreamsBuilder) {
=======
  public PhysicalPlanBuilder(
      final StreamsBuilder builder,
      final KsqlConfig ksqlConfig,
      final KafkaTopicClient kafkaTopicClient,
      final MetastoreUtil metastoreUtil,
      final FunctionRegistry functionRegistry,
      final Map<String, Object> overriddenStreamsProperties,
      final boolean updateMetastore,
      final MetaStore metaStore,
      final SchemaRegistryClient schemaRegistryClient,
      final KafkaStreamsBuilder kafkaStreamsBuilder
  ) {
>>>>>>> 15dcbc7b
    this.builder = builder;
    this.ksqlConfig = ksqlConfig;
    this.kafkaTopicClient = kafkaTopicClient;
    this.metastoreUtil = metastoreUtil;
    this.functionRegistry = functionRegistry;
    this.overriddenStreamsProperties = overriddenStreamsProperties;
    this.metaStore = metaStore;
    this.updateMetastore = updateMetastore;
    this.schemaRegistryClient = schemaRegistryClient;
    this.queryIdGenerator = queryIdGenerator;
    this.kafkaStreamsBuilder = kafkaStreamsBuilder;
  }

<<<<<<< HEAD
  public PhysicalPlanBuilder(final StreamsBuilder builder,
                             final KsqlConfig ksqlConfig,
                             final KafkaTopicClient kafkaTopicClient,
                             final MetastoreUtil metastoreUtil,
                             final FunctionRegistry functionRegistry,
                             final Map<String, Object> overriddenStreamsProperties,
                             final boolean updateMetastore,
                             final MetaStore metaStore,
                             final SchemaRegistryClient schemaRegistryClient,
                             final QueryIdGenerator queryIdGenerator) {
    this(builder, ksqlConfig, kafkaTopicClient, metastoreUtil, functionRegistry, overriddenStreamsProperties,
        updateMetastore, metaStore, schemaRegistryClient, queryIdGenerator, new
             KafkaStreamsBuilderImpl());

  }


  public QueryMetadata buildPhysicalPlan(final Pair<String, PlanNode> statementPlanPair) throws Exception {
    final SchemaKStream resultStream = statementPlanPair.getRight().buildStream(builder,
=======
  public PhysicalPlanBuilder(
      final StreamsBuilder builder,
      final KsqlConfig ksqlConfig,
      final KafkaTopicClient kafkaTopicClient,
      final MetastoreUtil metastoreUtil,
      final FunctionRegistry functionRegistry,
      final Map<String, Object> overriddenStreamsProperties,
      final boolean updateMetastore,
      final MetaStore metaStore,
      final SchemaRegistryClient schemaRegistryClient
  ) {
    this(
        builder,
>>>>>>> 15dcbc7b
        ksqlConfig,
        kafkaTopicClient,
        metastoreUtil,
        functionRegistry,
        overriddenStreamsProperties,
        updateMetastore,
        metaStore,
        schemaRegistryClient,
        new KafkaStreamsBuilderImpl()
    );
  }


  public QueryMetadata buildPhysicalPlan(final Pair<String, PlanNode> statementPlanPair)
      throws Exception {
    final SchemaKStream resultStream = statementPlanPair
        .getRight()
        .buildStream(
            builder,
            ksqlConfig,
            kafkaTopicClient,
            metastoreUtil,
            functionRegistry,
            overriddenStreamsProperties,
            schemaRegistryClient
        );
    final OutputNode outputNode = resultStream.outputNode();
    boolean isBareQuery = outputNode instanceof KsqlBareOutputNode;

    // Check to make sure the logical and physical plans match up;
    // important to do this BEFORE actually starting up
    // the corresponding Kafka Streams job
    if (isBareQuery && !(resultStream instanceof QueuedSchemaKStream)) {
      throw new Exception(String.format(
          "Mismatch between logical and physical output; "
          + "expected a QueuedSchemaKStream based on logical "
          + "KsqlBareOutputNode, found a %s instead",
          resultStream.getClass().getCanonicalName()
      ));
    }
    String serviceId = ksqlConfig.get(KsqlConfig.KSQL_SERVICE_ID_CONFIG).toString();
    String
        persistanceQueryPrefix =
        ksqlConfig.get(KsqlConfig.KSQL_PERSISTENT_QUERY_NAME_PREFIX_CONFIG).toString();
    String
        transientQueryPrefix =
        ksqlConfig.get(KsqlConfig.KSQL_TRANSIENT_QUERY_NAME_PREFIX_CONFIG).toString();

    if (isBareQuery) {

      return buildPlanForBareQuery(
          (QueuedSchemaKStream) resultStream,
          (KsqlBareOutputNode) outputNode,
          serviceId,
          transientQueryPrefix,
          statementPlanPair.getLeft()
      );

    } else if (outputNode instanceof KsqlStructuredDataOutputNode) {

<<<<<<< HEAD
      KsqlStructuredDataOutputNode ksqlStructuredDataOutputNode = (KsqlStructuredDataOutputNode)
          outputNode;
      ksqlStructuredDataOutputNode = new KsqlStructuredDataOutputNode(
          ksqlStructuredDataOutputNode.getId(),
          ksqlStructuredDataOutputNode.getSource(),
          ksqlStructuredDataOutputNode.getSchema(),
          ksqlStructuredDataOutputNode.getTimestampField(),
          ksqlStructuredDataOutputNode.getKeyField(),
          ksqlStructuredDataOutputNode.getKsqlTopic(),
          ksqlStructuredDataOutputNode.getKafkaTopicName(),
          ksqlStructuredDataOutputNode.getOutputProperties(),
          ksqlStructuredDataOutputNode.getLimit(),
          ((KsqlStructuredDataOutputNode) statementPlanPair.getRight()).isDoCreateInto()
           );
      return buildPlanForStructuredOutputNode(
          statementPlanPair.getLeft(),
          resultStream,
          ksqlStructuredDataOutputNode,
          serviceId,
          persistanceQueryPrefix,
          statementPlanPair.getLeft());
=======
      return buildPlanForStructuredOutputNode(
          statementPlanPair.getLeft(),
          resultStream,
          (KsqlStructuredDataOutputNode) outputNode,
          serviceId,
          persistanceQueryPrefix,
          statementPlanPair.getLeft()
      );
>>>>>>> 15dcbc7b

    } else {
      throw new KsqlException(
          "Sink data source of type: "
          + outputNode.getClass()
          + " is not supported.");
    }
  }

  private QueryMetadata buildPlanForBareQuery(
      final QueuedSchemaKStream schemaKStream,
      final KsqlBareOutputNode bareOutputNode,
      final String serviceId,
      final String transientQueryPrefix,
      final String statement
  ) {

    final String applicationId = addTimeSuffix(getBareQueryApplicationId(
        serviceId,
        transientQueryPrefix
    ));

    KafkaStreams streams = buildStreams(
        builder,
        applicationId,
        ksqlConfig,
        overriddenStreamsProperties
    );

    SchemaKStream sourceSchemaKstream = schemaKStream.getSourceSchemaKStreams().get(0);

    return new QueuedQueryMetadata(
        statement,
        streams,
        bareOutputNode,
        schemaKStream.getExecutionPlan(""),
        schemaKStream.getQueue(),
        (sourceSchemaKstream instanceof SchemaKTable) ?
        DataSource.DataSourceType.KTABLE : DataSource.DataSourceType.KSTREAM,
        applicationId,
        kafkaTopicClient
    );
  }


  private QueryMetadata buildPlanForStructuredOutputNode(
      String sqlExpression, final SchemaKStream schemaKStream,
      final KsqlStructuredDataOutputNode outputNode,
      final String serviceId,
      final String persistanceQueryPrefix,
      final String statement
  ) {

    if (metaStore.getTopic(outputNode.getKafkaTopicName()) == null) {
      metaStore.putTopic(outputNode.getKsqlTopic());
    }
    StructuredDataSource sinkDataSource;
    if (schemaKStream instanceof SchemaKTable) {
      SchemaKTable schemaKTable = (SchemaKTable) schemaKStream;
      sinkDataSource =
          new KsqlTable(
              sqlExpression,
              outputNode.getId().toString(),
              outputNode.getSchema(),
              schemaKStream.getKeyField(),
              outputNode.getTimestampField(),
              outputNode.getKsqlTopic(),
              outputNode.getId().toString() +
              ksqlConfig.get(KsqlConfig.KSQL_TABLE_STATESTORE_NAME_SUFFIX_CONFIG),
              schemaKTable.isWindowed()
          );
    } else {
      sinkDataSource =
          new KsqlStream(
              sqlExpression,
              outputNode.getId().toString(),
              outputNode.getSchema(),
              schemaKStream.getKeyField(),
              outputNode.getTimestampField(),
<<<<<<< HEAD
              outputNode.getKsqlTopic());
=======
              outputNode.getKsqlTopic()
          );

>>>>>>> 15dcbc7b
    }

    if (updateMetastore && outputNode.isDoCreateInto()) {
      metaStore.putSource(sinkDataSource.cloneWithTimeKeyColumns());
    } else {
      StructuredDataSource structuredDataSource = metaStore.getSource(sinkDataSource.getName());
      if (structuredDataSource.getDataSourceType() != sinkDataSource.getDataSourceType()) {
        throw new KsqlException(String.format("Incompatible data sink and query result. Data sink"
                                              + " (%s)"
                                              + " type is %s but select query result is %s.",
                                              sinkDataSource.getName(), sinkDataSource
                                                  .getDataSourceType(), structuredDataSource.getDataSourceType()));
      }
      Schema resultSchema = SchemaUtil.removeImplicitRowTimeRowKeyFromSchema(sinkDataSource
                                                                                 .cloneWithTimeKeyColumns().getSchema());
      if (!SchemaUtil.areEqualSchemas(resultSchema,
                                      SchemaUtil.removeImplicitRowTimeRowKeyFromSchema(structuredDataSource.getSchema()))) {
        throw new KsqlException(String.format("Incompatible schema between results and sink. "
                                              + "Result schema is %s, but the sink schema is %s"
                                              + ".", SchemaUtil.schemaString(resultSchema), SchemaUtil
            .schemaString(structuredDataSource.getSchema())));
      }
      enforceKeyEquivalence(structuredDataSource.getKeyField(), sinkDataSource.getKeyField());

    }

    final QueryId queryId;
    if (outputNode.isDoCreateInto()) {
      queryId = sinkDataSource.getPersistentQueryId();
    } else {
      queryId = new QueryId("InsertQuery_" + queryIdGenerator.getNextId());
    }
    final String applicationId = serviceId + persistanceQueryPrefix + queryId;

    KafkaStreams streams = buildStreams(
        builder,
        applicationId,
        ksqlConfig,
        overriddenStreamsProperties
    );

    TopologyDescription topologyDescription = builder.build().describe();

    return new PersistentQueryMetadata(
        statement,
        streams, outputNode, schemaKStream
            .getExecutionPlan(""), queryId,
        (schemaKStream instanceof SchemaKTable)
            ? DataSource.DataSourceType.KTABLE
            : DataSource.DataSourceType.KSTREAM,
        applicationId,
        kafkaTopicClient,
        outputNode.getSchema(),
        sinkDataSource.getKsqlTopic(),
        topologyDescription.toString()
    );
  }

  private String getBareQueryApplicationId(String serviceId, String transientQueryPrefix) {
    return serviceId + transientQueryPrefix + Math.abs(ThreadLocalRandom.current().nextLong());
  }

  private String addTimeSuffix(String original) {
    return String.format("%s_%d", original, System.currentTimeMillis());
  }

  private void updateListProperty(Map<String, Object> properties, String key, Object value) {
    Object obj = properties.getOrDefault(key, new LinkedList<String>());
    List valueList;
    // The property value is either a comma-separated string of class names, or a list of class
    // names
    if (obj instanceof String) {
      // If its a string just split it on the separator so we dont have to worry about adding a
      // separator
      String asString = (String) obj;
      valueList = new LinkedList<>(Arrays.asList(asString.split("\\s*,\\s*")));
    } else if (obj instanceof List) {
      valueList = (List) obj;
    } else {
      throw new KsqlException("Expecting list or string for property: " + key);
    }
    valueList.add(value);
    properties.put(key, valueList);
  }

  private KafkaStreams buildStreams(
      final StreamsBuilder builder,
      final String applicationId,
      final KsqlConfig ksqlConfig,
      final Map<String, Object> overriddenProperties
  ) {
    Map<String, Object> newStreamsProperties = ksqlConfig.getKsqlStreamConfigProps();
    newStreamsProperties.putAll(overriddenProperties);
    newStreamsProperties.put(StreamsConfig.APPLICATION_ID_CONFIG, applicationId);
    newStreamsProperties.put(
        ConsumerConfig.AUTO_OFFSET_RESET_CONFIG,
        ksqlConfig.get(ConsumerConfig.AUTO_OFFSET_RESET_CONFIG)
    );
    newStreamsProperties.put(
        StreamsConfig.COMMIT_INTERVAL_MS_CONFIG,
        ksqlConfig.get(StreamsConfig.COMMIT_INTERVAL_MS_CONFIG)
    );
    newStreamsProperties.put(
        StreamsConfig.CACHE_MAX_BYTES_BUFFERING_CONFIG,
        ksqlConfig.get(StreamsConfig.CACHE_MAX_BYTES_BUFFERING_CONFIG)
    );
    if (ksqlConfig.get(KsqlConfig.KSQL_TIMESTAMP_COLUMN_INDEX) != null) {
      newStreamsProperties.put(
          KsqlConfig.KSQL_TIMESTAMP_COLUMN_INDEX,
          ksqlConfig.get(KsqlConfig.KSQL_TIMESTAMP_COLUMN_INDEX)
      );
      newStreamsProperties.put(
          StreamsConfig.DEFAULT_TIMESTAMP_EXTRACTOR_CLASS_CONFIG, KsqlTimestampExtractor.class);
    }
    updateListProperty(
        newStreamsProperties,
        StreamsConfig.consumerPrefix(ConsumerConfig.INTERCEPTOR_CLASSES_CONFIG),
        ConsumerCollector.class.getCanonicalName()
    );
    updateListProperty(
        newStreamsProperties,
        StreamsConfig.producerPrefix(ProducerConfig.INTERCEPTOR_CLASSES_CONFIG),
        ProducerCollector.class.getCanonicalName()
    );
    return kafkaStreamsBuilder.buildKafkaStreams(builder, new StreamsConfig(newStreamsProperties));
  }

  private void enforceKeyEquivalence(Field sinkKeyField, Field resultKeyField) {
    if (sinkKeyField == null && resultKeyField == null) {
      return;
    }
    if (sinkKeyField != null && resultKeyField != null) {
      if (sinkKeyField.name().equalsIgnoreCase(resultKeyField.name()) && sinkKeyField.schema() ==
                                                                         resultKeyField.schema()) {
        return;
      }
    }

    throw new KsqlException(String.format("Incompatible key fields for sink and results. Sink"
                                          + " key field is %s (type: %s) while result key "
                                          + "fiels is %s (type: %s)",
                                          sinkKeyField == null? null:sinkKeyField.name(),
                                          sinkKeyField == null? null:sinkKeyField.schema().toString(),
                                          resultKeyField == null? null:resultKeyField.name(),
                                          resultKeyField == null? null:resultKeyField.schema().toString()));
  }

}
<|MERGE_RESOLUTION|>--- conflicted
+++ resolved
@@ -58,7 +58,6 @@
 import io.confluent.ksql.util.SchemaUtil;
 import io.confluent.ksql.util.timestamp.KsqlTimestampExtractor;
 
-<<<<<<< HEAD
 import org.apache.kafka.clients.consumer.ConsumerConfig;
 import org.apache.kafka.clients.producer.ProducerConfig;
 import org.apache.kafka.connect.data.Field;
@@ -74,8 +73,6 @@
 import java.util.Map;
 import java.util.concurrent.ThreadLocalRandom;
 
-=======
->>>>>>> 15dcbc7b
 public class PhysicalPlanBuilder {
 
   private final StreamsBuilder builder;
@@ -90,7 +87,7 @@
   private final QueryIdGenerator queryIdGenerator;
   private final KafkaStreamsBuilder kafkaStreamsBuilder;
 
-<<<<<<< HEAD
+
 
   public PhysicalPlanBuilder(final StreamsBuilder builder,
                              final KsqlConfig ksqlConfig,
@@ -103,20 +100,6 @@
                              final SchemaRegistryClient schemaRegistryClient,
                              final QueryIdGenerator queryIdGenerator,
                              final KafkaStreamsBuilder kafkaStreamsBuilder) {
-=======
-  public PhysicalPlanBuilder(
-      final StreamsBuilder builder,
-      final KsqlConfig ksqlConfig,
-      final KafkaTopicClient kafkaTopicClient,
-      final MetastoreUtil metastoreUtil,
-      final FunctionRegistry functionRegistry,
-      final Map<String, Object> overriddenStreamsProperties,
-      final boolean updateMetastore,
-      final MetaStore metaStore,
-      final SchemaRegistryClient schemaRegistryClient,
-      final KafkaStreamsBuilder kafkaStreamsBuilder
-  ) {
->>>>>>> 15dcbc7b
     this.builder = builder;
     this.ksqlConfig = ksqlConfig;
     this.kafkaTopicClient = kafkaTopicClient;
@@ -130,7 +113,6 @@
     this.kafkaStreamsBuilder = kafkaStreamsBuilder;
   }
 
-<<<<<<< HEAD
   public PhysicalPlanBuilder(final StreamsBuilder builder,
                              final KsqlConfig ksqlConfig,
                              final KafkaTopicClient kafkaTopicClient,
@@ -141,40 +123,18 @@
                              final MetaStore metaStore,
                              final SchemaRegistryClient schemaRegistryClient,
                              final QueryIdGenerator queryIdGenerator) {
-    this(builder, ksqlConfig, kafkaTopicClient, metastoreUtil, functionRegistry, overriddenStreamsProperties,
-        updateMetastore, metaStore, schemaRegistryClient, queryIdGenerator, new
-             KafkaStreamsBuilderImpl());
-
-  }
-
-
-  public QueryMetadata buildPhysicalPlan(final Pair<String, PlanNode> statementPlanPair) throws Exception {
-    final SchemaKStream resultStream = statementPlanPair.getRight().buildStream(builder,
-=======
-  public PhysicalPlanBuilder(
-      final StreamsBuilder builder,
-      final KsqlConfig ksqlConfig,
-      final KafkaTopicClient kafkaTopicClient,
-      final MetastoreUtil metastoreUtil,
-      final FunctionRegistry functionRegistry,
-      final Map<String, Object> overriddenStreamsProperties,
-      final boolean updateMetastore,
-      final MetaStore metaStore,
-      final SchemaRegistryClient schemaRegistryClient
-  ) {
-    this(
-        builder,
->>>>>>> 15dcbc7b
-        ksqlConfig,
-        kafkaTopicClient,
-        metastoreUtil,
-        functionRegistry,
-        overriddenStreamsProperties,
-        updateMetastore,
-        metaStore,
-        schemaRegistryClient,
-        new KafkaStreamsBuilderImpl()
-    );
+    this(builder,
+         ksqlConfig,
+         kafkaTopicClient,
+         metastoreUtil,
+         functionRegistry,
+         overriddenStreamsProperties,
+         updateMetastore,
+         metaStore,
+         schemaRegistryClient,
+         queryIdGenerator,
+         new KafkaStreamsBuilderImpl());
+
   }
 
 
@@ -225,7 +185,6 @@
 
     } else if (outputNode instanceof KsqlStructuredDataOutputNode) {
 
-<<<<<<< HEAD
       KsqlStructuredDataOutputNode ksqlStructuredDataOutputNode = (KsqlStructuredDataOutputNode)
           outputNode;
       ksqlStructuredDataOutputNode = new KsqlStructuredDataOutputNode(
@@ -247,16 +206,7 @@
           serviceId,
           persistanceQueryPrefix,
           statementPlanPair.getLeft());
-=======
-      return buildPlanForStructuredOutputNode(
-          statementPlanPair.getLeft(),
-          resultStream,
-          (KsqlStructuredDataOutputNode) outputNode,
-          serviceId,
-          persistanceQueryPrefix,
-          statementPlanPair.getLeft()
-      );
->>>>>>> 15dcbc7b
+
 
     } else {
       throw new KsqlException(
@@ -336,13 +286,9 @@
               outputNode.getSchema(),
               schemaKStream.getKeyField(),
               outputNode.getTimestampField(),
-<<<<<<< HEAD
-              outputNode.getKsqlTopic());
-=======
               outputNode.getKsqlTopic()
           );
 
->>>>>>> 15dcbc7b
     }
 
     if (updateMetastore && outputNode.isDoCreateInto()) {
@@ -351,18 +297,20 @@
       StructuredDataSource structuredDataSource = metaStore.getSource(sinkDataSource.getName());
       if (structuredDataSource.getDataSourceType() != sinkDataSource.getDataSourceType()) {
         throw new KsqlException(String.format("Incompatible data sink and query result. Data sink"
-                                              + " (%s)"
-                                              + " type is %s but select query result is %s.",
-                                              sinkDataSource.getName(), sinkDataSource
-                                                  .getDataSourceType(), structuredDataSource.getDataSourceType()));
+                                              + " (%s) type is %s but select query result is %s.",
+                                              sinkDataSource.getName(),
+                                              sinkDataSource.getDataSourceType(),
+                                              structuredDataSource.getDataSourceType()));
       }
-      Schema resultSchema = SchemaUtil.removeImplicitRowTimeRowKeyFromSchema(sinkDataSource
-                                                                                 .cloneWithTimeKeyColumns().getSchema());
-      if (!SchemaUtil.areEqualSchemas(resultSchema,
-                                      SchemaUtil.removeImplicitRowTimeRowKeyFromSchema(structuredDataSource.getSchema()))) {
+      Schema resultSchema = SchemaUtil.removeImplicitRowTimeRowKeyFromSchema(
+          sinkDataSource.cloneWithTimeKeyColumns().getSchema());
+      if (!SchemaUtil.areEqualSchemas(
+          resultSchema,
+          SchemaUtil.removeImplicitRowTimeRowKeyFromSchema(structuredDataSource.getSchema()))) {
         throw new KsqlException(String.format("Incompatible schema between results and sink. "
                                               + "Result schema is %s, but the sink schema is %s"
-                                              + ".", SchemaUtil.schemaString(resultSchema), SchemaUtil
+                                              + ".",
+                                              SchemaUtil.schemaString(resultSchema), SchemaUtil
             .schemaString(structuredDataSource.getSchema())));
       }
       enforceKeyEquivalence(structuredDataSource.getKeyField(), sinkDataSource.getKeyField());
@@ -481,13 +429,14 @@
       }
     }
 
-    throw new KsqlException(String.format("Incompatible key fields for sink and results. Sink"
-                                          + " key field is %s (type: %s) while result key "
-                                          + "fiels is %s (type: %s)",
-                                          sinkKeyField == null? null:sinkKeyField.name(),
-                                          sinkKeyField == null? null:sinkKeyField.schema().toString(),
-                                          resultKeyField == null? null:resultKeyField.name(),
-                                          resultKeyField == null? null:resultKeyField.schema().toString()));
+    throw new KsqlException(String.format(
+        "Incompatible key fields for sink and results. Sink"
+        + " key field is %s (type: %s) while result key "
+        + "fiels is %s (type: %s)",
+        sinkKeyField == null? null:sinkKeyField.name(),
+        sinkKeyField == null? null:sinkKeyField.schema().toString(),
+        resultKeyField == null? null:resultKeyField.name(),
+        resultKeyField == null? null:resultKeyField.schema().toString()));
   }
 
 }
