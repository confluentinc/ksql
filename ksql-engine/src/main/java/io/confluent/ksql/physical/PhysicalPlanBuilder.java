/**
 * Copyright 2017 Confluent Inc.
 *
 * Licensed under the Apache License, Version 2.0 (the "License");
 * you may not use this file except in compliance with the License.
 * You may obtain a copy of the License at
 *
 * http://www.apache.org/licenses/LICENSE-2.0
 *
 * Unless required by applicable law or agreed to in writing, software
 * distributed under the License is distributed on an "AS IS" BASIS,
 * WITHOUT WARRANTIES OR CONDITIONS OF ANY KIND, either express or implied.
 * See the License for the specific language governing permissions and
 * limitations under the License.
 **/

package io.confluent.ksql.physical;

import org.apache.kafka.clients.consumer.ConsumerConfig;
import org.apache.kafka.clients.producer.ProducerConfig;
import org.apache.kafka.streams.KafkaStreams;
import org.apache.kafka.streams.StreamsBuilder;
import org.apache.kafka.streams.StreamsConfig;
import org.apache.kafka.streams.TopologyDescription;

import java.util.Arrays;
import java.util.LinkedList;
import java.util.List;
import java.util.Map;
import java.util.concurrent.ThreadLocalRandom;

import io.confluent.kafka.schemaregistry.client.SchemaRegistryClient;
import io.confluent.ksql.function.FunctionRegistry;
import io.confluent.ksql.metastore.KsqlStream;
import io.confluent.ksql.metastore.KsqlTable;
import io.confluent.ksql.metastore.MetaStore;
import io.confluent.ksql.metastore.MetastoreUtil;
import io.confluent.ksql.metastore.StructuredDataSource;
import io.confluent.ksql.metrics.ConsumerCollector;
import io.confluent.ksql.metrics.ProducerCollector;
import io.confluent.ksql.planner.plan.KsqlBareOutputNode;
import io.confluent.ksql.planner.plan.KsqlStructuredDataOutputNode;
import io.confluent.ksql.planner.plan.OutputNode;
import io.confluent.ksql.planner.plan.PlanNode;
import io.confluent.ksql.query.QueryId;
import io.confluent.ksql.serde.DataSource;
import io.confluent.ksql.structured.QueuedSchemaKStream;
import io.confluent.ksql.structured.SchemaKStream;
import io.confluent.ksql.structured.SchemaKTable;
import io.confluent.ksql.util.KafkaTopicClient;
import io.confluent.ksql.util.KsqlConfig;
import io.confluent.ksql.util.KsqlException;
import io.confluent.ksql.util.Pair;
import io.confluent.ksql.util.PersistentQueryMetadata;
import io.confluent.ksql.util.QueryMetadata;
import io.confluent.ksql.util.QueuedQueryMetadata;
import io.confluent.ksql.util.timestamp.KsqlTimestampExtractor;

public class PhysicalPlanBuilder {

  private final StreamsBuilder builder;
  private final KsqlConfig ksqlConfig;
  private final KafkaTopicClient kafkaTopicClient;
  private final MetastoreUtil metastoreUtil;
  private final FunctionRegistry functionRegistry;
  private final Map<String, Object> overriddenStreamsProperties;
  private final MetaStore metaStore;
  private final boolean updateMetastore;
  private final SchemaRegistryClient schemaRegistryClient;
  private final KafkaStreamsBuilder kafkaStreamsBuilder;

  public PhysicalPlanBuilder(
      final StreamsBuilder builder,
      final KsqlConfig ksqlConfig,
      final KafkaTopicClient kafkaTopicClient,
      final MetastoreUtil metastoreUtil,
      final FunctionRegistry functionRegistry,
      final Map<String, Object> overriddenStreamsProperties,
      final boolean updateMetastore,
      final MetaStore metaStore,
      final SchemaRegistryClient schemaRegistryClient,
      final KafkaStreamsBuilder kafkaStreamsBuilder
  ) {
    this.builder = builder;
    this.ksqlConfig = ksqlConfig;
    this.kafkaTopicClient = kafkaTopicClient;
    this.metastoreUtil = metastoreUtil;
    this.functionRegistry = functionRegistry;
    this.overriddenStreamsProperties = overriddenStreamsProperties;
    this.metaStore = metaStore;
    this.updateMetastore = updateMetastore;
    this.schemaRegistryClient = schemaRegistryClient;
    this.kafkaStreamsBuilder = kafkaStreamsBuilder;
  }

  public PhysicalPlanBuilder(
      final StreamsBuilder builder,
      final KsqlConfig ksqlConfig,
      final KafkaTopicClient kafkaTopicClient,
      final MetastoreUtil metastoreUtil,
      final FunctionRegistry functionRegistry,
      final Map<String, Object> overriddenStreamsProperties,
      final boolean updateMetastore,
      final MetaStore metaStore,
      final SchemaRegistryClient schemaRegistryClient
  ) {
    this(
        builder,
        ksqlConfig,
        kafkaTopicClient,
        metastoreUtil,
        functionRegistry,
        overriddenStreamsProperties,
        updateMetastore,
        metaStore,
        schemaRegistryClient,
        new KafkaStreamsBuilderImpl()
    );
  }


  public QueryMetadata buildPhysicalPlan(final Pair<String, PlanNode> statementPlanPair)
      throws Exception {
    final SchemaKStream resultStream = statementPlanPair
        .getRight()
        .buildStream(
            builder,
            ksqlConfig,
            kafkaTopicClient,
            metastoreUtil,
            functionRegistry,
            overriddenStreamsProperties,
            schemaRegistryClient
        );
    final OutputNode outputNode = resultStream.outputNode();
    boolean isBareQuery = outputNode instanceof KsqlBareOutputNode;

    // Check to make sure the logical and physical plans match up;
    // important to do this BEFORE actually starting up
    // the corresponding Kafka Streams job
    if (isBareQuery && !(resultStream instanceof QueuedSchemaKStream)) {
      throw new Exception(String.format(
          "Mismatch between logical and physical output; "
          + "expected a QueuedSchemaKStream based on logical "
          + "KsqlBareOutputNode, found a %s instead",
          resultStream.getClass().getCanonicalName()
      ));
    }
    String serviceId = ksqlConfig.get(KsqlConfig.KSQL_SERVICE_ID_CONFIG).toString();
    String
        persistanceQueryPrefix =
        ksqlConfig.get(KsqlConfig.KSQL_PERSISTENT_QUERY_NAME_PREFIX_CONFIG).toString();
    String
        transientQueryPrefix =
        ksqlConfig.get(KsqlConfig.KSQL_TRANSIENT_QUERY_NAME_PREFIX_CONFIG).toString();

    if (isBareQuery) {

      return buildPlanForBareQuery(
          (QueuedSchemaKStream) resultStream,
          (KsqlBareOutputNode) outputNode,
          serviceId,
          transientQueryPrefix,
          statementPlanPair.getLeft()
      );

    } else if (outputNode instanceof KsqlStructuredDataOutputNode) {

      return buildPlanForStructuredOutputNode(
          statementPlanPair.getLeft(),
          resultStream,
          (KsqlStructuredDataOutputNode) outputNode,
          serviceId,
          persistanceQueryPrefix,
          statementPlanPair.getLeft()
      );

    } else {
      throw new KsqlException(
          "Sink data source of type: "
          + outputNode.getClass()
          + " is not supported.");
    }
  }

  private QueryMetadata buildPlanForBareQuery(
      final QueuedSchemaKStream schemaKStream,
      final KsqlBareOutputNode bareOutputNode,
      final String serviceId,
      final String transientQueryPrefix,
      final String statement
  ) {

    final String applicationId = addTimeSuffix(getBareQueryApplicationId(
        serviceId,
        transientQueryPrefix
    ));

    KafkaStreams streams = buildStreams(
        builder,
        applicationId,
        ksqlConfig,
        overriddenStreamsProperties
    );

    SchemaKStream sourceSchemaKstream = schemaKStream.getSourceSchemaKStreams().get(0);

    return new QueuedQueryMetadata(
        statement,
        streams,
        bareOutputNode,
        schemaKStream.getExecutionPlan(""),
        schemaKStream.getQueue(),
        (sourceSchemaKstream instanceof SchemaKTable) ?
        DataSource.DataSourceType.KTABLE : DataSource.DataSourceType.KSTREAM,
        applicationId,
        kafkaTopicClient
    );
  }


  private QueryMetadata buildPlanForStructuredOutputNode(
      String sqlExpression, final SchemaKStream schemaKStream,
      final KsqlStructuredDataOutputNode outputNode,
      final String serviceId,
      final String persistanceQueryPrefix,
      final String statement
  ) {

    if (metaStore.getTopic(outputNode.getKafkaTopicName()) == null) {
      metaStore.putTopic(outputNode.getKsqlTopic());
    }
    StructuredDataSource sinkDataSource;
    if (schemaKStream instanceof SchemaKTable) {
      SchemaKTable schemaKTable = (SchemaKTable) schemaKStream;
      sinkDataSource =
          new KsqlTable(
              sqlExpression,
              outputNode.getId().toString(),
              outputNode.getSchema(),
              schemaKStream.getKeyField(),
              outputNode.getTimestampField(),
              outputNode.getKsqlTopic(),
              outputNode.getId().toString() +
              ksqlConfig.get(KsqlConfig.KSQL_TABLE_STATESTORE_NAME_SUFFIX_CONFIG),
              schemaKTable.isWindowed()
          );
    } else {
      sinkDataSource =
          new KsqlStream(
              sqlExpression,
              outputNode.getId().toString(),
              outputNode.getSchema(),
              schemaKStream.getKeyField(),
              outputNode.getTimestampField(),
              outputNode.getKsqlTopic()
          );

    }

    if (updateMetastore) {
      metaStore.putSource(sinkDataSource.cloneWithTimeKeyColumns());
    }

    final QueryId queryId = sinkDataSource.getPersistentQueryId();
    final String applicationId = serviceId + persistanceQueryPrefix + queryId;

    KafkaStreams streams = buildStreams(
        builder,
        applicationId,
        ksqlConfig,
        overriddenStreamsProperties
    );

    TopologyDescription topologyDescription = builder.build().describe();

<<<<<<< HEAD
    return new PersistentQueryMetadata(statement,
                                       streams,
                                       outputNode,
                                       sinkDataSource,
                                       schemaKStream.getExecutionPlan(""),
                                       queryId,
                                       (schemaKStream instanceof SchemaKTable) ? DataSource.DataSourceType.KTABLE : DataSource.DataSourceType.KSTREAM,
                                       applicationId,
                                       kafkaTopicClient,
                                       outputNode.getSchema(),
                                       sinkDataSource.getKsqlTopic(),
                                       topologyDescription.toString());
=======
    return new PersistentQueryMetadata(
        statement,
        streams, outputNode, schemaKStream
            .getExecutionPlan(""), queryId,
        (schemaKStream instanceof SchemaKTable)
            ? DataSource.DataSourceType.KTABLE
            : DataSource.DataSourceType.KSTREAM,
        applicationId,
        kafkaTopicClient,
        outputNode.getSchema(),
        sinkDataSource.getKsqlTopic(),
        topologyDescription.toString()
    );
>>>>>>> 15dcbc7b
  }

  private String getBareQueryApplicationId(String serviceId, String transientQueryPrefix) {
    return serviceId + transientQueryPrefix + Math.abs(ThreadLocalRandom.current().nextLong());
  }

  private String addTimeSuffix(String original) {
    return String.format("%s_%d", original, System.currentTimeMillis());
  }

  private void updateListProperty(Map<String, Object> properties, String key, Object value) {
    Object obj = properties.getOrDefault(key, new LinkedList<String>());
    List valueList;
    // The property value is either a comma-separated string of class names, or a list of class
    // names
    if (obj instanceof String) {
      // If its a string just split it on the separator so we dont have to worry about adding a
      // separator
      String asString = (String) obj;
      valueList = new LinkedList<>(Arrays.asList(asString.split("\\s*,\\s*")));
    } else if (obj instanceof List) {
      valueList = (List) obj;
    } else {
      throw new KsqlException("Expecting list or string for property: " + key);
    }
    valueList.add(value);
    properties.put(key, valueList);
  }

  private KafkaStreams buildStreams(
      final StreamsBuilder builder,
      final String applicationId,
      final KsqlConfig ksqlConfig,
      final Map<String, Object> overriddenProperties
  ) {
    Map<String, Object> newStreamsProperties = ksqlConfig.getKsqlStreamConfigProps();
    newStreamsProperties.putAll(overriddenProperties);
    newStreamsProperties.put(StreamsConfig.APPLICATION_ID_CONFIG, applicationId);
    newStreamsProperties.put(
        ConsumerConfig.AUTO_OFFSET_RESET_CONFIG,
        ksqlConfig.get(ConsumerConfig.AUTO_OFFSET_RESET_CONFIG)
    );
    newStreamsProperties.put(
        StreamsConfig.COMMIT_INTERVAL_MS_CONFIG,
        ksqlConfig.get(StreamsConfig.COMMIT_INTERVAL_MS_CONFIG)
    );
    newStreamsProperties.put(
        StreamsConfig.CACHE_MAX_BYTES_BUFFERING_CONFIG,
        ksqlConfig.get(StreamsConfig.CACHE_MAX_BYTES_BUFFERING_CONFIG)
    );
    if (ksqlConfig.get(KsqlConfig.KSQL_TIMESTAMP_COLUMN_INDEX) != null) {
      newStreamsProperties.put(
          KsqlConfig.KSQL_TIMESTAMP_COLUMN_INDEX,
          ksqlConfig.get(KsqlConfig.KSQL_TIMESTAMP_COLUMN_INDEX)
      );
      newStreamsProperties.put(
          StreamsConfig.DEFAULT_TIMESTAMP_EXTRACTOR_CLASS_CONFIG, KsqlTimestampExtractor.class);
    }
    updateListProperty(
        newStreamsProperties,
        StreamsConfig.consumerPrefix(ConsumerConfig.INTERCEPTOR_CLASSES_CONFIG),
        ConsumerCollector.class.getCanonicalName()
    );
    updateListProperty(
        newStreamsProperties,
        StreamsConfig.producerPrefix(ProducerConfig.INTERCEPTOR_CLASSES_CONFIG),
        ProducerCollector.class.getCanonicalName()
    );
    return kafkaStreamsBuilder.buildKafkaStreams(builder, new StreamsConfig(newStreamsProperties));
  }
}
<|MERGE_RESOLUTION|>--- conflicted
+++ resolved
@@ -274,34 +274,21 @@
 
     TopologyDescription topologyDescription = builder.build().describe();
 
-<<<<<<< HEAD
-    return new PersistentQueryMetadata(statement,
-                                       streams,
-                                       outputNode,
-                                       sinkDataSource,
-                                       schemaKStream.getExecutionPlan(""),
-                                       queryId,
-                                       (schemaKStream instanceof SchemaKTable) ? DataSource.DataSourceType.KTABLE : DataSource.DataSourceType.KSTREAM,
-                                       applicationId,
-                                       kafkaTopicClient,
-                                       outputNode.getSchema(),
-                                       sinkDataSource.getKsqlTopic(),
-                                       topologyDescription.toString());
-=======
     return new PersistentQueryMetadata(
         statement,
-        streams, outputNode, schemaKStream
-            .getExecutionPlan(""), queryId,
-        (schemaKStream instanceof SchemaKTable)
-            ? DataSource.DataSourceType.KTABLE
-            : DataSource.DataSourceType.KSTREAM,
+        streams,
+        outputNode,
+        sinkDataSource,
+        schemaKStream.getExecutionPlan(""),
+        queryId,
+        (schemaKStream instanceof SchemaKTable) ? DataSource.DataSourceType.KTABLE
+                                                : DataSource.DataSourceType.KSTREAM,
         applicationId,
         kafkaTopicClient,
         outputNode.getSchema(),
         sinkDataSource.getKsqlTopic(),
-        topologyDescription.toString()
-    );
->>>>>>> 15dcbc7b
+        topologyDescription.toString());
+
   }
 
   private String getBareQueryApplicationId(String serviceId, String transientQueryPrefix) {
