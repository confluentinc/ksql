/*
 * Copyright 2018 Confluent Inc.
 *
 * Licensed under the Confluent Community License (the "License"); you may not use
 * this file except in compliance with the License.  You may obtain a copy of the
 * License at
 *
 * http://www.confluent.io/confluent-community-license
 *
 * Unless required by applicable law or agreed to in writing, software
 * distributed under the License is distributed on an "AS IS" BASIS, WITHOUT
 * WARRANTIES OF ANY KIND, either express or implied.  See the License for the
 * specific language governing permissions and limitations under the License.
 */

package io.confluent.ksql.physical;

import io.confluent.ksql.errors.ProductionExceptionHandlerUtil;
import io.confluent.ksql.function.FunctionRegistry;
import io.confluent.ksql.logging.processing.ProcessingLogContext;
import io.confluent.ksql.logging.processing.ProcessingLogger;
import io.confluent.ksql.metastore.MutableMetaStore;
import io.confluent.ksql.metastore.model.KsqlStream;
import io.confluent.ksql.metastore.model.KsqlTable;
import io.confluent.ksql.metastore.model.StructuredDataSource;
import io.confluent.ksql.metrics.ConsumerCollector;
import io.confluent.ksql.metrics.ProducerCollector;
import io.confluent.ksql.planner.LogicalPlanNode;
import io.confluent.ksql.planner.plan.KsqlBareOutputNode;
import io.confluent.ksql.planner.plan.KsqlStructuredDataOutputNode;
import io.confluent.ksql.planner.plan.OutputNode;
import io.confluent.ksql.planner.plan.PlanNode;
import io.confluent.ksql.query.QueryId;
import io.confluent.ksql.serde.DataSource;
import io.confluent.ksql.services.ServiceContext;
import io.confluent.ksql.structured.QueuedSchemaKStream;
import io.confluent.ksql.structured.SchemaKStream;
import io.confluent.ksql.structured.SchemaKTable;
import io.confluent.ksql.util.KsqlConfig;
import io.confluent.ksql.util.KsqlConstants;
import io.confluent.ksql.util.KsqlException;
import io.confluent.ksql.util.PersistentQueryMetadata;
import io.confluent.ksql.util.QueryIdGenerator;
import io.confluent.ksql.util.QueryMetadata;
import io.confluent.ksql.util.QueuedQueryMetadata;
import io.confluent.ksql.util.SchemaUtil;
import java.util.Arrays;
import java.util.HashMap;
import java.util.LinkedList;
import java.util.List;
import java.util.Map;
import java.util.Objects;
import java.util.Optional;
import java.util.function.Consumer;
import org.apache.kafka.clients.consumer.ConsumerConfig;
import org.apache.kafka.clients.producer.ProducerConfig;
import org.apache.kafka.connect.data.Field;
import org.apache.kafka.connect.data.Schema;
import org.apache.kafka.streams.KafkaStreams;
import org.apache.kafka.streams.StreamsBuilder;
import org.apache.kafka.streams.StreamsConfig;
import org.apache.kafka.streams.Topology;

public class PhysicalPlanBuilder {

  private final StreamsBuilder builder;
  private final KsqlConfig ksqlConfig;
  private final ServiceContext serviceContext;
  private final ProcessingLogContext processingLogContext;
  private final FunctionRegistry functionRegistry;
  private final Map<String, Object> overriddenProperties;
  private final MutableMetaStore metaStore;
  private final QueryIdGenerator queryIdGenerator;
  private final KafkaStreamsBuilder kafkaStreamsBuilder;
  private final Consumer<QueryMetadata> queryCloseCallback;

  public PhysicalPlanBuilder(
      final StreamsBuilder builder,
      final KsqlConfig ksqlConfig,
      final ServiceContext serviceContext,
      final ProcessingLogContext processingLogContext,
      final FunctionRegistry functionRegistry,
      final Map<String, Object> overriddenProperties,
      final MutableMetaStore metaStore,
      final QueryIdGenerator queryIdGenerator,
      final KafkaStreamsBuilder kafkaStreamsBuilder,
      final Consumer<QueryMetadata> queryCloseCallback
  ) {
    this.builder = Objects.requireNonNull(builder, "builder");
    this.ksqlConfig = Objects.requireNonNull(ksqlConfig, "ksqlConfig");
    this.serviceContext = Objects.requireNonNull(serviceContext, "serviceContext");
    this.processingLogContext = Objects.requireNonNull(
        processingLogContext,
        "processingLogContext");
    this.functionRegistry = Objects.requireNonNull(functionRegistry, "functionRegistry");
    this.overriddenProperties =
        Objects.requireNonNull(overriddenProperties, "overriddenProperties");
    this.metaStore = Objects.requireNonNull(metaStore, "metaStore");
    this.queryIdGenerator = Objects.requireNonNull(queryIdGenerator, "queryIdGenerator");
    this.kafkaStreamsBuilder = Objects.requireNonNull(kafkaStreamsBuilder, "kafkaStreamsBuilder");
    this.queryCloseCallback = Objects.requireNonNull(queryCloseCallback, "queryCloseCallback");
  }

  private QueryId computeQueryId(final PlanNode planNode) {
    if (planNode instanceof OutputNode) {
      return ((OutputNode) planNode).getQueryId(queryIdGenerator);
    }
    throw new RuntimeException("Unexpected output node for query");
  }

  public QueryMetadata buildPhysicalPlan(final LogicalPlanNode logicalPlanNode) {
    final QueryId queryId = computeQueryId(logicalPlanNode.getNode());
    final SchemaKStream resultStream = logicalPlanNode
        .getNode()
        .buildStream(
            builder,
            ksqlConfig,
            serviceContext,
            processingLogContext,
            functionRegistry,
            queryId
        );
    final OutputNode outputNode = resultStream.outputNode();
    final boolean isBareQuery = outputNode instanceof KsqlBareOutputNode;

    // Check to make sure the logical and physical plans match up;
    // important to do this BEFORE actually starting up
    // the corresponding Kafka Streams job
    if (isBareQuery && !(resultStream instanceof QueuedSchemaKStream)) {
      throw new KsqlException(String.format(
          "Mismatch between logical and physical output; "
          + "expected a QueuedSchemaKStream based on logical "
          + "KsqlBareOutputNode, found a %s instead",
          resultStream.getClass().getCanonicalName()
      ));
    }
    final String serviceId = getServiceId();
    final String persistanceQueryPrefix =
        ksqlConfig.getString(KsqlConfig.KSQL_PERSISTENT_QUERY_NAME_PREFIX_CONFIG);
    final String transientQueryPrefix =
        ksqlConfig.getString(KsqlConfig.KSQL_TRANSIENT_QUERY_NAME_PREFIX_CONFIG);

    if (isBareQuery) {
      return buildPlanForBareQuery(
          (QueuedSchemaKStream) resultStream,
          (KsqlBareOutputNode) outputNode,
          serviceId,
          transientQueryPrefix,
          queryId,
          logicalPlanNode.getStatementText()
      );

    } else if (outputNode instanceof KsqlStructuredDataOutputNode) {

      KsqlStructuredDataOutputNode ksqlStructuredDataOutputNode =
          (KsqlStructuredDataOutputNode) outputNode;
      ksqlStructuredDataOutputNode = ksqlStructuredDataOutputNode.cloneWithDoCreateInto(
          ((KsqlStructuredDataOutputNode) logicalPlanNode.getNode()).isDoCreateInto()
      );
      return buildPlanForStructuredOutputNode(
          logicalPlanNode.getStatementText(),
          resultStream,
          ksqlStructuredDataOutputNode,
          serviceId,
          persistanceQueryPrefix,
          queryId,
          logicalPlanNode.getStatementText());


    } else {
      throw new KsqlException(
          "Sink data source of type: "
          + outputNode.getClass()
          + " is not supported.");
    }
  }

  private QueryMetadata buildPlanForBareQuery(
      final QueuedSchemaKStream<?> schemaKStream,
      final KsqlBareOutputNode bareOutputNode,
      final String serviceId,
      final String transientQueryPrefix,
      final QueryId queryId,
      final String statement
  ) {

    final String applicationId = addTimeSuffix(getQueryApplicationId(
        serviceId,
        transientQueryPrefix,
        queryId
    ));

    final Map<String, Object> streamsProperties = buildStreamsProperties(
        applicationId,
        ksqlConfig,
        queryId,
        processingLogContext
    );
    final KafkaStreams streams = kafkaStreamsBuilder.buildKafkaStreams(builder, streamsProperties);

    final SchemaKStream sourceSchemaKstream = schemaKStream.getSourceSchemaKStreams().get(0);

    return new QueuedQueryMetadata(
        statement,
        streams,
        bareOutputNode,
        schemaKStream.getExecutionPlan(""),
        schemaKStream.getQueue(),
        (sourceSchemaKstream instanceof SchemaKTable)
            ? DataSource.DataSourceType.KTABLE : DataSource.DataSourceType.KSTREAM,
        applicationId,
        builder.build(),
        streamsProperties,
        overriddenProperties,
        queryCloseCallback
    );
  }


  private QueryMetadata buildPlanForStructuredOutputNode(
      final String sqlExpression, final SchemaKStream<?> schemaKStream,
      final KsqlStructuredDataOutputNode outputNode,
      final String serviceId,
      final String persistanceQueryPrefix,
      final QueryId queryId,
      final String statement
  ) {

    if (metaStore.getTopic(outputNode.getKsqlTopic().getName()) == null) {
      metaStore.putTopic(outputNode.getKsqlTopic());
    }
    final StructuredDataSource sinkDataSource;
    if (schemaKStream instanceof SchemaKTable) {
      final SchemaKTable<?> schemaKTable = (SchemaKTable) schemaKStream;
      sinkDataSource =
          new KsqlTable<>(
              sqlExpression,
              outputNode.getId().toString(),
              outputNode.getSchema(),
              Optional.ofNullable(schemaKTable.getKeyField()),
              outputNode.getTimestampExtractionPolicy(),
              outputNode.getKsqlTopic(),
<<<<<<< HEAD
              outputNode.getId().toString()
                  + ksqlConfig.getString(KsqlConfig.KSQL_TABLE_STATESTORE_NAME_SUFFIX_CONFIG),
              schemaKTable.getKeySerdeFactory()
=======
              schemaKTable.getKeySerde()
>>>>>>> 278b3a6a
          );
    } else {
      sinkDataSource =
          new KsqlStream<>(
              sqlExpression,
              outputNode.getId().toString(),
              outputNode.getSchema(),
              Optional.ofNullable(schemaKStream.getKeyField()),
              outputNode.getTimestampExtractionPolicy(),
              outputNode.getKsqlTopic(),
              schemaKStream.getKeySerdeFactory()
          );

    }

    sinkSetUp(outputNode, sinkDataSource);

    final String applicationId = getQueryApplicationId(
        serviceId,
        persistanceQueryPrefix,
        queryId
    );

    final Map<String, Object> streamsProperties = buildStreamsProperties(
        applicationId,
        ksqlConfig,
        queryId,
        processingLogContext
    );
    final KafkaStreams streams = kafkaStreamsBuilder.buildKafkaStreams(builder, streamsProperties);

    final Topology topology = builder.build();

    return new PersistentQueryMetadata(
        statement,
        streams,
        outputNode,
        sinkDataSource,
        schemaKStream.getExecutionPlan(""),
        queryId,
        (schemaKStream instanceof SchemaKTable) ? DataSource.DataSourceType.KTABLE
                                                : DataSource.DataSourceType.KSTREAM,
        applicationId,
        sinkDataSource.getKsqlTopic(),
        topology,
        streamsProperties,
        overriddenProperties,
        queryCloseCallback
    );
  }

  private void sinkSetUp(final KsqlStructuredDataOutputNode outputNode,
                         final StructuredDataSource<?> sinkDataSource) {
    if (outputNode.isDoCreateInto()) {
      metaStore.putSource(sinkDataSource.cloneWithTimeKeyColumns());
      return;
    }

    final StructuredDataSource<?> structuredDataSource =
        metaStore.getSource(sinkDataSource.getName());
    if (structuredDataSource.getDataSourceType() != sinkDataSource.getDataSourceType()) {
      throw new KsqlException(String.format("Incompatible data sink and query result. Data sink"
              + " (%s) type is %s but select query result is %s.",
          sinkDataSource.getName(),
          sinkDataSource.getDataSourceType(),
          structuredDataSource.getDataSourceType()));
    }
    final Schema resultSchema = SchemaUtil.removeImplicitRowTimeRowKeyFromSchema(
        sinkDataSource.cloneWithTimeKeyColumns().getSchema());
    if (!SchemaUtil.areEqualSchemas(
        resultSchema,
        SchemaUtil.removeImplicitRowTimeRowKeyFromSchema(structuredDataSource.getSchema()))) {
      throw new KsqlException(String.format("Incompatible schema between results and sink. "
              + "Result schema is %s, but the sink schema is %s"
              + ".",
          SchemaUtil.getSchemaDefinitionString(resultSchema),
          SchemaUtil.getSchemaDefinitionString(
              SchemaUtil.removeImplicitRowTimeRowKeyFromSchema(
                  structuredDataSource.getSchema()))));
    }

    enforceKeyEquivalence(structuredDataSource.getKeyField(), sinkDataSource.getKeyField());
  }

  private static String getQueryApplicationId(
      final String serviceId,
      final String queryPrefix,
      final QueryId queryId) {
    return serviceId + queryPrefix + queryId;
  }

  private static String addTimeSuffix(final String original) {
    return String.format("%s_%d", original, System.currentTimeMillis());
  }

  @SuppressWarnings("unchecked")
  private static void updateListProperty(
      final Map<String, Object> properties,
      final String key,
      final Object value
  ) {
    final Object obj = properties.getOrDefault(key, new LinkedList<String>());
    final List valueList;
    // The property value is either a comma-separated string of class names, or a list of class
    // names
    if (obj instanceof String) {
      // If its a string just split it on the separator so we dont have to worry about adding a
      // separator
      final String asString = (String) obj;
      valueList = new LinkedList<>(Arrays.asList(asString.split("\\s*,\\s*")));
    } else if (obj instanceof List) {
      // The incoming list could be an instance of an immutable list. So we create a modifiable
      // List out of it to ensure that it is mutable.
      valueList = new LinkedList<>((List) obj);
    } else {
      throw new KsqlException("Expecting list or string for property: " + key);
    }
    valueList.add(value);
    properties.put(key, valueList);
  }

  private static Map<String, Object> buildStreamsProperties(
      final String applicationId,
      final KsqlConfig ksqlConfig,
      final QueryId queryId,
      final ProcessingLogContext processingLogContext
  ) {
    final Map<String, Object> newStreamsProperties
        = new HashMap<>(ksqlConfig.getKsqlStreamConfigProps());
    newStreamsProperties.put(StreamsConfig.APPLICATION_ID_CONFIG, applicationId);
    final ProcessingLogger logger
        = processingLogContext.getLoggerFactory().getLogger(queryId.toString());
    newStreamsProperties.put(
        ProductionExceptionHandlerUtil.KSQL_PRODUCTION_ERROR_LOGGER,
        logger);

    updateListProperty(
        newStreamsProperties,
        StreamsConfig.consumerPrefix(ConsumerConfig.INTERCEPTOR_CLASSES_CONFIG),
        ConsumerCollector.class.getCanonicalName()
    );
    updateListProperty(
        newStreamsProperties,
        StreamsConfig.producerPrefix(ProducerConfig.INTERCEPTOR_CLASSES_CONFIG),
        ProducerCollector.class.getCanonicalName()
    );
    return newStreamsProperties;
  }

  private static void enforceKeyEquivalence(
      final Optional<Field> sinkKeyField,
      final Optional<Field> resultKeyField
  ) {
    if (!sinkKeyField.isPresent() && !resultKeyField.isPresent()) {
      return;
    }

    if (sinkKeyField.isPresent()
        && resultKeyField.isPresent()
        && sinkKeyField.get().name().equalsIgnoreCase(resultKeyField.get().name())
        && Objects.equals(sinkKeyField.get().schema(), resultKeyField.get().schema())) {
      return;
    }

    throwIncompatibleKeysException(sinkKeyField, resultKeyField);
  }

  private static void throwIncompatibleKeysException(
      final Optional<Field> sinkKeyField,
      final Optional<Field> resultKeyField
  ) {
    throw new KsqlException(String.format(
        "Incompatible key fields for sink and results. Sink"
            + " key field is %s (type: %s) while result key "
            + "field is %s (type: %s)",
        sinkKeyField.map(Field::name).orElse(null),
        sinkKeyField.map(Field::schema).orElse(null),
        resultKeyField.map(Field::name).orElse(null),
        resultKeyField.map(Field::schema).orElse(null)));
  }

  // Package private because of test
  String getServiceId() {
    return KsqlConstants.KSQL_INTERNAL_TOPIC_PREFIX
           + ksqlConfig.getString(KsqlConfig.KSQL_SERVICE_ID_CONFIG);
  }
}
<|MERGE_RESOLUTION|>--- conflicted
+++ resolved
@@ -240,13 +240,7 @@
               Optional.ofNullable(schemaKTable.getKeyField()),
               outputNode.getTimestampExtractionPolicy(),
               outputNode.getKsqlTopic(),
-<<<<<<< HEAD
-              outputNode.getId().toString()
-                  + ksqlConfig.getString(KsqlConfig.KSQL_TABLE_STATESTORE_NAME_SUFFIX_CONFIG),
               schemaKTable.getKeySerdeFactory()
-=======
-              schemaKTable.getKeySerde()
->>>>>>> 278b3a6a
           );
     } else {
       sinkDataSource =
