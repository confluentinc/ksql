--- conflicted
+++ resolved
@@ -244,16 +244,10 @@
               schemaKStream.getKeyField(),
               outputNode.getTimestampField(),
               outputNode.getKsqlTopic(),
-<<<<<<< HEAD
-              outputNode.getId().toString() +
-              ksqlConfig.get(KsqlConfig.KSQL_TABLE_STATESTORE_NAME_SUFFIX_CONFIG),
+              outputNode.getId().toString()
+              + ksqlConfig.get(KsqlConfig.KSQL_TABLE_STATESTORE_NAME_SUFFIX_CONFIG),
               schemaKTable.isWindowed(),
               updateTheQuotedNameSet(outputNode.getSchema(),schemaKStream.getQuotedFieldNames())
-=======
-              outputNode.getId().toString()
-                  + ksqlConfig.get(KsqlConfig.KSQL_TABLE_STATESTORE_NAME_SUFFIX_CONFIG),
-              schemaKTable.isWindowed()
->>>>>>> 1aeddc27
           );
     } else {
       sinkDataSource =
