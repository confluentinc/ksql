/**
 * Copyright 2017 Confluent Inc.
 *
 * Licensed under the Apache License, Version 2.0 (the "License");
 * you may not use this file except in compliance with the License.
 * You may obtain a copy of the License at
 *
 * http://www.apache.org/licenses/LICENSE-2.0
 *
 * Unless required by applicable law or agreed to in writing, software
 * distributed under the License is distributed on an "AS IS" BASIS,
 * WITHOUT WARRANTIES OR CONDITIONS OF ANY KIND, either express or implied.
 * See the License for the specific language governing permissions and
 * limitations under the License.
 **/

package io.confluent.ksql.physical;

import io.confluent.kafka.schemaregistry.client.SchemaRegistryClient;
import io.confluent.ksql.function.FunctionRegistry;
import io.confluent.ksql.metastore.KsqlStream;
import io.confluent.ksql.metastore.KsqlTable;
import io.confluent.ksql.metastore.MetaStore;
import io.confluent.ksql.metastore.MetastoreUtil;
import io.confluent.ksql.metastore.StructuredDataSource;
import io.confluent.ksql.metrics.ConsumerCollector;
import io.confluent.ksql.metrics.ProducerCollector;
import io.confluent.ksql.query.QueryId;
import io.confluent.ksql.serde.DataSource;
import io.confluent.ksql.structured.QueuedSchemaKStream;
import io.confluent.ksql.planner.plan.KsqlBareOutputNode;
import io.confluent.ksql.planner.plan.KsqlStructuredDataOutputNode;
import io.confluent.ksql.planner.plan.OutputNode;
import io.confluent.ksql.planner.plan.PlanNode;
import io.confluent.ksql.structured.SchemaKStream;
import io.confluent.ksql.structured.SchemaKTable;
import io.confluent.ksql.util.KafkaTopicClient;
import io.confluent.ksql.util.KsqlConfig;
import io.confluent.ksql.util.KsqlException;
import io.confluent.ksql.util.Pair;
import io.confluent.ksql.util.PersistentQueryMetadata;
import io.confluent.ksql.util.QueryIdGenerator;
import io.confluent.ksql.util.QueryMetadata;
import io.confluent.ksql.util.QueuedQueryMetadata;
import io.confluent.ksql.util.SchemaUtil;
import io.confluent.ksql.util.timestamp.KsqlTimestampExtractor;

import org.apache.kafka.clients.consumer.ConsumerConfig;
import org.apache.kafka.clients.producer.ProducerConfig;
import org.apache.kafka.connect.data.Field;
import org.apache.kafka.connect.data.Schema;
import org.apache.kafka.streams.KafkaStreams;
import org.apache.kafka.streams.StreamsBuilder;
import org.apache.kafka.streams.StreamsConfig;
import org.apache.kafka.streams.TopologyDescription;

import java.util.Arrays;
import java.util.LinkedList;
import java.util.List;
import java.util.Map;
import java.util.concurrent.ThreadLocalRandom;

public class PhysicalPlanBuilder {

  private final StreamsBuilder builder;
  private final KsqlConfig ksqlConfig;
  private final KafkaTopicClient kafkaTopicClient;
  private final MetastoreUtil metastoreUtil;
  private final FunctionRegistry functionRegistry;
  private final Map<String, Object> overriddenStreamsProperties;
  private final MetaStore metaStore;
  private final boolean updateMetastore;
  private final SchemaRegistryClient schemaRegistryClient;
<<<<<<< HEAD
  private final QueryIdGenerator queryIdGenerator;
=======
  private final KafkaStreamsBuilder kafkaStreamsBuilder;
>>>>>>> a9b62ce3

  public PhysicalPlanBuilder(final StreamsBuilder builder,
                             final KsqlConfig ksqlConfig,
                             final KafkaTopicClient kafkaTopicClient,
                             final MetastoreUtil metastoreUtil,
                             final FunctionRegistry functionRegistry,
                             final Map<String, Object> overriddenStreamsProperties,
                             final boolean updateMetastore,
                             final MetaStore metaStore,
                             final SchemaRegistryClient schemaRegistryClient,
<<<<<<< HEAD
                             final QueryIdGenerator queryIdGenerator) {
=======
                             final KafkaStreamsBuilder kafkaStreamsBuilder) {
>>>>>>> a9b62ce3
    this.builder = builder;
    this.ksqlConfig = ksqlConfig;
    this.kafkaTopicClient = kafkaTopicClient;
    this.metastoreUtil = metastoreUtil;
    this.functionRegistry = functionRegistry;
    this.overriddenStreamsProperties = overriddenStreamsProperties;
    this.metaStore = metaStore;
    this.updateMetastore = updateMetastore;
    this.schemaRegistryClient = schemaRegistryClient;
<<<<<<< HEAD
    this.queryIdGenerator = queryIdGenerator;
=======
    this.kafkaStreamsBuilder = kafkaStreamsBuilder;
  }

  public PhysicalPlanBuilder(final StreamsBuilder builder,
                             final KsqlConfig ksqlConfig,
                             final KafkaTopicClient kafkaTopicClient,
                             final MetastoreUtil metastoreUtil,
                             final FunctionRegistry functionRegistry,
                             final Map<String, Object> overriddenStreamsProperties,
                             final boolean updateMetastore,
                             final MetaStore metaStore,
                             final SchemaRegistryClient schemaRegistryClient) {
    this(builder, ksqlConfig, kafkaTopicClient, metastoreUtil, functionRegistry, overriddenStreamsProperties,
        updateMetastore, metaStore, schemaRegistryClient, new KafkaStreamsBuilderImpl());
>>>>>>> a9b62ce3
  }


  public QueryMetadata buildPhysicalPlan(final Pair<String, PlanNode> statementPlanPair) throws Exception {
    final SchemaKStream resultStream = statementPlanPair.getRight().buildStream(builder,
        ksqlConfig,
        kafkaTopicClient,
        metastoreUtil,
        functionRegistry, overriddenStreamsProperties, schemaRegistryClient);
    final OutputNode outputNode = resultStream.outputNode();
    boolean isBareQuery = outputNode instanceof KsqlBareOutputNode;

    // Check to make sure the logical and physical plans match up;
    // important to do this BEFORE actually starting up
    // the corresponding Kafka Streams job
    if (isBareQuery && !(resultStream instanceof QueuedSchemaKStream)) {
      throw new Exception(String.format(
          "Mismatch between logical and physical output; "
              + "expected a QueuedSchemaKStream based on logical "
              + "KsqlBareOutputNode, found a %s instead",
          resultStream.getClass().getCanonicalName()
      ));
    }
    String serviceId = ksqlConfig.get(KsqlConfig.KSQL_SERVICE_ID_CONFIG).toString();
    String persistanceQueryPrefix = ksqlConfig.get(KsqlConfig.KSQL_PERSISTENT_QUERY_NAME_PREFIX_CONFIG).toString();
    String transientQueryPrefix = ksqlConfig.get(KsqlConfig.KSQL_TRANSIENT_QUERY_NAME_PREFIX_CONFIG).toString();

    if (isBareQuery) {

      return buildPlanForBareQuery((QueuedSchemaKStream) resultStream, (KsqlBareOutputNode) outputNode,
          serviceId, transientQueryPrefix, statementPlanPair.getLeft());

    } else if (outputNode instanceof KsqlStructuredDataOutputNode) {

      KsqlStructuredDataOutputNode ksqlStructuredDataOutputNode = (KsqlStructuredDataOutputNode)
          outputNode;
      ksqlStructuredDataOutputNode = new KsqlStructuredDataOutputNode(
          ksqlStructuredDataOutputNode.getId(),
          ksqlStructuredDataOutputNode.getSource(),
          ksqlStructuredDataOutputNode.getSchema(),
          ksqlStructuredDataOutputNode.getTimestampField(),
          ksqlStructuredDataOutputNode.getKeyField(),
          ksqlStructuredDataOutputNode.getKsqlTopic(),
          ksqlStructuredDataOutputNode.getKafkaTopicName(),
          ksqlStructuredDataOutputNode.getOutputProperties(),
          ksqlStructuredDataOutputNode.getLimit(),
          ((KsqlStructuredDataOutputNode) statementPlanPair.getRight()).isDoCreateInto()
           );
      return buildPlanForStructuredOutputNode(
          statementPlanPair.getLeft(),
          resultStream,
          ksqlStructuredDataOutputNode,
          serviceId,
          persistanceQueryPrefix,
          statementPlanPair.getLeft());

    } else {
      throw new KsqlException("Sink data source of type: " + outputNode.getClass() + " is not supported.");
    }
  }

  private QueryMetadata buildPlanForBareQuery(final QueuedSchemaKStream schemaKStream,
                                              final KsqlBareOutputNode bareOutputNode,
                                              final String serviceId,
                                              final String transientQueryPrefix,
                                              final String statement) {

    final String applicationId = addTimeSuffix(getBareQueryApplicationId(serviceId, transientQueryPrefix));

    KafkaStreams streams = buildStreams(builder, applicationId, ksqlConfig, overriddenStreamsProperties);

    SchemaKStream sourceSchemaKstream = schemaKStream.getSourceSchemaKStreams().get(0);

    return new QueuedQueryMetadata(
        statement,
        streams,
        bareOutputNode,
        schemaKStream.getExecutionPlan(""),
        schemaKStream.getQueue(),
        (sourceSchemaKstream instanceof SchemaKTable) ?
            DataSource.DataSourceType.KTABLE : DataSource.DataSourceType.KSTREAM,
        applicationId,
        kafkaTopicClient,
        ksqlConfig
    );
  }


  private QueryMetadata buildPlanForStructuredOutputNode(String sqlExpression, final SchemaKStream schemaKStream,
                                                         final KsqlStructuredDataOutputNode outputNode,
                                                         final String serviceId,
                                                         final String persistanceQueryPrefix,
                                                         final String statement) {

    if (metaStore.getTopic(outputNode.getKafkaTopicName()) == null) {
      metaStore.putTopic(outputNode.getKsqlTopic());
    }
    StructuredDataSource sinkDataSource;
    if (schemaKStream instanceof SchemaKTable) {
      SchemaKTable schemaKTable = (SchemaKTable) schemaKStream;
      sinkDataSource =
          new KsqlTable(sqlExpression, outputNode.getId().toString(),
              outputNode.getSchema(),
              schemaKStream.getKeyField(),
              outputNode.getTimestampField(),
              outputNode.getKsqlTopic(),
              outputNode.getId().toString() +
                  ksqlConfig.get(KsqlConfig.KSQL_TABLE_STATESTORE_NAME_SUFFIX_CONFIG),
              schemaKTable.isWindowed());
    } else {
      sinkDataSource =
          new KsqlStream(sqlExpression, outputNode.getId().toString(),
              outputNode.getSchema(),
              schemaKStream.getKeyField(),
              outputNode.getTimestampField(),
              outputNode.getKsqlTopic());
    }

    if (updateMetastore && outputNode.isDoCreateInto()) {
      metaStore.putSource(sinkDataSource.cloneWithTimeKeyColumns());
    } else {
      StructuredDataSource structuredDataSource = metaStore.getSource(sinkDataSource.getName());
      if (structuredDataSource.getDataSourceType() != sinkDataSource.getDataSourceType()) {
        throw new KsqlException(String.format("Incompatible data sink and query result. Data sink"
                                              + " (%s)"
                                              + " type is %s but select query result is %s.",
                                              sinkDataSource.getName(), sinkDataSource
                                                  .getDataSourceType(), structuredDataSource.getDataSourceType()));
      }
      Schema resultSchema = SchemaUtil.removeImplicitRowTimeRowKeyFromSchema(sinkDataSource
                                                                                 .cloneWithTimeKeyColumns().getSchema());
      if (!SchemaUtil.areEqualSchemas(resultSchema,
                                      SchemaUtil.removeImplicitRowTimeRowKeyFromSchema(structuredDataSource.getSchema()))) {
        throw new KsqlException(String.format("Incompatible schema between results and sink. "
                                              + "Result schema is %s, but the sink schema is %s"
                                              + ".", SchemaUtil.schemaString(resultSchema), SchemaUtil
            .schemaString(structuredDataSource.getSchema())));
      }
      enforceKeyEquivalence(structuredDataSource.getKeyField(), sinkDataSource.getKeyField());

    }

    final QueryId queryId;
    if (outputNode.isDoCreateInto()) {
      queryId = sinkDataSource.getPersistentQueryId();
    } else {
      queryId = new QueryId("InsertQuery_" + queryIdGenerator.getNextId());
    }
    final String applicationId = serviceId + persistanceQueryPrefix + queryId;

    KafkaStreams streams = buildStreams(builder, applicationId, ksqlConfig, overriddenStreamsProperties);

    TopologyDescription topologyDescription = builder.build().describe();

    return new PersistentQueryMetadata(statement,
        streams, outputNode, schemaKStream
        .getExecutionPlan(""), queryId,
        (schemaKStream instanceof SchemaKTable) ? DataSource
            .DataSourceType.KTABLE : DataSource.DataSourceType
            .KSTREAM,
        applicationId,
        kafkaTopicClient,
        outputNode.getSchema(),
        sinkDataSource.getKsqlTopic(), topologyDescription.toString());
  }

  private String getBareQueryApplicationId(String serviceId, String transientQueryPrefix) {
    return  serviceId + transientQueryPrefix +
        Math.abs(ThreadLocalRandom.current().nextLong());
  }

  private String addTimeSuffix(String original) {
    return String.format("%s_%d", original, System.currentTimeMillis());
  }

  private void updateListProperty(Map<String, Object> properties, String key, Object value) {
    Object obj = properties.getOrDefault(key, new LinkedList<String>());
    List valueList;
    // The property value is either a comma-separated string of class names, or a list of class names
    if (obj instanceof String) {
      // If its a string just split it on the separator so we dont have to worry about adding a separator
      String asString = (String)obj;
      valueList = new LinkedList<>(Arrays.asList(asString.split("\\s*,\\s*")));
    } else if (obj instanceof List) {
      valueList = (List) obj;
    } else {
      throw new KsqlException("Expecting list or string for property: " + key);
    }
    valueList.add(value);
    properties.put(key, valueList);
  }

  private KafkaStreams buildStreams(
      final StreamsBuilder builder,
      final String applicationId,
      final KsqlConfig ksqlConfig,
      final Map<String, Object> overriddenProperties
  ) {
    Map<String, Object> newStreamsProperties = ksqlConfig.getKsqlStreamConfigProps();
    newStreamsProperties.putAll(overriddenProperties);
    newStreamsProperties.put(StreamsConfig.APPLICATION_ID_CONFIG, applicationId);
    newStreamsProperties.put(
        ConsumerConfig.AUTO_OFFSET_RESET_CONFIG,
        ksqlConfig.get(ConsumerConfig.AUTO_OFFSET_RESET_CONFIG));
    newStreamsProperties.put(
        StreamsConfig.COMMIT_INTERVAL_MS_CONFIG,
        ksqlConfig.get(StreamsConfig.COMMIT_INTERVAL_MS_CONFIG));
    newStreamsProperties.put(
        StreamsConfig.CACHE_MAX_BYTES_BUFFERING_CONFIG,
        ksqlConfig.get(StreamsConfig.CACHE_MAX_BYTES_BUFFERING_CONFIG));
    if (ksqlConfig.get(KsqlConfig.KSQL_TIMESTAMP_COLUMN_INDEX) != null) {
      newStreamsProperties.put(
          KsqlConfig.KSQL_TIMESTAMP_COLUMN_INDEX,
          ksqlConfig.get(KsqlConfig.KSQL_TIMESTAMP_COLUMN_INDEX));
      newStreamsProperties.put(
          StreamsConfig.DEFAULT_TIMESTAMP_EXTRACTOR_CLASS_CONFIG, KsqlTimestampExtractor.class);
    }
    updateListProperty(newStreamsProperties, StreamsConfig.consumerPrefix(ConsumerConfig.INTERCEPTOR_CLASSES_CONFIG),
        ConsumerCollector.class.getCanonicalName());
    updateListProperty(newStreamsProperties, StreamsConfig.producerPrefix(ProducerConfig.INTERCEPTOR_CLASSES_CONFIG),
        ProducerCollector.class.getCanonicalName());
    return kafkaStreamsBuilder.buildKafkaStreams(builder, new StreamsConfig(newStreamsProperties));
  }
<<<<<<< HEAD

  private void enforceKeyEquivalence(Field sinkKeyField, Field resultKeyField) {
    if (sinkKeyField == null && resultKeyField == null) {
      return;
    }
    if (sinkKeyField != null && resultKeyField != null) {
      if (sinkKeyField.name().equalsIgnoreCase(resultKeyField.name()) && sinkKeyField.schema() ==
                                                                         resultKeyField.schema()) {
        return;
      }
    }

    throw new KsqlException(String.format("Incompatible key fields for sink and results. Sink"
                                          + " key field is %s (type: %s) while result key "
                                          + "fiels is %s (type: %s)",
                                          sinkKeyField == null? null:sinkKeyField.name(),
                                          sinkKeyField == null? null:sinkKeyField.schema().toString(),
                                          resultKeyField == null? null:resultKeyField.name(),
                                          resultKeyField == null? null:resultKeyField.schema().toString()));
  }

=======
>>>>>>> a9b62ce3
}
<|MERGE_RESOLUTION|>--- conflicted
+++ resolved
@@ -71,11 +71,9 @@
   private final MetaStore metaStore;
   private final boolean updateMetastore;
   private final SchemaRegistryClient schemaRegistryClient;
-<<<<<<< HEAD
   private final QueryIdGenerator queryIdGenerator;
-=======
   private final KafkaStreamsBuilder kafkaStreamsBuilder;
->>>>>>> a9b62ce3
+
 
   public PhysicalPlanBuilder(final StreamsBuilder builder,
                              final KsqlConfig ksqlConfig,
@@ -86,11 +84,8 @@
                              final boolean updateMetastore,
                              final MetaStore metaStore,
                              final SchemaRegistryClient schemaRegistryClient,
-<<<<<<< HEAD
-                             final QueryIdGenerator queryIdGenerator) {
-=======
+                             final QueryIdGenerator queryIdGenerator,
                              final KafkaStreamsBuilder kafkaStreamsBuilder) {
->>>>>>> a9b62ce3
     this.builder = builder;
     this.ksqlConfig = ksqlConfig;
     this.kafkaTopicClient = kafkaTopicClient;
@@ -100,9 +95,7 @@
     this.metaStore = metaStore;
     this.updateMetastore = updateMetastore;
     this.schemaRegistryClient = schemaRegistryClient;
-<<<<<<< HEAD
     this.queryIdGenerator = queryIdGenerator;
-=======
     this.kafkaStreamsBuilder = kafkaStreamsBuilder;
   }
 
@@ -114,10 +107,12 @@
                              final Map<String, Object> overriddenStreamsProperties,
                              final boolean updateMetastore,
                              final MetaStore metaStore,
-                             final SchemaRegistryClient schemaRegistryClient) {
+                             final SchemaRegistryClient schemaRegistryClient,
+                             final QueryIdGenerator queryIdGenerator) {
     this(builder, ksqlConfig, kafkaTopicClient, metastoreUtil, functionRegistry, overriddenStreamsProperties,
-        updateMetastore, metaStore, schemaRegistryClient, new KafkaStreamsBuilderImpl());
->>>>>>> a9b62ce3
+        updateMetastore, metaStore, schemaRegistryClient, queryIdGenerator, new
+             KafkaStreamsBuilderImpl());
+
   }
 
 
@@ -341,7 +336,6 @@
         ProducerCollector.class.getCanonicalName());
     return kafkaStreamsBuilder.buildKafkaStreams(builder, new StreamsConfig(newStreamsProperties));
   }
-<<<<<<< HEAD
 
   private void enforceKeyEquivalence(Field sinkKeyField, Field resultKeyField) {
     if (sinkKeyField == null && resultKeyField == null) {
@@ -363,6 +357,4 @@
                                           resultKeyField == null? null:resultKeyField.schema().toString()));
   }
 
-=======
->>>>>>> a9b62ce3
 }
