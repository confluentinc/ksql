--- conflicted
+++ resolved
@@ -391,13 +391,7 @@
 
     List<Expression> getInternalExpressionList(final List<Expression> expressionList) {
       return expressionList.stream()
-<<<<<<< HEAD
           .map(this::resolveToInternal)
-=======
-          .map(argExpression -> new QualifiedNameReference(
-              QualifiedName.of(getExpressionToInternalColumnNameMap()
-                  .get(argExpression.toString()))))
->>>>>>> 82b603d2
           .collect(Collectors.toList());
     }
 
@@ -433,22 +427,8 @@
     ) {
       return finalSelectExpressions.stream()
           .map(finalSelectExpression -> {
-<<<<<<< HEAD
             final Expression internal = resolveToInternal(finalSelectExpression.getRight());
-            return Pair.of(finalSelectExpression.getLeft(), internal);
-=======
-            final String internal = expressionToInternalColumnNameMap
-                .get(finalSelectExpression.getExpression().toString());
-
-            if (internal == null) {
-              return finalSelectExpression;
-            }
-
-            return SelectExpression.of(
-                finalSelectExpression.getName(),
-                new QualifiedNameReference(QualifiedName.of(internal)));
-
->>>>>>> 82b603d2
+            return SelectExpression.of(finalSelectExpression.getLeft(), internal);
           })
           .collect(Collectors.toList());
     }
