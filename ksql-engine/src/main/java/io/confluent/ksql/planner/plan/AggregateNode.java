--- conflicted
+++ resolved
@@ -388,37 +388,8 @@
           });
     }
 
-<<<<<<< HEAD
-    private List<Expression> getInternalExpressionList(final List<Expression> expressionList) {
+    List<Expression> getInternalExpressionList(final List<Expression> expressionList) {
       return expressionList.stream()
-          .map(argExpression -> argExpression instanceof Literal
-                                ? argExpression
-                                : new QualifiedNameReference(
-                                    QualifiedName.of(getExpressionToInternalColumnNameMap()
-                                            .get(argExpression.toString()))))
-          .collect(Collectors.toList());
-    }
-
-    private List<SelectExpression> updateFinalSelectExpressions(
-        final List<SelectExpression> finalSelectExpressions
-    ) {
-      return finalSelectExpressions.stream()
-          .map(finalSelectExpression -> {
-            final String internal = expressionToInternalColumnNameMap
-                .get(finalSelectExpression.getExpression().toString());
-
-            if (internal == null) {
-              return finalSelectExpression;
-            }
-
-            return SelectExpression.of(
-                finalSelectExpression.getName(),
-                new QualifiedNameReference(QualifiedName.of(internal)));
-
-          })
-=======
-    List<Expression> getInternalExpressionList(final List<Expression> argExpressionList) {
-      return argExpressionList.stream()
           .map(argExpression -> new QualifiedNameReference(
               QualifiedName.of(getExpressionToInternalColumnNameMap()
                   .get(argExpression.toString()))))
@@ -455,20 +426,23 @@
 
     }
 
-    List<Pair<String, Expression>> updateFinalSelectExpressions(
-        final List<Pair<String, Expression>> finalSelectExpressions) {
+    List<SelectExpression> updateFinalSelectExpressions(
+        final List<SelectExpression> finalSelectExpressions
+    ) {
       return finalSelectExpressions.stream()
-          .map(finalSelectExpression ->
-              expressionToInternalColumnNameMap
-                  .containsKey(finalSelectExpression.getRight().toString())
-                  ? new Pair<>(finalSelectExpression.getLeft(),
-                  (Expression)
-                      new QualifiedNameReference(
-                          QualifiedName.of(
-                              expressionToInternalColumnNameMap
-                                  .get(finalSelectExpression.getRight().toString()))))
-                  : new Pair<>(finalSelectExpression.getLeft(), finalSelectExpression.getRight()))
->>>>>>> 0f8d215c
+          .map(finalSelectExpression -> {
+            final String internal = expressionToInternalColumnNameMap
+                .get(finalSelectExpression.getExpression().toString());
+
+            if (internal == null) {
+              return finalSelectExpression;
+            }
+
+            return SelectExpression.of(
+                finalSelectExpression.getName(),
+                new QualifiedNameReference(QualifiedName.of(internal)));
+
+          })
           .collect(Collectors.toList());
     }
 
