--- conflicted
+++ resolved
@@ -36,11 +36,7 @@
 import io.confluent.ksql.parser.tree.WindowExpression;
 import io.confluent.ksql.physical.KsqlQueryBuilder;
 import io.confluent.ksql.schema.ksql.KsqlSchema;
-<<<<<<< HEAD
-import io.confluent.ksql.schema.ksql.KsqlSchemaWithOptions;
-=======
 import io.confluent.ksql.schema.ksql.PhysicalSchema;
->>>>>>> 6af8958f
 import io.confluent.ksql.serde.KsqlSerdeFactory;
 import io.confluent.ksql.serde.SerdeOption;
 import io.confluent.ksql.services.KafkaTopicClient;
@@ -209,11 +205,7 @@
 
     final Serde<GenericRow> genericRowSerde = builder.buildGenericRowSerde(
         valueSerdeFactory,
-<<<<<<< HEAD
-        KsqlSchemaWithOptions.of(aggregateArgExpanded.getSchema(), SerdeOption.none()),
-=======
         PhysicalSchema.from(aggregateArgExpanded.getSchema(), SerdeOption.none()),
->>>>>>> 6af8958f
         groupByContext.getQueryContext()
     );
 
@@ -242,11 +234,7 @@
 
     final Serde<GenericRow> aggValueGenericRowSerde = builder.buildGenericRowSerde(
         valueSerdeFactory,
-<<<<<<< HEAD
-        KsqlSchemaWithOptions.of(aggStageSchema, SerdeOption.none()),
-=======
         PhysicalSchema.from(aggStageSchema, SerdeOption.none()),
->>>>>>> 6af8958f
         aggregationContext.getQueryContext()
     );
 
