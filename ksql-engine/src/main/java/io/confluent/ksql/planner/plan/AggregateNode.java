/*
 * Copyright 2018 Confluent Inc.
 *
 * Licensed under the Confluent Community License (the "License"); you may not use
 * this file except in compliance with the License.  You may obtain a copy of the
 * License at
 *
 * http://www.confluent.io/confluent-community-license
 *
 * Unless required by applicable law or agreed to in writing, software
 * distributed under the License is distributed on an "AS IS" BASIS, WITHOUT
 * WARRANTIES OF ANY KIND, either express or implied.  See the License for the
 * specific language governing permissions and limitations under the License.
 */

package io.confluent.ksql.planner.plan;

import com.fasterxml.jackson.annotation.JsonCreator;
import com.fasterxml.jackson.annotation.JsonProperty;
import com.google.common.collect.ImmutableList;
import io.confluent.ksql.GenericRow;
import io.confluent.ksql.function.AggregateFunctionArguments;
import io.confluent.ksql.function.FunctionRegistry;
import io.confluent.ksql.function.KsqlAggregateFunction;
import io.confluent.ksql.function.udaf.KudafInitializer;
import io.confluent.ksql.parser.tree.DereferenceExpression;
import io.confluent.ksql.parser.tree.Expression;
import io.confluent.ksql.parser.tree.ExpressionRewriter;
import io.confluent.ksql.parser.tree.ExpressionTreeRewriter;
import io.confluent.ksql.parser.tree.FunctionCall;
import io.confluent.ksql.parser.tree.Literal;
import io.confluent.ksql.parser.tree.QualifiedName;
import io.confluent.ksql.parser.tree.QualifiedNameReference;
import io.confluent.ksql.parser.tree.WindowExpression;
import io.confluent.ksql.physical.KsqlQueryBuilder;
import io.confluent.ksql.serde.DataSource.DataSourceType;
import io.confluent.ksql.serde.KsqlTopicSerDe;
import io.confluent.ksql.services.KafkaTopicClient;
import io.confluent.ksql.structured.QueryContext;
import io.confluent.ksql.structured.SchemaKGroupedStream;
import io.confluent.ksql.structured.SchemaKStream;
import io.confluent.ksql.structured.SchemaKTable;
import io.confluent.ksql.util.AggregateExpressionRewriter;
import io.confluent.ksql.util.ExpressionTypeManager;
import io.confluent.ksql.util.KsqlException;
import io.confluent.ksql.util.QueryLoggerUtil;
import io.confluent.ksql.util.SchemaUtil;
import io.confluent.ksql.util.SelectExpression;
import java.util.ArrayList;
import java.util.Collection;
import java.util.Collections;
import java.util.HashMap;
import java.util.HashSet;
import java.util.List;
import java.util.Map;
import java.util.Objects;
import java.util.Optional;
import java.util.Set;
import java.util.stream.Collectors;
import org.apache.kafka.common.serialization.Serde;
import org.apache.kafka.connect.data.Field;
import org.apache.kafka.connect.data.Schema;
import org.apache.kafka.connect.data.SchemaBuilder;


public class AggregateNode extends PlanNode {

  private static final String INTERNAL_COLUMN_NAME_PREFIX = "KSQL_INTERNAL_COL_";

  private static final String PREPARE_OP_NAME = "prepare";
  private static final String AGGREGATION_OP_NAME = "aggregate";
  private static final String GROUP_BY_OP_NAME = "groupby";
  private static final String FILTER_OP_NAME = "filter";
  private static final String PROJECT_OP_NAME = "project";

  private final PlanNode source;
  private final Schema schema;
  private final List<Expression> groupByExpressions;
  private final WindowExpression windowExpression;
  private final List<Expression> aggregateFunctionArguments;
  private final List<FunctionCall> functionList;
  private final List<DereferenceExpression> requiredColumns;
  private final List<Expression> finalSelectExpressions;
  private final Expression havingExpressions;

  @JsonCreator
  public AggregateNode(
      @JsonProperty("id") final PlanNodeId id,
      @JsonProperty("source") final PlanNode source,
      @JsonProperty("schema") final Schema schema,
      @JsonProperty("groupby") final List<Expression> groupByExpressions,
      @JsonProperty("window") final WindowExpression windowExpression,
      @JsonProperty("aggregateFunctionArguments") final List<Expression> aggregateFunctionArguments,
      @JsonProperty("functionList") final List<FunctionCall> functionList,
      @JsonProperty("requiredColumnList") final List<DereferenceExpression> requiredColumns,
      @JsonProperty("finalSelectExpressions") final List<Expression> finalSelectExpressions,
      @JsonProperty("havingExpressions") final Expression havingExpressions
  ) {
    super(id, DataSourceType.KTABLE);

    this.source = source;
    this.schema = schema;
    this.groupByExpressions = groupByExpressions;
    this.windowExpression = windowExpression;
    this.aggregateFunctionArguments = aggregateFunctionArguments;
    this.functionList = functionList;
    this.requiredColumns =
        ImmutableList.copyOf(Objects.requireNonNull(requiredColumns, "requiredColumns"));
    this.finalSelectExpressions = finalSelectExpressions;
    this.havingExpressions = havingExpressions;
  }

  @Override
  public Schema getSchema() {
    return this.schema;
  }

  @Override
  public Optional<Field> getKeyField() {
    return Optional.empty();
  }

  @Override
  public List<PlanNode> getSources() {
    return ImmutableList.of(source);
  }

  public PlanNode getSource() {
    return source;
  }

  public List<Expression> getGroupByExpressions() {
    return groupByExpressions;
  }

  public WindowExpression getWindowExpression() {
    return windowExpression;
  }

  public List<Expression> getAggregateFunctionArguments() {
    return aggregateFunctionArguments;
  }

  public List<FunctionCall> getFunctionCalls() {
    return functionList;
  }

  public List<DereferenceExpression> getRequiredColumns() {
    return requiredColumns;
  }

  private List<SelectExpression> getFinalSelectExpressions() {
    final List<SelectExpression> finalSelectExpressionList = new ArrayList<>();
    if (finalSelectExpressions.size() != schema.fields().size()) {
      throw new RuntimeException(
          "Incompatible aggregate schema, field count must match, "
              + "selected field count:"
              + finalSelectExpressions.size()
              + " schema field count:"
              + schema.fields().size());
    }
    for (int i = 0; i < finalSelectExpressions.size(); i++) {
      finalSelectExpressionList.add(SelectExpression.of(
          schema.fields().get(i).name(),
          finalSelectExpressions.get(i)
      ));
    }
    return finalSelectExpressionList;
  }

  @Override
  public <C, R> R accept(final PlanVisitor<C, R> visitor, final C context) {
    return visitor.visitAggregate(this, context);
  }

  @SuppressWarnings("unchecked") // needs investigating
  @Override
  public SchemaKStream<?> buildStream(final KsqlQueryBuilder builder) {
    final QueryContext.Stacker contextStacker = builder.buildNodeContext(getId());
    final StructuredDataSourceNode streamSourceNode = getTheSourceNode();
    final SchemaKStream sourceSchemaKStream = getSource().buildStream(builder);

    // Pre aggregate computations
    final InternalSchema internalSchema = new InternalSchema(getRequiredColumns(),
        getAggregateFunctionArguments());

    final SchemaKStream aggregateArgExpanded =
        sourceSchemaKStream.select(
            internalSchema.getAggArgExpansionList(),
            contextStacker.push(PREPARE_OP_NAME),
            builder.getProcessingLogContext());

    final QueryContext.Stacker groupByContext = contextStacker.push(GROUP_BY_OP_NAME);

    final KsqlTopicSerDe ksqlTopicSerDe = streamSourceNode.getStructuredDataSource()
        .getKsqlTopicSerde();
    final Serde<GenericRow> genericRowSerde = ksqlTopicSerDe.getGenericRowSerde(
        aggregateArgExpanded.getSchema(),
<<<<<<< HEAD
        builder.getKsqlConfig(),
        true,
        builder.getServiceContext().getSchemaRegistryClientFactory(),
=======
        ksqlConfig,
        serviceContext.getSchemaRegistryClientFactory(),
>>>>>>> 31c51043
        QueryLoggerUtil.queryLoggerName(groupByContext.getQueryContext()),
        builder.getProcessingLogContext()
    );

    final List<Expression> internalGroupByColumns = internalSchema.getInternalExpressionList(
        getGroupByExpressions());

    final SchemaKGroupedStream schemaKGroupedStream =
        aggregateArgExpanded.groupBy(
            genericRowSerde, internalGroupByColumns,
            groupByContext);

    // Aggregate computations
    final Map<Integer, Integer> aggValToValColumnMap = createAggregateValueToValueColumnMap(
        aggregateArgExpanded,
        internalSchema
    );

    final Schema aggStageSchema = buildAggregateSchema(
        aggregateArgExpanded.getSchema(),
        builder.getFunctionRegistry(),
        internalSchema
    );

    final QueryContext.Stacker aggregationContext = contextStacker.push(AGGREGATION_OP_NAME);

    final Serde<GenericRow> aggValueGenericRowSerde = ksqlTopicSerDe.getGenericRowSerde(
        aggStageSchema,
<<<<<<< HEAD
        builder.getKsqlConfig(),
        true,
        builder.getServiceContext().getSchemaRegistryClientFactory(),
=======
        ksqlConfig,
        serviceContext.getSchemaRegistryClientFactory(),
>>>>>>> 31c51043
        QueryLoggerUtil.queryLoggerName(aggregationContext.getQueryContext()),
        builder.getProcessingLogContext()
    );

    final KudafInitializer initializer = new KudafInitializer(aggValToValColumnMap.size());

    final Map<Integer, KsqlAggregateFunction> aggValToFunctionMap = createAggValToFunctionMap(
        aggregateArgExpanded, initializer, aggValToValColumnMap.size(),
        builder.getFunctionRegistry(), internalSchema);

    final SchemaKTable<?> schemaKTable = schemaKGroupedStream.aggregate(
        initializer,
        aggValToFunctionMap,
        aggValToValColumnMap,
        getWindowExpression(),
        aggValueGenericRowSerde,
        aggregationContext);

    SchemaKTable<?> result = new SchemaKTable<>(
        aggStageSchema,
        schemaKTable.getKtable(),
        schemaKTable.getKeyField(),
        schemaKTable.getSourceSchemaKStreams(),
        schemaKTable.getKeySerdeFactory(),
        SchemaKStream.Type.AGGREGATE,
        builder.getKsqlConfig(),
        builder.getFunctionRegistry(),
        aggregationContext.getQueryContext()
    );

    if (havingExpressions != null) {
      result = result.filter(
          internalSchema.resolveToInternal(havingExpressions),
          contextStacker.push(FILTER_OP_NAME),
          builder.getProcessingLogContext());
    }

    return result.select(
        internalSchema.updateFinalSelectExpressions(getFinalSelectExpressions()),
        contextStacker.push(PROJECT_OP_NAME),
        builder.getProcessingLogContext());
  }

  protected int getPartitions(final KafkaTopicClient kafkaTopicClient) {
    return source.getPartitions(kafkaTopicClient);
  }

  private Map<Integer, Integer> createAggregateValueToValueColumnMap(
      final SchemaKStream aggregateArgExpanded,
      final InternalSchema internalSchema
  ) {
    final Map<Integer, Integer> aggValToValColumnMap = new HashMap<>();
    int nonAggColumnIndex = 0;
    for (final Expression expression : getRequiredColumns()) {
      final String exprStr =
          internalSchema.getInternalColumnForExpression(expression);
      final int index = SchemaUtil.getIndexInSchema(exprStr, aggregateArgExpanded.getSchema());
      aggValToValColumnMap.put(nonAggColumnIndex, index);
      nonAggColumnIndex++;
    }
    return aggValToValColumnMap;
  }


  private Map<Integer, KsqlAggregateFunction> createAggValToFunctionMap(
      final SchemaKStream aggregateArgExpanded,
      final KudafInitializer initializer,
      final int initialUdafIndex,
      final FunctionRegistry functionRegistry,
      final InternalSchema internalSchema
  ) {
    try {
      int udafIndexInAggSchema = initialUdafIndex;
      final Map<Integer, KsqlAggregateFunction> aggValToAggFunctionMap = new HashMap<>();
      for (final FunctionCall functionCall : getFunctionCalls()) {
        final KsqlAggregateFunction aggregateFunction = getAggregateFunction(
            functionRegistry,
            internalSchema,
            functionCall, aggregateArgExpanded.getSchema());

        aggValToAggFunctionMap.put(udafIndexInAggSchema++, aggregateFunction);
        initializer.addAggregateIntializer(aggregateFunction.getInitialValueSupplier());
      }
      return aggValToAggFunctionMap;
    } catch (final Exception e) {
      throw new KsqlException(
          String.format(
              "Failed to create aggregate val to function map. expressionNames:%s",
              internalSchema.internalNameToIndexMap.keySet()
          ),
          e
      );
    }
  }

  private static KsqlAggregateFunction getAggregateFunction(
      final FunctionRegistry functionRegistry,
      final InternalSchema internalSchema,
      final FunctionCall functionCall,
      final Schema schema
  ) {
    final ExpressionTypeManager expressionTypeManager =
        new ExpressionTypeManager(schema, functionRegistry);
    final List<Expression> functionArgs = internalSchema.getInternalArgsExpressionList(
        functionCall.getArguments());
    final Schema expressionType = expressionTypeManager.getExpressionSchema(functionArgs.get(0));
    final KsqlAggregateFunction aggregateFunctionInfo = functionRegistry
        .getAggregate(functionCall.getName().toString(), expressionType);

    final List<String> args = functionArgs.stream()
        .map(Expression::toString)
        .collect(Collectors.toList());

    final int udafIndex = internalSchema.internalNameToIndexMap.get(args.get(0));

    return aggregateFunctionInfo.getInstance(new AggregateFunctionArguments(udafIndex, args));
  }

  private Schema buildAggregateSchema(
      final Schema schema,
      final FunctionRegistry functionRegistry,
      final InternalSchema internalSchema
  ) {
    final SchemaBuilder schemaBuilder = SchemaBuilder.struct();
    final List<Field> fields = schema.fields();
    for (int i = 0; i < getRequiredColumns().size(); i++) {
      schemaBuilder.field(fields.get(i).name(), fields.get(i).schema());
    }
    for (int aggFunctionVarSuffix = 0;
        aggFunctionVarSuffix < getFunctionCalls().size(); aggFunctionVarSuffix++) {
      final KsqlAggregateFunction aggregateFunction = getAggregateFunction(
          functionRegistry,
          internalSchema,
          getFunctionCalls().get(aggFunctionVarSuffix),
          schema);
      schemaBuilder.field(
          AggregateExpressionRewriter.AGGREGATE_FUNCTION_VARIABLE_PREFIX
              + aggFunctionVarSuffix,
          aggregateFunction.getReturnType()
      );
    }

    return schemaBuilder.build();
  }

  private static class InternalSchema {
    private final List<SelectExpression> aggArgExpansionList = new ArrayList<>();
    private final Map<String, Integer> internalNameToIndexMap = new HashMap<>();
    private final Map<String, String> expressionToInternalColumnNameMap = new HashMap<>();

    InternalSchema(
        final List<DereferenceExpression> requiredColumns,
        final List<Expression> aggregateFunctionArguments) {
      final Set<String> seen = new HashSet<>();
      collectAggregateArgExpressions(requiredColumns, seen);
      collectAggregateArgExpressions(aggregateFunctionArguments, seen);
    }

    private void collectAggregateArgExpressions(
        final Collection<? extends Expression> expressions,
        final Set<String> seen
    ) {
      expressions.stream()
          .filter(e -> !seen.contains(e.toString()))
          .forEach(expression -> {
            final String internalColumnName = INTERNAL_COLUMN_NAME_PREFIX
                + aggArgExpansionList.size();
            seen.add(expression.toString());
            internalNameToIndexMap.put(internalColumnName, aggArgExpansionList.size());
            aggArgExpansionList.add(SelectExpression.of(internalColumnName, expression));
            expressionToInternalColumnNameMap
                .putIfAbsent(expression.toString(), internalColumnName);
          });
    }

    List<Expression> getInternalExpressionList(final List<Expression> expressionList) {
      return expressionList.stream()
          .map(this::resolveToInternal)
          .collect(Collectors.toList());
    }

    /**
     * Return the aggregate function arguments based on the internal expressions.
     * Currently we support aggregate functions with at most two arguments where
     * the second argument should be a literal.
     * @param argExpressionList The list of parameters for the aggregate fuunction.
     * @return The list of arguments based on the internal expressions for the aggregate function.
     */
    List<Expression> getInternalArgsExpressionList(final List<Expression> argExpressionList) {
      // Currently we only support aggregations on one column only
      if (argExpressionList.size() > 2) {
        throw new KsqlException("Currently, KSQL UDAFs can only have two arguments.");
      }
      if (argExpressionList.isEmpty()) {
        return Collections.emptyList();
      }
      final List<Expression> internalExpressionList = new ArrayList<>();
      internalExpressionList.add(resolveToInternal(argExpressionList.get(0)));
      if (argExpressionList.size() == 2) {
        if (! (argExpressionList.get(1) instanceof Literal)) {
          throw new KsqlException("Currently, second argument in UDAF should be literal.");
        }
        internalExpressionList.add(argExpressionList.get(1));
      }
      return internalExpressionList;

    }

    List<SelectExpression> updateFinalSelectExpressions(
        final List<SelectExpression> finalSelectExpressions
    ) {
      return finalSelectExpressions.stream()
          .map(finalSelectExpression -> {
            final Expression internal = resolveToInternal(finalSelectExpression.getExpression());
            return SelectExpression.of(finalSelectExpression.getName(), internal);
          })
          .collect(Collectors.toList());
    }

    String getInternalColumnForExpression(final Expression expression) {
      return expressionToInternalColumnNameMap.get(expression.toString());
    }

    List<SelectExpression> getAggArgExpansionList() {
      return aggArgExpansionList;
    }


    private Expression resolveToInternal(final Expression exp) {
      final String name = expressionToInternalColumnNameMap.get(exp.toString());
      if (name != null) {
        return new QualifiedNameReference(exp.getLocation(), QualifiedName.of(name));
      }

      return ExpressionTreeRewriter.rewriteWith(new ResolveToInternalRewriter(), exp);
    }

    private class ResolveToInternalRewriter extends ExpressionRewriter<Void> {

      @Override
      public Expression rewriteDereferenceExpression(
          final DereferenceExpression node,
          final Void context,
          final ExpressionTreeRewriter<Void> treeRewriter
      ) {
        final String name = expressionToInternalColumnNameMap.get(node.toString());
        if (name != null) {
          return new QualifiedNameReference(node.getLocation(), QualifiedName.of(name));
        }

        throw new KsqlException("Unknown source column: " + node.toString());
      }
    }
  }
}<|MERGE_RESOLUTION|>--- conflicted
+++ resolved
@@ -196,14 +196,8 @@
         .getKsqlTopicSerde();
     final Serde<GenericRow> genericRowSerde = ksqlTopicSerDe.getGenericRowSerde(
         aggregateArgExpanded.getSchema(),
-<<<<<<< HEAD
         builder.getKsqlConfig(),
-        true,
         builder.getServiceContext().getSchemaRegistryClientFactory(),
-=======
-        ksqlConfig,
-        serviceContext.getSchemaRegistryClientFactory(),
->>>>>>> 31c51043
         QueryLoggerUtil.queryLoggerName(groupByContext.getQueryContext()),
         builder.getProcessingLogContext()
     );
@@ -232,14 +226,8 @@
 
     final Serde<GenericRow> aggValueGenericRowSerde = ksqlTopicSerDe.getGenericRowSerde(
         aggStageSchema,
-<<<<<<< HEAD
         builder.getKsqlConfig(),
-        true,
         builder.getServiceContext().getSchemaRegistryClientFactory(),
-=======
-        ksqlConfig,
-        serviceContext.getSchemaRegistryClientFactory(),
->>>>>>> 31c51043
         QueryLoggerUtil.queryLoggerName(aggregationContext.getQueryContext()),
         builder.getProcessingLogContext()
     );
