/*
 * Copyright 2018 Confluent Inc.
 *
 * Licensed under the Confluent Community License; you may not use this file
 * except in compliance with the License.  You may obtain a copy of the License at
 *
 * http://www.confluent.io/confluent-community-license
 *
 * Unless required by applicable law or agreed to in writing, software
 * distributed under the License is distributed on an "AS IS" BASIS, WITHOUT
 * WARRANTIES OF ANY KIND, either express or implied.  See the License for the
 * specific language governing permissions and limitations under the License.
 */

package io.confluent.ksql.planner.plan;

import com.fasterxml.jackson.annotation.JsonCreator;
import com.fasterxml.jackson.annotation.JsonProperty;
import com.google.common.collect.ImmutableList;
<<<<<<< HEAD
import com.google.common.collect.ImmutableSet;
import io.confluent.kafka.schemaregistry.client.SchemaRegistryClient;
=======
>>>>>>> 7b0f9578
import io.confluent.ksql.GenericRow;
import io.confluent.ksql.function.AggregateFunctionArguments;
import io.confluent.ksql.function.FunctionRegistry;
import io.confluent.ksql.function.KsqlAggregateFunction;
import io.confluent.ksql.function.udaf.KudafInitializer;
import io.confluent.ksql.parser.tree.DereferenceExpression;
import io.confluent.ksql.parser.tree.Expression;
import io.confluent.ksql.parser.tree.ExpressionRewriter;
import io.confluent.ksql.parser.tree.ExpressionTreeRewriter;
import io.confluent.ksql.parser.tree.FunctionCall;
import io.confluent.ksql.parser.tree.Literal;
import io.confluent.ksql.parser.tree.QualifiedName;
import io.confluent.ksql.parser.tree.QualifiedNameReference;
import io.confluent.ksql.parser.tree.WindowExpression;
import io.confluent.ksql.processing.log.ProcessingLogContext;
import io.confluent.ksql.query.QueryId;
import io.confluent.ksql.serde.DataSource.DataSourceType;
import io.confluent.ksql.serde.KsqlTopicSerDe;
import io.confluent.ksql.services.KafkaTopicClient;
import io.confluent.ksql.services.ServiceContext;
import io.confluent.ksql.structured.QueryContext;
import io.confluent.ksql.structured.SchemaKGroupedStream;
import io.confluent.ksql.structured.SchemaKStream;
import io.confluent.ksql.structured.SchemaKTable;
import io.confluent.ksql.util.AggregateExpressionRewriter;
import io.confluent.ksql.util.ExpressionTypeManager;
import io.confluent.ksql.util.KsqlConfig;
import io.confluent.ksql.util.KsqlException;
import io.confluent.ksql.util.QueryLoggerUtil;
import io.confluent.ksql.util.SchemaUtil;
import io.confluent.ksql.util.SelectExpression;
import java.util.ArrayList;
import java.util.Collection;
import java.util.Collections;
import java.util.HashMap;
import java.util.HashSet;
import java.util.List;
import java.util.Map;
import java.util.Objects;
import java.util.Set;
import java.util.stream.Collectors;
import org.apache.kafka.common.serialization.Serde;
import org.apache.kafka.connect.data.Field;
import org.apache.kafka.connect.data.Schema;
import org.apache.kafka.connect.data.SchemaBuilder;
import org.apache.kafka.streams.StreamsBuilder;


public class AggregateNode extends PlanNode {

  private static final String INTERNAL_COLUMN_NAME_PREFIX = "KSQL_INTERNAL_COL_";

  private static final String PREPARE_OP_NAME = "prepare";
  private static final String AGGREGATION_OP_NAME = "aggregate";
  private static final String GROUP_BY_OP_NAME = "groupby";
  private static final String FILTER_OP_NAME = "filter";
  private static final String PROJECT_OP_NAME = "project";

  private final PlanNode source;
  private final Schema schema;
  private final List<Expression> groupByExpressions;
  private final WindowExpression windowExpression;
  private final List<Expression> aggregateFunctionArguments;
  private final List<FunctionCall> functionList;
  private final Set<DereferenceExpression> requiredColumns;
  private final List<Expression> finalSelectExpressions;
  private final Expression havingExpressions;

  @JsonCreator
  public AggregateNode(
      @JsonProperty("id") final PlanNodeId id,
      @JsonProperty("source") final PlanNode source,
      @JsonProperty("schema") final Schema schema,
      @JsonProperty("groupby") final List<Expression> groupByExpressions,
      @JsonProperty("window") final WindowExpression windowExpression,
      @JsonProperty("aggregateFunctionArguments") final List<Expression> aggregateFunctionArguments,
      @JsonProperty("functionList") final List<FunctionCall> functionList,
      @JsonProperty("requiredColumnList") final Set<DereferenceExpression> requiredColumns,
      @JsonProperty("finalSelectExpressions") final List<Expression> finalSelectExpressions,
      @JsonProperty("havingExpressions") final Expression havingExpressions
  ) {
    super(id, DataSourceType.KTABLE);

    this.source = source;
    this.schema = schema;
    this.groupByExpressions = groupByExpressions;
    this.windowExpression = windowExpression;
    this.aggregateFunctionArguments = aggregateFunctionArguments;
    this.functionList = functionList;
    this.requiredColumns =
        ImmutableSet.copyOf(Objects.requireNonNull(requiredColumns, "requiredColumns"));
    this.finalSelectExpressions = finalSelectExpressions;
    this.havingExpressions = havingExpressions;
  }

  @Override
  public Schema getSchema() {
    return this.schema;
  }

  @Override
  public Field getKeyField() {
    return null;
  }

  @Override
  public List<PlanNode> getSources() {
    return ImmutableList.of(source);
  }

  public PlanNode getSource() {
    return source;
  }

  public List<Expression> getGroupByExpressions() {
    return groupByExpressions;
  }

  public WindowExpression getWindowExpression() {
    return windowExpression;
  }

  public List<Expression> getAggregateFunctionArguments() {
    return aggregateFunctionArguments;
  }

  public List<FunctionCall> getFunctionList() {
    return functionList;
  }

  public Set<DereferenceExpression> getRequiredColumnList() {
    return requiredColumns;
  }

  private List<SelectExpression> getFinalSelectExpressions() {
    final List<SelectExpression> finalSelectExpressionList = new ArrayList<>();
    if (finalSelectExpressions.size() != schema.fields().size()) {
      throw new RuntimeException(
          "Incompatible aggregate schema, field count must match, "
              + "selected field count:"
              + finalSelectExpressions.size()
              + " schema field count:"
              + schema.fields().size());
    }
    for (int i = 0; i < finalSelectExpressions.size(); i++) {
      finalSelectExpressionList.add(SelectExpression.of(
          schema.fields().get(i).name(),
          finalSelectExpressions.get(i)
      ));
    }
    return finalSelectExpressionList;
  }

  private Expression getHavingExpressions() {
    return havingExpressions;
  }

  @Override
  public <C, R> R accept(final PlanVisitor<C, R> visitor, final C context) {
    return visitor.visitAggregate(this, context);
  }

  @SuppressWarnings("unchecked") // needs investigating
  @Override
  public SchemaKStream<?> buildStream(
      final StreamsBuilder builder,
      final KsqlConfig ksqlConfig,
      final ServiceContext serviceContext,
      final ProcessingLogContext processingLogContext,
      final FunctionRegistry functionRegistry,
      final QueryId queryId
  ) {
    final QueryContext.Stacker contextStacker = buildNodeContext(queryId);
    final StructuredDataSourceNode streamSourceNode = getTheSourceNode();
    final SchemaKStream sourceSchemaKStream = getSource().buildStream(
        builder,
        ksqlConfig,
        serviceContext,
        processingLogContext,
        functionRegistry,
        queryId
    );

    // Pre aggregate computations
    final InternalSchema internalSchema = new InternalSchema(getRequiredColumnList(),
        getAggregateFunctionArguments());

    final SchemaKStream aggregateArgExpanded =
        sourceSchemaKStream.select(
            internalSchema.getAggArgExpansionList(),
            contextStacker.push(PREPARE_OP_NAME),
            processingLogContext);

    final QueryContext.Stacker groupByContext = contextStacker.push(GROUP_BY_OP_NAME);

    final KsqlTopicSerDe ksqlTopicSerDe = streamSourceNode.getStructuredDataSource()
        .getKsqlTopicSerde();
    final Serde<GenericRow> genericRowSerde = ksqlTopicSerDe.getGenericRowSerde(
        aggregateArgExpanded.getSchema(),
        ksqlConfig,
        true,
        serviceContext.getSchemaRegistryClientFactory(),
        QueryLoggerUtil.queryLoggerName(groupByContext.getQueryContext()),
        processingLogContext
    );

    final List<Expression> internalGroupByColumns = internalSchema.getInternalExpressionList(
        getGroupByExpressions());

    final SchemaKGroupedStream schemaKGroupedStream =
        aggregateArgExpanded.groupBy(
            genericRowSerde, internalGroupByColumns,
            groupByContext);

    // Aggregate computations
    final SchemaBuilder aggregateSchema = SchemaBuilder.struct();
    final Map<Integer, Integer> aggValToValColumnMap = createAggregateValueToValueColumnMap(
        aggregateArgExpanded,
        aggregateSchema,
        internalSchema
    );

    final Schema aggStageSchema = buildAggregateSchema(
        aggregateArgExpanded.getSchema(),
        functionRegistry,
        internalSchema
    );

    final QueryContext.Stacker aggregationContext = contextStacker.push(AGGREGATION_OP_NAME);

    final Serde<GenericRow> aggValueGenericRowSerde = ksqlTopicSerDe.getGenericRowSerde(
        aggStageSchema,
        ksqlConfig,
        true,
        serviceContext.getSchemaRegistryClientFactory(),
        QueryLoggerUtil.queryLoggerName(aggregationContext.getQueryContext()),
        processingLogContext
    );

    final KudafInitializer initializer = new KudafInitializer(aggValToValColumnMap.size());

    final Map<Integer, KsqlAggregateFunction> aggValToFunctionMap = createAggValToFunctionMap(
        aggregateArgExpanded, aggregateSchema, initializer, aggValToValColumnMap.size(),
        functionRegistry, internalSchema);

    final SchemaKTable schemaKTable = schemaKGroupedStream.aggregate(
        initializer,
        aggValToFunctionMap,
        aggValToValColumnMap,
        getWindowExpression(),
        aggValueGenericRowSerde,
        aggregationContext);

    SchemaKTable<?> result = new SchemaKTable<>(
        aggStageSchema,
        schemaKTable.getKtable(),
        schemaKTable.getKeyField(),
        schemaKTable.getSourceSchemaKStreams(),
        schemaKTable.getKeySerde(),
        SchemaKStream.Type.AGGREGATE,
        ksqlConfig,
        functionRegistry,
        aggregationContext.getQueryContext()
    );

<<<<<<< HEAD
    if (havingExpressions != null) {
      result = result.filter(internalSchema.resolveToInternal(havingExpressions));
=======
    if (getHavingExpressions() != null) {
      result = result.filter(
          getHavingExpressions(),
          contextStacker.push(FILTER_OP_NAME),
          processingLogContext);
>>>>>>> 7b0f9578
    }

    return result.select(
        internalSchema.updateFinalSelectExpressions(getFinalSelectExpressions()),
        contextStacker.push(PROJECT_OP_NAME),
        processingLogContext);
  }

  protected int getPartitions(final KafkaTopicClient kafkaTopicClient) {
    return source.getPartitions(kafkaTopicClient);
  }

  private Map<Integer, Integer> createAggregateValueToValueColumnMap(
      final SchemaKStream aggregateArgExpanded,
      final SchemaBuilder aggregateSchema,
      final InternalSchema internalSchema
  ) {
    final Map<Integer, Integer> aggValToValColumnMap = new HashMap<>();
    int nonAggColumnIndex = 0;
    for (final Expression expression : getRequiredColumnList()) {
      final String exprStr =
          internalSchema.getInternalColumnForExpression(expression);
      final int index = SchemaUtil.getIndexInSchema(exprStr, aggregateArgExpanded.getSchema());
      aggValToValColumnMap.put(nonAggColumnIndex, index);
      nonAggColumnIndex++;
      final Field field = aggregateArgExpanded.getSchema().fields().get(index);
      aggregateSchema.field(field.name(), field.schema());
    }
    return aggValToValColumnMap;
  }


  private Map<Integer, KsqlAggregateFunction> createAggValToFunctionMap(
      final SchemaKStream aggregateArgExpanded,
      final SchemaBuilder aggregateSchema,
      final KudafInitializer initializer,
      final int initialUdafIndex,
      final FunctionRegistry functionRegistry,
      final InternalSchema internalSchema
  ) {
    try {
      int udafIndexInAggSchema = initialUdafIndex;
      final Map<Integer, KsqlAggregateFunction> aggValToAggFunctionMap = new HashMap<>();
      for (final FunctionCall functionCall : getFunctionList()) {
        final KsqlAggregateFunction aggregateFunction = getAggregateFunction(
            functionRegistry,
            internalSchema,
            functionCall, aggregateArgExpanded.getSchema());

        aggValToAggFunctionMap.put(udafIndexInAggSchema++, aggregateFunction);
        initializer.addAggregateIntializer(aggregateFunction.getInitialValueSupplier());

        aggregateSchema.field("AGG_COL_"
            + udafIndexInAggSchema, aggregateFunction.getReturnType());
      }
      return aggValToAggFunctionMap;
    } catch (final Exception e) {
      throw new KsqlException(
          String.format(
              "Failed to create aggregate val to function map. expressionNames:%s",
              internalSchema.internalNameToIndexMap.keySet()
          ),
          e
      );
    }
  }

  private KsqlAggregateFunction getAggregateFunction(final FunctionRegistry functionRegistry,
      final InternalSchema internalSchema,
      final FunctionCall functionCall,
      final Schema schema) {
    final ExpressionTypeManager expressionTypeManager =
        new ExpressionTypeManager(schema, functionRegistry);
    final List<Expression> functionArgs = internalSchema.getInternalArgsExpressionList(
        functionCall.getArguments());
    final Schema expressionType = expressionTypeManager.getExpressionSchema(functionArgs.get(0));
    final KsqlAggregateFunction aggregateFunctionInfo = functionRegistry
        .getAggregate(functionCall.getName().toString(), expressionType);

    final List<String> args = functionArgs.stream()
        .map(Expression::toString)
        .collect(Collectors.toList());

    final int udafIndex = internalSchema.internalNameToIndexMap.get(args.get(0));

    return aggregateFunctionInfo.getInstance(new AggregateFunctionArguments(udafIndex, args));
  }

  private Schema buildAggregateSchema(
      final Schema schema,
      final FunctionRegistry functionRegistry,
      final InternalSchema internalSchema
  ) {
    final SchemaBuilder schemaBuilder = SchemaBuilder.struct();
    final List<Field> fields = schema.fields();
    for (int i = 0; i < getRequiredColumnList().size(); i++) {
      schemaBuilder.field(fields.get(i).name(), fields.get(i).schema());
    }
    for (int aggFunctionVarSuffix = 0;
        aggFunctionVarSuffix < getFunctionList().size(); aggFunctionVarSuffix++) {
      final KsqlAggregateFunction aggregateFunction = getAggregateFunction(
          functionRegistry,
          internalSchema,
          getFunctionList().get(aggFunctionVarSuffix),
          schema);
      schemaBuilder.field(
          AggregateExpressionRewriter.AGGREGATE_FUNCTION_VARIABLE_PREFIX
              + aggFunctionVarSuffix,
          aggregateFunction.getReturnType()
      );
    }

    return schemaBuilder.build();
  }

  private static class InternalSchema {
    private final List<SelectExpression> aggArgExpansionList = new ArrayList<>();
    private final Map<String, Integer> internalNameToIndexMap = new HashMap<>();
    private final Map<String, String> expressionToInternalColumnNameMap = new HashMap<>();

    InternalSchema(
        final Set<DereferenceExpression> requiredColumns,
        final List<Expression> aggregateFunctionArguments) {
      final Set<String> seen = new HashSet<>();
      collectAggregateArgExpressions(requiredColumns, seen);
      collectAggregateArgExpressions(aggregateFunctionArguments, seen);
    }

    private void collectAggregateArgExpressions(
        final Collection<? extends Expression> expressions,
        final Set<String> seen
    ) {
      expressions.stream()
          .filter(e -> !seen.contains(e.toString()))
          .forEach(expression -> {
            final String internalColumnName = INTERNAL_COLUMN_NAME_PREFIX
                + aggArgExpansionList.size();
            seen.add(expression.toString());
            internalNameToIndexMap.put(internalColumnName, aggArgExpansionList.size());
            aggArgExpansionList.add(SelectExpression.of(internalColumnName, expression));
            expressionToInternalColumnNameMap
                .putIfAbsent(expression.toString(), internalColumnName);
          });
    }

    List<Expression> getInternalExpressionList(final List<Expression> expressionList) {
      return expressionList.stream()
          .map(this::resolveToInternal)
          .collect(Collectors.toList());
    }

    /**
     * Return the aggregate function arguments based on the internal expressions.
     * Currently we support aggregate functions with at most two arguments where
     * the second argument should be a literal.
     * @param argExpressionList The list of parameters for the aggregate fuunction.
     * @return The list of arguments based on the internal expressions for the aggregate function.
     */
    List<Expression> getInternalArgsExpressionList(final List<Expression> argExpressionList) {
      // Currently we only support aggregations on one column only
      if (argExpressionList.size() > 2) {
        throw new KsqlException("Currently, KSQL UDAFs can only have two arguments.");
      }
      if (argExpressionList.isEmpty()) {
        return Collections.emptyList();
      }
      final List<Expression> internalExpressionList = new ArrayList<>();
      internalExpressionList.add(resolveToInternal(argExpressionList.get(0)));
      if (argExpressionList.size() == 2) {
        if (! (argExpressionList.get(1) instanceof Literal)) {
          throw new KsqlException("Currently, second argument in UDAF should be literal.");
        }
        internalExpressionList.add(argExpressionList.get(1));
      }
      return internalExpressionList;

    }

    List<SelectExpression> updateFinalSelectExpressions(
        final List<SelectExpression> finalSelectExpressions
    ) {
      return finalSelectExpressions.stream()
          .map(finalSelectExpression -> {
            final Expression internal = resolveToInternal(finalSelectExpression.getExpression());
            return SelectExpression.of(finalSelectExpression.getName(), internal);
          })
          .collect(Collectors.toList());
    }

    String getInternalColumnForExpression(final Expression expression) {
      return expressionToInternalColumnNameMap.get(expression.toString());
    }

    List<SelectExpression> getAggArgExpansionList() {
      return aggArgExpansionList;
    }


    private Expression resolveToInternal(final Expression exp) {
      final String name = expressionToInternalColumnNameMap.get(exp.toString());
      if (name != null) {
        return new QualifiedNameReference(QualifiedName.of(name));
      }

      return ExpressionTreeRewriter.rewriteWith(new ResolveToInternalRewriter(), exp);
    }

    public class ResolveToInternalRewriter extends ExpressionRewriter<Void> {

      @Override
      public Expression rewriteDereferenceExpression(
          final DereferenceExpression node,
          final Void context,
          final ExpressionTreeRewriter<Void> treeRewriter
      ) {
        final String name = expressionToInternalColumnNameMap.get(node.toString());
        if (name != null) {
          return new QualifiedNameReference(QualifiedName.of(name));
        }

        throw new KsqlException("Unknown source column: " + node.toString());
      }
    }
  }
}<|MERGE_RESOLUTION|>--- conflicted
+++ resolved
@@ -17,11 +17,7 @@
 import com.fasterxml.jackson.annotation.JsonCreator;
 import com.fasterxml.jackson.annotation.JsonProperty;
 import com.google.common.collect.ImmutableList;
-<<<<<<< HEAD
 import com.google.common.collect.ImmutableSet;
-import io.confluent.kafka.schemaregistry.client.SchemaRegistryClient;
-=======
->>>>>>> 7b0f9578
 import io.confluent.ksql.GenericRow;
 import io.confluent.ksql.function.AggregateFunctionArguments;
 import io.confluent.ksql.function.FunctionRegistry;
@@ -287,16 +283,11 @@
         aggregationContext.getQueryContext()
     );
 
-<<<<<<< HEAD
     if (havingExpressions != null) {
-      result = result.filter(internalSchema.resolveToInternal(havingExpressions));
-=======
-    if (getHavingExpressions() != null) {
       result = result.filter(
-          getHavingExpressions(),
+          internalSchema.resolveToInternal(havingExpressions),
           contextStacker.push(FILTER_OP_NAME),
           processingLogContext);
->>>>>>> 7b0f9578
     }
 
     return result.select(
