/*
 * Copyright 2018 Confluent Inc.
 *
 * Licensed under the Confluent Community License (the "License"); you may not use
 * this file except in compliance with the License.  You may obtain a copy of the
 * License at
 *
 * http://www.confluent.io/confluent-community-license
 *
 * Unless required by applicable law or agreed to in writing, software
 * distributed under the License is distributed on an "AS IS" BASIS, WITHOUT
 * WARRANTIES OF ANY KIND, either express or implied.  See the License for the
 * specific language governing permissions and limitations under the License.
 */

package io.confluent.ksql.planner.plan;

import static java.util.Objects.requireNonNull;

import com.google.common.annotations.VisibleForTesting;
import io.confluent.ksql.GenericRow;
import io.confluent.ksql.metastore.model.DataSource;
import io.confluent.ksql.metastore.model.DataSource.DataSourceType;
import io.confluent.ksql.metastore.model.KeyField;
import io.confluent.ksql.metastore.model.KsqlStream;
import io.confluent.ksql.metastore.model.KsqlTable;
import io.confluent.ksql.metastore.model.KsqlTopic;
import io.confluent.ksql.physical.AddTimestampColumn;
import io.confluent.ksql.physical.KsqlQueryBuilder;
import io.confluent.ksql.schema.ksql.KsqlSchema;
<<<<<<< HEAD
import io.confluent.ksql.schema.ksql.KsqlSchemaWithOptions;
=======
import io.confluent.ksql.schema.ksql.PhysicalSchema;
>>>>>>> 6af8958f
import io.confluent.ksql.serde.KsqlSerdeFactory;
import io.confluent.ksql.serde.SerdeOption;
import io.confluent.ksql.services.KafkaTopicClient;
import io.confluent.ksql.streams.MaterializedFactory;
import io.confluent.ksql.streams.StreamsUtil;
import io.confluent.ksql.structured.QueryContext;
import io.confluent.ksql.structured.SchemaKStream;
import io.confluent.ksql.structured.SchemaKTable;
import io.confluent.ksql.util.KsqlConfig;
import io.confluent.ksql.util.timestamp.TimestampExtractionPolicy;
import java.util.ArrayList;
import java.util.List;
import java.util.Map;
import java.util.Optional;
import java.util.function.Function;
import javax.annotation.concurrent.Immutable;
import org.apache.kafka.clients.consumer.ConsumerConfig;
import org.apache.kafka.common.serialization.Serde;
import org.apache.kafka.common.utils.Bytes;
import org.apache.kafka.connect.data.Field;
import org.apache.kafka.streams.StreamsBuilder;
import org.apache.kafka.streams.Topology;
import org.apache.kafka.streams.kstream.Consumed;
import org.apache.kafka.streams.kstream.KStream;
import org.apache.kafka.streams.kstream.KTable;
import org.apache.kafka.streams.kstream.Materialized;
import org.apache.kafka.streams.kstream.ValueMapperWithKey;
import org.apache.kafka.streams.kstream.Window;
import org.apache.kafka.streams.kstream.Windowed;
import org.apache.kafka.streams.kstream.internals.SessionWindow;
import org.apache.kafka.streams.processor.TimestampExtractor;
import org.apache.kafka.streams.state.KeyValueStore;

@Immutable
public class DataSourceNode
    extends PlanNode {

  private static final ValueMapperWithKey<String, GenericRow, GenericRow>
      nonWindowedValueMapper = (key, row) -> {
        if (row != null) {
          row.getColumns().add(0, key);
        }
        return row;
      };

  private static final ValueMapperWithKey<Windowed<String>, GenericRow, GenericRow>
      windowedMapper = (key, row) -> {
        if (row != null) {
          final Window window = key.window();
          final String end = window instanceof SessionWindow ? String.valueOf(window.end()) : "-";
          final String rowKey = String.format("%s : Window{start=%d end=%s}",
              key.key(), window.start(), end);
          row.getColumns().add(0, rowKey);
        }
        return row;
      };

  private static final String SOURCE_OP_NAME = "source";
  private static final String REDUCE_OP_NAME = "reduce";

  private final DataSource<?> dataSource;
  private final KsqlSchema schema;
  private final KeyField keyField;
  private final Function<KsqlConfig, MaterializedFactory> materializedFactorySupplier;

  public DataSourceNode(
      final PlanNodeId id,
      final DataSource<?> dataSource,
      final String alias
  ) {
    this(id, dataSource, alias, MaterializedFactory::create);
  }

  @VisibleForTesting
  DataSourceNode(
      final PlanNodeId id,
      final DataSource<?> dataSource,
      final String alias,
      final Function<KsqlConfig, MaterializedFactory> materializedFactorySupplier
  ) {
    super(id, dataSource.getDataSourceType());
    this.dataSource = requireNonNull(dataSource, "dataSource");
    this.schema = dataSource.getSchema()
      .withAlias(alias);

    final Optional<String> keyFieldName = dataSource.getKeyField()
        .withAlias(alias)
        .name();

    this.keyField = KeyField.of(keyFieldName, dataSource.getKeyField().legacy())
        .validateKeyExistsIn(schema);

    this.materializedFactorySupplier =
        requireNonNull(materializedFactorySupplier, "materializedFactorySupplier");
  }

  public String getTopicName() {
    return dataSource.getKsqlTopicName();
  }

  @Override
  public KsqlSchema getSchema() {
    return schema;
  }

  @Override
  public KeyField getKeyField() {
    return keyField;
  }

  public DataSource<?> getDataSource() {
    return dataSource;
  }

  @Override
  public int getPartitions(final KafkaTopicClient kafkaTopicClient) {
    final String topicName = getDataSource().getKsqlTopic().getKafkaTopicName();

    return kafkaTopicClient.describeTopic(topicName)
        .partitions()
        .size();
  }

  @Override
  public List<PlanNode> getSources() {
    return null;
  }

  @Override
  public <C, R> R accept(final PlanVisitor<C, R> visitor, final C context) {
    return visitor.visitDataSourceNode(this, context);
  }

  @SuppressWarnings("unchecked")
  @Override
  public SchemaKStream<?> buildStream(final KsqlQueryBuilder builder) {
    final QueryContext.Stacker contextStacker = builder.buildNodeContext(getId());
    final int timeStampColumnIndex = getTimeStampColumnIndex();
    final TimestampExtractor timestampExtractor = getTimestampExtractionPolicy()
        .create(timeStampColumnIndex);

    final KsqlSerdeFactory valueSerdeFactory = getDataSource()
        .getKsqlTopic()
        .getValueSerdeFactory();

    final Serde<GenericRow> streamSerde = builder.buildGenericRowSerde(
        valueSerdeFactory,
<<<<<<< HEAD
        KsqlSchemaWithOptions.of(
=======
        PhysicalSchema.from(
>>>>>>> 6af8958f
            dataSource.getSchema().withoutImplicitFields(),
            dataSource.getSerdeOptions()
        ),
        contextStacker.push(SOURCE_OP_NAME).getQueryContext()
    );

    if (getDataSourceType() == DataSourceType.KTABLE) {
      final KsqlTable table = (KsqlTable) getDataSource();
      final QueryContext.Stacker reduceContextStacker = contextStacker.push(REDUCE_OP_NAME);

      final Serde<GenericRow> aggregateSerde = builder.buildGenericRowSerde(
          valueSerdeFactory,
<<<<<<< HEAD
          KsqlSchemaWithOptions.of(schema, SerdeOption.none()),
=======
          PhysicalSchema.from(schema, SerdeOption.none()),
>>>>>>> 6af8958f
          reduceContextStacker.getQueryContext()
      );

      final KTable<?, GenericRow> kTable = createKTable(
          builder.getStreamsBuilder(),
          getAutoOffsetReset(builder.getKsqlConfig().getKsqlStreamConfigProps()),
          streamSerde,
          aggregateSerde,
          timestampExtractor,
          builder.getKsqlConfig(),
          reduceContextStacker.getQueryContext()
      );
      return new SchemaKTable<>(
          schema,
          kTable,
          getKeyField(),
          new ArrayList<>(),
          table.getKeySerdeFactory(),
          SchemaKStream.Type.SOURCE,
          builder.getKsqlConfig(),
          builder.getFunctionRegistry(),
          contextStacker.getQueryContext()
      );
    }

    final KsqlStream stream = (KsqlStream) getDataSource();
    final KStream kstream = createKStream(
        builder.getStreamsBuilder(),
        timestampExtractor,
        streamSerde
    );

    return new SchemaKStream<>(
        getSchema(),
        kstream,
        getKeyField(),
        new ArrayList<>(),
        stream.getKeySerdeFactory(),
        SchemaKStream.Type.SOURCE,
        builder.getKsqlConfig(),
        builder.getFunctionRegistry(),
        contextStacker.getQueryContext()
    );
  }

  private static Topology.AutoOffsetReset getAutoOffsetReset(final Map<String, Object> props) {
    if (props.containsKey(ConsumerConfig.AUTO_OFFSET_RESET_CONFIG)) {
      final String offestReset = props.get(ConsumerConfig.AUTO_OFFSET_RESET_CONFIG).toString();
      if (offestReset.equalsIgnoreCase("EARLIEST")) {
        return Topology.AutoOffsetReset.EARLIEST;
      } else if (offestReset.equalsIgnoreCase("LATEST")) {
        return Topology.AutoOffsetReset.LATEST;
      }
    }
    return null;
  }

  private int getTimeStampColumnIndex() {
    final String timestampFieldName = getTimestampExtractionPolicy().timestampField();
    if (timestampFieldName == null) {
      return -1;
    }
    if (timestampFieldName.contains(".")) {
      final Integer index = findMatchingTimestampField(timestampFieldName);
      if (index != null) {
        return index;
      }
    } else {
      for (int i = 2; i < schema.fields().size(); i++) {
        final Field field = schema.fields().get(i);
        if (field.name().contains(".")) {
          if (timestampFieldName.equals(field.name().substring(field.name().indexOf(".") + 1))) {
            return i - 2;
          }
        } else {
          if (timestampFieldName.equals(field.name())) {
            return i - 2;
          }
        }
      }
    }
    return -1;
  }

  private Integer findMatchingTimestampField(final String timestampFieldName) {
    for (int i = 2; i < schema.fields().size(); i++) {
      final Field field = schema.fields().get(i);
      if (field.name().contains(".")) {
        if (timestampFieldName.equals(field.name())) {
          return i - 2;
        }
      } else {
        if (timestampFieldName
            .substring(timestampFieldName.indexOf(".") + 1)
            .equals(field.name())) {
          return i - 2;
        }
      }
    }
    return null;
  }

  @SuppressWarnings("unchecked")
  private KStream<?, GenericRow> createKStream(
      final StreamsBuilder builder,
      final TimestampExtractor timestampExtractor,
      final Serde<GenericRow> streamSerde) {
    final KsqlStream ksqlStream = (KsqlStream) getDataSource();

    if (ksqlStream.hasWindowedKey()) {
      return stream(builder, timestampExtractor, streamSerde,
          (Serde<Windowed<String>>)ksqlStream.getKeySerdeFactory().create(), windowedMapper);
    }

    return stream(builder, timestampExtractor, streamSerde,
        (Serde<String>)ksqlStream.getKeySerdeFactory().create(), nonWindowedValueMapper);
  }

  private <K> KStream<K, GenericRow> stream(
      final StreamsBuilder builder,
      final TimestampExtractor timestampExtractor,
      final Serde<GenericRow> genericRowSerde,
      final Serde<K> keySerde,
      final ValueMapperWithKey<K, GenericRow, GenericRow> mapper) {

    final Consumed<K, GenericRow> consumed = Consumed
        .with(keySerde, genericRowSerde)
        .withTimestampExtractor(timestampExtractor);

    return builder
        .stream(getDataSource().getKsqlTopic().getKafkaTopicName(), consumed)
        .mapValues(mapper)
        .transformValues(new AddTimestampColumn());
  }

  @SuppressWarnings("unchecked")
  private KTable<?, GenericRow> createKTable(
      final StreamsBuilder builder, 
      final Topology.AutoOffsetReset autoOffsetReset,
      final Serde<GenericRow> streamSerde,
      final Serde<GenericRow> aggregateSerde,
      final TimestampExtractor timestampExtractor,
      final KsqlConfig ksqlConfig,
      final QueryContext reduceContextBuilder) {
    // to build a table we apply the following transformations:
    // 1. Create a KStream on the changelog topic.
    // 2. mapValues to add the ROWKEY column
    // 3. transformValues to add the ROWTIME column. transformValues is required to access the
    //    streams ProcessorContext which has the timestamp for the record. Also, transformValues
    //    is only available for KStream (not KTable). This is why we have to create a KStream
    //    first instead of a KTable.
    // 4. mapValues to transform null records into Optional<GenericRow>.EMPTY. We eventually need
    //    to aggregate the KStream to produce the KTable. However the KStream aggregator filters
    //    out records with null keys or values. For tables, a null value for a key represents
    //    that the key was deleted. So we preserve these "tombstone" records by converting them
    //    to a not-null representation.
    // 5. Aggregate the KStream into a KTable using a custom aggregator that handles Optional.EMPTY
    final KsqlTable ksqlTable = (KsqlTable) getDataSource();

    if (ksqlTable.isWindowed()) {
      return table(
          builder, autoOffsetReset, timestampExtractor, ksqlTable.getKsqlTopic(), windowedMapper,
          (Serde<Windowed<String>>)ksqlTable.getKeySerdeFactory().create(),
          streamSerde, aggregateSerde, ksqlConfig, reduceContextBuilder);
    }

    return table(
        builder, autoOffsetReset, timestampExtractor, ksqlTable.getKsqlTopic(),
        nonWindowedValueMapper, (Serde<String>)ksqlTable.getKeySerdeFactory().create(),
        streamSerde, aggregateSerde, ksqlConfig, reduceContextBuilder);
  }

  private <K> KTable<?, GenericRow> table(
      final StreamsBuilder builder,
      final Topology.AutoOffsetReset autoOffsetReset,
      final TimestampExtractor timestampExtractor,
      final KsqlTopic ksqlTopic,
      final ValueMapperWithKey<K, GenericRow, GenericRow> valueMapper,
      final Serde<K> keySerde,
      final Serde<GenericRow> streamSerde,
      final Serde<GenericRow> aggregateSerde,
      final KsqlConfig ksqlConfig,
      final QueryContext reduceContextBuilder
  ) {
    final Consumed<K, GenericRow> consumed = Consumed
        .with(keySerde, streamSerde)
        .withOffsetResetPolicy(autoOffsetReset)
        .withTimestampExtractor(timestampExtractor);

    final Materialized<K, GenericRow, KeyValueStore<Bytes, byte[]>> materialized =
        materializedFactorySupplier.apply(ksqlConfig).create(
            keySerde,
            aggregateSerde,
            StreamsUtil.buildOpName(reduceContextBuilder));
    return builder
        .stream(ksqlTopic.getKafkaTopicName(), consumed)
        .mapValues(valueMapper)
        .transformValues(new AddTimestampColumn())
        .mapValues(Optional::ofNullable)
        .groupByKey()
        .aggregate(
            () -> null,
            (k, value, oldValue) -> value.orElse(null),
            materialized);
  }

  public DataSourceType getDataSourceType() {
    return dataSource.getDataSourceType();
  }

  private TimestampExtractionPolicy getTimestampExtractionPolicy() {
    return dataSource.getTimestampExtractionPolicy();
  }
}<|MERGE_RESOLUTION|>--- conflicted
+++ resolved
@@ -28,11 +28,7 @@
 import io.confluent.ksql.physical.AddTimestampColumn;
 import io.confluent.ksql.physical.KsqlQueryBuilder;
 import io.confluent.ksql.schema.ksql.KsqlSchema;
-<<<<<<< HEAD
-import io.confluent.ksql.schema.ksql.KsqlSchemaWithOptions;
-=======
 import io.confluent.ksql.schema.ksql.PhysicalSchema;
->>>>>>> 6af8958f
 import io.confluent.ksql.serde.KsqlSerdeFactory;
 import io.confluent.ksql.serde.SerdeOption;
 import io.confluent.ksql.services.KafkaTopicClient;
@@ -180,11 +176,7 @@
 
     final Serde<GenericRow> streamSerde = builder.buildGenericRowSerde(
         valueSerdeFactory,
-<<<<<<< HEAD
-        KsqlSchemaWithOptions.of(
-=======
         PhysicalSchema.from(
->>>>>>> 6af8958f
             dataSource.getSchema().withoutImplicitFields(),
             dataSource.getSerdeOptions()
         ),
@@ -197,11 +189,7 @@
 
       final Serde<GenericRow> aggregateSerde = builder.buildGenericRowSerde(
           valueSerdeFactory,
-<<<<<<< HEAD
-          KsqlSchemaWithOptions.of(schema, SerdeOption.none()),
-=======
           PhysicalSchema.from(schema, SerdeOption.none()),
->>>>>>> 6af8958f
           reduceContextStacker.getQueryContext()
       );
 
