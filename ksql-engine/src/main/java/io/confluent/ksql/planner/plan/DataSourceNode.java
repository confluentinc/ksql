--- conflicted
+++ resolved
@@ -70,13 +70,8 @@
     // DataSourceNode copies implicit and key fields into the value schema
     // It users a KS valueMapper to add the key fields
     // and a KS transformValues to add the implicit fields
-<<<<<<< HEAD
     this.schema = dataSource.getSchema()
-        .withAlias(alias)
         .withMetaAndKeyColsInValue(dataSource.getKsqlTopic().getKeyFormat().isWindowed());
-=======
-    this.schema = dataSource.getSchema().withMetaAndKeyColsInValue();
->>>>>>> 4f7e4754
 
     this.keyField = dataSource.getKeyField()
         .validateKeyExistsIn(schema);
