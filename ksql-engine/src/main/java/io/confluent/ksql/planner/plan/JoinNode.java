/*
 * Copyright 2018 Confluent Inc.
 *
 * Licensed under the Confluent Community License (the "License"); you may not use
 * this file except in compliance with the License.  You may obtain a copy of the
 * License at
 *
 * http://www.confluent.io/confluent-community-license
 *
 * Unless required by applicable law or agreed to in writing, software
 * distributed under the License is distributed on an "AS IS" BASIS, WITHOUT
 * WARRANTIES OF ANY KIND, either express or implied.  See the License for the
 * specific language governing permissions and limitations under the License.
 */

package io.confluent.ksql.planner.plan;

import com.fasterxml.jackson.annotation.JsonProperty;
import com.google.common.collect.ImmutableMap;
import io.confluent.ksql.GenericRow;
import io.confluent.ksql.parser.tree.WithinExpression;
import io.confluent.ksql.physical.KsqlQueryBuilder;
import io.confluent.ksql.serde.DataSource;
import io.confluent.ksql.serde.DataSource.DataSourceType;
import io.confluent.ksql.services.KafkaTopicClient;
import io.confluent.ksql.structured.QueryContext;
import io.confluent.ksql.structured.SchemaKStream;
import io.confluent.ksql.structured.SchemaKTable;
import io.confluent.ksql.util.KsqlException;
import io.confluent.ksql.util.Pair;
import io.confluent.ksql.util.QueryLoggerUtil;
import io.confluent.ksql.util.SchemaUtil;
import java.util.Arrays;
import java.util.Collections;
import java.util.List;
import java.util.Map;
import java.util.Objects;
import java.util.Optional;
import java.util.function.Supplier;
import org.apache.kafka.clients.consumer.ConsumerConfig;
import org.apache.kafka.common.serialization.Serde;
import org.apache.kafka.connect.data.Field;
import org.apache.kafka.connect.data.Schema;
import org.apache.kafka.connect.data.SchemaBuilder;


public class JoinNode extends PlanNode {

  public enum JoinType {
    INNER, LEFT, OUTER
  }

  private static final String LEFT_SERDE_CONTEXT_NAME = "left";
  private static final String RIGHT_SERDE_CONTEXT_NAME = "right";

  private final JoinType joinType;
  private final PlanNode left;
  private final PlanNode right;
  private final Schema schema;
  private final String leftKeyFieldName;
  private final String rightKeyFieldName;

  private final String leftAlias;
  private final String rightAlias;
  private final Field keyField;
  private final WithinExpression withinExpression;
  private final DataSource.DataSourceType leftType;
  private final DataSource.DataSourceType rightType;

  // CHECKSTYLE_RULES.OFF: ParameterNumberCheck
  public JoinNode(
      @JsonProperty("id") final PlanNodeId id,
      @JsonProperty("type") final JoinType joinType,
      @JsonProperty("left") final PlanNode left,
      @JsonProperty("right") final PlanNode right,
      @JsonProperty("leftKeyFieldName") final String leftKeyFieldName,
      @JsonProperty("rightKeyFieldName") final String rightKeyFieldName,
      @JsonProperty("leftAlias") final String leftAlias,
      @JsonProperty("rightAlias") final String rightAlias,
      @JsonProperty("within") final WithinExpression withinExpression,
      @JsonProperty("leftType") final DataSource.DataSourceType leftType,
      @JsonProperty("rightType") final DataSource.DataSourceType rightType
  ) {
    // CHECKSTYLE_RULES.ON: ParameterNumberCheck
    super(id, (leftType == DataSourceType.KTABLE && rightType == DataSourceType.KTABLE)
        ? DataSourceType.KTABLE
        : DataSourceType.KSTREAM);
    this.joinType = joinType;
    this.left = left;
    this.right = right;
    this.leftKeyFieldName = leftKeyFieldName;
    this.rightKeyFieldName = rightKeyFieldName;
    this.leftAlias = leftAlias;
    this.rightAlias = rightAlias;
    this.schema = buildSchema(left, right);
    this.keyField = this.schema.field((leftAlias + "." + leftKeyFieldName));
    this.withinExpression = withinExpression;
    this.leftType = leftType;
    this.rightType = rightType;
  }

  private Schema buildSchema(final PlanNode left, final PlanNode right) {

    final Schema leftSchema = left.getSchema();
    final Schema rightSchema = right.getSchema();

    final SchemaBuilder schemaBuilder = SchemaBuilder.struct();

    for (final Field field : leftSchema.fields()) {
      final String fieldName = leftAlias + "." + field.name();
      schemaBuilder.field(fieldName, field.schema());
    }

    for (final Field field : rightSchema.fields()) {
      final String fieldName = rightAlias + "." + field.name();
      schemaBuilder.field(fieldName, field.schema());
    }
    return schemaBuilder.build();
  }

  @Override
  public Schema getSchema() {
    return this.schema;
  }

  @Override
  public Optional<Field> getKeyField() {
    return Optional.of(keyField);
  }

  @Override
  public List<PlanNode> getSources() {
    return Arrays.asList(left, right);
  }

  @Override
  public <C, R> R accept(final PlanVisitor<C, R> visitor, final C context) {
    return visitor.visitJoin(this, context);
  }

  public PlanNode getLeft() {
    return left;
  }

  public PlanNode getRight() {
    return right;
  }

  public String getLeftKeyFieldName() {
    return leftKeyFieldName;
  }

  public String getRightKeyFieldName() {
    return rightKeyFieldName;
  }

  public String getLeftAlias() {
    return leftAlias;
  }

  public String getRightAlias() {
    return rightAlias;
  }

  JoinType getJoinType() {
    return joinType;
  }

  public boolean isLeftJoin() {
    return joinType == JoinType.LEFT;
  }

  @Override
  public SchemaKStream<?> buildStream(final KsqlQueryBuilder builder) {

    ensureMatchingPartitionCounts(builder.getServiceContext().getTopicClient());

    final JoinerFactory joinerFactory = new JoinerFactory(
        builder,
        this,
        builder.buildNodeContext(getId()));

    return joinerFactory.getJoiner(leftType, rightType).join();
  }

  @Override
  protected int getPartitions(final KafkaTopicClient kafkaTopicClient) {
    return right.getPartitions(kafkaTopicClient);
  }

  private void ensureMatchingPartitionCounts(final KafkaTopicClient kafkaTopicClient) {
    final int leftPartitions = left.getPartitions(kafkaTopicClient);
    final int rightPartitions = right.getPartitions(kafkaTopicClient);

    if (leftPartitions != rightPartitions) {
      throw new KsqlException("Can't join " + getSourceName(left) + " with "
                              + getSourceName(right) + " since the number of partitions don't "
                              + "match. " + getSourceName(left) + " partitions = "
                              + leftPartitions + "; " + getSourceName(right) + " partitions = "
                              + rightPartitions + ". Please repartition either one so that the "
                              + "number of partitions match.");
    }
  }

  private static String getSourceName(final PlanNode node) {
    if (!(node instanceof StructuredDataSourceNode)) {
      throw new RuntimeException("The source for a join must be a Stream or a Table.");
    }
    final StructuredDataSourceNode dataSource = (StructuredDataSourceNode) node;
    return dataSource.getStructuredDataSource().getName();
  }

  private static class JoinerFactory {
    private final Map<
        Pair<DataSource.DataSourceType, DataSource.DataSourceType>,
        Supplier<Joiner>> joinerMap;

    JoinerFactory(
        final KsqlQueryBuilder builder,
        final JoinNode joinNode,
        final QueryContext.Stacker contextStacker
    ) {
      this.joinerMap = ImmutableMap.of(
          new Pair<>(DataSource.DataSourceType.KSTREAM, DataSource.DataSourceType.KSTREAM),
          () -> new StreamToStreamJoiner(
              builder,
              joinNode,
              contextStacker),
          new Pair<>(DataSource.DataSourceType.KSTREAM, DataSource.DataSourceType.KTABLE),
          () -> new StreamToTableJoiner(
              builder,
              joinNode,
              contextStacker),
          new Pair<>(DataSource.DataSourceType.KTABLE, DataSource.DataSourceType.KTABLE),
          () -> new TableToTableJoiner(
              builder,
              joinNode,
              contextStacker)
      );
    }

    Joiner getJoiner(final DataSource.DataSourceType leftType,
        final DataSource.DataSourceType rightType) {

      return joinerMap.getOrDefault(new Pair<>(leftType, rightType), () -> {
        throw new KsqlException("Join between invalid operands requested: left type: "
                                + leftType + ", right type: " + rightType);
      }).get();
    }
  }

  private abstract static class Joiner<K> {

    final KsqlQueryBuilder builder;
    final JoinNode joinNode;
    final QueryContext.Stacker contextStacker;

    Joiner(
        final KsqlQueryBuilder builder,
        final JoinNode joinNode,
        final QueryContext.Stacker contextStacker
    ) {
      this.builder = Objects.requireNonNull(builder, "builder");
      this.joinNode = Objects.requireNonNull(joinNode, "joinNode");
      this.contextStacker = Objects.requireNonNull(contextStacker, "contextStacker");
    }

    public abstract SchemaKStream<K> join();

    protected SchemaKStream<K> buildStream(final PlanNode node, final String keyFieldName) {

      return maybeRePartitionByKey(
          node.buildStream(builder),
          keyFieldName,
          contextStacker);
    }

    @SuppressWarnings("unchecked")
    protected SchemaKTable<K> buildTable(
        final PlanNode node,
        final String keyFieldName,
        final String tableName
    ) {
      final SchemaKStream<?> schemaKStream = node.buildStream(
          builder.withKsqlConfig(builder.getKsqlConfig()
                  .cloneWithPropertyOverwrite(Collections.singletonMap(
                      ConsumerConfig.AUTO_OFFSET_RESET_CONFIG, "earliest")))
      );

      if (!(schemaKStream instanceof SchemaKTable)) {
        throw new RuntimeException("Expected to find a Table, found a stream instead.");
      }

      if (schemaKStream.getKeyField().isPresent()
          && !keyFieldName.equals(SchemaUtil.ROWKEY_NAME)
          && !SchemaUtil.matchFieldName(schemaKStream.getKeyField().get(), keyFieldName)) {
        throw new KsqlException(
            String.format(
                "Source table (%s) key column (%s) "
                    + "is not the column used in the join criteria (%s).",
                tableName,
                schemaKStream.getKeyField().get().name(),
                keyFieldName
            )
        );
      }

      return (SchemaKTable) schemaKStream;
    }

    @SuppressWarnings("unchecked")
    static <K> SchemaKStream<K> maybeRePartitionByKey(
        final SchemaKStream stream,
        final String targetKey,
        final QueryContext.Stacker contextStacker) {
      final Schema schema = stream.getSchema();
      final Field field =
          SchemaUtil
              .getFieldByName(schema,
                              targetKey).orElseThrow(() -> new KsqlException("couldn't find "
                                                                             + "key field: "
                                                                             + targetKey
                                                                             + " in schema")
          );
      return stream.selectKey(field, true, contextStacker);
    }

    Serde<GenericRow> getSerDeForNode(
        final PlanNode node,
        final QueryContext.Stacker contextStacker) {
      if (!(node instanceof StructuredDataSourceNode)) {
        throw new KsqlException("The source for Join must be a primitive data source (Stream or "
                                + "Table).");
      }
      final StructuredDataSourceNode dataSourceNode = (StructuredDataSourceNode) node;
      return dataSourceNode
          .getStructuredDataSource()
          .getKsqlTopic()
          .getKsqlTopicSerDe()
          .getGenericRowSerde(
              dataSourceNode.getSchema(),
<<<<<<< HEAD
              builder.getKsqlConfig(),
              false,
              builder.getServiceContext().getSchemaRegistryClientFactory(),
=======
              ksqlConfig,
              serviceContext.getSchemaRegistryClientFactory(),
>>>>>>> 31c51043
              QueryLoggerUtil.queryLoggerName(contextStacker.getQueryContext()),
              builder.getProcessingLogContext());
    }

    Field getJoinKey(final String alias, final String keyFieldName) {
      return joinNode.schema.field(alias + "." + keyFieldName);
    }
  }

  private static final class StreamToStreamJoiner<K> extends Joiner<K> {

    private StreamToStreamJoiner(
        final KsqlQueryBuilder builder,
        final JoinNode joinNode,
        final QueryContext.Stacker contextStacker
    ) {
      super(builder, joinNode, contextStacker);
    }

    @SuppressWarnings({"unchecked", "OptionalGetWithoutIsPresent"})
    @Override
    public SchemaKStream<K> join() {
      if (joinNode.withinExpression == null) {
        throw new KsqlException("Stream-Stream joins must have a WITHIN clause specified. None was "
                                + "provided. To learn about how to specify a WITHIN clause with a "
                                + "stream-stream join, please visit: https://docs.confluent"
                                + ".io/current/ksql/docs/syntax-reference.html"
                                + "#create-stream-as-select");
      }

      final SchemaKStream<K> leftStream = buildStream(
          joinNode.getLeft(), joinNode.getLeftKeyFieldName());

      final SchemaKStream<K> rightStream = buildStream(
          joinNode.getRight(), joinNode.getRightKeyFieldName());

      switch (joinNode.joinType) {
        case LEFT:
          return leftStream.leftJoin(rightStream,
                                     joinNode.schema,
                                     getJoinKey(joinNode.leftAlias,
                                                leftStream.getKeyField().get().name()),
                                     joinNode.withinExpression.joinWindow(),
                                     getSerDeForNode(
                                         joinNode.left,
                                         contextStacker.push(LEFT_SERDE_CONTEXT_NAME)),
                                     getSerDeForNode(
                                         joinNode.right,
                                         contextStacker.push(RIGHT_SERDE_CONTEXT_NAME)),
              contextStacker);
        case OUTER:
          return leftStream.outerJoin(rightStream,
                                      joinNode.schema,
                                      getJoinKey(joinNode.leftAlias,
                                                 leftStream.getKeyField().get().name()),
                                      joinNode.withinExpression.joinWindow(),
                                      getSerDeForNode(
                                          joinNode.left,
                                          contextStacker.push(LEFT_SERDE_CONTEXT_NAME)),
                                      getSerDeForNode(
                                          joinNode.right,
                                          contextStacker.push(RIGHT_SERDE_CONTEXT_NAME)),
              contextStacker);
        case INNER:
          return leftStream.join(rightStream,
                                 joinNode.schema,
                                 getJoinKey(joinNode.leftAlias,
                                            leftStream.getKeyField().get().name()),
                                 joinNode.withinExpression.joinWindow(),
                                 getSerDeForNode(
                                     joinNode.left,
                                     contextStacker.push(LEFT_SERDE_CONTEXT_NAME)),
                                 getSerDeForNode(
                                     joinNode.right,
                                     contextStacker.push(RIGHT_SERDE_CONTEXT_NAME)),
              contextStacker);
        default:
          throw new KsqlException("Invalid join type encountered: " + joinNode.joinType);
      }
    }
  }

  private static final class StreamToTableJoiner<K> extends Joiner<K> {

    private StreamToTableJoiner(
        final KsqlQueryBuilder builder,
        final JoinNode joinNode,
        final QueryContext.Stacker contextStacker
    ) {
      super(builder, joinNode, contextStacker);
    }

    @SuppressWarnings({"unchecked", "OptionalGetWithoutIsPresent"})
    @Override
    public SchemaKStream<K> join() {
      if (joinNode.withinExpression != null) {
        throw new KsqlException("A window definition was provided for a Stream-Table join. These "
                                + "joins are not windowed. Please drop the window definition (ie."
                                + " the WITHIN clause) and try to execute your join again.");
      }

      final SchemaKTable<K> rightTable = buildTable(joinNode.getRight(),
                                                 joinNode.getRightKeyFieldName(),
                                                 joinNode.getRightAlias());
      final SchemaKStream<K> leftStream = buildStream(joinNode.getLeft(),
                                                   joinNode.getLeftKeyFieldName());

      switch (joinNode.joinType) {
        case LEFT:
          return leftStream.leftJoin(rightTable,
                                     joinNode.schema,
                                     getJoinKey(joinNode.leftAlias,
                                                leftStream.getKeyField().get().name()),
                                     getSerDeForNode(
                                         joinNode.left,
                                         contextStacker.push(LEFT_SERDE_CONTEXT_NAME)),
              contextStacker);

        case INNER:
          return leftStream.join(rightTable,
                                 joinNode.schema,
                                 getJoinKey(joinNode.leftAlias,
                                            leftStream.getKeyField().get().name()),
                                 getSerDeForNode(
                                     joinNode.left,
                                     contextStacker.push(LEFT_SERDE_CONTEXT_NAME)),
              contextStacker);
        case OUTER:
          throw new KsqlException("Full outer joins between streams and tables (stream: left, "
                                  + "table: right) are not supported.");

        default:
          throw new KsqlException("Invalid join type encountered: " + joinNode.joinType);
      }
    }
  }

  private static final class TableToTableJoiner<K> extends Joiner<K> {

    TableToTableJoiner(
        final KsqlQueryBuilder builder,
        final JoinNode joinNode,
        final QueryContext.Stacker contextStacker
    ) {
      super(builder, joinNode, contextStacker);
    }

    @SuppressWarnings({"unchecked", "OptionalGetWithoutIsPresent"})
    @Override
    public SchemaKTable<K> join() {
      if (joinNode.withinExpression != null) {
        throw new KsqlException("A window definition was provided for a Table-Table join. These "
                                + "joins are not windowed. Please drop the window definition "
                                + "(i.e. the WITHIN clause) and try to execute your Table-Table "
                                + "join again.");
      }

      final SchemaKTable<K> leftTable = buildTable(joinNode.getLeft(),
                                                joinNode.getLeftKeyFieldName(),
                                                joinNode.getLeftAlias());
      final SchemaKTable<K> rightTable = buildTable(joinNode.getRight(),
                                                 joinNode.getRightKeyFieldName(),
                                                 joinNode.getRightAlias());

      switch (joinNode.joinType) {
        case LEFT:
          return leftTable.leftJoin(
              rightTable,
              joinNode.schema,
              getJoinKey(joinNode.leftAlias, leftTable.getKeyField().get().name()),
              contextStacker);
        case INNER:
          return leftTable.join(
              rightTable,
              joinNode.schema,
              getJoinKey(joinNode.leftAlias, leftTable.getKeyField().get().name()),
              contextStacker);
        case OUTER:
          return leftTable.outerJoin(
              rightTable,
              joinNode.schema,
              getJoinKey(joinNode.leftAlias, leftTable.getKeyField().get().name()),
              contextStacker);
        default:
          throw new KsqlException("Invalid join type encountered: " + joinNode.joinType);
      }
    }
  }
}<|MERGE_RESOLUTION|>--- conflicted
+++ resolved
@@ -339,14 +339,8 @@
           .getKsqlTopicSerDe()
           .getGenericRowSerde(
               dataSourceNode.getSchema(),
-<<<<<<< HEAD
               builder.getKsqlConfig(),
-              false,
               builder.getServiceContext().getSchemaRegistryClientFactory(),
-=======
-              ksqlConfig,
-              serviceContext.getSchemaRegistryClientFactory(),
->>>>>>> 31c51043
               QueryLoggerUtil.queryLoggerName(contextStacker.getQueryContext()),
               builder.getProcessingLogContext());
     }
