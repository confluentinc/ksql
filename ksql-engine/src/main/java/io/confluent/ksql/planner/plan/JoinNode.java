/*
 * Copyright 2018 Confluent Inc.
 *
 * Licensed under the Confluent Community License (the "License"); you may not use
 * this file except in compliance with the License.  You may obtain a copy of the
 * License at
 *
 * http://www.confluent.io/confluent-community-license
 *
 * Unless required by applicable law or agreed to in writing, software
 * distributed under the License is distributed on an "AS IS" BASIS, WITHOUT
 * WARRANTIES OF ANY KIND, either express or implied.  See the License for the
 * specific language governing permissions and limitations under the License.
 */

package io.confluent.ksql.planner.plan;

import com.fasterxml.jackson.annotation.JsonProperty;
import com.google.common.collect.ImmutableMap;
import io.confluent.ksql.GenericRow;
import io.confluent.ksql.metastore.model.KeyField;
import io.confluent.ksql.metastore.model.StructuredDataSource;
import io.confluent.ksql.parser.tree.WithinExpression;
import io.confluent.ksql.physical.KsqlQueryBuilder;
import io.confluent.ksql.serde.DataSource;
import io.confluent.ksql.serde.DataSource.DataSourceType;
import io.confluent.ksql.serde.KsqlTopicSerDe;
import io.confluent.ksql.services.KafkaTopicClient;
import io.confluent.ksql.structured.QueryContext;
import io.confluent.ksql.structured.SchemaKStream;
import io.confluent.ksql.structured.SchemaKTable;
import io.confluent.ksql.util.KsqlException;
import io.confluent.ksql.util.Pair;
import io.confluent.ksql.util.SchemaUtil;
import java.util.Arrays;
import java.util.Collections;
import java.util.List;
import java.util.Map;
import java.util.Objects;
import java.util.Optional;
import java.util.function.Supplier;
import org.apache.kafka.clients.consumer.ConsumerConfig;
import org.apache.kafka.common.serialization.Serde;
import org.apache.kafka.connect.data.Field;
import org.apache.kafka.connect.data.Schema;
import org.apache.kafka.connect.data.SchemaBuilder;


public class JoinNode extends PlanNode {

  public enum JoinType {
    INNER, LEFT, OUTER
  }

  private static final String LEFT_SERDE_CONTEXT_NAME = "left";
  private static final String RIGHT_SERDE_CONTEXT_NAME = "right";

  private final JoinType joinType;
  private final PlanNode left;
  private final PlanNode right;
  private final Schema schema;
  private final String leftKeyFieldName;
  private final String rightKeyFieldName;
  private final KeyField keyField;

  private final String leftAlias;
  private final String rightAlias;
  private final WithinExpression withinExpression;
  private final DataSource.DataSourceType leftType;
  private final DataSource.DataSourceType rightType;

  // CHECKSTYLE_RULES.OFF: ParameterNumberCheck
  public JoinNode(
      @JsonProperty("id") final PlanNodeId id,
      @JsonProperty("type") final JoinType joinType,
      @JsonProperty("left") final PlanNode left,
      @JsonProperty("right") final PlanNode right,
      @JsonProperty("leftKeyFieldName") final String leftKeyFieldName,
      @JsonProperty("rightKeyFieldName") final String rightKeyFieldName,
      @JsonProperty("leftAlias") final String leftAlias,
      @JsonProperty("rightAlias") final String rightAlias,
      @JsonProperty("within") final WithinExpression withinExpression,
      @JsonProperty("leftType") final DataSource.DataSourceType leftType,
      @JsonProperty("rightType") final DataSource.DataSourceType rightType
  ) {
    // CHECKSTYLE_RULES.ON: ParameterNumberCheck
    super(id, (leftType == DataSourceType.KTABLE && rightType == DataSourceType.KTABLE)
        ? DataSourceType.KTABLE
        : DataSourceType.KSTREAM);
    this.joinType = joinType;
    this.left = Objects.requireNonNull(left, "left");
    this.right = Objects.requireNonNull(right, "right");
    this.schema = buildSchema(left, right);
    this.leftKeyFieldName = Objects.requireNonNull(leftKeyFieldName, "leftKeyFieldName");
    this.rightKeyFieldName = Objects.requireNonNull(rightKeyFieldName, "rightKeyFieldName");
    this.leftAlias = Objects.requireNonNull(leftAlias, "leftAlias");
    this.rightAlias = Objects.requireNonNull(rightAlias, rightAlias);
    this.withinExpression = withinExpression;
    this.leftType = Objects.requireNonNull(leftType, "leftType");
    this.rightType = Objects.requireNonNull(rightType, "rightType");

    final Field leftKeyField = validateFieldInSchema(leftKeyFieldName, left.getSchema());
    validateFieldInSchema(rightKeyFieldName, right.getSchema());

    this.keyField = KeyField.of(leftKeyFieldName, leftKeyField);
  }

  private static Schema buildSchema(final PlanNode left, final PlanNode right) {

    final Schema leftSchema = left.getSchema();
    final Schema rightSchema = right.getSchema();

    final SchemaBuilder schemaBuilder = SchemaBuilder.struct();

    for (final Field field : leftSchema.fields()) {
      schemaBuilder.field(field.name(), field.schema());
    }

    for (final Field field : rightSchema.fields()) {
      schemaBuilder.field(field.name(), field.schema());
    }
    return schemaBuilder.build();
  }

  @Override
  public Schema getSchema() {
    return this.schema;
  }

  @Override
  public KeyField getKeyField() {
    return keyField;
  }

  @Override
  public List<PlanNode> getSources() {
    return Arrays.asList(left, right);
  }

  @Override
  public <C, R> R accept(final PlanVisitor<C, R> visitor, final C context) {
    return visitor.visitJoin(this, context);
  }

  public PlanNode getLeft() {
    return left;
  }

  public PlanNode getRight() {
    return right;
  }

  public String getLeftKeyFieldName() {
    return leftKeyFieldName;
  }

  public String getRightKeyFieldName() {
    return rightKeyFieldName;
  }

  public String getLeftAlias() {
    return leftAlias;
  }

  public String getRightAlias() {
    return rightAlias;
  }

  JoinType getJoinType() {
    return joinType;
  }

  public boolean isLeftJoin() {
    return joinType == JoinType.LEFT;
  }

  @Override
  public SchemaKStream<?> buildStream(final KsqlQueryBuilder builder) {

    ensureMatchingPartitionCounts(builder.getServiceContext().getTopicClient());

    final JoinerFactory joinerFactory = new JoinerFactory(
        builder,
        this,
        builder.buildNodeContext(getId()));

    return joinerFactory.getJoiner(leftType, rightType).join();
  }

  @Override
  protected int getPartitions(final KafkaTopicClient kafkaTopicClient) {
    return right.getPartitions(kafkaTopicClient);
  }

  private void ensureMatchingPartitionCounts(final KafkaTopicClient kafkaTopicClient) {
    final int leftPartitions = left.getPartitions(kafkaTopicClient);
    final int rightPartitions = right.getPartitions(kafkaTopicClient);

    if (leftPartitions != rightPartitions) {
      throw new KsqlException(
          "Can't join " + getSourceName(left) + " with "
              + getSourceName(right) + " since the number of partitions don't "
              + "match. " + getSourceName(left) + " partitions = "
              + leftPartitions + "; " + getSourceName(right) + " partitions = "
              + rightPartitions + ". Please repartition either one so that the "
              + "number of partitions match.");
    }
  }

  private static String getSourceName(final PlanNode node) {
    if (!(node instanceof StructuredDataSourceNode)) {
      throw new RuntimeException("The source for a join must be a Stream or a Table.");
    }
    final StructuredDataSourceNode dataSource = (StructuredDataSourceNode) node;
    return dataSource.getStructuredDataSource().getName();
  }

  private static Field validateFieldInSchema(final String fieldName, final Schema schema) {
    return SchemaUtil.getFieldByName(schema, fieldName)
        .orElseThrow(() -> new IllegalArgumentException(
            "Invalid join field, not found in schema: " + fieldName));
  }

  private static class JoinerFactory {

    private final Map<
        Pair<DataSource.DataSourceType, DataSource.DataSourceType>,
        Supplier<Joiner>> joinerMap;

    JoinerFactory(
        final KsqlQueryBuilder builder,
        final JoinNode joinNode,
        final QueryContext.Stacker contextStacker
    ) {
      this.joinerMap = ImmutableMap.of(
          new Pair<>(DataSource.DataSourceType.KSTREAM, DataSource.DataSourceType.KSTREAM),
          () -> new StreamToStreamJoiner(builder, joinNode, contextStacker),
          new Pair<>(DataSource.DataSourceType.KSTREAM, DataSource.DataSourceType.KTABLE),
          () -> new StreamToTableJoiner(builder, joinNode, contextStacker),
          new Pair<>(DataSource.DataSourceType.KTABLE, DataSource.DataSourceType.KTABLE),
          () -> new TableToTableJoiner(builder, joinNode, contextStacker)
      );
    }

    Joiner getJoiner(final DataSource.DataSourceType leftType,
        final DataSource.DataSourceType rightType) {

      return joinerMap.getOrDefault(new Pair<>(leftType, rightType), () -> {
        throw new KsqlException("Join between invalid operands requested: left type: "
            + leftType + ", right type: " + rightType);
      }).get();
    }
  }

  private abstract static class Joiner<K> {

    final KsqlQueryBuilder builder;
    final JoinNode joinNode;
    final QueryContext.Stacker contextStacker;

    Joiner(
        final KsqlQueryBuilder builder,
        final JoinNode joinNode,
        final QueryContext.Stacker contextStacker
    ) {
      this.builder = Objects.requireNonNull(builder, "builder");
      this.joinNode = Objects.requireNonNull(joinNode, "joinNode");
      this.contextStacker = Objects.requireNonNull(contextStacker, "contextStacker");
    }

    public abstract SchemaKStream<K> join();

    protected SchemaKStream<K> buildStream(
        final PlanNode node,
        final String joinFieldName
    ) {
      return maybeRePartitionByKey(
          node.buildStream(builder),
          joinFieldName,
          contextStacker);
    }

    @SuppressWarnings("unchecked")
    protected SchemaKTable<K> buildTable(
        final PlanNode node,
        final String joinFieldName,
        final String tableName
    ) {
      final SchemaKStream<?> schemaKStream = node.buildStream(
          builder.withKsqlConfig(builder.getKsqlConfig()
              .cloneWithPropertyOverwrite(Collections.singletonMap(
                  ConsumerConfig.AUTO_OFFSET_RESET_CONFIG, "earliest")))
      );

      if (!(schemaKStream instanceof SchemaKTable)) {
        throw new RuntimeException("Expected to find a Table, found a stream instead.");
      }

      final Optional<Field> keyField = schemaKStream
          .getKeyField()
          .resolve(schemaKStream.getSchema(), builder.getKsqlConfig());

<<<<<<< HEAD
      final boolean namesMatch = keyField
          .map(field -> SchemaUtil.matchFieldName(field, expectedKeyField))
          .orElse(false);

      if (namesMatch || keyFieldName.equals(SchemaUtil.ROWKEY_NAME)) {
        return (SchemaKTable) schemaKStream;
      }

      if (!keyField.isPresent()) {
        throw new KsqlException(
            "Source table (" + tableName + ") has no key column defined. "
                + "Only 'ROWKEY' is supported in the join criteria."
=======
      final String rowKey = SchemaUtil.buildAliasedFieldName(tableName, SchemaUtil.ROWKEY_NAME);

      if (keyField.isPresent()
          && !joinFieldName.equals(rowKey)
          && !SchemaUtil.matchFieldName(keyField.get(), joinFieldName)) {
        throw new KsqlException(
            String.format(
                "Source table (%s) key column (%s) "
                    + "is not the column used in the join criteria (%s).",
                tableName,
                keyField.get().name(),
                joinFieldName
            )
>>>>>>> 4a8a2a71
        );
      }

      throw new KsqlException(
          "Source table (" + tableName + ") key column (" + keyField.get().name() + ") "
              + "is not the column used in the join criteria (%s). "
              + "Only the table's key column or 'ROWKEY' is supported in the join criteria."
        );
    }

    @SuppressWarnings("unchecked")
    static <K> SchemaKStream<K> maybeRePartitionByKey(
        final SchemaKStream stream,
        final String joinFieldName,
        final QueryContext.Stacker contextStacker
    ) {
      final Schema schema = stream.getSchema();

      SchemaUtil.getFieldByName(schema, joinFieldName)
          .orElseThrow(() ->
              new KsqlException("couldn't find key field: " + joinFieldName + " in schema"));

      return stream.selectKey(joinFieldName, true, contextStacker);
    }

    Serde<GenericRow> getSerDeForNode(
        final PlanNode node,
        final QueryContext.Stacker contextStacker) {
      if (!(node instanceof StructuredDataSourceNode)) {
        throw new KsqlException(
            "The source for Join must be a primitive data source (Stream or Table).");
      }
      final StructuredDataSourceNode dataSourceNode = (StructuredDataSourceNode) node;
      final StructuredDataSource dataSource = dataSourceNode.getStructuredDataSource();

      final KsqlTopicSerDe ksqlTopicSerDe = dataSource
          .getKsqlTopic()
          .getKsqlTopicSerDe();

      final Schema schema = dataSource.getSchema();

      return builder.buildGenericRowSerde(
          ksqlTopicSerDe,
          schema,
          contextStacker.getQueryContext()
      );
    }

    /**
     * The key field of the resultant joined stream.
     *
     * @param leftAlias the alias of the left source.
     * @param leftKeyField the key field of the left source.
     * @return the key field that should be used by the resultant joined stream.
     */
    static KeyField getJoinedKeyField(final String leftAlias, final KeyField leftKeyField) {
      final Optional<String> latest = Optional
          .of(leftKeyField.name().orElse(SchemaUtil.ROWKEY_NAME));

      return KeyField.of(latest, leftKeyField.legacy())
          .withAlias(leftAlias);
    }

    /**
     * The key field of the resultant joined stream for OUTER joins.
     *
     * <p>Note: for outer joins neither source's key field can be used as they may be null.
     *
     * @param leftAlias the alias of the left source.
     * @param leftKeyField the key field of the left source.
     * @return the key field that should be used by the resultant joined stream.
     */
    static KeyField getOuterJoinedKeyField(final String leftAlias, final KeyField leftKeyField) {
      return KeyField.none()
          .withLegacy(leftKeyField.legacy())
          .withAlias(leftAlias);
    }
  }

  private static final class StreamToStreamJoiner<K> extends Joiner<K> {

    private StreamToStreamJoiner(
        final KsqlQueryBuilder builder,
        final JoinNode joinNode,
        final QueryContext.Stacker contextStacker
    ) {
      super(builder, joinNode, contextStacker);
    }

    @Override
    public SchemaKStream<K> join() {
      if (joinNode.withinExpression == null) {
        throw new KsqlException("Stream-Stream joins must have a WITHIN clause specified. None was "
            + "provided. To learn about how to specify a WITHIN clause with a "
            + "stream-stream join, please visit: https://docs.confluent"
            + ".io/current/ksql/docs/syntax-reference.html"
            + "#create-stream-as-select");
      }

      final SchemaKStream<K> leftStream = buildStream(
          joinNode.getLeft(), joinNode.getLeftKeyFieldName());

      final SchemaKStream<K> rightStream = buildStream(
          joinNode.getRight(), joinNode.getRightKeyFieldName());

      switch (joinNode.joinType) {
        case LEFT:
          return leftStream.leftJoin(
              rightStream,
              joinNode.schema,
              getJoinedKeyField(joinNode.leftAlias, leftStream.getKeyField()),
              joinNode.withinExpression.joinWindow(),
              getSerDeForNode(joinNode.left, contextStacker.push(LEFT_SERDE_CONTEXT_NAME)),
              getSerDeForNode(joinNode.right, contextStacker.push(RIGHT_SERDE_CONTEXT_NAME)),
              contextStacker);
        case OUTER:
          return leftStream.outerJoin(
              rightStream,
              joinNode.schema,
              getOuterJoinedKeyField(joinNode.leftAlias, leftStream.getKeyField()),
              joinNode.withinExpression.joinWindow(),
              getSerDeForNode(joinNode.left, contextStacker.push(LEFT_SERDE_CONTEXT_NAME)),
              getSerDeForNode(joinNode.right, contextStacker.push(RIGHT_SERDE_CONTEXT_NAME)),
              contextStacker);
        case INNER:
          return leftStream.join(
              rightStream,
              joinNode.schema,
              getJoinedKeyField(joinNode.leftAlias, leftStream.getKeyField()),
              joinNode.withinExpression.joinWindow(),
              getSerDeForNode(joinNode.left, contextStacker.push(LEFT_SERDE_CONTEXT_NAME)),
              getSerDeForNode(joinNode.right, contextStacker.push(RIGHT_SERDE_CONTEXT_NAME)),
              contextStacker);
        default:
          throw new KsqlException("Invalid join type encountered: " + joinNode.joinType);
      }
    }
  }

  private static final class StreamToTableJoiner<K> extends Joiner<K> {

    private StreamToTableJoiner(
        final KsqlQueryBuilder builder,
        final JoinNode joinNode,
        final QueryContext.Stacker contextStacker
    ) {
      super(builder, joinNode, contextStacker);
    }

    @Override
    public SchemaKStream<K> join() {
      if (joinNode.withinExpression != null) {
        throw new KsqlException("A window definition was provided for a Stream-Table join. These "
            + "joins are not windowed. Please drop the window definition (ie."
            + " the WITHIN clause) and try to execute your join again.");
      }

      final SchemaKTable<K> rightTable = buildTable(
          joinNode.getRight(), joinNode.getRightKeyFieldName(), joinNode.getRightAlias());

      final SchemaKStream<K> leftStream = buildStream(
          joinNode.getLeft(), joinNode.getLeftKeyFieldName());

      switch (joinNode.joinType) {
        case LEFT:
          return leftStream.leftJoin(
              rightTable,
              joinNode.schema,
              getJoinedKeyField(joinNode.leftAlias, leftStream.getKeyField()),
              getSerDeForNode(joinNode.left, contextStacker.push(LEFT_SERDE_CONTEXT_NAME)),
              contextStacker);

        case INNER:
          return leftStream.join(
              rightTable,
              joinNode.schema,
              getJoinedKeyField(joinNode.leftAlias, leftStream.getKeyField()),
              getSerDeForNode(joinNode.left, contextStacker.push(LEFT_SERDE_CONTEXT_NAME)),
              contextStacker);
        case OUTER:
          throw new KsqlException("Full outer joins between streams and tables (stream: left, "
              + "table: right) are not supported.");

        default:
          throw new KsqlException("Invalid join type encountered: " + joinNode.joinType);
      }
    }
  }

  private static final class TableToTableJoiner<K> extends Joiner<K> {

    TableToTableJoiner(
        final KsqlQueryBuilder builder,
        final JoinNode joinNode,
        final QueryContext.Stacker contextStacker
    ) {
      super(builder, joinNode, contextStacker);
    }

    @Override
    public SchemaKTable<K> join() {
      if (joinNode.withinExpression != null) {
        throw new KsqlException("A window definition was provided for a Table-Table join. These "
            + "joins are not windowed. Please drop the window definition "
            + "(i.e. the WITHIN clause) and try to execute your Table-Table "
            + "join again.");
      }

      final SchemaKTable<K> leftTable = buildTable(
          joinNode.getLeft(), joinNode.getLeftKeyFieldName(), joinNode.getLeftAlias());
      final SchemaKTable<K> rightTable = buildTable(
          joinNode.getRight(), joinNode.getRightKeyFieldName(), joinNode.getRightAlias());

      switch (joinNode.joinType) {
        case LEFT:
          return leftTable.leftJoin(
              rightTable,
              joinNode.schema,
              getJoinedKeyField(joinNode.leftAlias, leftTable.getKeyField()),
              contextStacker);
        case INNER:
          return leftTable.join(
              rightTable,
              joinNode.schema,
              getJoinedKeyField(joinNode.leftAlias, leftTable.getKeyField()),
              contextStacker);
        case OUTER:
          return leftTable.outerJoin(
              rightTable,
              joinNode.schema,
              getOuterJoinedKeyField(joinNode.leftAlias, leftTable.getKeyField()),
              contextStacker);
        default:
          throw new KsqlException("Invalid join type encountered: " + joinNode.joinType);
      }
    }
  }
}<|MERGE_RESOLUTION|>--- conflicted
+++ resolved
@@ -300,12 +300,13 @@
           .getKeyField()
           .resolve(schemaKStream.getSchema(), builder.getKsqlConfig());
 
-<<<<<<< HEAD
+      final String rowKey = SchemaUtil.buildAliasedFieldName(tableName, SchemaUtil.ROWKEY_NAME);
+
       final boolean namesMatch = keyField
-          .map(field -> SchemaUtil.matchFieldName(field, expectedKeyField))
+          .map(field -> SchemaUtil.matchFieldName(field, joinFieldName))
           .orElse(false);
 
-      if (namesMatch || keyFieldName.equals(SchemaUtil.ROWKEY_NAME)) {
+      if (namesMatch || joinFieldName.equals(rowKey)) {
         return (SchemaKTable) schemaKStream;
       }
 
@@ -313,21 +314,6 @@
         throw new KsqlException(
             "Source table (" + tableName + ") has no key column defined. "
                 + "Only 'ROWKEY' is supported in the join criteria."
-=======
-      final String rowKey = SchemaUtil.buildAliasedFieldName(tableName, SchemaUtil.ROWKEY_NAME);
-
-      if (keyField.isPresent()
-          && !joinFieldName.equals(rowKey)
-          && !SchemaUtil.matchFieldName(keyField.get(), joinFieldName)) {
-        throw new KsqlException(
-            String.format(
-                "Source table (%s) key column (%s) "
-                    + "is not the column used in the join criteria (%s).",
-                tableName,
-                keyField.get().name(),
-                joinFieldName
-            )
->>>>>>> 4a8a2a71
         );
       }
 
@@ -335,7 +321,7 @@
           "Source table (" + tableName + ") key column (" + keyField.get().name() + ") "
               + "is not the column used in the join criteria (%s). "
               + "Only the table's key column or 'ROWKEY' is supported in the join criteria."
-        );
+      );
     }
 
     @SuppressWarnings("unchecked")
