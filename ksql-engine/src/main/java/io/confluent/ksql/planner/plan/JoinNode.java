--- conflicted
+++ resolved
@@ -249,18 +249,9 @@
     }
   }
 
-<<<<<<< HEAD
-  private abstract static class Joiner {
+  private abstract static class Joiner<K> {
 
     final KsqlQueryBuilder builder;
-=======
-  private abstract static class Joiner<K> {
-    protected final StreamsBuilder builder;
-    protected final KsqlConfig ksqlConfig;
-    private final ServiceContext serviceContext;
-    private final ProcessingLogContext processingLogContext;
-    protected final FunctionRegistry functionRegistry;
->>>>>>> cf297425
     final JoinNode joinNode;
     final QueryContext.Stacker contextStacker;
 
@@ -284,18 +275,6 @@
           contextStacker);
     }
 
-<<<<<<< HEAD
-
-    protected SchemaKTable buildTable(final PlanNode node,
-                                      final String keyFieldName,
-                                      final String tableName
-    ) {
-      final SchemaKStream schemaKStream = node.buildStream(
-          builder.withKsqlConfig(builder.getKsqlConfig()
-                  .cloneWithPropertyOverwrite(Collections.singletonMap(
-                      ConsumerConfig.AUTO_OFFSET_RESET_CONFIG, "earliest")))
-      );
-=======
     @SuppressWarnings("unchecked")
     protected SchemaKTable<K> buildTable(
         final PlanNode node,
@@ -303,14 +282,10 @@
         final String tableName
     ) {
       final SchemaKStream<?> schemaKStream = node.buildStream(
-          builder,
-          ksqlConfig.cloneWithPropertyOverwrite(
-              Collections.singletonMap(ConsumerConfig.AUTO_OFFSET_RESET_CONFIG, "earliest")),
-          serviceContext,
-          processingLogContext,
-          functionRegistry,
-          queryId);
->>>>>>> cf297425
+          builder.withKsqlConfig(builder.getKsqlConfig()
+                  .cloneWithPropertyOverwrite(Collections.singletonMap(
+                      ConsumerConfig.AUTO_OFFSET_RESET_CONFIG, "earliest")))
+      );
 
       if (!(schemaKStream instanceof SchemaKTable)) {
         throw new RuntimeException("Expected to find a Table, found a stream instead.");
