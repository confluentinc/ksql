--- conflicted
+++ resolved
@@ -45,11 +45,7 @@
   private final KsqlTopic ksqlTopic;
   private final KeyField keyField;
   private final boolean doCreateInto;
-<<<<<<< HEAD
-  private final boolean partitionBy;
-=======
   private final boolean selectKeyRequired;
->>>>>>> 903ccd2a
 
   @JsonCreator
   public KsqlStructuredDataOutputNode(
@@ -60,11 +56,7 @@
       @JsonProperty("key") final KeyField keyField,
       @JsonProperty("ksqlTopic") final KsqlTopic ksqlTopic,
       @JsonProperty("topicName") final String kafkaTopicName,
-<<<<<<< HEAD
-      @JsonProperty("partitionBy") final boolean partitionBy,
-=======
       @JsonProperty("selectKeyRequired") final boolean selectKeyRequired,
->>>>>>> 903ccd2a
       @JsonProperty("limit") final Optional<Integer> limit,
       @JsonProperty("doCreateInto") final boolean doCreateInto
   ) {
@@ -73,17 +65,10 @@
     this.keyField = Objects.requireNonNull(keyField, "keyField")
         .validateKeyExistsIn(schema);
     this.ksqlTopic = Objects.requireNonNull(ksqlTopic, "ksqlTopic");
-<<<<<<< HEAD
-    this.partitionBy = partitionBy;
-    this.doCreateInto = doCreateInto;
-
-    if (partitionBy && !keyField.name().isPresent()) {
-=======
     this.selectKeyRequired = selectKeyRequired;
     this.doCreateInto = doCreateInto;
 
     if (selectKeyRequired && !keyField.name().isPresent()) {
->>>>>>> 903ccd2a
       throw new IllegalArgumentException("keyField must be provided when performing partition by");
     }
   }
@@ -174,11 +159,7 @@
         contextStacker.getQueryContext()
     );
 
-<<<<<<< HEAD
-    if (!partitionBy) {
-=======
     if (!selectKeyRequired) {
->>>>>>> 903ccd2a
       return result;
     }
 
