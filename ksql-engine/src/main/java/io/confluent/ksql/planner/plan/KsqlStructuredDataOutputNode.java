/*
 * Copyright 2018 Confluent Inc.
 *
 * Licensed under the Confluent Community License (the "License"); you may not use
 * this file except in compliance with the License.  You may obtain a copy of the
 * License at
 *
 * http://www.confluent.io/confluent-community-license
 *
 * Unless required by applicable law or agreed to in writing, software
 * distributed under the License is distributed on an "AS IS" BASIS, WITHOUT
 * WARRANTIES OF ANY KIND, either express or implied.  See the License for the
 * specific language governing permissions and limitations under the License.
 */

package io.confluent.ksql.planner.plan;

import static io.confluent.ksql.metastore.model.DataSource.DataSourceType;
import static java.util.Objects.requireNonNull;

import com.google.common.collect.ImmutableSet;
import io.confluent.ksql.GenericRow;
import io.confluent.ksql.function.FunctionRegistry;
import io.confluent.ksql.metastore.model.KeyField;
import io.confluent.ksql.metastore.model.KsqlTopic;
import io.confluent.ksql.physical.KsqlQueryBuilder;
import io.confluent.ksql.query.QueryId;
import io.confluent.ksql.schema.ksql.KsqlSchema;
<<<<<<< HEAD
import io.confluent.ksql.schema.ksql.KsqlSchemaWithOptions;
=======
import io.confluent.ksql.schema.ksql.PhysicalSchema;
>>>>>>> 6af8958f
import io.confluent.ksql.serde.SerdeOption;
import io.confluent.ksql.structured.QueryContext;
import io.confluent.ksql.structured.SchemaKStream;
import io.confluent.ksql.structured.SchemaKTable;
import io.confluent.ksql.util.KsqlConfig;
import io.confluent.ksql.util.QueryIdGenerator;
import io.confluent.ksql.util.timestamp.TimestampExtractionPolicy;
import java.util.Collections;
<<<<<<< HEAD
import java.util.Objects;
import java.util.OptionalInt;
=======
import java.util.Optional;
>>>>>>> 6af8958f
import java.util.Set;
import org.apache.kafka.common.serialization.Serde;
import org.apache.kafka.connect.data.Field;

public class KsqlStructuredDataOutputNode extends OutputNode {

  private final KsqlTopic ksqlTopic;
  private final KeyField keyField;
  private final boolean doCreateInto;
  private final boolean selectKeyRequired;
  private final Set<SerdeOption> serdeOptions;

  public KsqlStructuredDataOutputNode(
      final PlanNodeId id,
      final PlanNode source,
      final KsqlSchema schema,
      final TimestampExtractionPolicy timestampExtractionPolicy,
      final KeyField keyField,
      final KsqlTopic ksqlTopic,
      final boolean selectKeyRequired,
<<<<<<< HEAD
      final OptionalInt limit,
=======
      final Optional<Integer> limit,
>>>>>>> 6af8958f
      final boolean doCreateInto,
      final Set<SerdeOption> serdeOptions
  ) {
    super(id, source, schema, limit, timestampExtractionPolicy);
<<<<<<< HEAD
    this.serdeOptions = Objects.requireNonNull(serdeOptions, "serdeOptions");
    this.keyField = Objects.requireNonNull(keyField, "keyField")
=======
    this.serdeOptions = ImmutableSet.copyOf(requireNonNull(serdeOptions, "serdeOptions"));
    this.keyField = requireNonNull(keyField, "keyField")
>>>>>>> 6af8958f
        .validateKeyExistsIn(schema);
    this.ksqlTopic = requireNonNull(ksqlTopic, "ksqlTopic");
    this.selectKeyRequired = selectKeyRequired;
    this.doCreateInto = doCreateInto;

    if (selectKeyRequired && !keyField.name().isPresent()) {
      throw new IllegalArgumentException("keyField must be provided when performing partition by");
    }
  }

  public boolean isDoCreateInto() {
    return doCreateInto;
  }

  public KsqlTopic getKsqlTopic() {
    return ksqlTopic;
  }

  public Set<SerdeOption> getSerdeOptions() {
    return serdeOptions;
  }

  @Override
  public QueryId getQueryId(final QueryIdGenerator queryIdGenerator) {
    final String base = queryIdGenerator.getNextId();
    if (!doCreateInto) {
      return new QueryId("InsertQuery_" + base);
    }
    if (getNodeOutputType().equals(DataSourceType.KTABLE)) {
      return new QueryId("CTAS_" + getId().toString() + "_" + base);
    }
    return new QueryId("CSAS_" + getId().toString() + "_" + base);
  }

  @Override
  public KeyField getKeyField() {
    return keyField;
  }

  @Override
  public SchemaKStream<?> buildStream(final KsqlQueryBuilder builder) {
    final PlanNode source = getSource();
    final SchemaKStream schemaKStream = source.buildStream(builder);

    final QueryContext.Stacker contextStacker = builder.buildNodeContext(getId());

    final Set<Integer> rowkeyIndexes = getSchema().implicitColumnIndexes();

    final SchemaKStream<?> result = createOutputStream(
        schemaKStream,
        builder.getKsqlConfig(),
        builder.getFunctionRegistry(),
        contextStacker
    );

    final Serde<GenericRow> outputRowSerde = builder.buildGenericRowSerde(
        getKsqlTopic().getValueSerdeFactory(),
<<<<<<< HEAD
        KsqlSchemaWithOptions.of(getSchema().withoutImplicitFields(), serdeOptions),
=======
        PhysicalSchema.from(getSchema().withoutImplicitFields(), serdeOptions),
>>>>>>> 6af8958f
        contextStacker.getQueryContext()
    );

    result.into(
        getKsqlTopic().getKafkaTopicName(),
        outputRowSerde,
        rowkeyIndexes
    );

    return result;
  }

  @SuppressWarnings("unchecked")
  private SchemaKStream<?> createOutputStream(
      final SchemaKStream schemaKStream,
      final KsqlConfig ksqlConfig,
      final FunctionRegistry functionRegistry,
      final QueryContext.Stacker contextStacker
  ) {

    if (schemaKStream instanceof SchemaKTable) {
      return schemaKStream;
    }

    final KeyField resultKeyField = KeyField.of(
        schemaKStream.getKeyField().name(),
        getKeyField().legacy()
    );

    final SchemaKStream result = new SchemaKStream(
        getSchema(),
        schemaKStream.getKstream(),
        resultKeyField,
        Collections.singletonList(schemaKStream),
        schemaKStream.getKeySerdeFactory(),
        SchemaKStream.Type.SINK,
        ksqlConfig,
        functionRegistry,
        contextStacker.getQueryContext()
    );

    if (!selectKeyRequired) {
      return result;
    }

    final Field newKey = keyField.resolveLatest(getSchema())
        .orElseThrow(IllegalStateException::new);

    return result.selectKey(newKey.name(), false, contextStacker);
  }
}<|MERGE_RESOLUTION|>--- conflicted
+++ resolved
@@ -26,11 +26,7 @@
 import io.confluent.ksql.physical.KsqlQueryBuilder;
 import io.confluent.ksql.query.QueryId;
 import io.confluent.ksql.schema.ksql.KsqlSchema;
-<<<<<<< HEAD
-import io.confluent.ksql.schema.ksql.KsqlSchemaWithOptions;
-=======
 import io.confluent.ksql.schema.ksql.PhysicalSchema;
->>>>>>> 6af8958f
 import io.confluent.ksql.serde.SerdeOption;
 import io.confluent.ksql.structured.QueryContext;
 import io.confluent.ksql.structured.SchemaKStream;
@@ -39,12 +35,7 @@
 import io.confluent.ksql.util.QueryIdGenerator;
 import io.confluent.ksql.util.timestamp.TimestampExtractionPolicy;
 import java.util.Collections;
-<<<<<<< HEAD
-import java.util.Objects;
 import java.util.OptionalInt;
-=======
-import java.util.Optional;
->>>>>>> 6af8958f
 import java.util.Set;
 import org.apache.kafka.common.serialization.Serde;
 import org.apache.kafka.connect.data.Field;
@@ -65,22 +56,13 @@
       final KeyField keyField,
       final KsqlTopic ksqlTopic,
       final boolean selectKeyRequired,
-<<<<<<< HEAD
       final OptionalInt limit,
-=======
-      final Optional<Integer> limit,
->>>>>>> 6af8958f
       final boolean doCreateInto,
       final Set<SerdeOption> serdeOptions
   ) {
     super(id, source, schema, limit, timestampExtractionPolicy);
-<<<<<<< HEAD
-    this.serdeOptions = Objects.requireNonNull(serdeOptions, "serdeOptions");
-    this.keyField = Objects.requireNonNull(keyField, "keyField")
-=======
     this.serdeOptions = ImmutableSet.copyOf(requireNonNull(serdeOptions, "serdeOptions"));
     this.keyField = requireNonNull(keyField, "keyField")
->>>>>>> 6af8958f
         .validateKeyExistsIn(schema);
     this.ksqlTopic = requireNonNull(ksqlTopic, "ksqlTopic");
     this.selectKeyRequired = selectKeyRequired;
@@ -138,11 +120,7 @@
 
     final Serde<GenericRow> outputRowSerde = builder.buildGenericRowSerde(
         getKsqlTopic().getValueSerdeFactory(),
-<<<<<<< HEAD
-        KsqlSchemaWithOptions.of(getSchema().withoutImplicitFields(), serdeOptions),
-=======
         PhysicalSchema.from(getSchema().withoutImplicitFields(), serdeOptions),
->>>>>>> 6af8958f
         contextStacker.getQueryContext()
     );
 
