--- conflicted
+++ resolved
@@ -129,35 +129,21 @@
 
     final KsqlStructuredDataOutputNode noRowKey = outputNodeBuilder.build();
     if (doCreateInto) {
-<<<<<<< HEAD
-      final SourceTopicProperties sourceTopicProperties = getSourceTopicProperties(
-          getTheSourceNode().getStructuredDataSource().getKsqlTopic().getKafkaTopicName(),
-          outputProperties,
-          builder.getServiceContext().getTopicClient(),
-          builder.getKsqlConfig()
-      );
-      createSinkTopic(
-          noRowKey.getKafkaTopicName(),
-          builder.getServiceContext().getTopicClient(),
-=======
       final Supplier<TopicDescription> sourceTopicDescription = () ->
           getSourceTopicPropertiesFromKafka(
               getTheSourceNode().getStructuredDataSource().getKsqlTopic().getKafkaTopicName(),
-              serviceContext.getTopicClient());
+              builder.getServiceContext().getTopicClient());
 
       createSinkTopic(
-          serviceContext.getTopicClient(),
->>>>>>> a1c4bf41
+          builder.getServiceContext().getTopicClient(),
           shouldBeCompacted(result),
           new TopicProperties.Builder()
               .withName(noRowKey.getKafkaTopicName())
               .withOverrides(outputProperties)
-              .withKsqlConfig(ksqlConfig)
+              .withKsqlConfig(builder.getKsqlConfig())
               .withSource(sourceTopicDescription)
               .build());
     }
-
-<<<<<<< HEAD
     final KsqlTopicSerDe ksqlTopicSerDe = noRowKey
         .getKsqlTopic()
         .getKsqlTopicSerDe();
@@ -167,8 +153,6 @@
         noRowKey.getSchema(),
         contextStacker.getQueryContext());
 
-=======
->>>>>>> a1c4bf41
     result.into(
         noRowKey.getKafkaTopicName(),
         outputRowSerde,
