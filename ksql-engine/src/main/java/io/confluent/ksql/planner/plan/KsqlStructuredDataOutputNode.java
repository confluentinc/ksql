/*
 * Copyright 2018 Confluent Inc.
 *
 * Licensed under the Confluent Community License (the "License"); you may not use
 * this file except in compliance with the License.  You may obtain a copy of the
 * License at
 *
 * http://www.confluent.io/confluent-community-license
 *
 * Unless required by applicable law or agreed to in writing, software
 * distributed under the License is distributed on an "AS IS" BASIS, WITHOUT
 * WARRANTIES OF ANY KIND, either express or implied.  See the License for the
 * specific language governing permissions and limitations under the License.
 */

package io.confluent.ksql.planner.plan;

import static io.confluent.ksql.metastore.model.DataSource.DataSourceType;
import static java.util.Objects.requireNonNull;

import com.google.common.annotations.VisibleForTesting;
import com.google.common.collect.ImmutableSet;
import io.confluent.ksql.GenericRow;
import io.confluent.ksql.function.FunctionRegistry;
import io.confluent.ksql.metastore.SerdeFactory;
import io.confluent.ksql.metastore.model.KeyField;
import io.confluent.ksql.metastore.model.KsqlTopic;
import io.confluent.ksql.physical.KsqlQueryBuilder;
import io.confluent.ksql.query.QueryId;
import io.confluent.ksql.schema.ksql.LogicalSchema;
import io.confluent.ksql.schema.ksql.PhysicalSchema;
import io.confluent.ksql.serde.SerdeOption;
import io.confluent.ksql.structured.QueryContext;
import io.confluent.ksql.structured.SchemaKStream;
import io.confluent.ksql.structured.SchemaKStream.Type;
import io.confluent.ksql.structured.SchemaKTable;
import io.confluent.ksql.util.KsqlConfig;
import io.confluent.ksql.util.QueryIdGenerator;
import io.confluent.ksql.util.timestamp.TimestampExtractionPolicy;
import java.util.Collections;
import java.util.List;
import java.util.Objects;
import java.util.OptionalInt;
import java.util.Set;
import java.util.stream.Collectors;
import java.util.stream.Stream;
import org.apache.kafka.common.serialization.Serde;
import org.apache.kafka.connect.data.ConnectSchema;
import org.apache.kafka.connect.data.Field;
import org.apache.kafka.streams.kstream.KStream;

public class KsqlStructuredDataOutputNode extends OutputNode {

  private final KsqlTopic ksqlTopic;
  private final KeyField keyField;
  private final boolean doCreateInto;
  private final boolean selectKeyRequired;
  private final Set<SerdeOption> serdeOptions;
  private final SinKFactory sinKFactory;
  private final Set<Integer> implicitAndKeyFieldIndexes;

  public KsqlStructuredDataOutputNode(
      final PlanNodeId id,
      final PlanNode source,
      final LogicalSchema schema,
      final TimestampExtractionPolicy timestampExtractionPolicy,
      final KeyField keyField,
      final KsqlTopic ksqlTopic,
      final boolean selectKeyRequired,
      final OptionalInt limit,
      final boolean doCreateInto,
      final Set<SerdeOption> serdeOptions
  ) {
    this(
        id,
        source,
        schema,
        timestampExtractionPolicy,
        keyField,
        ksqlTopic,
        selectKeyRequired,
        limit,
        doCreateInto,
        serdeOptions,
        SchemaKStream::new
    );
  }

  // CHECKSTYLE_RULES.OFF: ParameterNumberCheck
  @VisibleForTesting
  KsqlStructuredDataOutputNode(
      final PlanNodeId id,
      final PlanNode source,
      final LogicalSchema schema,
      final TimestampExtractionPolicy timestampExtractionPolicy,
      final KeyField keyField,
      final KsqlTopic ksqlTopic,
      final boolean selectKeyRequired,
      final OptionalInt limit,
      final boolean doCreateInto,
      final Set<SerdeOption> serdeOptions,
      final SinKFactory<?> sinkFactory
  ) {
    // CHECKSTYLE_RULES.ON: ParameterNumberCheck
    super(
        id,
        source,
        // KSQL internally copies the implicit and key fields into the value schema.
        // This is done by DataSourceNode
        // Hence, they must be removed again here if they are still in the sink schema.
        // This leads to strange behaviour, but changing it is a breaking change.
        schema.withoutImplicitFields(),
        limit,
        timestampExtractionPolicy
    );

    this.serdeOptions = ImmutableSet.copyOf(requireNonNull(serdeOptions, "serdeOptions"));
    this.keyField = requireNonNull(keyField, "keyField")
        .validateKeyExistsIn(schema);
    this.ksqlTopic = requireNonNull(ksqlTopic, "ksqlTopic");
    this.selectKeyRequired = selectKeyRequired;
    this.doCreateInto = doCreateInto;
    this.implicitAndKeyFieldIndexes = implicitAndKeyColumnIndexesInValueSchema(schema);
    this.sinKFactory = requireNonNull(sinkFactory, "sinkFactory");

    if (selectKeyRequired && !keyField.name().isPresent()) {
      throw new IllegalArgumentException("keyField must be provided when performing partition by");
    }
  }

  public boolean isDoCreateInto() {
    return doCreateInto;
  }

  public KsqlTopic getKsqlTopic() {
    return ksqlTopic;
  }

  public Set<SerdeOption> getSerdeOptions() {
    return serdeOptions;
  }

  @Override
  public QueryId getQueryId(final QueryIdGenerator queryIdGenerator) {
    final String base = queryIdGenerator.getNextId();
    if (!doCreateInto) {
      return new QueryId("InsertQuery_" + base);
    }
    if (getNodeOutputType().equals(DataSourceType.KTABLE)) {
      return new QueryId("CTAS_" + getId().toString() + "_" + base);
    }
    return new QueryId("CSAS_" + getId().toString() + "_" + base);
  }

  @Override
  public KeyField getKeyField() {
    return keyField;
  }

  @Override
  public SchemaKStream<?> buildStream(final KsqlQueryBuilder builder) {
    final PlanNode source = getSource();
    final SchemaKStream schemaKStream = source.buildStream(builder);

    final QueryContext.Stacker contextStacker = builder.buildNodeContext(getId());

    final SchemaKStream<?> result = createOutputStream(
        schemaKStream,
        builder.getKsqlConfig(),
        builder.getFunctionRegistry(),
        contextStacker
    );

    final Serde<GenericRow> outputRowSerde = builder.buildGenericRowSerde(
        getKsqlTopic().getValueSerdeFactory(),
<<<<<<< HEAD
        PhysicalSchema.from(getSchema().withoutImplicitAndKeyFieldsInValue(), serdeOptions),
=======
        PhysicalSchema.from(getSchema(), serdeOptions),
>>>>>>> d71e5c74
        contextStacker.getQueryContext()
    );

    result.into(
        getKsqlTopic().getKafkaTopicName(),
        outputRowSerde,
        implicitAndKeyFieldIndexes
    );

    return result;
  }

  @SuppressWarnings("unchecked")
  private SchemaKStream<?> createOutputStream(
      final SchemaKStream schemaKStream,
      final KsqlConfig ksqlConfig,
      final FunctionRegistry functionRegistry,
      final QueryContext.Stacker contextStacker
  ) {

    if (schemaKStream instanceof SchemaKTable) {
      return schemaKStream;
    }

    final KeyField resultKeyField = KeyField.of(
        schemaKStream.getKeyField().name(),
        getKeyField().legacy()
    );

    final SchemaKStream result = sinKFactory.create(
        schemaKStream.getSchema(),
        schemaKStream.getKstream(),
        resultKeyField,
        Collections.singletonList(schemaKStream),
        schemaKStream.getKeySerdeFactory(),
        SchemaKStream.Type.SINK,
        ksqlConfig,
        functionRegistry,
        contextStacker.getQueryContext()
    );

    if (!selectKeyRequired) {
      return result;
    }

    final Field newKey = keyField.resolveLatest(getSchema())
        .orElseThrow(IllegalStateException::new);

    return result.selectKey(newKey.name(), false, contextStacker);
  }

  private static Set<Integer> implicitAndKeyColumnIndexesInValueSchema(final LogicalSchema schema) {
    // Todo(ac): This will be changed to use the new LogicalSchema.implicitFields and keyFields
    //   From the other PR once its merged:
    //
    //    final Stream<String> fieldNames = Streams.concat(
    //        LogicalSchema.implicitFields().stream(),
    //        LogicalSchema.keyFields().stream())
    //        .map(Field::name);

    final Stream<String> fieldNames = LogicalSchema.IMPLICIT_FIELD_NAMES.stream();

    final ConnectSchema valueSchema = schema.getSchema();

    return fieldNames
        .map(valueSchema::field)
        .filter(Objects::nonNull)
        .map(Field::index)
        .collect(Collectors.toSet());
  }

  interface SinKFactory<K> {

    SchemaKStream create(
        LogicalSchema schema,
        KStream<K, GenericRow> kstream,
        KeyField keyField,
        List<SchemaKStream> sourceSchemaKStreams,
        SerdeFactory<K> keySerdeFactory,
        Type type,
        KsqlConfig ksqlConfig,
        FunctionRegistry functionRegistry,
        QueryContext queryContext
    );
  }
}<|MERGE_RESOLUTION|>--- conflicted
+++ resolved
@@ -20,6 +20,7 @@
 
 import com.google.common.annotations.VisibleForTesting;
 import com.google.common.collect.ImmutableSet;
+import com.google.common.collect.Streams;
 import io.confluent.ksql.GenericRow;
 import io.confluent.ksql.function.FunctionRegistry;
 import io.confluent.ksql.metastore.SerdeFactory;
@@ -109,7 +110,7 @@
         // This is done by DataSourceNode
         // Hence, they must be removed again here if they are still in the sink schema.
         // This leads to strange behaviour, but changing it is a breaking change.
-        schema.withoutImplicitFields(),
+        schema.withoutImplicitAndKeyFieldsInValue(),
         limit,
         timestampExtractionPolicy
     );
@@ -173,11 +174,7 @@
 
     final Serde<GenericRow> outputRowSerde = builder.buildGenericRowSerde(
         getKsqlTopic().getValueSerdeFactory(),
-<<<<<<< HEAD
-        PhysicalSchema.from(getSchema().withoutImplicitAndKeyFieldsInValue(), serdeOptions),
-=======
         PhysicalSchema.from(getSchema(), serdeOptions),
->>>>>>> d71e5c74
         contextStacker.getQueryContext()
     );
 
@@ -230,19 +227,15 @@
   }
 
   private static Set<Integer> implicitAndKeyColumnIndexesInValueSchema(final LogicalSchema schema) {
-    // Todo(ac): This will be changed to use the new LogicalSchema.implicitFields and keyFields
-    //   From the other PR once its merged:
-    //
-    //    final Stream<String> fieldNames = Streams.concat(
-    //        LogicalSchema.implicitFields().stream(),
-    //        LogicalSchema.keyFields().stream())
-    //        .map(Field::name);
-
-    final Stream<String> fieldNames = LogicalSchema.IMPLICIT_FIELD_NAMES.stream();
-
-    final ConnectSchema valueSchema = schema.getSchema();
-
-    return fieldNames
+    final ConnectSchema valueSchema = schema.valueSchema();
+
+    @SuppressWarnings("UnstableApiUsage") final Stream<Field> fields = Streams.concat(
+        schema.implicitFields().stream(),
+        schema.keyFields().stream()
+    );
+
+    return fields
+        .map(Field::name)
         .map(valueSchema::field)
         .filter(Objects::nonNull)
         .map(Field::index)
