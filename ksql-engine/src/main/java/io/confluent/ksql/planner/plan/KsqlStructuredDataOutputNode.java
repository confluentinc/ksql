--- conflicted
+++ resolved
@@ -52,19 +52,6 @@
   final boolean doCreateInto;
 
   @JsonCreator
-<<<<<<< HEAD
-  public KsqlStructuredDataOutputNode(@JsonProperty("id") final PlanNodeId id,
-                                      @JsonProperty("source") final PlanNode source,
-                                      @JsonProperty("schema") final Schema schema,
-                                      @JsonProperty("timestamp") final Field timestampField,
-                                      @JsonProperty("key") final Field keyField,
-                                      @JsonProperty("ksqlTopic") final KsqlTopic ksqlTopic,
-                                      @JsonProperty("topicName") final String topicName,
-                                      @JsonProperty("outputProperties") final Map<String, Object>
-                                            outputProperties,
-                                      @JsonProperty("limit") final Optional<Integer> limit,
-                                      @JsonProperty("doCreateInto") final boolean doCreateInto) {
-=======
   public KsqlStructuredDataOutputNode(
       @JsonProperty("id") final PlanNodeId id,
       @JsonProperty("source") final PlanNode source,
@@ -74,9 +61,8 @@
       @JsonProperty("ksqlTopic") final KsqlTopic ksqlTopic,
       @JsonProperty("topicName") final String topicName,
       @JsonProperty("outputProperties") final Map<String, Object> outputProperties,
-      @JsonProperty("limit") final Optional<Integer> limit
-  ) {
->>>>>>> 15dcbc7b
+      @JsonProperty("limit") final Optional<Integer> limit,
+      @JsonProperty("doCreateInto") final boolean doCreateInto) {
     super(id, source, schema, limit);
     this.kafkaTopicName = topicName;
     this.keyField = keyField;
@@ -270,13 +256,8 @@
           ksqlTopic,
           topicName,
           outputProperties,
-<<<<<<< HEAD
           limit,
           doCreateInto);
-=======
-          limit
-      );
->>>>>>> 15dcbc7b
     }
 
     public static Builder from(final KsqlStructuredDataOutputNode original) {
@@ -337,14 +318,11 @@
       this.id = id;
       return this;
     }
-<<<<<<< HEAD
 
     Builder withDoCreateInto(final boolean doCreateInto) {
       this.doCreateInto = doCreateInto;
       return this;
     }
 
-=======
->>>>>>> 15dcbc7b
   }
 }