--- conflicted
+++ resolved
@@ -50,14 +50,9 @@
   private final String kafkaTopicName;
   private final KsqlTopic ksqlTopic;
   private final Field keyField;
-<<<<<<< HEAD
-  final Field timestampField;
-  final Map<String, Object> outputProperties;
   final boolean doCreateInto;
-=======
   private final Map<String, Object> outputProperties;
 
->>>>>>> e8f10583
 
   @JsonCreator
   public KsqlStructuredDataOutputNode(
@@ -69,14 +64,9 @@
       @JsonProperty("ksqlTopic") final KsqlTopic ksqlTopic,
       @JsonProperty("topicName") final String topicName,
       @JsonProperty("outputProperties") final Map<String, Object> outputProperties,
-<<<<<<< HEAD
       @JsonProperty("limit") final Optional<Integer> limit,
       @JsonProperty("doCreateInto") final boolean doCreateInto) {
-    super(id, source, schema, limit);
-=======
-      @JsonProperty("limit") final Optional<Integer> limit) {
     super(id, source, schema, limit, timestampExtractionPolicy);
->>>>>>> e8f10583
     this.kafkaTopicName = topicName;
     this.keyField = keyField;
     this.ksqlTopic = ksqlTopic;
@@ -149,20 +139,12 @@
     );
 
     final KsqlStructuredDataOutputNode noRowKey = outputNodeBuilder.build();
-<<<<<<< HEAD
     if (doCreateInto) {
       createSinkTopic(noRowKey.getKafkaTopicName(),
                       ksqlConfig,
                       kafkaTopicClient,
-                      shoulBeCompacted(result));
-    }
-
-=======
-    createSinkTopic(noRowKey.getKafkaTopicName(),
-                    ksqlConfig,
-                    kafkaTopicClient,
-                    shouldBeCompacted(result));
->>>>>>> e8f10583
+                      shouldBeCompacted(result));
+    }
     result.into(
         noRowKey.getKafkaTopicName(),
         noRowKey.getKsqlTopic().getKsqlTopicSerDe()
@@ -271,7 +253,7 @@
         getId(),
         getSource(),
         getSchema(),
-        getTimestampField(),
+        getTimestampExtractionPolicy(),
         getKeyField(),
         getKsqlTopic(),
         getKafkaTopicName(),
