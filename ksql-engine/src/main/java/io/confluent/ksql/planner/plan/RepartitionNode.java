/*
 * Copyright 2019 Confluent Inc.
 *
 * Licensed under the Confluent Community License (the "License"; you may not use
 * this file except in compliance with the License. You may obtain a copy of the
 * License at
 *
 * http://www.confluent.io/confluent-community-license
 *
 * Unless required by applicable law or agreed to in writing, software
 * distributed under the License is distributed on an "AS IS" BASIS, WITHOUT
 * WARRANTIES OF ANY KIND, either express or implied.  See the License for the
 * specific language governing permissions and limitations under the License.
 */

package io.confluent.ksql.planner.plan;

import static java.util.Objects.requireNonNull;

import com.google.common.annotations.VisibleForTesting;
import com.google.common.collect.ImmutableList;
import com.google.errorprone.annotations.Immutable;
import io.confluent.ksql.execution.builder.KsqlQueryBuilder;
import io.confluent.ksql.execution.expression.tree.Expression;
import io.confluent.ksql.execution.plan.SelectExpression;
import io.confluent.ksql.metastore.model.KeyField;
import io.confluent.ksql.schema.ksql.LogicalSchema;
import io.confluent.ksql.schema.ksql.SqlBaseType;
import io.confluent.ksql.services.KafkaTopicClient;
import io.confluent.ksql.structured.SchemaKStream;
import io.confluent.ksql.util.KsqlException;
import java.util.List;

@Immutable
public class RepartitionNode extends PlanNode {

  private final PlanNode source;
  private final Expression partitionBy;
  private final KeyField keyField;
  private final LogicalSchema schema;

  public RepartitionNode(
      final PlanNodeId id,
      final PlanNode source,
      final LogicalSchema schema,
      final Expression partitionBy,
      final KeyField keyField
  ) {
    super(id, source.getNodeOutputType());
<<<<<<< HEAD
    this.source = requireNonNull(source, "source");
    this.partitionBy = requireNonNull(partitionBy, "partitionBy");
    this.keyField = requireNonNull(keyField, "keyField");
    this.schema = requireNonNull(schema, "schema");
=======
    this.source = Objects.requireNonNull(source, "source");
    this.partitionBy = Objects.requireNonNull(partitionBy, "partitionBy");
    this.keyField = Objects.requireNonNull(keyField, "keyField");

    if (source.getSchema().key().get(0).type().baseType() != SqlBaseType.STRING) {
      throw new KsqlException("GROUP BY is not supported with non-STRING keys");
    }
>>>>>>> 8dbfbb71
  }

  @Override
  public LogicalSchema getSchema() {
    return schema;
  }

  @Override
  public KeyField getKeyField() {
    return keyField;
  }

  @Override
  public List<PlanNode> getSources() {
    return ImmutableList.of(source);
  }

  @Override
  public List<SelectExpression> getSelectExpressions() {
    return source.getSelectExpressions();
  }

  @Override
  protected int getPartitions(KafkaTopicClient kafkaTopicClient) {
    return source.getPartitions(kafkaTopicClient);
  }

  @Override
  public SchemaKStream<?> buildStream(KsqlQueryBuilder builder) {
    return source.buildStream(builder)
        .selectKey(partitionBy, builder.buildNodeContext(getId().toString()));
  }

  @VisibleForTesting
  public Expression getPartitionBy() {
    return partitionBy;
  }
}<|MERGE_RESOLUTION|>--- conflicted
+++ resolved
@@ -47,20 +47,10 @@
       final KeyField keyField
   ) {
     super(id, source.getNodeOutputType());
-<<<<<<< HEAD
     this.source = requireNonNull(source, "source");
     this.partitionBy = requireNonNull(partitionBy, "partitionBy");
     this.keyField = requireNonNull(keyField, "keyField");
     this.schema = requireNonNull(schema, "schema");
-=======
-    this.source = Objects.requireNonNull(source, "source");
-    this.partitionBy = Objects.requireNonNull(partitionBy, "partitionBy");
-    this.keyField = Objects.requireNonNull(keyField, "keyField");
-
-    if (source.getSchema().key().get(0).type().baseType() != SqlBaseType.STRING) {
-      throw new KsqlException("GROUP BY is not supported with non-STRING keys");
-    }
->>>>>>> 8dbfbb71
   }
 
   @Override
