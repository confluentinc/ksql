--- conflicted
+++ resolved
@@ -26,11 +26,8 @@
 import io.confluent.ksql.metastore.StructuredDataSource;
 import io.confluent.ksql.physical.AddTimestampColumn;
 import io.confluent.ksql.serde.KsqlTopicSerDe;
-<<<<<<< HEAD
 import io.confluent.ksql.services.ServiceContext;
-=======
 import io.confluent.ksql.streams.MaterializedFactory;
->>>>>>> e743e10b
 import io.confluent.ksql.structured.SchemaKStream;
 import io.confluent.ksql.structured.SchemaKTable;
 import io.confluent.ksql.util.KafkaTopicClient;
@@ -44,11 +41,8 @@
 import java.util.Map;
 import java.util.Objects;
 import java.util.Optional;
-<<<<<<< HEAD
-=======
 import java.util.function.Function;
 import java.util.function.Supplier;
->>>>>>> e743e10b
 import javax.annotation.concurrent.Immutable;
 import org.apache.kafka.clients.admin.TopicDescription;
 import org.apache.kafka.clients.consumer.ConsumerConfig;
@@ -189,14 +183,9 @@
           getAutoOffsetReset(props),
           genericRowSerde,
           table.getKsqlTopic().getKsqlTopicSerDe().getGenericRowSerde(
-<<<<<<< HEAD
               getSchema(), ksqlConfig, true, serviceContext.getSchemaRegistryClientFactory()),
-          timestampExtractor
-=======
-              getSchema(), ksqlConfig, true, schemaRegistryClientFactory),
           timestampExtractor,
           ksqlConfig
->>>>>>> e743e10b
       );
       return new SchemaKTable<>(
           getSchema(),
