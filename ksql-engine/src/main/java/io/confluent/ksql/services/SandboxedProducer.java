--- conflicted
+++ resolved
@@ -32,11 +32,7 @@
  */
 final class SandboxedProducer<K, V> {
 
-<<<<<<< HEAD
-  @SuppressFBWarnings("NP_NONNULL_PARAM_VIOLATION") // Not a bug
-=======
   @SuppressFBWarnings("NP_NONNULL_PARAM_VIOLATION") // `null` is valid for `completedFuture`.
->>>>>>> 1237756f
   static <K, V> Producer<K, V> createProxy() {
     return LimitedProxyBuilder.forClass(Producer.class)
         .swallow("send", anyParams(), CompletableFuture.completedFuture(null))
