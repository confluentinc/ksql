/*
 * Copyright 2018 Confluent Inc.
 *
 * Licensed under the Confluent Community License (the "License"); you may not use
 * this file except in compliance with the License.  You may obtain a copy of the
 * License at
 *
 * http://www.confluent.io/confluent-community-license
 *
 * Unless required by applicable law or agreed to in writing, software
 * distributed under the License is distributed on an "AS IS" BASIS, WITHOUT
 * WARRANTIES OF ANY KIND, either express or implied.  See the License for the
 * specific language governing permissions and limitations under the License.
 */

package io.confluent.ksql.structured;

import io.confluent.ksql.GenericRow;
import io.confluent.ksql.function.FunctionRegistry;
import io.confluent.ksql.function.KsqlAggregateFunction;
import io.confluent.ksql.function.UdafAggregator;
import io.confluent.ksql.function.udaf.KudafAggregator;
import io.confluent.ksql.function.udaf.window.WindowSelectMapper;
import io.confluent.ksql.metastore.model.KeyField;
import io.confluent.ksql.model.WindowType;
import io.confluent.ksql.parser.tree.KsqlWindowExpression;
import io.confluent.ksql.parser.tree.WindowExpression;
import io.confluent.ksql.schema.ksql.LogicalSchema;
import io.confluent.ksql.serde.KeySerde;
import io.confluent.ksql.serde.WindowInfo;
import io.confluent.ksql.streams.MaterializedFactory;
import io.confluent.ksql.streams.StreamsUtil;
import io.confluent.ksql.structured.QueryContext.Stacker;
import io.confluent.ksql.util.KsqlConfig;
import java.time.Duration;
import java.util.List;
import java.util.Map;
import java.util.Objects;
import java.util.Optional;
import org.apache.kafka.common.serialization.Serde;
import org.apache.kafka.connect.data.Struct;
import org.apache.kafka.streams.kstream.Initializer;
import org.apache.kafka.streams.kstream.KGroupedStream;
import org.apache.kafka.streams.kstream.KTable;
import org.apache.kafka.streams.kstream.Materialized;
import org.apache.kafka.streams.kstream.Windowed;

public class SchemaKGroupedStream {

  final KGroupedStream kgroupedStream;
  final LogicalSchema schema;
  final KeySerde<Struct> keySerde;
  final KeyField keyField;
  final List<SchemaKStream> sourceSchemaKStreams;
  final KsqlConfig ksqlConfig;
  final FunctionRegistry functionRegistry;
  final MaterializedFactory materializedFactory;

  SchemaKGroupedStream(
      final KGroupedStream kgroupedStream,
      final LogicalSchema schema,
      final KeySerde<Struct> keySerde,
      final KeyField keyField,
      final List<SchemaKStream> sourceSchemaKStreams,
      final KsqlConfig ksqlConfig,
      final FunctionRegistry functionRegistry
  ) {
    this(
        kgroupedStream, schema,
        keySerde,
        keyField,
        sourceSchemaKStreams,
        ksqlConfig,
        functionRegistry,
        MaterializedFactory.create(ksqlConfig)
    );
  }

  SchemaKGroupedStream(
      final KGroupedStream kgroupedStream,
      final LogicalSchema schema,
      final KeySerde<Struct> keySerde,
      final KeyField keyField,
      final List<SchemaKStream> sourceSchemaKStreams,
      final KsqlConfig ksqlConfig,
      final FunctionRegistry functionRegistry,
      final MaterializedFactory materializedFactory
  ) {
    this.kgroupedStream = kgroupedStream;
    this.schema = schema;
    this.keySerde = Objects.requireNonNull(keySerde, "keySerde");
    this.keyField = keyField;
    this.sourceSchemaKStreams = sourceSchemaKStreams;
    this.ksqlConfig = Objects.requireNonNull(ksqlConfig, "ksqlConfig");
    this.functionRegistry = functionRegistry;
    this.materializedFactory = materializedFactory;
  }

  public KeyField getKeyField() {
    return keyField;
  }

  @SuppressWarnings("unchecked")
  public SchemaKTable<?> aggregate(
      final LogicalSchema aggregateSchema,
      final Initializer initializer,
      final int nonFuncColumnCount,
      final Map<Integer, KsqlAggregateFunction> aggValToFunctionMap,
      final WindowExpression windowExpression,
      final Serde<GenericRow> topicValueSerDe,
<<<<<<< HEAD
      final Stacker contextStacker
  ) {
    throwOnValueFieldCountMismatch(aggregateSchema, aggValToValColumnMap, aggValToFunctionMap);

=======
      final QueryContext.Stacker contextStacker
  ) {
>>>>>>> a0a542c9
    final KTable table;
    final KeySerde<?> newKeySerde;
    if (windowExpression != null) {
      newKeySerde = getKeySerde(windowExpression);

      table = aggregateWindowed(
          initializer,
          nonFuncColumnCount,
          aggValToFunctionMap,
          windowExpression,
          topicValueSerDe,
          contextStacker
      );
    } else {
      newKeySerde = keySerde;

      table = aggregateNonWindowed(
          initializer,
          nonFuncColumnCount,
          aggValToFunctionMap,
          topicValueSerDe,
          contextStacker
      );
    }

    return new SchemaKTable(
        table,
        aggregateSchema,
        newKeySerde,
        keyField,
        sourceSchemaKStreams,
        SchemaKStream.Type.AGGREGATE,
        ksqlConfig,
        functionRegistry,
        contextStacker.getQueryContext());
  }

  @SuppressWarnings("unchecked")
  private KTable aggregateNonWindowed(
      final Initializer initializer,
      final int nonFuncColumnCount,
      final Map<Integer, KsqlAggregateFunction> indexToFunctionMap,
      final Serde<GenericRow> topicValueSerDe,
      final QueryContext.Stacker contextStacker
  ) {
    final UdafAggregator aggregator = new KudafAggregator(nonFuncColumnCount, indexToFunctionMap);

    final Materialized<Struct, GenericRow, ?> materialized = materializedFactory.create(
        keySerde,
        topicValueSerDe,
        StreamsUtil.buildOpName(contextStacker.getQueryContext())
    );

    return kgroupedStream.aggregate(initializer, aggregator, materialized);
  }

  @SuppressWarnings("unchecked")
  private KTable aggregateWindowed(
      final Initializer initializer,
      final int nonFuncColumnCount,
      final Map<Integer, KsqlAggregateFunction> indexToFunctionMap,
      final WindowExpression windowExpression,
      final Serde<GenericRow> topicValueSerDe,
      final QueryContext.Stacker contextStacker
  ) {
    final UdafAggregator aggregator = new KudafAggregator(nonFuncColumnCount, indexToFunctionMap);

    final KsqlWindowExpression ksqlWindowExpression = windowExpression.getKsqlWindowExpression();

    final Materialized<Struct, GenericRow, ?> materialized = materializedFactory.create(
        keySerde,
        topicValueSerDe,
        StreamsUtil.buildOpName(contextStacker.getQueryContext())
    );

    final KTable<Windowed<Struct>, GenericRow> aggKtable = ksqlWindowExpression.applyAggregate(
        kgroupedStream, initializer, aggregator, materialized);

    final WindowSelectMapper windowSelectMapper = new WindowSelectMapper(indexToFunctionMap);
    if (!windowSelectMapper.hasSelects()) {
      return aggKtable;
    }

    return aggKtable.mapValues(windowSelectMapper);
  }

  private KeySerde<Windowed<Struct>> getKeySerde(final WindowExpression windowExpression) {
    if (ksqlConfig.getBoolean(KsqlConfig.KSQL_WINDOWED_SESSION_KEY_LEGACY_CONFIG)) {
      return keySerde.rebind(WindowInfo.of(
          WindowType.TUMBLING,
          Optional.of(Duration.ofMillis(Long.MAX_VALUE))
      ));
    }

    return keySerde.rebind(windowExpression.getKsqlWindowExpression().getWindowInfo());
  }

  static void throwOnValueFieldCountMismatch(
      final LogicalSchema aggregateSchema,
      final Map<Integer, Integer> aggValToValColumnMap,
      final Map<Integer, KsqlAggregateFunction> aggValToFunctionMap
  ) {
    final int nonAggColumnCount = aggValToFunctionMap.size();
    final int aggColumnCount = aggValToValColumnMap.size();
    final int totalColumnCount = nonAggColumnCount + aggColumnCount;

    final int valueColumnCount = aggregateSchema.valueFields().size();
    if (valueColumnCount != totalColumnCount) {
      throw new IllegalArgumentException(
          "Aggregate schema value field count does not match expected."
          + " expected: " + totalColumnCount
          + ", actual: " + valueColumnCount
          + ", schema: " + aggregateSchema
      );
    }
  }
}<|MERGE_RESOLUTION|>--- conflicted
+++ resolved
@@ -30,7 +30,6 @@
 import io.confluent.ksql.serde.WindowInfo;
 import io.confluent.ksql.streams.MaterializedFactory;
 import io.confluent.ksql.streams.StreamsUtil;
-import io.confluent.ksql.structured.QueryContext.Stacker;
 import io.confluent.ksql.util.KsqlConfig;
 import java.time.Duration;
 import java.util.List;
@@ -108,15 +107,10 @@
       final Map<Integer, KsqlAggregateFunction> aggValToFunctionMap,
       final WindowExpression windowExpression,
       final Serde<GenericRow> topicValueSerDe,
-<<<<<<< HEAD
-      final Stacker contextStacker
-  ) {
-    throwOnValueFieldCountMismatch(aggregateSchema, aggValToValColumnMap, aggValToFunctionMap);
-
-=======
       final QueryContext.Stacker contextStacker
   ) {
->>>>>>> a0a542c9
+    throwOnValueFieldCountMismatch(aggregateSchema, nonFuncColumnCount, aggValToFunctionMap);
+
     final KTable table;
     final KeySerde<?> newKeySerde;
     if (windowExpression != null) {
@@ -216,12 +210,11 @@
 
   static void throwOnValueFieldCountMismatch(
       final LogicalSchema aggregateSchema,
-      final Map<Integer, Integer> aggValToValColumnMap,
+      final int nonFuncColumnCount,
       final Map<Integer, KsqlAggregateFunction> aggValToFunctionMap
   ) {
     final int nonAggColumnCount = aggValToFunctionMap.size();
-    final int aggColumnCount = aggValToValColumnMap.size();
-    final int totalColumnCount = nonAggColumnCount + aggColumnCount;
+    final int totalColumnCount = nonAggColumnCount + nonFuncColumnCount;
 
     final int valueColumnCount = aggregateSchema.valueFields().size();
     if (valueColumnCount != totalColumnCount) {
