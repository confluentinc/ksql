/*
 * Copyright 2017 Confluent Inc.
 *
 * Licensed under the Apache License, Version 2.0 (the "License");
 * you may not use this file except in compliance with the License.
 * You may obtain a copy of the License at
 *
 * http://www.apache.org/licenses/LICENSE-2.0
 *
 * Unless required by applicable law or agreed to in writing, software
 * distributed under the License is distributed on an "AS IS" BASIS,
 * WITHOUT WARRANTIES OR CONDITIONS OF ANY KIND, either express or implied.
 * See the License for the specific language governing permissions and
 * limitations under the License.
 **/

package io.confluent.ksql.structured;

import io.confluent.kafka.schemaregistry.client.SchemaRegistryClient;
import io.confluent.ksql.GenericRow;
import io.confluent.ksql.function.FunctionRegistry;
import io.confluent.ksql.function.KsqlAggregateFunction;
import io.confluent.ksql.function.UdafAggregator;
import io.confluent.ksql.function.udaf.KudafAggregator;
import io.confluent.ksql.function.udaf.window.WindowSelectMapper;
import io.confluent.ksql.parser.tree.KsqlWindowExpression;
import io.confluent.ksql.parser.tree.WindowExpression;
import io.confluent.ksql.util.KsqlConfig;
import java.util.List;
import java.util.Map;
import java.util.Objects;
import org.apache.kafka.common.serialization.Serde;
import org.apache.kafka.common.serialization.Serdes;
import org.apache.kafka.connect.data.Field;
import org.apache.kafka.connect.data.Schema;
import org.apache.kafka.streams.kstream.Initializer;
import org.apache.kafka.streams.kstream.KGroupedStream;
import org.apache.kafka.streams.kstream.KTable;
import org.apache.kafka.streams.kstream.Materialized;
import org.apache.kafka.streams.kstream.Windowed;
<<<<<<< HEAD
import org.apache.kafka.streams.kstream.WindowedSerdes;
import org.apache.kafka.streams.state.WindowStore;
=======
>>>>>>> 82b603d2

public class SchemaKGroupedStream {

  final Schema schema;
  final KGroupedStream kgroupedStream;
  final Field keyField;
  final List<SchemaKStream> sourceSchemaKStreams;
  final KsqlConfig ksqlConfig;
  final FunctionRegistry functionRegistry;
  final SchemaRegistryClient schemaRegistryClient;

  SchemaKGroupedStream(
      final Schema schema,
      final KGroupedStream kgroupedStream,
      final Field keyField,
      final List<SchemaKStream> sourceSchemaKStreams,
      final KsqlConfig ksqlConfig,
      final FunctionRegistry functionRegistry,
      final SchemaRegistryClient schemaRegistryClient
  ) {
    this.schema = schema;
    this.kgroupedStream = kgroupedStream;
    this.keyField = keyField;
    this.sourceSchemaKStreams = sourceSchemaKStreams;
    this.ksqlConfig = Objects.requireNonNull(ksqlConfig, "ksqlConfig");
    this.functionRegistry = functionRegistry;
    this.schemaRegistryClient = schemaRegistryClient;
  }

  public Field getKeyField() {
    return keyField;
  }

  @SuppressWarnings("unchecked")
  public SchemaKTable<?> aggregate(
      final Initializer initializer,
      final Map<Integer, KsqlAggregateFunction> aggValToFunctionMap,
      final Map<Integer, Integer> aggValToValColumnMap,
      final WindowExpression windowExpression,
      final Serde<GenericRow> topicValueSerDe) {

    final KTable table;
    final Serde<?> keySerde;
    if (windowExpression != null) {
      keySerde = windowExpression.getKsqlWindowExpression().getKeySerde(String.class);

      table = aggregateWindowed(
          initializer, aggValToFunctionMap, aggValToValColumnMap, windowExpression,
          topicValueSerDe);
    } else {
      keySerde = Serdes.String();

      table = aggregateNonWindowed(
          initializer, aggValToFunctionMap, aggValToValColumnMap, topicValueSerDe);
    }

    return new SchemaKTable(
        schema, table, keyField, sourceSchemaKStreams, keySerde,
        SchemaKStream.Type.AGGREGATE, ksqlConfig, functionRegistry, schemaRegistryClient);
  }

<<<<<<< HEAD
  private Serde<Windowed<String>> getKeySerde(final WindowExpression windowExpression) {
    if (ksqlConfig.getBoolean(KsqlConfig.KSQL_WINDOWED_SESSION_KEY_LEGACY_CONFIG)) {
      return WindowedSerdes.timeWindowedSerdeFrom(String.class);
    }

    return windowExpression.getKsqlWindowExpression().getKeySerde(String.class);
=======
  @SuppressWarnings("unchecked")
  private KTable aggregateNonWindowed(
      final Initializer initializer,
      final Map<Integer, KsqlAggregateFunction> indexToFunctionMap,
      final Map<Integer, Integer> indexToValueMap,
      final Serde<GenericRow> topicValueSerDe) {

    final UdafAggregator aggregator = new KudafAggregator(
        indexToFunctionMap, indexToValueMap);

    return kgroupedStream.aggregate(
        initializer, aggregator, Materialized.with(Serdes.String(), topicValueSerDe));
>>>>>>> 82b603d2
  }

  @SuppressWarnings("unchecked")
  private KTable aggregateWindowed(
      final Initializer initializer,
      final Map<Integer, KsqlAggregateFunction> indexToFunctionMap,
      final Map<Integer, Integer> indexToValueMap,
      final WindowExpression windowExpression,
      final Serde<GenericRow> topicValueSerDe) {

    final UdafAggregator aggregator = new KudafAggregator(
        indexToFunctionMap, indexToValueMap);

    final KsqlWindowExpression ksqlWindowExpression = windowExpression.getKsqlWindowExpression();

    final KTable aggKtable = ksqlWindowExpression.applyAggregate(
        kgroupedStream, initializer, aggregator,
        Materialized.with(Serdes.String(), topicValueSerDe));

    final WindowSelectMapper windowSelectMapper = new WindowSelectMapper(indexToFunctionMap);
    if (!windowSelectMapper.hasSelects()) {
      return aggKtable;
    }

    return aggKtable.mapValues((readOnlyKey, value) ->
        windowSelectMapper.apply((Windowed<?>) readOnlyKey, (GenericRow) value));
  }
}<|MERGE_RESOLUTION|>--- conflicted
+++ resolved
@@ -38,11 +38,8 @@
 import org.apache.kafka.streams.kstream.KTable;
 import org.apache.kafka.streams.kstream.Materialized;
 import org.apache.kafka.streams.kstream.Windowed;
-<<<<<<< HEAD
 import org.apache.kafka.streams.kstream.WindowedSerdes;
 import org.apache.kafka.streams.state.WindowStore;
-=======
->>>>>>> 82b603d2
 
 public class SchemaKGroupedStream {
 
@@ -87,7 +84,7 @@
     final KTable table;
     final Serde<?> keySerde;
     if (windowExpression != null) {
-      keySerde = windowExpression.getKsqlWindowExpression().getKeySerde(String.class);
+      keySerde = getKeySerde(windowExpression);
 
       table = aggregateWindowed(
           initializer, aggValToFunctionMap, aggValToValColumnMap, windowExpression,
@@ -104,14 +101,14 @@
         SchemaKStream.Type.AGGREGATE, ksqlConfig, functionRegistry, schemaRegistryClient);
   }
 
-<<<<<<< HEAD
   private Serde<Windowed<String>> getKeySerde(final WindowExpression windowExpression) {
     if (ksqlConfig.getBoolean(KsqlConfig.KSQL_WINDOWED_SESSION_KEY_LEGACY_CONFIG)) {
       return WindowedSerdes.timeWindowedSerdeFrom(String.class);
     }
 
     return windowExpression.getKsqlWindowExpression().getKeySerde(String.class);
-=======
+  }
+
   @SuppressWarnings("unchecked")
   private KTable aggregateNonWindowed(
       final Initializer initializer,
@@ -124,7 +121,6 @@
 
     return kgroupedStream.aggregate(
         initializer, aggregator, Materialized.with(Serdes.String(), topicValueSerDe));
->>>>>>> 82b603d2
   }
 
   @SuppressWarnings("unchecked")
