/**
 * Copyright 2017 Confluent Inc.
 *
 * Licensed under the Apache License, Version 2.0 (the "License");
 * you may not use this file except in compliance with the License.
 * You may obtain a copy of the License at
 *
 * http://www.apache.org/licenses/LICENSE-2.0
 *
 * Unless required by applicable law or agreed to in writing, software
 * distributed under the License is distributed on an "AS IS" BASIS,
 * WITHOUT WARRANTIES OR CONDITIONS OF ANY KIND, either express or implied.
 * See the License for the specific language governing permissions and
 * limitations under the License.
 **/

package io.confluent.ksql.structured;

import org.apache.kafka.common.serialization.Serde;
import org.apache.kafka.common.serialization.Serdes;
import org.apache.kafka.connect.data.Field;
import org.apache.kafka.connect.data.Schema;
import org.apache.kafka.connect.data.SchemaBuilder;
import org.apache.kafka.streams.kstream.Joined;
import org.apache.kafka.streams.kstream.KGroupedStream;
import org.apache.kafka.streams.kstream.KStream;
import org.apache.kafka.streams.kstream.Produced;
import org.apache.kafka.streams.kstream.Serialized;
import org.apache.kafka.streams.kstream.ValueJoiner;

import java.util.ArrayList;
import java.util.Arrays;
import java.util.Collections;
import java.util.List;
import java.util.Optional;
import java.util.Set;

import io.confluent.kafka.schemaregistry.client.SchemaRegistryClient;
import io.confluent.ksql.GenericRow;
import io.confluent.ksql.codegen.CodeGenRunner;
import io.confluent.ksql.function.FunctionRegistry;
import io.confluent.ksql.parser.tree.Expression;
import io.confluent.ksql.parser.tree.DereferenceExpression;
import io.confluent.ksql.planner.plan.OutputNode;
import io.confluent.ksql.serde.KsqlTopicSerDe;
import io.confluent.ksql.util.ExpressionMetadata;
import io.confluent.ksql.util.GenericRowValueTypeEnforcer;
import io.confluent.ksql.util.KsqlConfig;
import io.confluent.ksql.util.KsqlException;
import io.confluent.ksql.util.Pair;
import io.confluent.ksql.util.SchemaUtil;


public class SchemaKStream {

  public enum Type {SOURCE, PROJECT, FILTER, AGGREGATE, SINK, REKEY, JOIN, TOSTREAM}

  protected final Schema schema;
  protected final KStream<String, GenericRow> kstream;
  final Field keyField;
  final List<SchemaKStream> sourceSchemaKStreams;
  private final GenericRowValueTypeEnforcer genericRowValueTypeEnforcer;
  protected final Type type;
  protected final FunctionRegistry functionRegistry;
  private OutputNode output;
  protected final SchemaRegistryClient schemaRegistryClient;
  final Set<String> quotedFieldNames;


  public SchemaKStream(
      final Schema schema,
      final KStream<String, GenericRow> kstream,
      final Field keyField,
      final List<SchemaKStream> sourceSchemaKStreams,
      final Type type,
      final FunctionRegistry functionRegistry,
      final SchemaRegistryClient schemaRegistryClient,
      final Set<String> quotedFieldNames
  ) {
    this.schema = schema;
    this.kstream = kstream;
    this.keyField = keyField;
    this.sourceSchemaKStreams = sourceSchemaKStreams;
    this.genericRowValueTypeEnforcer = new GenericRowValueTypeEnforcer(schema);
    this.type = type;
    this.functionRegistry = functionRegistry;
    this.schemaRegistryClient = schemaRegistryClient;
    this.quotedFieldNames = quotedFieldNames;
  }

  public QueuedSchemaKStream toQueue(Optional<Integer> limit) {
    return new QueuedSchemaKStream(this, limit);
  }

  public SchemaKStream into(
      final String kafkaTopicName,
      final Serde<GenericRow> topicValueSerDe,
      final Set<Integer> rowkeyIndexes
  ) {

    kstream
        .mapValues(row -> {
          if (row == null) {
            return null;
          }
          List<Object> columns = new ArrayList<>();
          for (int i = 0; i < row.getColumns().size(); i++) {
            if (!rowkeyIndexes.contains(i)) {
              columns.add(row.getColumns().get(i));
            }
          }
          return new GenericRow(columns);
        }).to(kafkaTopicName, Produced.with(Serdes.String(), topicValueSerDe));
    return this;
  }

  @SuppressWarnings("unchecked")
  public SchemaKStream filter(final Expression filterExpression) {
    SqlPredicate predicate = new SqlPredicate(filterExpression, schema, false, functionRegistry);
    KStream<String, GenericRow> filteredKStream = kstream.filter(predicate.getPredicate());
    return new SchemaKStream(
        schema,
        filteredKStream,
        keyField,
        Arrays.asList(this),
        Type.FILTER,
        functionRegistry,
        schemaRegistryClient,
        quotedFieldNames
    );
  }

  public SchemaKStream select(final Schema selectSchema) {
    final KStream<String, GenericRow>
        projectedKStream =
        kstream.mapValues(row -> {
          List<Object> newColumns = new ArrayList<>();
          for (Field schemaField : selectSchema.fields()) {
            newColumns.add(
                row.getColumns().get(SchemaUtil.getFieldIndexByName(schema, schemaField.name()))
            );
          }
          return new GenericRow(newColumns);
        });

    return new SchemaKStream(
        selectSchema,
        projectedKStream,
        keyField,
        Collections.singletonList(this),
        Type.PROJECT,
        functionRegistry,
        schemaRegistryClient,
        quotedFieldNames
    );
  }

  public SchemaKStream select(final List<Pair<String, Expression>> expressionPairList) {
    final Pair<Schema, SelectValueMapper> schemaAndMapper = createSelectValueMapperAndSchema(
        expressionPairList);

    return new SchemaKStream(
        schemaAndMapper.left,
        kstream.mapValues(schemaAndMapper.right),
        keyField,
        Collections.singletonList(this),
        Type.PROJECT,
        functionRegistry,
        schemaRegistryClient,
        quotedFieldNames
    );
  }

  Pair<Schema, SelectValueMapper> createSelectValueMapperAndSchema(
      final List<Pair<String,
          Expression>> expressionPairList
  ) {
    try {
      final CodeGenRunner codeGenRunner = new CodeGenRunner(schema, functionRegistry);
      final SchemaBuilder schemaBuilder = SchemaBuilder.struct();
      final List<ExpressionMetadata> expressionEvaluators = new ArrayList<>();
      for (Pair<String, Expression> expressionPair : expressionPairList) {
        final ExpressionMetadata expressionEvaluator =
            codeGenRunner.buildCodeGenFromParseTree(expressionPair.getRight());
        schemaBuilder.field(expressionPair.getLeft(), expressionEvaluator.getExpressionType());
        expressionEvaluators.add(expressionEvaluator);
      }
      return new Pair<>(schemaBuilder.build(), new SelectValueMapper(
          genericRowValueTypeEnforcer,
          expressionPairList,
          expressionEvaluators
      ));
    } catch (Exception e) {
      throw new KsqlException("Code generation failed for SelectValueMapper", e);
    }
  }

  @SuppressWarnings("unchecked")
  public SchemaKStream leftJoin(
      final SchemaKTable schemaKTable,
      final Schema joinSchema,
      final Field joinKey,
      KsqlTopicSerDe joinSerDe,
      KsqlConfig ksqlConfig
  ) {

    KStream joinedKStream =
        kstream.leftJoin(
            schemaKTable.getKtable(),
            (ValueJoiner<GenericRow, GenericRow, GenericRow>) (leftGenericRow, rightGenericRow) -> {
              List<Object> columns = new ArrayList<>(leftGenericRow.getColumns());
              if (rightGenericRow == null) {
                for (int i = leftGenericRow.getColumns().size();
                     i < joinSchema.fields().size(); i++) {
                  columns.add(null);
                }
              } else {
                columns.addAll(rightGenericRow.getColumns());
              }

              return new GenericRow(columns);
            },
            Joined.with(Serdes.String(),
                        joinSerDe.getGenericRowSerde(this.getSchema(),
                                                     ksqlConfig, false, schemaRegistryClient
                        ), null
            )
        );

    return new SchemaKStream(
        joinSchema,
        joinedKStream,
        joinKey,
        Arrays.asList(this, schemaKTable),
        Type.JOIN,
        functionRegistry,
        schemaRegistryClient,
        quotedFieldNames
    );
  }

  @SuppressWarnings("unchecked")
  public SchemaKStream selectKey(final Field newKeyField) {
    if (keyField != null
        && keyField.name().equals(newKeyField.name())) {
      return this;
    }

    KStream keyedKStream = kstream.selectKey((key, value) -> {

      String newKey =
          value
              .getColumns()
              .get(SchemaUtil.getFieldIndexByName(schema, newKeyField.name()))
              .toString();
      return newKey;
    }).mapValues((key, row) -> {
      row.getColumns().set(SchemaUtil.ROWKEY_NAME_INDEX, key);
      return row;
    });

    return new SchemaKStream(
        schema,
        keyedKStream,
        newKeyField,
        Collections.singletonList(this),
        Type.REKEY,
        functionRegistry,
        schemaRegistryClient,
        quotedFieldNames
    );
  }

  private String fieldNameFromExpression(Expression expression) {
    if (expression instanceof DereferenceExpression) {
      DereferenceExpression dereferenceExpression =
          (DereferenceExpression) expression;
      return dereferenceExpression.getFieldName();
    }
    return null;
  }

  private boolean rekeyRequired(List<Expression> groupByExpressions) {
    Field keyField = getKeyField();
    if (keyField == null) {
      return true;
    }
    String keyFieldName = SchemaUtil.getFieldNameWithNoAlias(keyField);
    return !(groupByExpressions.size() == 1
        && fieldNameFromExpression(groupByExpressions.get(0)).equals(keyFieldName));
  }

  public SchemaKGroupedStream groupBy(
      final Serde<String> keySerde, final Serde<GenericRow> valSerde,
      final List<Expression> groupByExpressions) {
    boolean rekey = rekeyRequired(groupByExpressions);

    if (!rekey) {
      KGroupedStream kgroupedStream = kstream.groupByKey(Serialized.with(keySerde, valSerde));
      return new SchemaKGroupedStream(
          schema,
          kgroupedStream,
          keyField,
          Collections.singletonList(this),
          functionRegistry,
          schemaRegistryClient
      );
    }

    // Collect the column indexes, and build the new key as <column1>+<column2>+...
    StringBuilder aggregateKeyName = new StringBuilder();
    List<Integer> newKeyIndexes = new ArrayList<>();
    boolean addSeparator = false;
    for (Expression groupByExpr : groupByExpressions) {
      if (addSeparator) {
        aggregateKeyName.append("|+|");
      } else {
        addSeparator = true;
      }
      aggregateKeyName.append(groupByExpr.toString());
      newKeyIndexes.add(
          SchemaUtil.getIndexInSchema(groupByExpr.toString(), getSchema()));
    }

    KGroupedStream kgroupedStream = kstream.groupBy(
        (key, value) -> {
          StringBuilder newKey = new StringBuilder();
          boolean addSeparator1 = false;
          for (int index : newKeyIndexes) {
            if (addSeparator1) {
              newKey.append("|+|");
            } else {
              addSeparator1 = true;
            }
            newKey.append(String.valueOf(value.getColumns().get(index)));
          }
          return newKey.toString();
        }, Serialized.with(keySerde, valSerde));

    // TODO: if the key is a prefix of the grouping columns then we can
    //       use the repartition reflection hack to tell streams not to
    //       repartition.

    Field newKeyField = new Field(aggregateKeyName.toString(), -1, Schema.STRING_SCHEMA);
    return new SchemaKGroupedStream(
        schema,
        kgroupedStream,
        newKeyField,
        Collections.singletonList(this),
        functionRegistry,
<<<<<<< HEAD
        schemaRegistryClient,
        this.quotedFieldNames
    );
=======
        schemaRegistryClient);
>>>>>>> 929e9398
  }

  public Field getKeyField() {
    return keyField;
  }

  public Schema getSchema() {
    return schema;
  }

  public Set<String> getQuotedFieldNames() {
    return quotedFieldNames;
  }

  public KStream getKstream() {
    return kstream;
  }

  public List<SchemaKStream> getSourceSchemaKStreams() {
    return sourceSchemaKStreams;
  }

  public String getExecutionPlan(String indent) {
    StringBuilder stringBuilder = new StringBuilder();
    stringBuilder.append(indent)
        .append(" > [ ")
        .append(type).append(" ] Schema: ")
        .append(SchemaUtil.getSchemaDefinitionString(schema))
        .append(".\n");
    for (SchemaKStream schemaKStream : sourceSchemaKStreams) {
      stringBuilder
          .append("\t")
          .append(indent)
          .append(schemaKStream.getExecutionPlan(indent + "\t"));
    }
    return stringBuilder.toString();
  }

  public OutputNode outputNode() {
    return output;
  }

  public void setOutputNode(final OutputNode output) {
    this.output = output;
  }
}<|MERGE_RESOLUTION|>--- conflicted
+++ resolved
@@ -303,7 +303,8 @@
           keyField,
           Collections.singletonList(this),
           functionRegistry,
-          schemaRegistryClient
+          schemaRegistryClient,
+          quotedFieldNames
       );
     }
 
@@ -348,13 +349,9 @@
         newKeyField,
         Collections.singletonList(this),
         functionRegistry,
-<<<<<<< HEAD
         schemaRegistryClient,
         this.quotedFieldNames
     );
-=======
-        schemaRegistryClient);
->>>>>>> 929e9398
   }
 
   public Field getKeyField() {
