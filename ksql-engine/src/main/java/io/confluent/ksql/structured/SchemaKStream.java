/*
 * Copyright 2018 Confluent Inc.
 *
 * Licensed under the Confluent Community License (the "License"); you may not use
 * this file except in compliance with the License.  You may obtain a copy of the
 * License at
 *
 * http://www.confluent.io/confluent-community-license
 *
 * Unless required by applicable law or agreed to in writing, software
 * distributed under the License is distributed on an "AS IS" BASIS, WITHOUT
 * WARRANTIES OF ANY KIND, either express or implied.  See the License for the
 * specific language governing permissions and limitations under the License.
 */

package io.confluent.ksql.structured;

import com.google.common.collect.ImmutableList;
import io.confluent.ksql.GenericRow;
import io.confluent.ksql.codegen.CodeGenRunner;
import io.confluent.ksql.function.FunctionRegistry;
import io.confluent.ksql.logging.processing.ProcessingLogContext;
import io.confluent.ksql.logging.processing.ProcessingLogger;
import io.confluent.ksql.metastore.SerdeFactory;
import io.confluent.ksql.parser.tree.DereferenceExpression;
import io.confluent.ksql.parser.tree.Expression;
import io.confluent.ksql.parser.tree.QualifiedNameReference;
import io.confluent.ksql.planner.plan.OutputNode;
import io.confluent.ksql.streams.StreamsFactories;
import io.confluent.ksql.streams.StreamsUtil;
import io.confluent.ksql.util.ExpressionMetadata;
import io.confluent.ksql.util.KsqlConfig;
import io.confluent.ksql.util.QueryLoggerUtil;
import io.confluent.ksql.util.SchemaUtil;
import io.confluent.ksql.util.SelectExpression;
import java.util.ArrayList;
import java.util.Collections;
import java.util.List;
import java.util.Objects;
import java.util.Set;
import java.util.stream.Collectors;
import java.util.stream.IntStream;
import java.util.stream.Stream;
import org.apache.kafka.common.serialization.Serde;
import org.apache.kafka.common.serialization.Serdes;
import org.apache.kafka.connect.data.Field;
import org.apache.kafka.connect.data.Schema;
import org.apache.kafka.connect.data.SchemaBuilder;
import org.apache.kafka.streams.kstream.JoinWindows;
import org.apache.kafka.streams.kstream.KGroupedStream;
import org.apache.kafka.streams.kstream.KStream;
import org.apache.kafka.streams.kstream.Produced;
import org.apache.kafka.streams.kstream.ValueJoiner;
import org.apache.kafka.streams.kstream.WindowedSerdes;

// CHECKSTYLE_RULES.OFF: ClassDataAbstractionCoupling
@SuppressWarnings("OptionalUsedAsFieldOrParameterType")
public class SchemaKStream<K> {
  // CHECKSTYLE_RULES.ON: ClassDataAbstractionCoupling

  public enum Type { SOURCE, PROJECT, FILTER, AGGREGATE, SINK, REKEY, JOIN }

  final Schema schema;
  final KStream<K, GenericRow> kstream;
  final Field keyField;
  final List<SchemaKStream> sourceSchemaKStreams;
  final Type type;
  final KsqlConfig ksqlConfig;
  final FunctionRegistry functionRegistry;
  private OutputNode output;
  final SerdeFactory<K> keySerdeFactory;
  final StreamsFactories streamsFactories;
  final QueryContext queryContext;

  public SchemaKStream(
      final Schema schema,
      final KStream<K, GenericRow> kstream,
      final Field keyField,
      final List<SchemaKStream> sourceSchemaKStreams,
      final SerdeFactory<K> keySerdeFactory,
      final Type type,
      final KsqlConfig ksqlConfig,
      final FunctionRegistry functionRegistry,
      final QueryContext queryContext
  ) {
    this(
        schema,
        kstream,
        keyField,
        sourceSchemaKStreams,
        keySerdeFactory,
        type,
        ksqlConfig,
        functionRegistry,
        StreamsFactories.create(ksqlConfig),
        queryContext);
  }

  SchemaKStream(
      final Schema schema,
      final KStream<K, GenericRow> kstream,
      final Field keyField,
      final List<SchemaKStream> sourceSchemaKStreams,
      final SerdeFactory<K> keySerdeFactory,
      final Type type,
      final KsqlConfig ksqlConfig,
      final FunctionRegistry functionRegistry,
      final StreamsFactories streamsFactories,
      final QueryContext queryContext
  ) {
    this.schema = schema;
    this.kstream = kstream;
    this.keyField = keyField;
    this.sourceSchemaKStreams = sourceSchemaKStreams;
    this.type = type;
    this.ksqlConfig = Objects.requireNonNull(ksqlConfig, "ksqlConfig");
    this.functionRegistry = functionRegistry;
    this.keySerdeFactory = Objects.requireNonNull(keySerdeFactory, "keySerdeFactory");
    this.streamsFactories = Objects.requireNonNull(streamsFactories);
    this.queryContext = Objects.requireNonNull(queryContext);
  }

<<<<<<< HEAD
  public QueuedSchemaKStream toQueue(final QueryContext.Stacker contextStacker) {
    return new QueuedSchemaKStream<>(this, contextStacker.getQueryContext());
  }

  public SerdeFactory<K> getKeySerdeFactory() {
    return keySerdeFactory;
=======
  public Serde<K> getKeySerde() {
    return keySerde;
>>>>>>> 63bc3d00
  }

  public boolean hasWindowedKey() {
    final Serde<K> keySerde = keySerdeFactory.create();
    return keySerde instanceof WindowedSerdes.SessionWindowedSerde
        || keySerde instanceof WindowedSerdes.TimeWindowedSerde;
  }

  public SchemaKStream into(
      final String kafkaTopicName,
      final Serde<GenericRow> topicValueSerDe,
      final Set<Integer> rowkeyIndexes
  ) {
    kstream
        .mapValues(row -> {
          if (row == null) {
            return null;
          }
          final List<Object> columns = new ArrayList<>();
          for (int i = 0; i < row.getColumns().size(); i++) {
            if (!rowkeyIndexes.contains(i)) {
              columns.add(row.getColumns().get(i));
            }
          }
          return new GenericRow(columns);
        }).to(kafkaTopicName, Produced.with(keySerdeFactory.create(), topicValueSerDe));
    return this;
  }

  @SuppressWarnings("unchecked")
  public SchemaKStream<K> filter(
      final Expression filterExpression,
      final QueryContext.Stacker contextStacker,
      final ProcessingLogContext processingLogContext) {
    final SqlPredicate predicate = new SqlPredicate(
        filterExpression,
        schema,
        hasWindowedKey(),
        ksqlConfig,
        functionRegistry,
        processingLogContext.getLoggerFactory().getLogger(
            QueryLoggerUtil.queryLoggerName(
                contextStacker.push(Type.FILTER.name()).getQueryContext())
        )
    );

    final KStream<K, GenericRow> filteredKStream = kstream.filter(predicate.getPredicate());
    return new SchemaKStream<>(
        schema,
        filteredKStream,
        keyField,
        Collections.singletonList(this),
        keySerdeFactory,
        Type.FILTER,
        ksqlConfig,
        functionRegistry,
        contextStacker.getQueryContext()
    );
  }

  public SchemaKStream<K> select(
      final List<SelectExpression> selectExpressions,
      final QueryContext.Stacker contextStacker,
      final ProcessingLogContext processingLogContext) {
    final Selection selection = new Selection(
        selectExpressions,
        processingLogContext.getLoggerFactory().getLogger(
            QueryLoggerUtil.queryLoggerName(
                contextStacker.push(Type.PROJECT.name()).getQueryContext()))
    );
    return new SchemaKStream<>(
        selection.getProjectedSchema(),
        kstream.mapValues(selection.getSelectValueMapper()),
        selection.getKey(),
        Collections.singletonList(this),
        keySerdeFactory,
        Type.PROJECT,
        ksqlConfig,
        functionRegistry,
        contextStacker.getQueryContext()
    );
  }

  class Selection {
    private final Schema schema;
    private final Field key;
    private final SelectValueMapper selectValueMapper;

    Selection(
        final List<SelectExpression> selectExpressions,
        final ProcessingLogger processingLogger) {
      key = findKeyField(selectExpressions);
      final List<ExpressionMetadata> expressionEvaluators = buildExpressions(selectExpressions);
      schema = buildSchema(selectExpressions, expressionEvaluators);
      final List<String> selectFieldNames = selectExpressions.stream()
          .map(SelectExpression::getName)
          .collect(Collectors.toList());
      selectValueMapper = new SelectValueMapper(
          selectFieldNames,
          expressionEvaluators,
          processingLogger);
    }

    private Field findKeyField(final List<SelectExpression> selectExpressions) {
      if (getKeyField() == null) {
        return null;
      }
      if (getKeyField().index() == -1) {
        // The key "field" isn't an actual field in the schema
        return getKeyField();
      }
      for (int i = 0; i < selectExpressions.size(); i++) {
        final String toName = selectExpressions.get(i).getName();
        final Expression toExpression = selectExpressions.get(i).getExpression();

        /*
         * Sometimes a column reference is a DereferenceExpression, and sometimes its
         * a QualifiedNameReference. We have an issue
         * (https://github.com/confluentinc/ksql/issues/1695)
         * to track cleaning this up and using DereferenceExpression for all column references.
         * Until then, we have to check for both here.
         */
        if (toExpression instanceof DereferenceExpression) {
          final DereferenceExpression dereferenceExpression
              = (DereferenceExpression) toExpression;
          if (SchemaUtil.matchFieldName(getKeyField(), dereferenceExpression.toString())) {
            return new Field(toName, i, getKeyField().schema());
          }
        } else if (toExpression instanceof QualifiedNameReference) {
          final QualifiedNameReference qualifiedNameReference
              = (QualifiedNameReference) toExpression;
          if (SchemaUtil.matchFieldName(
              getKeyField(),
              qualifiedNameReference.getName().getSuffix())) {
            return new Field(toName, i, getKeyField().schema());
          }
        }
      }
      return null;
    }

    private Schema buildSchema(
        final List<SelectExpression> selectExpressions,
        final List<ExpressionMetadata> expressionEvaluators) {
      final SchemaBuilder schemaBuilder = SchemaBuilder.struct();
      IntStream.range(0, selectExpressions.size()).forEach(
          i -> schemaBuilder.field(
              selectExpressions.get(i).getName(),
              expressionEvaluators.get(i).getExpressionType()));
      return schemaBuilder.build();
    }

    List<ExpressionMetadata> buildExpressions(final List<SelectExpression> selectExpressions
    ) {
      final Stream<Expression> expressions = selectExpressions.stream()
          .map(SelectExpression::getExpression);

      return CodeGenRunner.compileExpressions(
          expressions, "Select", SchemaKStream.this.getSchema(), ksqlConfig, functionRegistry);
    }

    public Schema getProjectedSchema() {
      return schema;
    }

    public Field getKey() {
      return key;
    }

    SelectValueMapper getSelectValueMapper() {
      return selectValueMapper;
    }
  }

  @SuppressWarnings("unchecked")
  public SchemaKStream<K> leftJoin(
      final SchemaKTable<K> schemaKTable,
      final Schema joinSchema,
      final Field joinKey,
      final Serde<GenericRow> leftValueSerDe,
      final QueryContext.Stacker contextStacker
  ) {

    final KStream<K, GenericRow> joinedKStream =
        kstream.leftJoin(
            schemaKTable.getKtable(),
            new KsqlValueJoiner(this.getSchema(), schemaKTable.getSchema()),
            streamsFactories.getJoinedFactory().create(
                keySerdeFactory.create(),
                leftValueSerDe,
                null,
                StreamsUtil.buildOpName(contextStacker.getQueryContext()))
        );

    return new SchemaKStream(
        joinSchema,
        joinedKStream,
        joinKey,
        ImmutableList.of(this, schemaKTable),
        keySerdeFactory,
        Type.JOIN,
        ksqlConfig,
        functionRegistry,
        contextStacker.getQueryContext()
    );
  }

  @SuppressWarnings("unchecked")
  public SchemaKStream<K> leftJoin(
      final SchemaKStream<K> otherSchemaKStream,
      final Schema joinSchema,
      final Field joinKey,
      final JoinWindows joinWindows,
      final Serde<GenericRow> leftSerde,
      final Serde<GenericRow> rightSerde,
      final QueryContext.Stacker contextStacker) {

    final KStream<K, GenericRow> joinStream =
        kstream
            .leftJoin(
                otherSchemaKStream.kstream,
                new KsqlValueJoiner(this.getSchema(), otherSchemaKStream.getSchema()),
                joinWindows,
                streamsFactories.getJoinedFactory().create(
                    keySerdeFactory.create(),
                    leftSerde,
                    rightSerde,
                    StreamsUtil.buildOpName(contextStacker.getQueryContext()))
            );

    return new SchemaKStream<>(
        joinSchema,
        joinStream,
        joinKey,
        ImmutableList.of(this, otherSchemaKStream),
        keySerdeFactory,
        Type.JOIN,
        ksqlConfig,
        functionRegistry,
        contextStacker.getQueryContext()
    );
  }

  @SuppressWarnings("unchecked")
  public SchemaKStream<K> join(
      final SchemaKTable<K> schemaKTable,
      final Schema joinSchema,
      final Field joinKey,
      final Serde<GenericRow> joinSerDe,
      final QueryContext.Stacker contextStacker
  ) {
    final KStream<K, GenericRow> joinedKStream =
        kstream.join(
            schemaKTable.getKtable(),
            new KsqlValueJoiner(this.getSchema(), schemaKTable.getSchema()),
            streamsFactories.getJoinedFactory().create(
                keySerdeFactory.create(),
                joinSerDe,
                null,
                StreamsUtil.buildOpName(contextStacker.getQueryContext()))
        );

    return new SchemaKStream<>(
        joinSchema,
        joinedKStream,
        joinKey,
        ImmutableList.of(this, schemaKTable),
        keySerdeFactory,
        Type.JOIN,
        ksqlConfig,
        functionRegistry,
        contextStacker.getQueryContext()
    );
  }

  @SuppressWarnings("unchecked")
  public SchemaKStream<K> join(
      final SchemaKStream<K> otherSchemaKStream,
      final Schema joinSchema,
      final Field joinKey,
      final JoinWindows joinWindows,
      final Serde<GenericRow> leftSerde,
      final Serde<GenericRow> rightSerde,
      final QueryContext.Stacker contextStacker) {
    final KStream<K, GenericRow> joinStream =
        kstream
            .join(
                otherSchemaKStream.kstream,
                new KsqlValueJoiner(this.getSchema(), otherSchemaKStream.getSchema()),
                joinWindows,
                streamsFactories.getJoinedFactory().create(
                    keySerdeFactory.create(),
                    leftSerde,
                    rightSerde,
                    StreamsUtil.buildOpName(contextStacker.getQueryContext()))
            );

    return new SchemaKStream<>(
        joinSchema,
        joinStream,
        joinKey,
        ImmutableList.of(this, otherSchemaKStream),
        keySerdeFactory,
        Type.JOIN,
        ksqlConfig,
        functionRegistry,
        contextStacker.getQueryContext()
    );
  }

  public SchemaKStream<K> outerJoin(
      final SchemaKStream<K> otherSchemaKStream,
      final Schema joinSchema,
      final Field joinKey,
      final JoinWindows joinWindows,
      final Serde<GenericRow> leftSerde,
      final Serde<GenericRow> rightSerde,
      final QueryContext.Stacker contextStacker) {
    final KStream<K, GenericRow> joinStream = kstream
        .outerJoin(
            otherSchemaKStream.kstream,
            new KsqlValueJoiner(this.getSchema(), otherSchemaKStream.getSchema()),
            joinWindows,
            streamsFactories.getJoinedFactory().create(
                keySerdeFactory.create(),
                leftSerde,
                rightSerde,
                StreamsUtil.buildOpName(contextStacker.getQueryContext()))
        );

    return new SchemaKStream<>(
        joinSchema,
        joinStream,
        joinKey,
        ImmutableList.of(this, otherSchemaKStream),
        keySerdeFactory,
        Type.JOIN,
        ksqlConfig,
        functionRegistry,
        contextStacker.getQueryContext()
    );
  }


  @SuppressWarnings("unchecked")
  public SchemaKStream<?> selectKey(
      final Field newKeyField,
      final boolean updateRowKey,
      final QueryContext.Stacker contextStacker) {
    if (keyField != null && keyField.name().equals(newKeyField.name())) {
      return this;
    }

    final KStream keyedKStream = kstream
        .filter((key, value) -> value != null
            && extractColumn(newKeyField, value) != null)
        .selectKey((key, value) -> extractColumn(newKeyField, value).toString())
        .mapValues((key, row) -> {
          if (updateRowKey) {
            row.getColumns().set(SchemaUtil.ROWKEY_NAME_INDEX, key);
          }
          return row;
        });

    return new SchemaKStream<>(
        schema,
        keyedKStream,
        newKeyField,
        Collections.singletonList(this),
        Serdes::String,
        Type.REKEY,
        ksqlConfig,
        functionRegistry,
        contextStacker.getQueryContext()
    );
  }

  private Object extractColumn(final Field newKeyField, final GenericRow value) {
    return value
        .getColumns()
        .get(SchemaUtil.getFieldIndexByName(schema, newKeyField.name()));
  }

  private static String fieldNameFromExpression(final Expression expression) {
    if (expression instanceof DereferenceExpression) {
      final DereferenceExpression dereferenceExpression =
          (DereferenceExpression) expression;
      return dereferenceExpression.getFieldName();
    } else if (expression instanceof QualifiedNameReference) {
      final QualifiedNameReference qualifiedNameReference = (QualifiedNameReference) expression;
      return qualifiedNameReference.getName().toString();
    }
    return null;
  }

  private boolean rekeyRequired(final List<Expression> groupByExpressions) {
    if (groupByExpressions.size() != 1) {
      return true;
    }

    final Field keyField = getKeyField();
    if (keyField == null) {
      return true;
    }

    final String groupByField = fieldNameFromExpression(groupByExpressions.get(0));
    if (groupByField == null) {
      return true;
    }

    final String keyFieldName = SchemaUtil.getFieldNameWithNoAlias(keyField);
    return !groupByField.equals(keyFieldName);
  }

  public SchemaKGroupedStream groupBy(
      final Serde<GenericRow> valSerde,
      final List<Expression> groupByExpressions,
      final QueryContext.Stacker contextStacker) {
    final boolean rekey = rekeyRequired(groupByExpressions);
    if (!rekey) {
      final KGroupedStream kgroupedStream = kstream.groupByKey(
          streamsFactories.getGroupedFactory().create(
              StreamsUtil.buildOpName(contextStacker.getQueryContext()),
              keySerdeFactory.create(),
              valSerde)
      );
      return new SchemaKGroupedStream(
          schema,
          kgroupedStream,
          keyField,
          Collections.singletonList(this),
          ksqlConfig,
          functionRegistry
      );
    }

    final GroupBy groupBy = new GroupBy(groupByExpressions);

    final KGroupedStream kgroupedStream = kstream
        .filter((key, value) -> value != null)
        .groupBy(
            groupBy.mapper,
            streamsFactories.getGroupedFactory().create(
                StreamsUtil.buildOpName(contextStacker.getQueryContext()),
                Serdes.String(),
                valSerde)
        );

    // TODO: if the key is a prefix of the grouping columns then we can
    //       use the repartition reflection hack to tell streams not to
    //       repartition.
    final Field newKeyField = new Field(
        groupBy.aggregateKeyName, -1, Schema.OPTIONAL_STRING_SCHEMA);
    return new SchemaKGroupedStream(
        schema,
        kgroupedStream,
        newKeyField,
        Collections.singletonList(this),
        ksqlConfig,
        functionRegistry
    );
  }

  public Field getKeyField() {
    return keyField;
  }

  public Schema getSchema() {
    return schema;
  }

  public KStream<K, GenericRow> getKstream() {
    return kstream;
  }

  public List<SchemaKStream> getSourceSchemaKStreams() {
    return sourceSchemaKStreams;
  }

  public String getExecutionPlan(final String indent) {
    final StringBuilder stringBuilder = new StringBuilder();
    stringBuilder.append(indent)
        .append(" > [ ")
        .append(type).append(" ] | Schema: ")
        .append(SchemaUtil.getSchemaDefinitionString(schema))
        .append(" | Logger: ").append(QueryLoggerUtil.queryLoggerName(queryContext))
        .append("\n");
    for (final SchemaKStream schemaKStream : sourceSchemaKStreams) {
      stringBuilder
          .append("\t")
          .append(indent)
          .append(schemaKStream.getExecutionPlan(indent + "\t"));
    }
    return stringBuilder.toString();
  }

  public OutputNode outputNode() {
    return output;
  }

  public void setOutputNode(final OutputNode output) {
    this.output = output;
  }

  public Type getType() {
    return type;
  }

  public FunctionRegistry getFunctionRegistry() {
    return functionRegistry;
  }

  class GroupBy {

    final String aggregateKeyName;
    final GroupByMapper<Object> mapper;

    GroupBy(final List<Expression> expressions) {
      final List<ExpressionMetadata> groupBy = CodeGenRunner.compileExpressions(
          expressions.stream(), "Group By", schema, ksqlConfig, functionRegistry);

      this.mapper = new GroupByMapper<>(groupBy);
      this.aggregateKeyName = GroupByMapper.keyNameFor(expressions);
    }
  }

  protected static class KsqlValueJoiner
      implements ValueJoiner<GenericRow, GenericRow, GenericRow> {
    private final Schema leftSchema;
    private final Schema rightSchema;

    KsqlValueJoiner(final Schema leftSchema, final Schema rightSchema) {
      this.leftSchema = leftSchema;
      this.rightSchema = rightSchema;
    }

    @Override
    public GenericRow apply(final GenericRow left, final GenericRow right) {
      final List<Object> columns = new ArrayList<>();
      if (left != null) {
        columns.addAll(left.getColumns());
      } else {
        fillWithNulls(columns, leftSchema.fields().size());
      }

      if (right != null) {
        columns.addAll(right.getColumns());
      } else {
        fillWithNulls(columns, rightSchema.fields().size());
      }

      return new GenericRow(columns);
    }

    private static void fillWithNulls(final List<Object> columns, final int numToFill) {
      for (int i = 0; i < numToFill; ++i) {
        columns.add(null);
      }
    }
  }
}<|MERGE_RESOLUTION|>--- conflicted
+++ resolved
@@ -120,17 +120,8 @@
     this.queryContext = Objects.requireNonNull(queryContext);
   }
 
-<<<<<<< HEAD
-  public QueuedSchemaKStream toQueue(final QueryContext.Stacker contextStacker) {
-    return new QueuedSchemaKStream<>(this, contextStacker.getQueryContext());
-  }
-
   public SerdeFactory<K> getKeySerdeFactory() {
     return keySerdeFactory;
-=======
-  public Serde<K> getKeySerde() {
-    return keySerde;
->>>>>>> 63bc3d00
   }
 
   public boolean hasWindowedKey() {
