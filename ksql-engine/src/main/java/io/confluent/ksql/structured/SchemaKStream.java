/*
 * Copyright 2018 Confluent Inc.
 *
 * Licensed under the Confluent Community License (the "License"); you may not use
 * this file except in compliance with the License.  You may obtain a copy of the
 * License at
 *
 * http://www.confluent.io/confluent-community-license
 *
 * Unless required by applicable law or agreed to in writing, software
 * distributed under the License is distributed on an "AS IS" BASIS, WITHOUT
 * WARRANTIES OF ANY KIND, either express or implied.  See the License for the
 * specific language governing permissions and limitations under the License.
 */

package io.confluent.ksql.structured;

import static java.util.Objects.requireNonNull;

import io.confluent.ksql.engine.rewrite.StatementRewriteForRowtime;
import io.confluent.ksql.execution.builder.KsqlQueryBuilder;
import io.confluent.ksql.execution.context.QueryContext;
import io.confluent.ksql.execution.context.QueryContext.Stacker;
import io.confluent.ksql.execution.expression.tree.Expression;
import io.confluent.ksql.execution.expression.tree.FunctionCall;
import io.confluent.ksql.execution.expression.tree.UnqualifiedColumnReferenceExp;
import io.confluent.ksql.execution.plan.ExecutionStep;
import io.confluent.ksql.execution.plan.Formats;
import io.confluent.ksql.execution.plan.JoinType;
import io.confluent.ksql.execution.plan.KStreamHolder;
import io.confluent.ksql.execution.plan.SelectExpression;
import io.confluent.ksql.execution.plan.StreamFilter;
import io.confluent.ksql.execution.plan.StreamFlatMap;
import io.confluent.ksql.execution.plan.StreamGroupBy;
import io.confluent.ksql.execution.plan.StreamGroupByKey;
import io.confluent.ksql.execution.plan.StreamSelect;
import io.confluent.ksql.execution.plan.StreamSelectKey;
import io.confluent.ksql.execution.plan.StreamSink;
import io.confluent.ksql.execution.plan.StreamStreamJoin;
import io.confluent.ksql.execution.plan.StreamTableJoin;
import io.confluent.ksql.execution.streams.ExecutionStepFactory;
import io.confluent.ksql.execution.streams.StepSchemaResolver;
import io.confluent.ksql.function.FunctionRegistry;
import io.confluent.ksql.metastore.model.KeyField;
import io.confluent.ksql.name.ColumnName;
import io.confluent.ksql.schema.ksql.Column;
import io.confluent.ksql.schema.ksql.ColumnRef;
import io.confluent.ksql.schema.ksql.FormatOptions;
import io.confluent.ksql.schema.ksql.LogicalSchema;
import io.confluent.ksql.schema.ksql.types.SqlTypes;
import io.confluent.ksql.serde.KeyFormat;
import io.confluent.ksql.serde.SerdeOption;
import io.confluent.ksql.serde.ValueFormat;
import io.confluent.ksql.util.KsqlConfig;
import io.confluent.ksql.util.KsqlException;
import io.confluent.ksql.util.SchemaUtil;
import java.util.List;
import java.util.Objects;
import java.util.Optional;
import java.util.Set;
import java.util.stream.Collectors;
import org.apache.kafka.connect.data.Struct;
import org.apache.kafka.streams.kstream.JoinWindows;

// CHECKSTYLE_RULES.OFF: ClassDataAbstractionCoupling
@SuppressWarnings("OptionalUsedAsFieldOrParameterType")
public class SchemaKStream<K> {
  // CHECKSTYLE_RULES.ON: ClassDataAbstractionCoupling

  private static final String GROUP_BY_COLUMN_SEPARATOR = "|+|";

  public enum Type { SOURCE, PROJECT, FILTER, AGGREGATE, SINK, REKEY, JOIN }

  final KeyFormat keyFormat;
  final KeyField keyField;
  final KsqlConfig ksqlConfig;
  final FunctionRegistry functionRegistry;
  final LogicalSchema schema;
  private final ExecutionStep<KStreamHolder<K>> sourceStep;

  SchemaKStream(
      final ExecutionStep<KStreamHolder<K>> sourceStep,
      final LogicalSchema schema,
      final KeyFormat keyFormat,
      final KeyField keyField,
      final KsqlConfig ksqlConfig,
      final FunctionRegistry functionRegistry
  ) {
    this.keyFormat = requireNonNull(keyFormat, "keyFormat");
    this.sourceStep = sourceStep;
    this.schema = Objects.requireNonNull(schema, "schema");
    this.keyField = requireNonNull(keyField, "keyField").validateKeyExistsIn(schema);
    this.ksqlConfig = requireNonNull(ksqlConfig, "ksqlConfig");
    this.functionRegistry = requireNonNull(functionRegistry, "functionRegistry");
  }

  public SchemaKStream<K> into(
      final String kafkaTopicName,
      final ValueFormat valueFormat,
      final Set<SerdeOption> options,
      final QueryContext.Stacker contextStacker
  ) {
    final StreamSink<K> step = ExecutionStepFactory.streamSink(
        contextStacker,
        Formats.of(keyFormat, valueFormat, options),
        sourceStep,
        kafkaTopicName
    );
    return new SchemaKStream<>(
        step,
        resolveSchema(step),
        keyFormat,
        keyField,
        ksqlConfig,
        functionRegistry
    );
  }

  public SchemaKStream<K> filter(
      final Expression filterExpression,
      final Stacker contextStacker
  ) {
    final StreamFilter<K> step = ExecutionStepFactory.streamFilter(
        contextStacker,
        sourceStep,
        rewriteTimeComparisonForFilter(filterExpression)
    );

    return new SchemaKStream<>(
        step,
        resolveSchema(step),
        keyFormat,
        keyField,
        ksqlConfig,
        functionRegistry
    );
  }

  static Expression rewriteTimeComparisonForFilter(final Expression expression) {
    return new StatementRewriteForRowtime()
        .rewriteForRowtime(expression);
  }

  public SchemaKStream<K> select(
      final List<SelectExpression> selectExpressions,
      final QueryContext.Stacker contextStacker,
      final KsqlQueryBuilder ksqlQueryBuilder
  ) {
    final KeyField keyField = findKeyField(selectExpressions);
    final StreamSelect<K> step = ExecutionStepFactory.streamSelect(
        contextStacker,
        sourceStep,
        selectExpressions
    );

    return new SchemaKStream<>(
        step,
        resolveSchema(step),
        keyFormat,
        keyField,
        ksqlConfig,
        functionRegistry
    );
  }

  @SuppressWarnings("deprecation")
  KeyField findKeyField(final List<SelectExpression> selectExpressions) {
    if (!getKeyField().ref().isPresent()) {
      return KeyField.none();
    }

    final ColumnRef keyColumnRef = getKeyField().ref().get();

    Optional<Column> found = Optional.empty();

    for (final SelectExpression selectExpression : selectExpressions) {
      final ColumnName toName = selectExpression.getAlias();
      final Expression toExpression = selectExpression.getExpression();

      if (toExpression instanceof UnqualifiedColumnReferenceExp) {
        final UnqualifiedColumnReferenceExp nameRef = (UnqualifiedColumnReferenceExp) toExpression;

        if (keyColumnRef.equals(nameRef.getReference())) {
          found = Optional.of(Column.legacyKeyFieldColumn(toName, SqlTypes.STRING));
          break;
        }
      }
    }

    final Optional<ColumnRef> filtered = found
        // System columns can not be key fields:
        .filter(f -> !SchemaUtil.systemColumnNames().contains(f.name()))
        .map(Column::ref);

    return KeyField.of(filtered);
  }


  public SchemaKStream<K> leftJoin(
      final SchemaKTable<K> schemaKTable,
      final KeyField keyField,
      final ValueFormat valueFormat,
      final QueryContext.Stacker contextStacker
  ) {
    final StreamTableJoin<K> step = ExecutionStepFactory.streamTableJoin(
        contextStacker,
        JoinType.LEFT,
        Formats.of(keyFormat, valueFormat, SerdeOption.none()),
        sourceStep,
        schemaKTable.getSourceTableStep()
    );
    return new SchemaKStream<>(
        step,
        resolveSchema(step, schemaKTable),
        keyFormat,
        keyField,
        ksqlConfig,
        functionRegistry
    );
  }

  public SchemaKStream<K> leftJoin(
      final SchemaKStream<K> otherSchemaKStream,
      final KeyField keyField,
      final JoinWindows joinWindows,
      final ValueFormat leftFormat,
      final ValueFormat rightFormat,
      final QueryContext.Stacker contextStacker) {

    final StreamStreamJoin<K> step = ExecutionStepFactory.streamStreamJoin(
        contextStacker,
        JoinType.LEFT,
        Formats.of(keyFormat, leftFormat, SerdeOption.none()),
        Formats.of(keyFormat, rightFormat, SerdeOption.none()),
        sourceStep,
        otherSchemaKStream.sourceStep,
        joinWindows
    );
    return new SchemaKStream<>(
        step,
        resolveSchema(step, otherSchemaKStream),
        keyFormat,
        keyField,
        ksqlConfig,
        functionRegistry
    );
  }

  public SchemaKStream<K> join(
      final SchemaKTable<K> schemaKTable,
      final KeyField keyField,
      final ValueFormat valueFormat,
      final QueryContext.Stacker contextStacker
  ) {
    final StreamTableJoin<K> step = ExecutionStepFactory.streamTableJoin(
        contextStacker,
        JoinType.INNER,
        Formats.of(keyFormat, valueFormat, SerdeOption.none()),
        sourceStep,
        schemaKTable.getSourceTableStep()
    );
    return new SchemaKStream<>(
        step,
        resolveSchema(step, schemaKTable),
        keyFormat,
        keyField,
        ksqlConfig,
        functionRegistry
    );
  }

  public SchemaKStream<K> join(
      final SchemaKStream<K> otherSchemaKStream,
      final KeyField keyField,
      final JoinWindows joinWindows,
      final ValueFormat leftFormat,
      final ValueFormat rightFormat,
      final QueryContext.Stacker contextStacker) {
    final StreamStreamJoin<K> step = ExecutionStepFactory.streamStreamJoin(
        contextStacker,
        JoinType.INNER,
        Formats.of(keyFormat, leftFormat, SerdeOption.none()),
        Formats.of(keyFormat, rightFormat, SerdeOption.none()),
        sourceStep,
        otherSchemaKStream.sourceStep,
        joinWindows
    );
    return new SchemaKStream<>(
        step,
        resolveSchema(step, otherSchemaKStream),
        keyFormat,
        keyField,
        ksqlConfig,
        functionRegistry
    );
  }

  public SchemaKStream<K> outerJoin(
      final SchemaKStream<K> otherSchemaKStream,
      final KeyField keyField,
      final JoinWindows joinWindows,
      final ValueFormat leftFormat,
      final ValueFormat rightFormat,
      final QueryContext.Stacker contextStacker) {
    final StreamStreamJoin<K> step = ExecutionStepFactory.streamStreamJoin(
        contextStacker,
        JoinType.OUTER,
        Formats.of(keyFormat, leftFormat, SerdeOption.none()),
        Formats.of(keyFormat, rightFormat, SerdeOption.none()),
        sourceStep,
        otherSchemaKStream.sourceStep,
        joinWindows
    );
    return new SchemaKStream<>(
        step,
        resolveSchema(step, otherSchemaKStream),
        keyFormat,
        keyField,
        ksqlConfig,
        functionRegistry
    );
  }

  @SuppressWarnings("unchecked")
  public SchemaKStream<Struct> selectKey(
      final Expression keyExpression,
      final QueryContext.Stacker contextStacker
  ) {
    if (!needsRepartition(keyExpression)) {
      return (SchemaKStream<Struct>) this;
    }

    if (keyFormat.isWindowed()) {
<<<<<<< HEAD
      throw new KsqlException("Implicit repartitioning of windowed sources is not supported. "
          + "See https://github.com/confluentinc/ksql/issues/4385.");
=======
      throw new UnsupportedOperationException("Can not selectKey of windowed stream");
>>>>>>> ea0a0ace
    }

    final StreamSelectKey step = ExecutionStepFactory.streamSelectKey(
        contextStacker,
        sourceStep,
        keyExpression
    );

    return new SchemaKStream<>(
        step,
        resolveSchema(step),
        keyFormat,
        getNewKeyField(keyExpression),
        ksqlConfig,
        functionRegistry
    );
  }

  private KeyField getNewKeyField(final Expression expression) {
    if (!(expression instanceof UnqualifiedColumnReferenceExp)) {
      return KeyField.none();
    }

    final ColumnRef columnRef = ((UnqualifiedColumnReferenceExp) expression).getReference();
    final KeyField newKeyField = isRowKey(columnRef) ? keyField : KeyField.of(columnRef);
    return getSchema().isMetaColumn(columnRef.name()) ? KeyField.none() : newKeyField;
  }

  protected boolean needsRepartition(final Expression expression) {
    if (!(expression instanceof UnqualifiedColumnReferenceExp)) {
      return true;
    }

    final ColumnRef columnRef = ((UnqualifiedColumnReferenceExp) expression).getReference();
    final Optional<Column> existingKey = keyField.resolve(getSchema());

    final Column proposedKey = getSchema()
        .findValueColumn(columnRef)
        .orElseThrow(() -> new KsqlException("Invalid identifier for PARTITION BY clause: '"
            + columnRef.name().toString(FormatOptions.noEscape()) + "' Only columns from the "
            + "source schema can be referenced in the PARTITION BY clause."));


    final boolean namesMatch = existingKey
        .map(kf -> kf.ref().equals(proposedKey.ref()))
        .orElse(false);

    return !namesMatch && !isRowKey(columnRef);
  }

  private boolean isRowKey(final ColumnRef fieldName) {
    // until we support structured keys, there will never be any key column other
    // than "ROWKEY" - furthermore, that key column is always prefixed at this point
    // unless it is a join, in which case every other source field is prefixed
    return fieldName.equals(schema.key().get(0).ref());
  }

  private static ColumnName fieldNameFromExpression(final Expression expression) {
    if (expression instanceof UnqualifiedColumnReferenceExp) {
      final UnqualifiedColumnReferenceExp nameRef = (UnqualifiedColumnReferenceExp) expression;
      return nameRef.getReference().name();
    }
    return null;
  }

  private boolean rekeyRequired(final List<Expression> groupByExpressions) {
    if (groupByExpressions.size() != 1) {
      return true;
    }

    final ColumnName groupByField = fieldNameFromExpression(groupByExpressions.get(0));
    if (groupByField == null) {
      return true;
    }

    if (groupByField.equals(SchemaUtil.ROWKEY_NAME)) {
      return false;
    }

    final Optional<Column> keyColumn = getKeyField().resolve(getSchema());
    if (!keyColumn.isPresent()) {
      return true;
    }

    final ColumnName keyFieldName = keyColumn.get().name();
    return !groupByField.equals(keyFieldName);
  }

  public SchemaKGroupedStream groupBy(
      final ValueFormat valueFormat,
      final List<Expression> groupByExpressions,
      final QueryContext.Stacker contextStacker
  ) {
    final boolean rekey = rekeyRequired(groupByExpressions);
    final KeyFormat rekeyedKeyFormat = KeyFormat.nonWindowed(keyFormat.getFormatInfo());
    if (!rekey) {
      return groupByKey(rekeyedKeyFormat, valueFormat, contextStacker);
    }

    final ColumnRef aggregateKeyName = groupedKeyNameFor(groupByExpressions);

    final Optional<ColumnRef> newKeyCol = getSchema()
        .findValueColumn(aggregateKeyName)
        .map(Column::ref);

    final StreamGroupBy<K> source = ExecutionStepFactory.streamGroupBy(
        contextStacker,
        sourceStep,
        Formats.of(rekeyedKeyFormat, valueFormat, SerdeOption.none()),
        groupByExpressions
    );
    return new SchemaKGroupedStream(
        source,
        resolveSchema(source),
        rekeyedKeyFormat,
        KeyField.of(newKeyCol),
        ksqlConfig,
        functionRegistry
    );
  }

  @SuppressWarnings("unchecked")
  private SchemaKGroupedStream groupByKey(
      final KeyFormat rekeyedKeyFormat,
      final ValueFormat valueFormat,
      final QueryContext.Stacker contextStacker
  ) {
    if (keyFormat.isWindowed()) {
      throw new UnsupportedOperationException("Group by on windowed should always require rekey");
    }
    final StreamGroupByKey step =
        ExecutionStepFactory.streamGroupByKey(
            contextStacker,
            (ExecutionStep) sourceStep,
            Formats.of(rekeyedKeyFormat, valueFormat, SerdeOption.none())
        );
    return new SchemaKGroupedStream(
        step,
        resolveSchema(step),
        keyFormat,
        keyField,
        ksqlConfig,
        functionRegistry
    );
  }

  public SchemaKStream<K> flatMap(
      final List<FunctionCall> tableFunctions,
      final QueryContext.Stacker contextStacker
  ) {
    final StreamFlatMap<K> step = ExecutionStepFactory.streamFlatMap(
        contextStacker,
        sourceStep,
        tableFunctions
    );
    return new SchemaKStream<>(
        step,
        resolveSchema(step),
        keyFormat,
        keyField,
        ksqlConfig,
        functionRegistry);
  }

  public ExecutionStep<?> getSourceStep() {
    return sourceStep;
  }

  public KeyField getKeyField() {
    return keyField;
  }

  public LogicalSchema getSchema() {
    return schema;
  }

  public KeyFormat getKeyFormat() {
    return keyFormat;
  }

  public FunctionRegistry getFunctionRegistry() {
    return functionRegistry;
  }

  static ColumnRef groupedKeyNameFor(final List<Expression> groupByExpressions) {
    if (groupByExpressions.size() == 1
        && groupByExpressions.get(0) instanceof UnqualifiedColumnReferenceExp) {
      return ((UnqualifiedColumnReferenceExp) groupByExpressions.get(0)).getReference();
    }

    // this is safe because if we group by multiple fields the original field
    // will never be in the original schema, so we're necessarily creating a
    // new field
    return ColumnRef.of(
        ColumnName.of(groupByExpressions.stream()
            .map(Expression::toString)
            .collect(Collectors.joining(GROUP_BY_COLUMN_SEPARATOR))));
  }

  LogicalSchema resolveSchema(final ExecutionStep<?> step) {
    return new StepSchemaResolver(ksqlConfig, functionRegistry).resolve(step, schema);
  }

  LogicalSchema resolveSchema(final ExecutionStep<?> step, final SchemaKStream right) {
    return new StepSchemaResolver(ksqlConfig, functionRegistry).resolve(
        step,
        schema,
        right.getSchema()
    );
  }
}<|MERGE_RESOLUTION|>--- conflicted
+++ resolved
@@ -331,12 +331,8 @@
     }
 
     if (keyFormat.isWindowed()) {
-<<<<<<< HEAD
       throw new KsqlException("Implicit repartitioning of windowed sources is not supported. "
           + "See https://github.com/confluentinc/ksql/issues/4385.");
-=======
-      throw new UnsupportedOperationException("Can not selectKey of windowed stream");
->>>>>>> ea0a0ace
     }
 
     final StreamSelectKey step = ExecutionStepFactory.streamSelectKey(
