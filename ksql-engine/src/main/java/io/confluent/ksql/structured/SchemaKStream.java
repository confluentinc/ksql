/*
 * Copyright 2017 Confluent Inc.
 *
 * Licensed under the Apache License, Version 2.0 (the "License");
 * you may not use this file except in compliance with the License.
 * You may obtain a copy of the License at
 *
 * http://www.apache.org/licenses/LICENSE-2.0
 *
 * Unless required by applicable law or agreed to in writing, software
 * distributed under the License is distributed on an "AS IS" BASIS,
 * WITHOUT WARRANTIES OR CONDITIONS OF ANY KIND, either express or implied.
 * See the License for the specific language governing permissions and
 * limitations under the License.
 **/

package io.confluent.ksql.structured;

import com.google.common.collect.ImmutableList;
import io.confluent.kafka.schemaregistry.client.SchemaRegistryClient;
import io.confluent.ksql.GenericRow;
import io.confluent.ksql.codegen.CodeGenRunner;
import io.confluent.ksql.function.FunctionRegistry;
import io.confluent.ksql.parser.tree.DereferenceExpression;
import io.confluent.ksql.parser.tree.Expression;
import io.confluent.ksql.parser.tree.QualifiedNameReference;
import io.confluent.ksql.planner.plan.OutputNode;
import io.confluent.ksql.util.ExpressionMetadata;
import io.confluent.ksql.util.KsqlConfig;
<<<<<<< HEAD
import io.confluent.ksql.util.Pair;
=======
import io.confluent.ksql.util.KsqlException;
>>>>>>> 82b603d2
import io.confluent.ksql.util.SchemaUtil;
import io.confluent.ksql.util.SelectExpression;
import java.util.ArrayList;
import java.util.Collections;
import java.util.List;
import java.util.Objects;
import java.util.Set;
import java.util.stream.Collectors;
import java.util.stream.IntStream;
import java.util.stream.Stream;
import org.apache.kafka.common.serialization.Serde;
import org.apache.kafka.common.serialization.Serdes;
import org.apache.kafka.connect.data.Field;
import org.apache.kafka.connect.data.Schema;
import org.apache.kafka.connect.data.SchemaBuilder;
import org.apache.kafka.streams.kstream.Grouped;
import org.apache.kafka.streams.kstream.JoinWindows;
import org.apache.kafka.streams.kstream.Joined;
import org.apache.kafka.streams.kstream.KGroupedStream;
import org.apache.kafka.streams.kstream.KStream;
import org.apache.kafka.streams.kstream.Produced;
import org.apache.kafka.streams.kstream.ValueJoiner;
import org.apache.kafka.streams.kstream.WindowedSerdes;

// CHECKSTYLE_RULES.OFF: ClassDataAbstractionCoupling
@SuppressWarnings("OptionalUsedAsFieldOrParameterType")
public class SchemaKStream<K> {
  // CHECKSTYLE_RULES.ON: ClassDataAbstractionCoupling

  public enum Type { SOURCE, PROJECT, FILTER, AGGREGATE, SINK, REKEY, JOIN, TOSTREAM }

  final Schema schema;
  final KStream<K, GenericRow> kstream;
  final Field keyField;
  final List<SchemaKStream> sourceSchemaKStreams;
  final Type type;
  final KsqlConfig ksqlConfig;
  final FunctionRegistry functionRegistry;
  private OutputNode output;
  final SchemaRegistryClient schemaRegistryClient;
  final Serde<K> keySerde;

  public SchemaKStream(
      final Schema schema,
      final KStream<K, GenericRow> kstream,
      final Field keyField,
      final List<SchemaKStream> sourceSchemaKStreams,
      final Serde<K> keySerde,
      final Type type,
      final KsqlConfig ksqlConfig,
      final FunctionRegistry functionRegistry,
      final SchemaRegistryClient schemaRegistryClient
  ) {
    this.schema = schema;
    this.kstream = kstream;
    this.keyField = keyField;
    this.sourceSchemaKStreams = sourceSchemaKStreams;
    this.type = type;
    this.ksqlConfig = Objects.requireNonNull(ksqlConfig, "ksqlConfig");
    this.functionRegistry = functionRegistry;
    this.schemaRegistryClient = schemaRegistryClient;
    this.keySerde = Objects.requireNonNull(keySerde, "keySerde");
  }

  public QueuedSchemaKStream toQueue() {
    return new QueuedSchemaKStream<>(this);
  }

  public Serde<K> getKeySerde() {
    return keySerde;
  }

  public boolean hasWindowedKey() {
    return keySerde instanceof WindowedSerdes.SessionWindowedSerde
        || keySerde instanceof WindowedSerdes.TimeWindowedSerde;
  }

  public SchemaKStream into(
      final String kafkaTopicName,
      final Serde<GenericRow> topicValueSerDe,
      final Set<Integer> rowkeyIndexes
  ) {
    kstream
        .mapValues(row -> {
          if (row == null) {
            return null;
          }
          final List<Object> columns = new ArrayList<>();
          for (int i = 0; i < row.getColumns().size(); i++) {
            if (!rowkeyIndexes.contains(i)) {
              columns.add(row.getColumns().get(i));
            }
          }
          return new GenericRow(columns);
        }).to(kafkaTopicName, Produced.with(keySerde, topicValueSerDe));
    return this;
  }

  @SuppressWarnings("unchecked")
  public SchemaKStream<K> filter(final Expression filterExpression) {
    final SqlPredicate predicate = new SqlPredicate(filterExpression, schema, hasWindowedKey(),
        ksqlConfig, functionRegistry);

    final KStream<K, GenericRow> filteredKStream = kstream.filter(predicate.getPredicate());
    return new SchemaKStream<>(
        schema,
        filteredKStream,
        keyField,
        Collections.singletonList(this),
        keySerde,
        Type.FILTER,
        ksqlConfig,
        functionRegistry,
        schemaRegistryClient
    );
  }

<<<<<<< HEAD
  public SchemaKStream<K> select(final List<Pair<String, Expression>> expressionPairList) {
    final Selection selection = new Selection(expressionPairList);
=======
  public SchemaKStream<K> select(final List<SelectExpression> selectExpressions) {
    final Selection selection = new Selection(selectExpressions, functionRegistry, this);
>>>>>>> 82b603d2
    return new SchemaKStream<>(
        selection.getSchema(),
        kstream.mapValues(selection.getSelectValueMapper()),
        selection.getKey(),
        Collections.singletonList(this),
        keySerde,
        Type.PROJECT,
        ksqlConfig,
        functionRegistry,
        schemaRegistryClient
    );
  }

<<<<<<< HEAD
  class Selection {
=======
  static class Selection {
>>>>>>> 82b603d2
    private final Schema schema;
    private final Field key;
    private final SelectValueMapper selectValueMapper;

<<<<<<< HEAD
    Selection(final List<Pair<String, Expression>> selectExpressions) {
      key = findKeyField(selectExpressions);
      final List<ExpressionMetadata> expressionEvaluators = buildExpressions(selectExpressions);
      schema = buildSchema(selectExpressions, expressionEvaluators);
      final List<String> selectFieldNames = selectExpressions.stream()
          .map(Pair::getLeft)
          .collect(Collectors.toList());
      selectValueMapper = new SelectValueMapper(selectFieldNames, expressionEvaluators);
    }

    private Field findKeyField(final List<Pair<String, Expression>> expressionPairList) {
      if (getKeyField() == null) {
=======
    Selection(
        final List<SelectExpression> selectExpressions,
        final FunctionRegistry functionRegistry,
        final SchemaKStream fromStream) {
      key = findKeyField(selectExpressions, fromStream);
      final List<ExpressionMetadata> expressionEvaluators = buildExpressions(
          selectExpressions, functionRegistry, fromStream);
      schema = buildSchema(selectExpressions, expressionEvaluators);
      final GenericRowValueTypeEnforcer typeEnforcer =
          new GenericRowValueTypeEnforcer(fromStream.getSchema());
      final List<String> selectFieldNames = selectExpressions.stream()
          .map(SelectExpression::getName)
          .collect(Collectors.toList());
      selectValueMapper = new SelectValueMapper(
          typeEnforcer, selectFieldNames, expressionEvaluators);
    }

    private Field findKeyField(
        final List<SelectExpression> selectExpressions, final SchemaKStream fromStream) {
      if (fromStream.getKeyField() == null) {
>>>>>>> 82b603d2
        return null;
      }
      if (getKeyField().index() == -1) {
        // The key "field" isn't an actual field in the schema
        return getKeyField();
      }
      for (int i = 0; i < selectExpressions.size(); i++) {
        final String toName = selectExpressions.get(i).getName();
        final Expression toExpression = selectExpressions.get(i).getExpression();

        /*
         * Sometimes a column reference is a DereferenceExpression, and sometimes its
         * a QualifiedNameReference. We have an issue
         * (https://github.com/confluentinc/ksql/issues/1695)
         * to track cleaning this up and using DereferenceExpression for all column references.
         * Until then, we have to check for both here.
         */
        if (toExpression instanceof DereferenceExpression) {
          final DereferenceExpression dereferenceExpression
              = (DereferenceExpression) toExpression;
          if (SchemaUtil.matchFieldName(getKeyField(), dereferenceExpression.toString())) {
            return new Field(toName, i, getKeyField().schema());
          }
        } else if (toExpression instanceof QualifiedNameReference) {
          final QualifiedNameReference qualifiedNameReference
              = (QualifiedNameReference) toExpression;
          if (SchemaUtil.matchFieldName(
              getKeyField(),
              qualifiedNameReference.getName().getSuffix())) {
            return new Field(toName, i, getKeyField().schema());
          }
        }
      }
      return null;
    }

    private Schema buildSchema(
        final List<SelectExpression> selectExpressions,
        final List<ExpressionMetadata> expressionEvaluators) {
      final SchemaBuilder schemaBuilder = SchemaBuilder.struct();
      IntStream.range(0, selectExpressions.size()).forEach(
          i -> schemaBuilder.field(
              selectExpressions.get(i).getName(),
              expressionEvaluators.get(i).getExpressionType()));
      return schemaBuilder.build();
    }

    List<ExpressionMetadata> buildExpressions(
        final List<Pair<String, Expression>> selectExpressions
    ) {
      final Stream<Expression> expressions = selectExpressions.stream()
          .map(Pair::getRight);

<<<<<<< HEAD
      return CodeGenRunner.compileExpressions(
          expressions, "Select", SchemaKStream.this.getSchema(), ksqlConfig, functionRegistry);
=======
    private List<ExpressionMetadata> buildExpressions(
        final List<SelectExpression> selectExpressions,
        final FunctionRegistry functionRegistry,
        final SchemaKStream fromStream) {
      final CodeGenRunner codeGenRunner = new CodeGenRunner(
          fromStream.getSchema(), fromStream.ksqlConfig, functionRegistry);
      return selectExpressions.stream()
          .map(SelectExpression::getExpression)
          .map(e -> buildExpression(codeGenRunner, e))
          .collect(Collectors.toList());
>>>>>>> 82b603d2
    }

    public Schema getSchema() {
      return schema;
    }

    public Field getKey() {
      return key;
    }

    SelectValueMapper getSelectValueMapper() {
      return selectValueMapper;
    }
  }

  @SuppressWarnings("unchecked")
  public SchemaKStream<K> leftJoin(
      final SchemaKTable<K> schemaKTable,
      final Schema joinSchema,
      final Field joinKey,
      final Serde<GenericRow> leftValueSerDe
  ) {

    final KStream<K, GenericRow> joinedKStream =
        kstream.leftJoin(
            schemaKTable.getKtable(),
            new KsqlValueJoiner(this.getSchema(), schemaKTable.getSchema()),
            Joined.with(keySerde, leftValueSerDe, null)
        );

    return new SchemaKStream(
        joinSchema,
        joinedKStream,
        joinKey,
        ImmutableList.of(this, schemaKTable),
        keySerde,
        Type.JOIN,
        ksqlConfig,
        functionRegistry,
        schemaRegistryClient
    );
  }

  @SuppressWarnings("unchecked")
  public SchemaKStream<K> leftJoin(
      final SchemaKStream<K> otherSchemaKStream,
      final Schema joinSchema,
      final Field joinKey,
      final JoinWindows joinWindows,
      final Serde<GenericRow> leftSerde,
      final Serde<GenericRow> rightSerde) {

    final KStream<K, GenericRow> joinStream =
        kstream
            .leftJoin(
                otherSchemaKStream.kstream,
                new KsqlValueJoiner(this.getSchema(), otherSchemaKStream.getSchema()),
                joinWindows,
                Joined.with(keySerde, leftSerde, rightSerde)
            );

    return new SchemaKStream<>(
        joinSchema,
        joinStream,
        joinKey,
        ImmutableList.of(this, otherSchemaKStream),
        keySerde,
        Type.JOIN,
        ksqlConfig,
        functionRegistry,
        schemaRegistryClient);
  }

  @SuppressWarnings("unchecked")
  public SchemaKStream<K> join(
      final SchemaKTable<K> schemaKTable,
      final Schema joinSchema,
      final Field joinKey,
      final Serde<GenericRow> joinSerDe
  ) {

    final KStream<K, GenericRow> joinedKStream =
        kstream.join(
            schemaKTable.getKtable(),
            new KsqlValueJoiner(this.getSchema(), schemaKTable.getSchema()),
            Joined.with(keySerde, joinSerDe, null)
        );

    return new SchemaKStream<>(
        joinSchema,
        joinedKStream,
        joinKey,
        ImmutableList.of(this, schemaKTable),
        keySerde,
        Type.JOIN,
        ksqlConfig,
        functionRegistry,
        schemaRegistryClient
    );
  }

  @SuppressWarnings("unchecked")
  public SchemaKStream<K> join(
      final SchemaKStream<K> otherSchemaKStream,
      final Schema joinSchema,
      final Field joinKey,
      final JoinWindows joinWindows,
      final Serde<GenericRow> leftSerde,
      final Serde<GenericRow> rightSerde) {

    final KStream<K, GenericRow> joinStream =
        kstream
            .join(
                otherSchemaKStream.kstream,
                new KsqlValueJoiner(this.getSchema(), otherSchemaKStream.getSchema()),
                joinWindows,
                Joined.with(keySerde, leftSerde, rightSerde)
            );

    return new SchemaKStream<>(
        joinSchema,
        joinStream,
        joinKey,
        ImmutableList.of(this, otherSchemaKStream),
        keySerde,
        Type.JOIN,
        ksqlConfig,
        functionRegistry,
        schemaRegistryClient);
  }

  public SchemaKStream<K> outerJoin(
      final SchemaKStream<K> otherSchemaKStream,
      final Schema joinSchema,
      final Field joinKey,
      final JoinWindows joinWindows,
      final Serde<GenericRow> leftSerde,
      final Serde<GenericRow> rightSerde) {

    final KStream<K, GenericRow> joinStream = kstream
        .outerJoin(
            otherSchemaKStream.kstream,
            new KsqlValueJoiner(this.getSchema(), otherSchemaKStream.getSchema()),
            joinWindows,
            Joined.with(keySerde, leftSerde, rightSerde)
        );

    return new SchemaKStream<>(
        joinSchema,
        joinStream,
        joinKey,
        ImmutableList.of(this, otherSchemaKStream),
        keySerde,
        Type.JOIN,
        ksqlConfig,
        functionRegistry,
        schemaRegistryClient);
  }


  @SuppressWarnings("unchecked")
  public SchemaKStream<?> selectKey(final Field newKeyField, final boolean updateRowKey) {
    if (keyField != null && keyField.name().equals(newKeyField.name())) {
      return this;
    }

    final KStream keyedKStream = kstream
        .filter((key, value) -> value != null
            && extractColumn(newKeyField, value) != null)
        .selectKey((key, value) -> extractColumn(newKeyField, value).toString())
        .mapValues((key, row) -> {
          if (updateRowKey) {
            row.getColumns().set(SchemaUtil.ROWKEY_NAME_INDEX, key);
          }
          return row;
        });

    return new SchemaKStream<>(
        schema,
        keyedKStream,
        newKeyField,
        Collections.singletonList(this),
        Serdes.String(),
        Type.REKEY,
        ksqlConfig,
        functionRegistry,
        schemaRegistryClient
    );
  }

  private Object extractColumn(final Field newKeyField, final GenericRow value) {
    return value
        .getColumns()
        .get(SchemaUtil.getFieldIndexByName(schema, newKeyField.name()));
  }

  private String fieldNameFromExpression(final Expression expression) {
    if (expression instanceof DereferenceExpression) {
      final DereferenceExpression dereferenceExpression =
          (DereferenceExpression) expression;
      return dereferenceExpression.getFieldName();
    } else if (expression instanceof QualifiedNameReference) {
      final QualifiedNameReference qualifiedNameReference = (QualifiedNameReference) expression;
      return qualifiedNameReference.getName().toString();
    }
    return null;
  }

  private boolean rekeyRequired(final List<Expression> groupByExpressions) {
    final Field keyField = getKeyField();
    if (keyField == null) {
      return true;
    }
    final String keyFieldName = SchemaUtil.getFieldNameWithNoAlias(keyField);
    return !(groupByExpressions.size() == 1
        && fieldNameFromExpression(groupByExpressions.get(0)).equals(keyFieldName));
  }

  public SchemaKGroupedStream groupBy(
      final Serde<GenericRow> valSerde,
      final List<Expression> groupByExpressions) {
    final boolean rekey = rekeyRequired(groupByExpressions);

    if (!rekey) {
      final KGroupedStream kgroupedStream = kstream.groupByKey(Grouped.with(keySerde, valSerde));
      return new SchemaKGroupedStream(
          schema,
          kgroupedStream,
          keyField,
          Collections.singletonList(this),
          ksqlConfig,
          functionRegistry,
          schemaRegistryClient
      );
    }

    final GroupBy groupBy = new GroupBy(groupByExpressions);

    final KGroupedStream kgroupedStream = kstream
        .filter((key, value) -> value != null)
        .groupBy(groupBy.mapper, Grouped.with(Serdes.String(), valSerde));

    // TODO: if the key is a prefix of the grouping columns then we can
    //       use the repartition reflection hack to tell streams not to
    //       repartition.
    final Field newKeyField = new Field(
        groupBy.aggregateKeyName, -1, Schema.OPTIONAL_STRING_SCHEMA);
    return new SchemaKGroupedStream(
        schema,
        kgroupedStream,
        newKeyField,
        Collections.singletonList(this),
        ksqlConfig,
        functionRegistry,
        schemaRegistryClient);
  }

  public Field getKeyField() {
    return keyField;
  }

  public Schema getSchema() {
    return schema;
  }

  public KStream<K, GenericRow> getKstream() {
    return kstream;
  }

  public List<SchemaKStream> getSourceSchemaKStreams() {
    return sourceSchemaKStreams;
  }

  public String getExecutionPlan(final String indent) {
    final StringBuilder stringBuilder = new StringBuilder();
    stringBuilder.append(indent)
        .append(" > [ ")
        .append(type).append(" ] Schema: ")
        .append(SchemaUtil.getSchemaDefinitionString(schema))
        .append(".\n");
    for (final SchemaKStream schemaKStream : sourceSchemaKStreams) {
      stringBuilder
          .append("\t")
          .append(indent)
          .append(schemaKStream.getExecutionPlan(indent + "\t"));
    }
    return stringBuilder.toString();
  }

  public OutputNode outputNode() {
    return output;
  }

  public void setOutputNode(final OutputNode output) {
    this.output = output;
  }

  public Type getType() {
    return type;
  }

  public FunctionRegistry getFunctionRegistry() {
    return functionRegistry;
  }

  public SchemaRegistryClient getSchemaRegistryClient() {
    return schemaRegistryClient;
  }

  class GroupBy {

    final String aggregateKeyName;
    final GroupByMapper<Object> mapper;

    GroupBy(final List<Expression> expressions) {
      final List<ExpressionMetadata> groupBy = CodeGenRunner.compileExpressions(
          expressions.stream(), "Group By", schema, ksqlConfig, functionRegistry);

      this.mapper = new GroupByMapper<>(groupBy);
      this.aggregateKeyName = GroupByMapper.keyNameFor(expressions);
    }
  }

  protected static class KsqlValueJoiner
      implements ValueJoiner<GenericRow, GenericRow, GenericRow> {
    private final Schema leftSchema;
    private final Schema rightSchema;

    KsqlValueJoiner(final Schema leftSchema, final Schema rightSchema) {
      this.leftSchema = leftSchema;
      this.rightSchema = rightSchema;
    }

    @Override
    public GenericRow apply(final GenericRow left, final GenericRow right) {
      final List<Object> columns = new ArrayList<>();
      if (left != null) {
        columns.addAll(left.getColumns());
      } else {
        fillWithNulls(columns, leftSchema.fields().size());
      }

      if (right != null) {
        columns.addAll(right.getColumns());
      } else {
        fillWithNulls(columns, rightSchema.fields().size());
      }

      return new GenericRow(columns);
    }

    private void fillWithNulls(final List<Object> columns, final int numToFill) {
      for (int i = 0; i < numToFill; ++i) {
        columns.add(null);
      }
    }
  }

}<|MERGE_RESOLUTION|>--- conflicted
+++ resolved
@@ -27,11 +27,8 @@
 import io.confluent.ksql.planner.plan.OutputNode;
 import io.confluent.ksql.util.ExpressionMetadata;
 import io.confluent.ksql.util.KsqlConfig;
-<<<<<<< HEAD
+import io.confluent.ksql.util.KsqlException;
 import io.confluent.ksql.util.Pair;
-=======
-import io.confluent.ksql.util.KsqlException;
->>>>>>> 82b603d2
 import io.confluent.ksql.util.SchemaUtil;
 import io.confluent.ksql.util.SelectExpression;
 import java.util.ArrayList;
@@ -149,13 +146,8 @@
     );
   }
 
-<<<<<<< HEAD
-  public SchemaKStream<K> select(final List<Pair<String, Expression>> expressionPairList) {
-    final Selection selection = new Selection(expressionPairList);
-=======
   public SchemaKStream<K> select(final List<SelectExpression> selectExpressions) {
-    final Selection selection = new Selection(selectExpressions, functionRegistry, this);
->>>>>>> 82b603d2
+    final Selection selection = new Selection(selectExpressions);
     return new SchemaKStream<>(
         selection.getSchema(),
         kstream.mapValues(selection.getSelectValueMapper()),
@@ -169,50 +161,23 @@
     );
   }
 
-<<<<<<< HEAD
   class Selection {
-=======
-  static class Selection {
->>>>>>> 82b603d2
     private final Schema schema;
     private final Field key;
     private final SelectValueMapper selectValueMapper;
 
-<<<<<<< HEAD
-    Selection(final List<Pair<String, Expression>> selectExpressions) {
+    Selection(final List<SelectExpression> selectExpressions) {
       key = findKeyField(selectExpressions);
       final List<ExpressionMetadata> expressionEvaluators = buildExpressions(selectExpressions);
       schema = buildSchema(selectExpressions, expressionEvaluators);
       final List<String> selectFieldNames = selectExpressions.stream()
-          .map(Pair::getLeft)
+          .map(SelectExpression::getName)
           .collect(Collectors.toList());
       selectValueMapper = new SelectValueMapper(selectFieldNames, expressionEvaluators);
     }
 
-    private Field findKeyField(final List<Pair<String, Expression>> expressionPairList) {
+    private Field findKeyField(final List<SelectExpression> selectExpressions) {
       if (getKeyField() == null) {
-=======
-    Selection(
-        final List<SelectExpression> selectExpressions,
-        final FunctionRegistry functionRegistry,
-        final SchemaKStream fromStream) {
-      key = findKeyField(selectExpressions, fromStream);
-      final List<ExpressionMetadata> expressionEvaluators = buildExpressions(
-          selectExpressions, functionRegistry, fromStream);
-      schema = buildSchema(selectExpressions, expressionEvaluators);
-      final GenericRowValueTypeEnforcer typeEnforcer =
-          new GenericRowValueTypeEnforcer(fromStream.getSchema());
-      final List<String> selectFieldNames = selectExpressions.stream()
-          .map(SelectExpression::getName)
-          .collect(Collectors.toList());
-      selectValueMapper = new SelectValueMapper(
-          typeEnforcer, selectFieldNames, expressionEvaluators);
-    }
-
-    private Field findKeyField(
-        final List<SelectExpression> selectExpressions, final SchemaKStream fromStream) {
-      if (fromStream.getKeyField() == null) {
->>>>>>> 82b603d2
         return null;
       }
       if (getKeyField().index() == -1) {
@@ -266,21 +231,8 @@
       final Stream<Expression> expressions = selectExpressions.stream()
           .map(Pair::getRight);
 
-<<<<<<< HEAD
       return CodeGenRunner.compileExpressions(
           expressions, "Select", SchemaKStream.this.getSchema(), ksqlConfig, functionRegistry);
-=======
-    private List<ExpressionMetadata> buildExpressions(
-        final List<SelectExpression> selectExpressions,
-        final FunctionRegistry functionRegistry,
-        final SchemaKStream fromStream) {
-      final CodeGenRunner codeGenRunner = new CodeGenRunner(
-          fromStream.getSchema(), fromStream.ksqlConfig, functionRegistry);
-      return selectExpressions.stream()
-          .map(SelectExpression::getExpression)
-          .map(e -> buildExpression(codeGenRunner, e))
-          .collect(Collectors.toList());
->>>>>>> 82b603d2
     }
 
     public Schema getSchema() {
