--- conflicted
+++ resolved
@@ -124,12 +124,8 @@
   }
 
   @Override
-<<<<<<< HEAD
-  public SchemaKTable select(final List<SelectExpression> expressionPairList) {
-=======
-  public SchemaKTable<K> select(final List<Pair<String, Expression>> expressionPairList) {
->>>>>>> 0f8d215c
-    final Selection selection = new Selection(expressionPairList, functionRegistry, this);
+  public SchemaKTable<K> select(final List<SelectExpression> selectExpressions) {
+    final Selection selection = new Selection(selectExpressions, functionRegistry, this);
     return new SchemaKTable<>(
         selection.getSchema(),
         ktable.mapValues(selection.getSelectValueMapper()),
