/*
 * Copyright 2017 Confluent Inc.
 *
 * Licensed under the Apache License, Version 2.0 (the "License");
 * you may not use this file except in compliance with the License.
 * You may obtain a copy of the License at
 *
 * http://www.apache.org/licenses/LICENSE-2.0
 *
 * Unless required by applicable law or agreed to in writing, software
 * distributed under the License is distributed on an "AS IS" BASIS,
 * WITHOUT WARRANTIES OR CONDITIONS OF ANY KIND, either express or implied.
 * See the License for the specific language governing permissions and
 * limitations under the License.
 **/

package io.confluent.ksql.structured;

import com.google.common.collect.ImmutableList;
import io.confluent.ksql.GenericRow;
import io.confluent.ksql.function.FunctionRegistry;
import io.confluent.ksql.parser.tree.Expression;
import io.confluent.ksql.streams.GroupedFactory;
import io.confluent.ksql.streams.JoinedFactory;
import io.confluent.ksql.util.KsqlConfig;
import io.confluent.ksql.util.SelectExpression;
import java.util.ArrayList;
import java.util.Collections;
import java.util.List;
import java.util.Set;
import org.apache.kafka.common.serialization.Serde;
import org.apache.kafka.common.serialization.Serdes;
import org.apache.kafka.connect.data.Field;
import org.apache.kafka.connect.data.Schema;
import org.apache.kafka.streams.KeyValue;
import org.apache.kafka.streams.kstream.KGroupedTable;
import org.apache.kafka.streams.kstream.KStream;
import org.apache.kafka.streams.kstream.KTable;
import org.apache.kafka.streams.kstream.Produced;

// CHECKSTYLE_RULES.OFF: ClassDataAbstractionCoupling
public class SchemaKTable<K> extends SchemaKStream<K> {
  // CHECKSTYLE_RULES.ON: ClassDataAbstractionCoupling
  private final KTable<K, GenericRow> ktable;

  // CHECKSTYLE_RULES.OFF: ParameterNumber
  SchemaKTable(
      final Schema schema,
      final KTable<K, GenericRow> ktable,
      final Field keyField,
      final List<SchemaKStream> sourceSchemaKStreams,
      final Serde<K> keySerde,
      final Type type,
      final KsqlConfig ksqlConfig,
<<<<<<< HEAD
      final FunctionRegistry functionRegistry
=======
      final FunctionRegistry functionRegistry,
      final SchemaRegistryClient schemaRegistryClient,
      final GroupedFactory groupedFactory,
      final JoinedFactory joinedFactory
>>>>>>> e743e10b
  ) {
    super(
        schema,
        null,
        keyField,
        sourceSchemaKStreams,
        keySerde,
        type,
        ksqlConfig,
<<<<<<< HEAD
        functionRegistry
=======
        functionRegistry,
        schemaRegistryClient,
        groupedFactory,
        joinedFactory
>>>>>>> e743e10b
    );
    this.ktable = ktable;
  }
  // CHECKSTYLE_RULES.ON: ParameterNumber

  public SchemaKTable(
      final Schema schema,
      final KTable<K, GenericRow> ktable,
      final Field keyField,
      final List<SchemaKStream> sourceSchemaKStreams,
      final Serde<K> keySerde,
      final Type type,
      final KsqlConfig ksqlConfig,
      final FunctionRegistry functionRegistry,
      final SchemaRegistryClient schemaRegistryClient) {
    this(
        schema,
        ktable,
        keyField,
        sourceSchemaKStreams,
        keySerde,
        type,
        ksqlConfig,
        functionRegistry,
        schemaRegistryClient,
        GroupedFactory.create(ksqlConfig),
        JoinedFactory.create(ksqlConfig)
    );
  }

  @SuppressWarnings("unchecked")
  @Override
  public SchemaKTable<K> into(
      final String kafkaTopicName,
      final Serde<GenericRow> topicValueSerDe,
      final Set<Integer> rowkeyIndexes
  ) {

    ktable.toStream()
        .mapValues(row -> {
              if (row == null) {
                return null;
              }
              final List<Object> columns = new ArrayList<>();
              for (int i = 0; i < row.getColumns().size(); i++) {
                if (!rowkeyIndexes.contains(i)) {
                  columns.add(row.getColumns().get(i));
                }
              }
              return new GenericRow(columns);
            }
        ).to(kafkaTopicName, Produced.with(keySerde, topicValueSerDe));

    return this;
  }

  @Override
  public QueuedSchemaKStream toQueue() {
    return new QueuedSchemaKStream<>(this);
  }

  @SuppressWarnings("unchecked")
  @Override
  public SchemaKTable<K> filter(final Expression filterExpression) {
    final SqlPredicate predicate = new SqlPredicate(
        filterExpression,
        schema,
        hasWindowedKey(),
        ksqlConfig,
        functionRegistry
    );
    final KTable filteredKTable = ktable.filter(predicate.getPredicate());
    return new SchemaKTable<>(
        schema,
        filteredKTable,
        keyField,
        Collections.singletonList(this),
        keySerde,
        Type.FILTER,
        ksqlConfig,
        functionRegistry
    );
  }

  @Override
  public SchemaKTable<K> select(final List<SelectExpression> selectExpressions) {
    final Selection selection = new Selection(selectExpressions);
    return new SchemaKTable<>(
        selection.getSchema(),
        ktable.mapValues(selection.getSelectValueMapper()),
        selection.getKey(),
        Collections.singletonList(this),
        keySerde,
        Type.PROJECT,
        ksqlConfig,
        functionRegistry
    );
  }

  @SuppressWarnings("unchecked") // needs investigating
  @Override
  public KStream getKstream() {
    return ktable.toStream();
  }

  public KTable getKtable() {
    return ktable;
  }

  @Override
  public SchemaKGroupedStream groupBy(
      final Serde<GenericRow> valSerde,
      final List<Expression> groupByExpressions,
      final String opName) {

    final GroupBy groupBy = new GroupBy(groupByExpressions);

    final KGroupedTable kgroupedTable = ktable
        .filter((key, value) -> value != null)
        .groupBy((key, value) -> new KeyValue<>(groupBy.mapper.apply(key, value), value),
            groupedFactory.create(opName, Serdes.String(), valSerde));

    final Field newKeyField = new Field(
        groupBy.aggregateKeyName, -1, Schema.OPTIONAL_STRING_SCHEMA);
    return new SchemaKGroupedTable(
        schema,
        kgroupedTable,
        newKeyField,
        Collections.singletonList(this),
        ksqlConfig,
        functionRegistry);
  }

  @SuppressWarnings("unchecked")
  public SchemaKTable<K> join(
      final SchemaKTable<K> schemaKTable,
      final Schema joinSchema,
      final Field joinKey
  ) {
    final KTable<K, GenericRow> joinedKTable = ktable.join(
        schemaKTable.getKtable(),
        new KsqlValueJoiner(this.getSchema(), schemaKTable.getSchema())
    );

    return new SchemaKTable<>(
        joinSchema,
        joinedKTable,
        joinKey,
        ImmutableList.of(this, schemaKTable),
        keySerde,
        Type.JOIN,
        ksqlConfig,
        functionRegistry
    );
  }

  @SuppressWarnings("unchecked")
  public SchemaKTable<K> leftJoin(
      final SchemaKTable<K> schemaKTable,
      final Schema joinSchema,
      final Field joinKey
  ) {
    final KTable<K, GenericRow> joinedKTable =
        ktable.leftJoin(
            schemaKTable.getKtable(),
            new KsqlValueJoiner(this.getSchema(), schemaKTable.getSchema())
        );

    return new SchemaKTable<>(
        joinSchema,
        joinedKTable,
        joinKey,
        ImmutableList.of(this, schemaKTable),
        keySerde,
        Type.JOIN,
        ksqlConfig,
        functionRegistry
    );
  }

  @SuppressWarnings("unchecked")
  public SchemaKTable<K> outerJoin(
      final SchemaKTable<K> schemaKTable,
      final Schema joinSchema,
      final Field joinKey
  ) {
    final KTable<K, GenericRow> joinedKTable =
        ktable.outerJoin(
            schemaKTable.getKtable(),
            new KsqlValueJoiner(this.getSchema(), schemaKTable.getSchema())
        );

    return new SchemaKTable<>(
        joinSchema,
        joinedKTable,
        joinKey,
        ImmutableList.of(this, schemaKTable),
        keySerde,
        Type.JOIN,
        ksqlConfig,
        functionRegistry
    );
  }
}<|MERGE_RESOLUTION|>--- conflicted
+++ resolved
@@ -43,7 +43,30 @@
   // CHECKSTYLE_RULES.ON: ClassDataAbstractionCoupling
   private final KTable<K, GenericRow> ktable;
 
-  // CHECKSTYLE_RULES.OFF: ParameterNumber
+  public SchemaKTable(
+      final Schema schema,
+      final KTable<K, GenericRow> ktable,
+      final Field keyField,
+      final List<SchemaKStream> sourceSchemaKStreams,
+      final Serde<K> keySerde,
+      final Type type,
+      final KsqlConfig ksqlConfig,
+      final FunctionRegistry functionRegistry
+  ) {
+    this(
+        schema,
+        ktable,
+        keyField,
+        sourceSchemaKStreams,
+        keySerde,
+        type,
+        ksqlConfig,
+        functionRegistry,
+        GroupedFactory.create(ksqlConfig),
+        JoinedFactory.create(ksqlConfig)
+    );
+  }
+
   SchemaKTable(
       final Schema schema,
       final KTable<K, GenericRow> ktable,
@@ -52,14 +75,9 @@
       final Serde<K> keySerde,
       final Type type,
       final KsqlConfig ksqlConfig,
-<<<<<<< HEAD
-      final FunctionRegistry functionRegistry
-=======
       final FunctionRegistry functionRegistry,
-      final SchemaRegistryClient schemaRegistryClient,
       final GroupedFactory groupedFactory,
       final JoinedFactory joinedFactory
->>>>>>> e743e10b
   ) {
     super(
         schema,
@@ -69,42 +87,11 @@
         keySerde,
         type,
         ksqlConfig,
-<<<<<<< HEAD
-        functionRegistry
-=======
         functionRegistry,
-        schemaRegistryClient,
         groupedFactory,
         joinedFactory
->>>>>>> e743e10b
     );
     this.ktable = ktable;
-  }
-  // CHECKSTYLE_RULES.ON: ParameterNumber
-
-  public SchemaKTable(
-      final Schema schema,
-      final KTable<K, GenericRow> ktable,
-      final Field keyField,
-      final List<SchemaKStream> sourceSchemaKStreams,
-      final Serde<K> keySerde,
-      final Type type,
-      final KsqlConfig ksqlConfig,
-      final FunctionRegistry functionRegistry,
-      final SchemaRegistryClient schemaRegistryClient) {
-    this(
-        schema,
-        ktable,
-        keyField,
-        sourceSchemaKStreams,
-        keySerde,
-        type,
-        ksqlConfig,
-        functionRegistry,
-        schemaRegistryClient,
-        GroupedFactory.create(ksqlConfig),
-        JoinedFactory.create(ksqlConfig)
-    );
   }
 
   @SuppressWarnings("unchecked")
