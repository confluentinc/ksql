--- conflicted
+++ resolved
@@ -124,17 +124,9 @@
       final List<SelectExpression> selectExpressions,
       final String selectNodeName,
       final QueryContext.Stacker contextStacker,
-<<<<<<< HEAD
       final KsqlQueryBuilder ksqlQueryBuilder
   ) {
-    final KeySelection selection = new KeySelection(
-        selectExpressions
-    );
-
-=======
-      final KsqlQueryBuilder ksqlQueryBuilder) {
     final KeyField keyField = findKeyField(selectExpressions);
->>>>>>> 9f2ba2b1
     final TableMapValues<K> step = ExecutionStepFactory.tableMapValues(
         contextStacker,
         sourceTableStep,
