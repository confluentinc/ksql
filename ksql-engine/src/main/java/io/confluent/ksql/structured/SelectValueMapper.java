/*
 * Copyright 2017 Confluent Inc.
 *
 * Licensed under the Apache License, Version 2.0 (the "License");
 * you may not use this file except in compliance with the License.
 * You may obtain a copy of the License at
 *
 * http://www.apache.org/licenses/LICENSE-2.0
 *
 * Unless required by applicable law or agreed to in writing, software
 * distributed under the License is distributed on an "AS IS" BASIS,
 * WITHOUT WARRANTIES OR CONDITIONS OF ANY KIND, either express or implied.
 * See the License for the specific language governing permissions and
 * limitations under the License.
 **/

package io.confluent.ksql.structured;

import io.confluent.ksql.GenericRow;
<<<<<<< HEAD
import io.confluent.ksql.util.ExpressionMetadata;
=======
import io.confluent.ksql.function.udf.Kudf;
import io.confluent.ksql.util.ExpressionMetadata;
import io.confluent.ksql.util.GenericRowValueTypeEnforcer;
>>>>>>> 82b603d2
import java.util.ArrayList;
import java.util.List;
import org.apache.kafka.streams.kstream.ValueMapper;
import org.slf4j.Logger;
import org.slf4j.LoggerFactory;

class SelectValueMapper implements ValueMapper<GenericRow, GenericRow> {
<<<<<<< HEAD

  private static final Logger LOG = LoggerFactory.getLogger(SelectValueMapper.class);

=======

  private static final Logger LOG = LoggerFactory.getLogger(SelectValueMapper.class);

  private final GenericRowValueTypeEnforcer typeEnforcer;
>>>>>>> 82b603d2
  private final List<String> selectFieldNames;
  private final List<ExpressionMetadata> expressionEvaluators;

  SelectValueMapper(
<<<<<<< HEAD
      final List<String> selectFieldNames,
      final List<ExpressionMetadata> expressionEvaluators
  ) {
=======
      final GenericRowValueTypeEnforcer typeEnforcer,
      final List<String> selectFieldNames,
      final List<ExpressionMetadata> expressionEvaluators
  ) {
    this.typeEnforcer = typeEnforcer;
>>>>>>> 82b603d2
    this.selectFieldNames = selectFieldNames;
    this.expressionEvaluators = expressionEvaluators;

    if (selectFieldNames.size() != expressionEvaluators.size()) {
      throw new IllegalArgumentException("must have field names for all expressions");
    }
  }

  @Override
  public GenericRow apply(final GenericRow row) {
    if (row == null) {
      return null;
    }

    final List<Object> newColumns = new ArrayList<>();
    for (int i = 0; i < selectFieldNames.size(); i++) {
      newColumns.add(processColumn(i, row));
<<<<<<< HEAD
=======
    }
    return new GenericRow(newColumns);
  }

  private Object processColumn(final int column, final GenericRow row) {
    try {
      final ExpressionMetadata expression = expressionEvaluators.get(column);

      final List<Integer> parameterIndexes = expressionEvaluators.get(column).getIndexes();
      final List<Kudf> kudfs = expressionEvaluators.get(column).getUdfs();
      final Object[] parameterObjects = new Object[parameterIndexes.size()];
      for (int j = 0; j < parameterIndexes.size(); j++) {
        final Integer paramIndex = parameterIndexes.get(j);
        if (paramIndex < 0) {
          parameterObjects[j] = kudfs.get(j);
        } else {
          parameterObjects[j] = typeEnforcer
              .enforceFieldType(paramIndex, row.getColumns().get(paramIndex));
        }
      }

      return expression.evaluate(parameterObjects);

    } catch (final Exception e) {
      LOG.error(String.format("Error calculating column with index %d : %s",
          column, selectFieldNames.get(column)), e);
      return null;
>>>>>>> 82b603d2
    }
  }

  private Object processColumn(final int column, final GenericRow row) {
    try {
      return expressionEvaluators
          .get(column)
          .evaluate(row);
    } catch (final Exception e) {
      LOG.error(String.format("Error calculating column with index %d : %s",
          column, selectFieldNames.get(column)), e);
      return null;
    }
  }
}<|MERGE_RESOLUTION|>--- conflicted
+++ resolved
@@ -17,13 +17,8 @@
 package io.confluent.ksql.structured;
 
 import io.confluent.ksql.GenericRow;
-<<<<<<< HEAD
-import io.confluent.ksql.util.ExpressionMetadata;
-=======
 import io.confluent.ksql.function.udf.Kudf;
 import io.confluent.ksql.util.ExpressionMetadata;
-import io.confluent.ksql.util.GenericRowValueTypeEnforcer;
->>>>>>> 82b603d2
 import java.util.ArrayList;
 import java.util.List;
 import org.apache.kafka.streams.kstream.ValueMapper;
@@ -31,31 +26,16 @@
 import org.slf4j.LoggerFactory;
 
 class SelectValueMapper implements ValueMapper<GenericRow, GenericRow> {
-<<<<<<< HEAD
 
   private static final Logger LOG = LoggerFactory.getLogger(SelectValueMapper.class);
 
-=======
-
-  private static final Logger LOG = LoggerFactory.getLogger(SelectValueMapper.class);
-
-  private final GenericRowValueTypeEnforcer typeEnforcer;
->>>>>>> 82b603d2
   private final List<String> selectFieldNames;
   private final List<ExpressionMetadata> expressionEvaluators;
 
   SelectValueMapper(
-<<<<<<< HEAD
       final List<String> selectFieldNames,
       final List<ExpressionMetadata> expressionEvaluators
   ) {
-=======
-      final GenericRowValueTypeEnforcer typeEnforcer,
-      final List<String> selectFieldNames,
-      final List<ExpressionMetadata> expressionEvaluators
-  ) {
-    this.typeEnforcer = typeEnforcer;
->>>>>>> 82b603d2
     this.selectFieldNames = selectFieldNames;
     this.expressionEvaluators = expressionEvaluators;
 
@@ -73,37 +53,8 @@
     final List<Object> newColumns = new ArrayList<>();
     for (int i = 0; i < selectFieldNames.size(); i++) {
       newColumns.add(processColumn(i, row));
-<<<<<<< HEAD
-=======
     }
     return new GenericRow(newColumns);
-  }
-
-  private Object processColumn(final int column, final GenericRow row) {
-    try {
-      final ExpressionMetadata expression = expressionEvaluators.get(column);
-
-      final List<Integer> parameterIndexes = expressionEvaluators.get(column).getIndexes();
-      final List<Kudf> kudfs = expressionEvaluators.get(column).getUdfs();
-      final Object[] parameterObjects = new Object[parameterIndexes.size()];
-      for (int j = 0; j < parameterIndexes.size(); j++) {
-        final Integer paramIndex = parameterIndexes.get(j);
-        if (paramIndex < 0) {
-          parameterObjects[j] = kudfs.get(j);
-        } else {
-          parameterObjects[j] = typeEnforcer
-              .enforceFieldType(paramIndex, row.getColumns().get(paramIndex));
-        }
-      }
-
-      return expression.evaluate(parameterObjects);
-
-    } catch (final Exception e) {
-      LOG.error(String.format("Error calculating column with index %d : %s",
-          column, selectFieldNames.get(column)), e);
-      return null;
->>>>>>> 82b603d2
-    }
   }
 
   private Object processColumn(final int column, final GenericRow row) {
