--- conflicted
+++ resolved
@@ -17,7 +17,6 @@
 
 import com.google.common.annotations.VisibleForTesting;
 import com.google.common.collect.ImmutableList;
-
 import io.confluent.kafka.schemaregistry.client.SchemaRegistryClient;
 import io.confluent.kafka.schemaregistry.client.rest.exceptions.RestClientException;
 import io.confluent.ksql.KsqlExecutionContext;
@@ -35,7 +34,6 @@
 import io.confluent.ksql.util.ExecutorUtil;
 import io.confluent.ksql.util.KsqlConstants;
 import io.confluent.ksql.util.KsqlException;
-
 import java.util.Map;
 import java.util.Objects;
 import java.util.stream.Collectors;
@@ -108,13 +106,8 @@
                 + sourceName, e);
       }
 
-<<<<<<< HEAD
-      if (source.getKsqlTopic().getValueFormat().getFormat() == Format.AVRO) {
-        try {
-=======
       try {
-        if (source.getValueSerdeFactory().getFormat() == Format.AVRO) {
->>>>>>> 15548cef
+        if (source.getKsqlTopic().getValueFormat().getFormat() == Format.AVRO) {
           SchemaRegistryUtil.deleteSubjectWithRetries(
                   schemaRegistryClient,
                   source.getKafkaTopicName() + KsqlConstants.SCHEMA_REGISTRY_VALUE_SUFFIX);
