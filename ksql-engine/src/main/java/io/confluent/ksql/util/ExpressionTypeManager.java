--- conflicted
+++ resolved
@@ -271,14 +271,9 @@
     return null;
   }
 
-<<<<<<< HEAD
-  private static Schema resolveArithmeticType(final Schema leftSchema, final Schema rightSchema) {
-    return SchemaUtil.resolveArithmeticType(leftSchema.type(), rightSchema.type());
-=======
   private static Schema resolveArithmeticType(final Schema leftSchema,
                                               final Schema rightSchema) {
     return SchemaUtil.resolveBinaryOperatorResultType(leftSchema.type(), rightSchema.type());
->>>>>>> 7a8a21e0
   }
 
   private static void isValidComparison(
