--- conflicted
+++ resolved
@@ -246,12 +246,6 @@
         log.warn("No available broker found to fetch config info.");
         throw new KsqlException("Could not fetch broker information. KSQL cannot initialize");
       }
-<<<<<<< HEAD
-    } catch (InterruptedException | ExecutionException ex) {
-      log.error("Failed to initialize TopicClient: {}", ex.getMessage());
-      throw new KsqlException("Could not fetch broker information. KSQL cannot initialize "
-                              + "AdminClient.");
-=======
 
       ConfigResource resource = new ConfigResource(
           ConfigResource.Type.BROKER,
@@ -270,7 +264,6 @@
     } catch (final Exception e) {
       log.error("Failed to initialize TopicClient: {}", e.getMessage());
       throw new KsqlException("Could not fetch broker information. KSQL cannot initialize", e);
->>>>>>> 7098e26e
     }
   }
 
