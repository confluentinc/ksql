/*
 * Copyright 2018 Confluent Inc.
 *
 * Licensed under the Confluent Community License (the "License"); you may not use
 * this file except in compliance with the License.  You may obtain a copy of the
 * License at
 *
 * http://www.confluent.io/confluent-community-license
 *
 * Unless required by applicable law or agreed to in writing, software
 * distributed under the License is distributed on an "AS IS" BASIS, WITHOUT
 * WARRANTIES OF ANY KIND, either express or implied.  See the License for the
 * specific language governing permissions and limitations under the License.
 */

package io.confluent.ksql.util;

import static java.util.Objects.requireNonNull;

import com.google.common.collect.ImmutableSet;
import io.confluent.ksql.metastore.model.DataSource.DataSourceType;
import io.confluent.ksql.metastore.model.KsqlTopic;
import io.confluent.ksql.physical.QuerySchemas;
import io.confluent.ksql.query.QueryId;
<<<<<<< HEAD
import io.confluent.ksql.schema.ksql.KsqlSchemaWithOptions;
=======
import io.confluent.ksql.schema.ksql.PhysicalSchema;
>>>>>>> 6af8958f
import io.confluent.ksql.serde.Format;
import java.util.Map;
import java.util.Set;
import java.util.function.Consumer;
import org.apache.kafka.streams.KafkaStreams;
import org.apache.kafka.streams.Topology;

/**
 * Metadata of a persistent query, e.g. {@code CREATE STREAM FOO AS SELECT * FROM BAR;}.
 */
public class PersistentQueryMetadata extends QueryMetadata {

  private final QueryId id;
  private final KsqlTopic resultTopic;
  private final Set<String> sinkNames;
  private final QuerySchemas schemas;
<<<<<<< HEAD
  private final KsqlSchemaWithOptions resultSchema;
=======
  private final PhysicalSchema resultSchema;
>>>>>>> 6af8958f

  // CHECKSTYLE_RULES.OFF: ParameterNumberCheck
  public PersistentQueryMetadata(
      final String statementString,
      final KafkaStreams kafkaStreams,
<<<<<<< HEAD
      final KsqlSchemaWithOptions resultSchema,
=======
      final PhysicalSchema schema,
>>>>>>> 6af8958f
      final Set<String> sourceNames,
      final String sinkName,
      final String executionPlan,
      final QueryId id,
      final DataSourceType dataSourceType,
      final String queryApplicationId,
      final KsqlTopic resultTopic,
      final Topology topology,
      final QuerySchemas schemas,
      final Map<String, Object> streamsProperties,
      final Map<String, Object> overriddenProperties,
      final Consumer<QueryMetadata> closeCallback
  ) {
    // CHECKSTYLE_RULES.ON: ParameterNumberCheck
    super(
        statementString,
        kafkaStreams,
<<<<<<< HEAD
        resultSchema.getLogicalSchema(),
=======
        schema.logicalSchema(),
>>>>>>> 6af8958f
        sourceNames,
        executionPlan,
        dataSourceType,
        queryApplicationId,
        topology,
        streamsProperties,
        overriddenProperties,
        closeCallback);

    this.id = requireNonNull(id, "id");
    this.resultTopic = requireNonNull(resultTopic, "resultTopic");
    this.sinkNames = ImmutableSet.of(sinkName);
    this.schemas = requireNonNull(schemas, "schemas");
<<<<<<< HEAD
    this.resultSchema = requireNonNull(resultSchema, "resultSchema");
=======
    this.resultSchema = requireNonNull(schema, "schema");
>>>>>>> 6af8958f
  }

  private PersistentQueryMetadata(
      final PersistentQueryMetadata other,
      final Consumer<QueryMetadata> closeCallback
  ) {
    super(other, closeCallback);
    this.id = other.id;
    this.resultTopic = other.resultTopic;
    this.sinkNames = other.sinkNames;
    this.schemas = other.schemas;
    this.resultSchema = other.resultSchema;
  }

  public PersistentQueryMetadata copyWith(final Consumer<QueryMetadata> closeCallback) {
    return new PersistentQueryMetadata(this, closeCallback);
  }

  public QueryId getQueryId() {
    return id;
  }

  public KsqlTopic getResultTopic() {
    return resultTopic;
  }

  public Set<String> getSinkNames() {
    return sinkNames;
  }

  public Format getResultTopicFormat() {
    return resultTopic.getValueSerdeFactory().getFormat();
  }

  public String getSchemasDescription() {
    return schemas.toString();
  }

<<<<<<< HEAD
  public KsqlSchemaWithOptions getResultSchemaWithOptions() {
=======
  public PhysicalSchema getPhysicalSchema() {
>>>>>>> 6af8958f
    return resultSchema;
  }
}<|MERGE_RESOLUTION|>--- conflicted
+++ resolved
@@ -22,11 +22,7 @@
 import io.confluent.ksql.metastore.model.KsqlTopic;
 import io.confluent.ksql.physical.QuerySchemas;
 import io.confluent.ksql.query.QueryId;
-<<<<<<< HEAD
-import io.confluent.ksql.schema.ksql.KsqlSchemaWithOptions;
-=======
 import io.confluent.ksql.schema.ksql.PhysicalSchema;
->>>>>>> 6af8958f
 import io.confluent.ksql.serde.Format;
 import java.util.Map;
 import java.util.Set;
@@ -43,21 +39,13 @@
   private final KsqlTopic resultTopic;
   private final Set<String> sinkNames;
   private final QuerySchemas schemas;
-<<<<<<< HEAD
-  private final KsqlSchemaWithOptions resultSchema;
-=======
   private final PhysicalSchema resultSchema;
->>>>>>> 6af8958f
 
   // CHECKSTYLE_RULES.OFF: ParameterNumberCheck
   public PersistentQueryMetadata(
       final String statementString,
       final KafkaStreams kafkaStreams,
-<<<<<<< HEAD
-      final KsqlSchemaWithOptions resultSchema,
-=======
       final PhysicalSchema schema,
->>>>>>> 6af8958f
       final Set<String> sourceNames,
       final String sinkName,
       final String executionPlan,
@@ -75,11 +63,7 @@
     super(
         statementString,
         kafkaStreams,
-<<<<<<< HEAD
-        resultSchema.getLogicalSchema(),
-=======
         schema.logicalSchema(),
->>>>>>> 6af8958f
         sourceNames,
         executionPlan,
         dataSourceType,
@@ -93,11 +77,7 @@
     this.resultTopic = requireNonNull(resultTopic, "resultTopic");
     this.sinkNames = ImmutableSet.of(sinkName);
     this.schemas = requireNonNull(schemas, "schemas");
-<<<<<<< HEAD
-    this.resultSchema = requireNonNull(resultSchema, "resultSchema");
-=======
     this.resultSchema = requireNonNull(schema, "schema");
->>>>>>> 6af8958f
   }
 
   private PersistentQueryMetadata(
@@ -136,11 +116,7 @@
     return schemas.toString();
   }
 
-<<<<<<< HEAD
-  public KsqlSchemaWithOptions getResultSchemaWithOptions() {
-=======
   public PhysicalSchema getPhysicalSchema() {
->>>>>>> 6af8958f
     return resultSchema;
   }
 }