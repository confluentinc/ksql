/**
 * Copyright 2017 Confluent Inc.
 *
 * Licensed under the Apache License, Version 2.0 (the "License");
 * you may not use this file except in compliance with the License.
 * You may obtain a copy of the License at
 *
 * http://www.apache.org/licenses/LICENSE-2.0
 *
 * Unless required by applicable law or agreed to in writing, software
 * distributed under the License is distributed on an "AS IS" BASIS,
 * WITHOUT WARRANTIES OR CONDITIONS OF ANY KIND, either express or implied.
 * See the License for the specific language governing permissions and
 * limitations under the License.
 **/

package io.confluent.ksql.util;

import io.confluent.ksql.metastore.KsqlTopic;
import io.confluent.ksql.query.QueryId;
import io.confluent.ksql.serde.DataSource;
import io.confluent.ksql.planner.plan.OutputNode;

import org.apache.kafka.connect.data.Schema;
import org.apache.kafka.streams.KafkaStreams;

import java.util.Objects;

public class PersistentQueryMetadata extends QueryMetadata {

  private final QueryId id;
  private final Schema resultSchema;
  private final KsqlTopic resultTopic;


  public PersistentQueryMetadata(final String statementString,
                                 final KafkaStreams kafkaStreams,
                                 final OutputNode outputNode,
                                 final String executionPlan,
                                 final QueryId id,
                                 final DataSource.DataSourceType dataSourceType,
                                 final String queryApplicationId,
                                 final KafkaTopicClient kafkaTopicClient,
<<<<<<< HEAD
                                 final KsqlConfig ksqlConfig,
                                 final Schema resultSchema,
                                 final KsqlTopic resultTopic) {
=======
                                 final KsqlConfig ksqlConfig, String topology) {
>>>>>>> ab3ed218
    super(statementString, kafkaStreams, outputNode, executionPlan, dataSourceType,
          queryApplicationId, kafkaTopicClient, ksqlConfig, topology);
    this.id = id;
    this.resultSchema = resultSchema;
    this.resultTopic = resultTopic;

  }

  public QueryId getId() {
    return id;
  }

  public Schema getResultSchema() {
    return resultSchema;
  }

  public KsqlTopic getResultTopic() {
    return resultTopic;
  }

  public String getEntity() {
    return getOutputNode().getId().toString();
  }

  public DataSource.DataSourceSerDe getResultTopicSerde() {
    if (resultTopic.getKsqlTopicSerDe() == null) {
      throw new KsqlException(String.format("Invalid result topic: %s. Serde cannot be null.",
                                            resultTopic.getName()));
    }
    return resultTopic.getKsqlTopicSerDe().getSerDe();
  }

  @Override
  public boolean equals(Object o) {
    if (!(o instanceof PersistentQueryMetadata)) {
      return false;
    }

    PersistentQueryMetadata that = (PersistentQueryMetadata) o;

    return Objects.equals(this.id, that.id) && super.equals(o);
  }

  @Override
  public int hashCode() {
    return Objects.hash(id, super.hashCode());
  }
}<|MERGE_RESOLUTION|>--- conflicted
+++ resolved
@@ -41,13 +41,10 @@
                                  final DataSource.DataSourceType dataSourceType,
                                  final String queryApplicationId,
                                  final KafkaTopicClient kafkaTopicClient,
-<<<<<<< HEAD
                                  final KsqlConfig ksqlConfig,
                                  final Schema resultSchema,
-                                 final KsqlTopic resultTopic) {
-=======
-                                 final KsqlConfig ksqlConfig, String topology) {
->>>>>>> ab3ed218
+                                 final KsqlTopic resultTopic,
+                                 final String topology) {
     super(statementString, kafkaStreams, outputNode, executionPlan, dataSourceType,
           queryApplicationId, kafkaTopicClient, ksqlConfig, topology);
     this.id = id;
