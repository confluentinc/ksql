/**
 * Copyright 2017 Confluent Inc.
 *
 * Licensed under the Apache License, Version 2.0 (the "License");
 * you may not use this file except in compliance with the License.
 * You may obtain a copy of the License at
 *
 * http://www.apache.org/licenses/LICENSE-2.0
 *
 * Unless required by applicable law or agreed to in writing, software
 * distributed under the License is distributed on an "AS IS" BASIS,
 * WITHOUT WARRANTIES OR CONDITIONS OF ANY KIND, either express or implied.
 * See the License for the specific language governing permissions and
 * limitations under the License.
 **/

package io.confluent.ksql.util;

import io.confluent.ksql.serde.DataSource;
import io.confluent.ksql.GenericRow;
import io.confluent.ksql.planner.plan.OutputNode;
import org.apache.kafka.streams.KafkaStreams;
import org.apache.kafka.streams.KeyValue;

import java.util.Objects;
import java.util.concurrent.BlockingQueue;

public class QueuedQueryMetadata extends QueryMetadata {

  private final BlockingQueue<KeyValue<String, GenericRow>> rowQueue;

  public QueuedQueryMetadata(
      String statementString,
      KafkaStreams kafkaStreams,
      OutputNode outputNode,
      String executionPlan,
<<<<<<< HEAD
      SynchronousQueue<KeyValue<String, GenericRow>> rowQueue,
      DataSource.DataSourceType dataSourceType,
      String queryApplicationId
=======
      BlockingQueue<KeyValue<String, GenericRow>> rowQueue,
      DataSource.DataSourceType dataSourceType
>>>>>>> 863fa311
  ) {
    super(statementString, kafkaStreams, outputNode, executionPlan, dataSourceType,
          queryApplicationId);
    this.rowQueue = rowQueue;
  }

  public BlockingQueue<KeyValue<String, GenericRow>> getRowQueue() {
    return rowQueue;
  }

  @Override
  public boolean equals(Object o) {
    if (!(o instanceof QueuedQueryMetadata)) {
      return false;
    }

    QueuedQueryMetadata that = (QueuedQueryMetadata) o;

    return Objects.equals(this.rowQueue, that.rowQueue) && super.equals(o);
  }

  @Override
  public int hashCode() {
    return Objects.hash(rowQueue, super.hashCode());
  }
}<|MERGE_RESOLUTION|>--- conflicted
+++ resolved
@@ -34,14 +34,9 @@
       KafkaStreams kafkaStreams,
       OutputNode outputNode,
       String executionPlan,
-<<<<<<< HEAD
-      SynchronousQueue<KeyValue<String, GenericRow>> rowQueue,
+      BlockingQueue<KeyValue<String, GenericRow>> rowQueue,
       DataSource.DataSourceType dataSourceType,
       String queryApplicationId
-=======
-      BlockingQueue<KeyValue<String, GenericRow>> rowQueue,
-      DataSource.DataSourceType dataSourceType
->>>>>>> 863fa311
   ) {
     super(statementString, kafkaStreams, outputNode, executionPlan, dataSourceType,
           queryApplicationId);
