--- conflicted
+++ resolved
@@ -327,23 +327,14 @@
 
     Topic(
         final String name,
-<<<<<<< HEAD
-        final org.apache.avro.Schema schema,
+        final Optional<org.apache.avro.Schema> schema,
         final SerdeSupplier serdeSupplier,
         final int numPartitions
-    ) {
-      this.name = name;
-      this.schema = schema;
-      this.serdeSupplier = serdeSupplier;
-      this.numPartitions = numPartitions;
-=======
-        final Optional<org.apache.avro.Schema> schema,
-        final SerdeSupplier serdeSupplier
     ) {
       this.name = Objects.requireNonNull(name, "name");
       this.schema = Objects.requireNonNull(schema, "schema");
       this.serdeSupplier = Objects.requireNonNull(serdeSupplier, "serdeSupplier");
->>>>>>> d39c19e8
+      this.numPartitions = numPartitions;
     }
 
     String getName() {
@@ -603,18 +594,7 @@
 
     void initializeTopics(final ServiceContext serviceContext) {
       for (final Topic topic : topics) {
-<<<<<<< HEAD
         serviceContext.getTopicClient().createTopic(topic.getName(), topic.numPartitions, (short) 1);
-        if (topic.getSchema() != null) {
-          try {
-            serviceContext.getSchemaRegistryClient().register(
-                topic.getName() + KsqlConstants.SCHEMA_REGISTRY_VALUE_SUFFIX, topic.getSchema());
-          } catch (final Exception e) {
-            throw new RuntimeException(e);
-          }
-        }
-=======
-        serviceContext.getTopicClient().createTopic(topic.getName(), 1, (short) 1);
 
         topic.getSchema()
             .ifPresent(schema -> {
@@ -625,7 +605,6 @@
                 throw new RuntimeException(e);
               }
             });
->>>>>>> d39c19e8
       }
     }
 
