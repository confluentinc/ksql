/*
 * Copyright 2018 Confluent Inc.
 *
 * Licensed under the Confluent Community License; you may not use this file
 * except in compliance with the License.  You may obtain a copy of the License at
 *
 * http://www.confluent.io/confluent-community-license
 *
 * Unless required by applicable law or agreed to in writing, software
 * distributed under the License is distributed on an "AS IS" BASIS, WITHOUT
 * WARRANTIES OF ANY KIND, either express or implied.  See the License for the
 * specific language governing permissions and limitations under the License.
 */
package io.confluent.ksql;

import static org.hamcrest.CoreMatchers.allOf;
import static org.hamcrest.CoreMatchers.containsString;
import static org.hamcrest.CoreMatchers.equalTo;
import static org.hamcrest.CoreMatchers.instanceOf;
import static org.hamcrest.Matchers.is;
import static org.junit.Assert.assertEquals;
import static org.junit.Assert.assertThat;
import static org.junit.Assert.fail;
import static org.junit.matchers.JUnitMatchers.isThrowable;

import com.fasterxml.jackson.databind.JsonNode;
import com.fasterxml.jackson.databind.ObjectMapper;
import com.fasterxml.jackson.databind.ObjectReader;
import com.fasterxml.jackson.databind.ObjectWriter;
import com.google.common.collect.ImmutableMap;
import com.google.common.collect.Maps;
import edu.umd.cs.findbugs.annotations.SuppressFBWarnings;
import io.confluent.connect.avro.AvroData;
import io.confluent.kafka.schemaregistry.client.MockSchemaRegistryClient;
import io.confluent.kafka.schemaregistry.client.SchemaRegistryClient;
import io.confluent.kafka.serializers.KafkaAvroDeserializer;
import io.confluent.kafka.serializers.KafkaAvroSerializer;
import io.confluent.ksql.EndToEndEngineTestUtil.WindowData.Type;
import io.confluent.ksql.function.InternalFunctionRegistry;
import io.confluent.ksql.function.UdfLoaderUtil;
import io.confluent.ksql.metastore.MetaStore;
import io.confluent.ksql.metastore.MetaStoreImpl;
import io.confluent.ksql.services.ServiceContext;
import io.confluent.ksql.services.TestServiceContext;
import io.confluent.ksql.util.KsqlConfig;
import io.confluent.ksql.util.KsqlConstants;
import io.confluent.ksql.util.QueryMetadata;
import java.io.BufferedReader;
import java.io.IOException;
import java.io.InputStreamReader;
import java.nio.charset.StandardCharsets;
import java.nio.file.Files;
import java.nio.file.Path;
import java.nio.file.Paths;
import java.nio.file.StandardOpenOption;
import java.util.ArrayList;
import java.util.Collection;
import java.util.HashMap;
import java.util.List;
import java.util.Map;
import java.util.Objects;
import java.util.Optional;
import java.util.Properties;
import java.util.Spliterator;
import java.util.Spliterators;
import java.util.stream.Collectors;
import java.util.stream.Stream;
import java.util.stream.StreamSupport;
import org.apache.avro.generic.GenericData;
import org.apache.avro.generic.GenericRecord;
import org.apache.kafka.clients.consumer.ConsumerConfig;
import org.apache.kafka.clients.producer.ProducerRecord;
import org.apache.kafka.common.serialization.Deserializer;
import org.apache.kafka.common.serialization.Serdes;
import org.apache.kafka.common.serialization.Serializer;
import org.apache.kafka.streams.StreamsConfig;
import org.apache.kafka.streams.Topology;
import org.apache.kafka.streams.TopologyTestDriver;
import org.apache.kafka.streams.kstream.SessionWindowedDeserializer;
import org.apache.kafka.streams.kstream.SessionWindowedSerializer;
import org.apache.kafka.streams.kstream.TimeWindowedDeserializer;
import org.apache.kafka.streams.kstream.TimeWindowedSerializer;
import org.apache.kafka.streams.kstream.Window;
import org.apache.kafka.streams.kstream.Windowed;
import org.apache.kafka.streams.kstream.internals.SessionWindow;
import org.apache.kafka.streams.kstream.internals.TimeWindow;
import org.apache.kafka.streams.test.ConsumerRecordFactory;
import org.apache.kafka.streams.test.OutputVerifier;
import org.apache.kafka.test.TestUtils;
import org.hamcrest.Matcher;
import org.hamcrest.StringDescription;
import org.junit.internal.matchers.ThrowableMessageMatcher;

final class EndToEndEngineTestUtil {
  private static final ObjectMapper OBJECT_MAPPER = new ObjectMapper();
  private static final InternalFunctionRegistry functionRegistry = new InternalFunctionRegistry();
  private static final String CONFIG_END_MARKER = "CONFIGS_END";

  static {
    // don't use the actual metastore, aim is just to get the functions into the registry.
    // Done once only as it is relatively expensive, i.e., increases the test by 3x if run on each
    // test
    UdfLoaderUtil.load(new MetaStoreImpl(functionRegistry));
  }

  private EndToEndEngineTestUtil(){}

  private static class ValueSpec {
    private final Object spec;

    ValueSpec(final Object spec) {
      this.spec = spec;
    }

    private static void compare(final Object o1, final Object o2, final String path) {
      if (o1 == null && o2 == null) {
        return;
      }
      if (o1 == null || o2 == null) {
        throw new AssertionError("Unexpected null at path " + path);
      }
      if (o1 instanceof Map) {
        assertThat("type mismatch at " + path, o2, instanceOf(Map.class));
        assertThat("keyset mismatch at " + path, ((Map) o1).keySet(), equalTo(((Map)o2).keySet()));
        for (final Object k : ((Map) o1).keySet()) {
          compare(((Map) o1).get(k), ((Map) o2).get(k), path + "." + String.valueOf(k));
        }
      } else if (o1 instanceof List) {
        assertThat("type mismatch at " + path, o2, instanceOf(List.class));
        assertThat("list size mismatch at " + path, ((List) o1).size(), equalTo(((List)o2).size()));
        for (int i = 0; i < ((List) o1).size(); i++) {
          compare(((List) o1).get(i), ((List) o2).get(i), path + "." + String.valueOf(i));
        }
      } else {
        assertThat("type mismatch at " + path, o1.getClass(), equalTo(o2.getClass()));
        assertThat("mismatch at path" + path, o1, equalTo(o2));
      }
    }

    @SuppressFBWarnings("HE_EQUALS_USE_HASHCODE")
    @SuppressWarnings({"EqualsWhichDoesntCheckParameterClass", "Contract"}) // Hack to make work with OutputVerifier.
    @Override
    public boolean equals(final Object o) {
      compare(spec, o, "VALUE-SPEC");
      return Objects.equals(spec, o);
    }
  }

  protected interface SerdeSupplier<T> {
    Serializer<T> getSerializer(SchemaRegistryClient schemaRegistryClient);
    Deserializer<T> getDeserializer(SchemaRegistryClient schemaRegistryClient);
  }

  static class StringSerdeSupplier implements SerdeSupplier<String> {
    @Override
    public Serializer<String> getSerializer(final SchemaRegistryClient schemaRegistryClient) {
      return Serdes.String().serializer();
    }

    @Override
    public Deserializer<String> getDeserializer(final SchemaRegistryClient schemaRegistryClient) {
      return Serdes.String().deserializer();
    }
  }

  static class AvroSerdeSupplier implements SerdeSupplier {
    @Override
    public Serializer getSerializer(final SchemaRegistryClient schemaRegistryClient) {
      return new KafkaAvroSerializer(schemaRegistryClient);
    }

    @Override
    public Deserializer getDeserializer(final SchemaRegistryClient schemaRegistryClient) {
      return new KafkaAvroDeserializer(schemaRegistryClient);
    }
  }

  static class ValueSpecAvroDeserializer implements Deserializer<Object> {
    private final SchemaRegistryClient schemaRegistryClient;
    private final KafkaAvroDeserializer avroDeserializer;

    private ValueSpecAvroDeserializer(final SchemaRegistryClient schemaRegistryClient) {
      this.schemaRegistryClient = schemaRegistryClient;
      this.avroDeserializer = new KafkaAvroDeserializer(schemaRegistryClient);
    }

    @Override
    public void close() {
    }

    @Override
    public void configure(final Map<String, ?> properties, final boolean b) {
    }

    @Override
    public Object deserialize(final String topicName, final byte[] data) {
      final Object avroObject = avroDeserializer.deserialize(topicName, data);
      final String schemaString;
      try {
        schemaString = schemaRegistryClient.getLatestSchemaMetadata(
            topicName + KsqlConstants.SCHEMA_REGISTRY_VALUE_SUFFIX).getSchema();
      } catch (final Exception e) {
        throw new RuntimeException(e);
      }
      return new ValueSpec(
          avroToValueSpec(
              avroObject,
              new org.apache.avro.Schema.Parser().parse(schemaString),
              false));
    }
  }

  static class ValueSpecAvroSerializer implements Serializer<Object> {
    private final SchemaRegistryClient schemaRegistryClient;
    private final KafkaAvroSerializer avroSerializer;

    private ValueSpecAvroSerializer(final SchemaRegistryClient schemaRegistryClient) {
      this.schemaRegistryClient = schemaRegistryClient;
      this.avroSerializer = new KafkaAvroSerializer(schemaRegistryClient);
    }

    @Override
    public void close() {
    }

    @Override
    public void configure(final Map<String, ?> properties, final boolean b) {
    }

    @Override
    public byte[] serialize(final String topicName, final Object spec) {
      final String schemaString;
      try {
        schemaString = schemaRegistryClient.getLatestSchemaMetadata(
            topicName + KsqlConstants.SCHEMA_REGISTRY_VALUE_SUFFIX).getSchema();
      } catch (final Exception e) {
        throw new RuntimeException(e);
      }
      final Object avroObject = valueSpecToAvro(
          spec,
          new org.apache.avro.Schema.Parser().parse(schemaString));
      return avroSerializer.serialize(topicName, avroObject);
    }
  }

  static class ValueSpecAvroSerdeSupplier implements SerdeSupplier<Object> {
    @Override
    public Serializer<Object> getSerializer(final SchemaRegistryClient schemaRegistryClient) {
      return new ValueSpecAvroSerializer(schemaRegistryClient);
    }

    @Override
    public Deserializer<Object> getDeserializer(final SchemaRegistryClient schemaRegistryClient) {
      return new ValueSpecAvroDeserializer(schemaRegistryClient);
    }
  }

  static class ValueSpecJsonDeserializer implements Deserializer<Object> {
    @Override
    public void close() {
    }

    @Override
    public void configure(final Map<String, ?> properties, final boolean b) {
    }

    @Override
    public Object deserialize(final String topicName, final byte[] data) {
      if (data == null) {
        return null;
      }
      try {
        return new ObjectMapper().readValue(data, Map.class);
      } catch (final Exception e) {
        throw new RuntimeException(e);
      }
    }
  }

  static class ValueSpecJsonSerializer implements Serializer<Object> {
    @Override
    public void close() {
    }

    @Override
    public void configure(final Map<String, ?> properties, final boolean b) {
    }

    @Override
    public byte[] serialize(final String topicName, final Object spec) {
      if (spec == null) {
        return null;
      }
      try {
        return new ObjectMapper().writeValueAsBytes(spec);
      } catch (final Exception e) {
        throw new RuntimeException(e);
      }
    }
  }

  static class ValueSpecJsonSerdeSupplier implements SerdeSupplier<Object> {
    @Override
    public Serializer<Object> getSerializer(final SchemaRegistryClient schemaRegistryClient) {
      return new ValueSpecJsonSerializer();
    }

    @Override
    public Deserializer<Object> getDeserializer(final SchemaRegistryClient schemaRegistryClient) {
      return new ValueSpecJsonDeserializer();
    }
  }

  static class Topic {
    private final String name;
    private final org.apache.avro.Schema schema;
    private final SerdeSupplier serdeSupplier;

    Topic(
        final String name,
        final org.apache.avro.Schema schema,
        final SerdeSupplier serdeSupplier) {
      this.name = name;
      this.schema = schema;
      this.serdeSupplier = serdeSupplier;
    }

    public String getName() {
      return name;
    }

    public org.apache.avro.Schema getSchema() {
      return schema;
    }

    SerdeSupplier getSerdeSupplier() {
      return serdeSupplier;
    }

    private Serializer getSerializer(final SchemaRegistryClient schemaRegistryClient) {
      return serdeSupplier.getSerializer(schemaRegistryClient);
    }

    private Deserializer getDeserializer(final SchemaRegistryClient schemaRegistryClient) {
      return serdeSupplier.getDeserializer(schemaRegistryClient);
    }
  }

  static class WindowData {

    enum Type {SESSION, TIME}
    private final long start;
    private final long end;
    private final Type type;

    WindowData(final long start, final long end, final String type) {
      this.start = start;
      this.end = end;
      this.type = Type.valueOf(Objects.requireNonNull(type, "type").toUpperCase());
    }

    public long size() {
      return end - start;
    }
  }

  static class Record {
    private final Topic topic;
    private final String key;
    private final Object value;
    private final long timestamp;
    private final WindowData window;

    Record(final Topic topic,
           final String key,
           final Object value,
           final long timestamp,
           final WindowData window) {
      this.topic = topic;
      this.key = key;
      this.value = value;
      this.timestamp = timestamp;
      this.window = window;
    }

    private Serializer<?> keySerializer() {
      final Serializer<String> stringDe = Serdes.String().serializer();
      if (window == null) {
        return stringDe;
      }

      return window.type == Type.SESSION
          ? new SessionWindowedSerializer<>(stringDe)
          : new TimeWindowedSerializer<>(stringDe);
    }

    @SuppressWarnings("unchecked")
    private Deserializer keyDeserializer() {
      if (window == null) {
        return Serdes.String().deserializer();
      }

      final Deserializer<String> inner = Serdes.String().deserializer();
      return window.type == Type.SESSION
          ? new SessionWindowedDeserializer<>(inner)
          : new TimeWindowedDeserializer<>(inner, window.size());
    }

    @SuppressWarnings("unchecked")
    public <W> W key() {
      if (window == null) {
        return (W) key;
      }

      final Window w = window.type == Type.SESSION
          ? new SessionWindow(this.window.start, this.window.end)
          : new TimeWindow(this.window.start, this.window.end);
      return (W) new Windowed<>(key, w);
    }

    public Object value() {
      return value;
    }

    public long timestamp() {
      return timestamp;
    }
  }

  @SuppressFBWarnings("NM_CLASS_NOT_EXCEPTION")
  static class ExpectedException {
    private final List<Matcher<? super Throwable>> matchers = new ArrayList<>();

    public static ExpectedException none() {
      return new ExpectedException();
    }

    public void expect(final Class<? extends Throwable> type) {
      matchers.add(instanceOf(type));
    }

    public void expectMessage(final String substring) {
      expectMessage(containsString(substring));
    }

    public void expectMessage(final Matcher<String> matcher) {
      matchers.add(ThrowableMessageMatcher.hasMessage(matcher));
    }

    private Matcher<Throwable> build() {
      return allOf(matchers);
    }
  }

  static class JsonTestCase {
    private final Path testPath;
    private final JsonNode node;

    JsonTestCase(final Path testPath, final JsonNode node) {
      this.testPath = testPath;
      this.node = node;
    }

    Path getTestPath() {
      return testPath;
    }

    public JsonNode getNode() {
      return node;
    }
  }

  static class TestCase {
    private final Path testPath;
    private final String name;
    private final Map<String, Object> properties;
    private final Collection<Topic> topics;
    private final List<Record> inputRecords;
    private final List<Record> outputRecords;
    private final List<String> statements;
    private final ExpectedException expectedException;
    private String generatedTopology;
    private String expectedTopology;
    private Map<String, String> persistedProperties;

    public String getName() {
      return name;
    }

    TestCase(
        final Path testPath,
        final String name,
        final Map<String, Object> properties,
        final List<Topic> topics,
        final List<Record> inputRecords,
        final List<Record> outputRecords,
        final List<String> statements,
        final ExpectedException expectedException) {
      this.topics = topics;
      this.inputRecords = inputRecords;
      this.outputRecords = outputRecords;
      this.testPath = testPath;
      this.name = name;
      this.properties = ImmutableMap.copyOf(properties);
      this.statements = statements;
      this.expectedException = expectedException;
    }

    void setGeneratedTopology(final String generatedTopology) {
      this.generatedTopology = generatedTopology;
    }

    void setExpectedTopology(final String expectedTopology) {
      this.expectedTopology = expectedTopology;
    }

    void setPersistedProperties(final Map<String, String> persistedProperties) {
       this.persistedProperties = persistedProperties;
    }

    Optional<Map<String, String>> persistedProperties() {
      return Optional.ofNullable(persistedProperties);
    }

    public Map<String, Object> properties() {
      return properties;
    }

    public List<String> statements() {
      return statements;
    }

    @SuppressWarnings("unchecked")
    void processInput(final TopologyTestDriver testDriver,
                      final SchemaRegistryClient schemaRegistryClient) {
      inputRecords.forEach(
          r -> testDriver.pipeInput(
              new ConsumerRecordFactory<>(
                  r.keySerializer(),
                  r.topic.getSerializer(schemaRegistryClient)
              ).create(r.topic.name, r.key(), r.value, r.timestamp)
          )
      );
    }

    @SuppressWarnings("unchecked")
    void verifyOutput(final TopologyTestDriver testDriver,
                      final SchemaRegistryClient schemaRegistryClient) {
      if (isAnyExceptionExpected()) {
        failDueToMissingException();
      }

      int idx = -1;
      try {
        for (idx = 0; idx < outputRecords.size(); idx++) {
          final Record expectedOutput = outputRecords.get(idx);

          final ProducerRecord record = testDriver.readOutput(
              expectedOutput.topic.name,
              expectedOutput.keyDeserializer(),
              expectedOutput.topic.getDeserializer(schemaRegistryClient));

          if (record == null) {
            throw new AssertionError("No record received");
          }

          OutputVerifier.compareKeyValueTimestamp(
              record,
              expectedOutput.key(),
              expectedOutput.value,
              expectedOutput.timestamp);
        }
      } catch (final AssertionError assertionError) {
        final String rowMsg = idx == -1 ? "" : " while processing output row " + idx;
        throw new AssertionError("TestCase name: "
            + name
            + " in file: " + testPath
            + " failed" + rowMsg + " due to: "
            + assertionError.getMessage());
      }
    }

    void initializeTopics(final ServiceContext serviceContext) {
      for (final Topic topic : topics) {
        serviceContext.getTopicClient().createTopic(topic.getName(), 1, (short) 1);
        if (topic.getSchema() != null) {
          try {
            serviceContext.getSchemaRegistryClient().register(
                topic.getName() + KsqlConstants.SCHEMA_REGISTRY_VALUE_SUFFIX, topic.getSchema());
          } catch (final Exception e) {
            throw new RuntimeException(e);
          }
        }
      }
    }

    boolean isAnyExceptionExpected() {
      return !expectedException.matchers.isEmpty();
    }

    private void failDueToMissingException() {
      final String expectation = StringDescription.toString(expectedException.build());
      final String message = "Expected test to throw" + expectation;
      fail(message);
    }

    private void handleException(final RuntimeException e) {
      if (isAnyExceptionExpected()) {
        assertThat(e, isThrowable(expectedException.build()));
      } else {
        throw e;
      }
    }
  }

  static void writeExpectedTopologyFiles(
      final String topologyDir,
      final List<TestCase> testCases) {

    final ObjectWriter objectWriter = new ObjectMapper().writerWithDefaultPrettyPrinter();

    testCases.forEach(testCase -> {
      final Map<String, Object> originalConfigs = getConfigs(null);
      final Map<String, Object> updatedConfigs = new HashMap<>(originalConfigs);

      final KsqlConfig ksqlConfig = new KsqlConfig(ImmutableMap.copyOf(updatedConfigs));
      try(final ServiceContext serviceContext = getServiceContext();
          final KsqlEngine ksqlEngine = getKsqlEngine(serviceContext)) {
          final QueryMetadata queryMetadata = buildQuery(testCase, serviceContext, ksqlEngine, ksqlConfig);
          final Map<String, String> configsToPersist
              = ksqlConfig.getAllConfigPropsWithSecretsObfuscated();
          writeExpectedTopologyFile(
              testCase.name,
              queryMetadata.getTopology(),
              configsToPersist,
              objectWriter,
              topologyDir);
      }
    });
  }

<<<<<<< HEAD
  private static Topology getStreamsTopology(final TestCase testCase,
                                             final ServiceContext serviceContext,
                                             final KsqlEngine ksqlEngine,
                                             final KsqlConfig ksqlConfig) {

      final List<QueryMetadata> queries = new ArrayList<>();
      testCase.initializeTopics(serviceContext);
      testCase.statements().forEach(
          q -> queries.addAll(
              KsqlEngineTestUtil.execute(ksqlEngine, q, ksqlConfig, testCase.properties()))
      );

      assertThat("test did not generate any queries.", queries.isEmpty(), is(false));

     return queries.get(queries.size() - 1).getTopology();
=======
  private static QueryMetadata buildQuery(
      final TestCase testCase,
      final ServiceContext serviceContext,
      final KsqlEngine ksqlEngine,
      final KsqlConfig ksqlConfig) {
    final List<QueryMetadata> queries = new ArrayList<>();
    testCase.initializeTopics(serviceContext);
    testCase.statements().forEach(
        q -> queries.addAll(
            ksqlEngine.execute(q, ksqlConfig, testCase.properties()))
    );
    assertThat("test did not generate any queries.", queries.isEmpty(), is(false));
    return queries.get(queries.size() - 1);
>>>>>>> 8a612869
  }

  private static TopologyTestDriver buildStreamsTopologyTestDriver(
      final TestCase testCase,
      final ServiceContext serviceContext,
      final KsqlEngine ksqlEngine,
      final KsqlConfig ksqlConfig) {
    final Map<String, String> persistedConfigs = testCase.persistedProperties().orElse(new HashMap<>());
    final KsqlConfig maybeUpdatedConfigs = persistedConfigs.isEmpty() ? ksqlConfig :
        ksqlConfig.overrideBreakingConfigsWithOriginalValues(persistedConfigs);

    final QueryMetadata queryMetadata = buildQuery(testCase, serviceContext, ksqlEngine, maybeUpdatedConfigs);
    if (testCase.expectedTopology != null) {
      testCase.setGeneratedTopology(queryMetadata.getTopologyDescription());
    }
    final Properties streamsProperties = new Properties();
    streamsProperties.putAll(queryMetadata.getStreamsProperties());
    return new TopologyTestDriver(
        queryMetadata.getTopology(),
        streamsProperties,
        0);
  }

    private static void writeExpectedTopologyFile(final String queryName,
                                                  final Topology topology,
                                                  final Map<String, String> configs,
                                                  final ObjectWriter objectWriter,
                                                  final String topologyDir) {

        final Path newTopologyDataPath = Paths.get(topologyDir);
        try {
            final String updatedQueryName = formatQueryName(queryName);
            final Path topologyFile = Paths.get(newTopologyDataPath.toString(), updatedQueryName);
            final String configString = objectWriter.writeValueAsString(configs);
            final String topologyString = topology.describe().toString();

          final byte[] topologyBytes =
              (configString + "\n" + CONFIG_END_MARKER + "\n" + topologyString)
                  .getBytes(StandardCharsets.UTF_8);

            Files.write(topologyFile,
                        topologyBytes,
                        StandardOpenOption.CREATE,
                        StandardOpenOption.WRITE,
                        StandardOpenOption.TRUNCATE_EXISTING);


        } catch (IOException e) {
            throw new RuntimeException(e);
        }
    }

  static String formatQueryName(final String originalQueryName) {
    return originalQueryName.replaceAll(" - (AVRO|JSON)$", "").replaceAll("\\s", "_");
  }

  static Map<String, TopologyAndConfigs> loadExpectedTopologies(final String dir) throws IOException {
         final HashMap<String, TopologyAndConfigs> expectedTopologyAndConfigs = new HashMap<>();
         final ObjectReader objectReader = new ObjectMapper().readerFor(Map.class);
         final List<String> topologyFiles = findExpectedTopologyFiles(dir);
         topologyFiles.forEach(fileName -> {
             final TopologyAndConfigs topologyAndConfigs = readTopologyFile(dir + "/" + fileName, objectReader);
             expectedTopologyAndConfigs.put(fileName, topologyAndConfigs);
         });
      return expectedTopologyAndConfigs;
  }

  private static TopologyAndConfigs readTopologyFile(final String file, final ObjectReader objectReader) {
    try (final BufferedReader reader =
        new BufferedReader((
            new InputStreamReader(EndToEndEngineTestUtil.class.getClassLoader().
                getResourceAsStream(file), StandardCharsets.UTF_8)))) {
      final StringBuilder topologyFileBuilder = new StringBuilder();

      String topologyAndConfigLine;
      Map<String, String> persistedConfigs = null;

      while ((topologyAndConfigLine = reader.readLine()) != null) {
           if (topologyAndConfigLine.contains(CONFIG_END_MARKER)) {
               persistedConfigs = objectReader.readValue(topologyFileBuilder.toString());
               topologyFileBuilder.setLength(0);
           } else {
             topologyFileBuilder.append(topologyAndConfigLine).append("\n");
           }
      }

      return new TopologyAndConfigs(topologyFileBuilder.toString(), persistedConfigs);

    } catch (IOException e) {
      throw new RuntimeException(String.format("Couldn't read topology file %s %s", file, e));
    }
  }

  private static List<String> findExpectedTopologyFiles(final String dir) throws IOException {
       final List<String> topologyFiles = new ArrayList<>();
    try (final BufferedReader reader =
        new BufferedReader(
            new InputStreamReader(EndToEndEngineTestUtil.class.getClassLoader().
                getResourceAsStream(dir), StandardCharsets.UTF_8))) {

      String topology;
      while ((topology = reader.readLine()) != null) {
          topologyFiles.add(topology);
      }
    }
    return topologyFiles;
  }

  private static List<Path> findTests(final Path dir) {
    try (final BufferedReader reader = new BufferedReader(
        new InputStreamReader(EndToEndEngineTestUtil.class.getClassLoader().
            getResourceAsStream(dir.toString()), StandardCharsets.UTF_8))) {

      final List<Path> tests = new ArrayList<>();

      String test;
      while ((test = reader.readLine()) != null) {
        if (test.endsWith(".json")) {
          tests.add(dir.resolve(test));
        }
      }
      return tests;
    } catch (IOException e) {
      throw new AssertionError("Invalid test - failed to read dir: " + dir);
    }
  }

  static Stream<JsonTestCase> findTestCases(final Path dir) {
    final ClassLoader classLoader = EndToEndEngineTestUtil.class.getClassLoader();

    return findTests(dir).stream()
        .flatMap(testPath -> {
          final JsonNode rootNode = loadTest(classLoader, testPath);

          final Spliterator<JsonNode> tests = Spliterators.spliteratorUnknownSize(
              rootNode.findValue("tests").elements(), Spliterator.ORDERED);

          return StreamSupport.stream(tests, false)
              .map(jsonNode -> new JsonTestCase(testPath, jsonNode));
        });
  }

  private static JsonNode loadTest(final ClassLoader classLoader, final Path testPath) {
    try {
      return OBJECT_MAPPER.readTree(classLoader.getResourceAsStream(testPath.toString()));
    } catch (IOException e) {
      throw new RuntimeException("Unable to load test at path " + testPath, e);
    }
  }

  private static ServiceContext getServiceContext() {
    final SchemaRegistryClient schemaRegistryClient = new MockSchemaRegistryClient();
    return TestServiceContext.create(() -> schemaRegistryClient);
  }

  private static KsqlEngine getKsqlEngine(final ServiceContext serviceContext) {
    final MetaStore metaStore = new MetaStoreImpl(functionRegistry);
    return KsqlEngineTestUtil.createKsqlEngine(serviceContext, metaStore);
  }

  private static Map<String, Object> getConfigs(final Map<String, Object> additionalConfigs) {

    ImmutableMap.Builder<String, Object> mapBuilder = ImmutableMap.<String, Object>builder()
        .put(ConsumerConfig.BOOTSTRAP_SERVERS_CONFIG, "localhost:0")
        .put(ConsumerConfig.AUTO_COMMIT_INTERVAL_MS_CONFIG, 0)
        .put(ConsumerConfig.AUTO_OFFSET_RESET_CONFIG, "earliest")
        .put(StreamsConfig.CACHE_MAX_BYTES_BUFFERING_CONFIG, 0)
        .put(StreamsConfig.STATE_DIR_CONFIG, TestUtils.tempDirectory().getPath())
        .put(StreamsConfig.APPLICATION_ID_CONFIG, "some.ksql.service.id")
        .put(KsqlConfig.KSQL_SERVICE_ID_CONFIG, "some.ksql.service.id")
        .put(
            KsqlConfig.KSQL_USE_NAMED_INTERNAL_TOPICS,
            KsqlConfig.KSQL_USE_NAMED_INTERNAL_TOPICS_ON)
        .put(StreamsConfig.TOPOLOGY_OPTIMIZATION, "all");

      if(additionalConfigs != null){
          mapBuilder.putAll(additionalConfigs);
      }
      return mapBuilder.build();

  }

  static void shouldBuildAndExecuteQuery(final TestCase testCase) {

    final Map<String, Object> config = getConfigs(new HashMap<>());
    final KsqlConfig currentConfigs = new KsqlConfig(config);

    final Map<String, String> persistedConfigs =
        testCase.persistedProperties().orElse(new HashMap<>());

    final KsqlConfig ksqlConfig = persistedConfigs.isEmpty() ? currentConfigs :
        currentConfigs.overrideBreakingConfigsWithOriginalValues(persistedConfigs);

    try (final ServiceContext serviceContext = getServiceContext();
        final KsqlEngine ksqlEngine = getKsqlEngine(serviceContext)) {
      testCase.initializeTopics(serviceContext);
      final TopologyTestDriver testDriver = buildStreamsTopologyTestDriver(
          testCase,
          serviceContext,
          ksqlEngine,
          ksqlConfig);
      assertEquals(testCase.expectedTopology, testCase.generatedTopology);
      testCase.processInput(testDriver, serviceContext.getSchemaRegistryClient());
      testCase.verifyOutput(testDriver, serviceContext.getSchemaRegistryClient());
    } catch (final RuntimeException e) {
      testCase.handleException(e);
    }
  }

  @SuppressWarnings("unchecked")
  private static Object valueSpecToAvro(final Object spec, final org.apache.avro.Schema schema) {
    if (spec == null) {
      return null;
    }
    switch (schema.getType()) {
      case INT:
        return Integer.valueOf(spec.toString());
      case LONG:
        return Long.valueOf(spec.toString());
      case STRING:
        return spec.toString();
      case DOUBLE:
        return Double.valueOf(spec.toString());
      case FLOAT:
        return Float.valueOf(spec.toString());
      case BOOLEAN:
        return spec;
      case ARRAY:
        return ((List)spec).stream()
            .map(o -> valueSpecToAvro(o, schema.getElementType()))
            .collect(Collectors.toList());
      case MAP:
        return ((Map<Object, Object>)spec).entrySet().stream().collect(
            Collectors.toMap(
                Map.Entry::getKey,
                e -> valueSpecToAvro(e.getValue(), schema.getValueType())
            )
        );
      case RECORD:
        final GenericRecord record = new GenericData.Record(schema);
        for (final org.apache.avro.Schema.Field field : schema.getFields()) {
          record.put(
              field.name(),
              valueSpecToAvro(((Map<String, ?>)spec).get(field.name()), field.schema())
          );
        }
        return record;
      case UNION:
        for (final org.apache.avro.Schema memberSchema : schema.getTypes()) {
          if (!memberSchema.getType().equals(org.apache.avro.Schema.Type.NULL)) {
            return valueSpecToAvro(spec, memberSchema);
          }
        }
      default:
        throw new RuntimeException(
            "This test does not support the data type yet: " + schema.getType().getName());
    }
  }

  @SuppressWarnings("unchecked")
  static Object avroToValueSpec(final Object avro,
                                final org.apache.avro.Schema schema,
                                final boolean toUpper) {
    if (avro == null) {
      return null;
    }
    switch (schema.getType()) {
      case INT:
      case FLOAT:
      case DOUBLE:
      case BOOLEAN:
        return avro;
      case LONG:
        // Ensure that smaller long values match the value spec from the test file.
        // The json deserializer uses Integer for any number less than Integer.MAX_VALUE.
        if (((Long)avro) < Integer.MAX_VALUE && ((Long)avro) > Integer.MIN_VALUE) {
          return ((Long)avro).intValue();
        }
        return avro;
      case ENUM:
      case STRING:
        return avro.toString();
      case ARRAY:
        if (schema.getElementType().getName().equals(AvroData.MAP_ENTRY_TYPE_NAME)) {
          final org.apache.avro.Schema valueSchema
              = schema.getElementType().getField("value").schema();
          return ((List) avro).stream().collect(
              Collectors.toMap(
                  m -> ((GenericData.Record) m).get("key").toString(),
                  m -> (avroToValueSpec(((GenericData.Record) m).get("value"), valueSchema, toUpper))
              )
          );
        }
        return ((List)avro).stream()
            .map(o -> avroToValueSpec(o, schema.getElementType(), toUpper))
            .collect(Collectors.toList());
      case MAP:
        return ((Map<Object, Object>)avro).entrySet().stream().collect(
                Collectors.toMap(
                    e -> e.getKey().toString(),
                    e -> avroToValueSpec(e.getValue(), schema.getValueType(), toUpper)
                )
            );
      case RECORD:
        final Map<String, Object> recordSpec = new HashMap<>();
        schema.getFields().forEach(
            f -> recordSpec.put(
                toUpper ? f.name().toUpperCase() : f.name(),
                avroToValueSpec(
                    ((GenericData.Record)avro).get(f.name()),
                    f.schema(),
                    toUpper)
            )
        );
        return recordSpec;
      case UNION:
        final int pos = GenericData.get().resolveUnion(schema, avro);
        final boolean hasNull = schema.getTypes().stream()
            .anyMatch(s -> s.getType().equals(org.apache.avro.Schema.Type.NULL));
        final Object resolved = avroToValueSpec(avro, schema.getTypes().get(pos), toUpper);
        if (schema.getTypes().get(pos).getType().equals(org.apache.avro.Schema.Type.NULL)
          || schema.getTypes().size() == 2 && hasNull) {
          return resolved;
        }
        final Map<String, Object> ret = Maps.newHashMap();
        schema.getTypes()
            .forEach(
              s -> ret.put(s.getName().toUpperCase(), null));
        ret.put(schema.getTypes().get(pos).getName().toUpperCase(), resolved);
        return ret;
      default:
        throw new RuntimeException("Test cannot handle data of type: " + schema.getType());
    }
  }

  static class TopologyAndConfigs {
      public final String topology;
      final Map<String, String> configs;

    TopologyAndConfigs(final String topology, final Map<String, String> configs) {
      this.topology = topology;
      this.configs = configs;
    }
  }
}<|MERGE_RESOLUTION|>--- conflicted
+++ resolved
@@ -639,23 +639,6 @@
     });
   }
 
-<<<<<<< HEAD
-  private static Topology getStreamsTopology(final TestCase testCase,
-                                             final ServiceContext serviceContext,
-                                             final KsqlEngine ksqlEngine,
-                                             final KsqlConfig ksqlConfig) {
-
-      final List<QueryMetadata> queries = new ArrayList<>();
-      testCase.initializeTopics(serviceContext);
-      testCase.statements().forEach(
-          q -> queries.addAll(
-              KsqlEngineTestUtil.execute(ksqlEngine, q, ksqlConfig, testCase.properties()))
-      );
-
-      assertThat("test did not generate any queries.", queries.isEmpty(), is(false));
-
-     return queries.get(queries.size() - 1).getTopology();
-=======
   private static QueryMetadata buildQuery(
       final TestCase testCase,
       final ServiceContext serviceContext,
@@ -665,11 +648,10 @@
     testCase.initializeTopics(serviceContext);
     testCase.statements().forEach(
         q -> queries.addAll(
-            ksqlEngine.execute(q, ksqlConfig, testCase.properties()))
+            KsqlEngineTestUtil.execute(ksqlEngine, q, ksqlConfig, testCase.properties()))
     );
     assertThat("test did not generate any queries.", queries.isEmpty(), is(false));
     return queries.get(queries.size() - 1);
->>>>>>> 8a612869
   }
 
   private static TopologyTestDriver buildStreamsTopologyTestDriver(
