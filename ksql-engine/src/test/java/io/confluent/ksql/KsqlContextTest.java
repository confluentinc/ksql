--- conflicted
+++ resolved
@@ -35,10 +35,10 @@
 import io.confluent.ksql.parser.KsqlParser.PreparedStatement;
 import io.confluent.ksql.parser.SqlBaseParser.SingleStatementContext;
 import io.confluent.ksql.parser.tree.Statement;
+import io.confluent.ksql.services.ServiceContext;
 import io.confluent.ksql.statement.ConfiguredStatement;
 import io.confluent.ksql.statement.Injector;
 import io.confluent.ksql.statement.InjectorChain;
-import io.confluent.ksql.services.ServiceContext;
 import io.confluent.ksql.util.KsqlConfig;
 import io.confluent.ksql.util.KsqlException;
 import io.confluent.ksql.util.PersistentQueryMetadata;
@@ -70,7 +70,6 @@
   private final static PreparedStatement<?> PREPARED_STMT_1 = PreparedStatement
       .of("sql 1", mock(Statement.class));
 
-<<<<<<< HEAD
   private final static ConfiguredStatement<?> CFG_STMT_0 = ConfiguredStatement.of(
       PREPARED_STMT_0, SOME_PROPERTIES, SOME_CONFIG);
 
@@ -89,11 +88,6 @@
   private final static ConfiguredStatement<?> STMT_1_WITH_TOPIC = ConfiguredStatement.of(
       PREPARED_STMT_1, SOME_PROPERTIES, SOME_CONFIG);
 
-  @Rule
-  public final ExpectedException expectedException = ExpectedException.none();
-
-=======
->>>>>>> 365b32bc
   @Mock
   private ServiceContext serviceContext;
   @Mock
@@ -303,12 +297,14 @@
     when(schemaInjector.inject(any()))
         .thenThrow(new RuntimeException("Boom"));
 
-    // Then:
-    expectedException.expect(RuntimeException.class);
-    expectedException.expectMessage("Boom");
-
-    // When:
-    ksqlContext.sql("Some SQL", SOME_PROPERTIES);
+    // When:
+    final RuntimeException e = assertThrows(
+        (RuntimeException.class),
+        () -> ksqlContext.sql("Some SQL", SOME_PROPERTIES)
+    );
+
+    // Then:
+    assertThat(e.getMessage(), containsString("Boom"));
   }
 
   @SuppressWarnings("unchecked")
@@ -344,12 +340,14 @@
     when(topicInjector.inject(any()))
         .thenThrow(new RuntimeException("Boom"));
 
-    // Then:
-    expectedException.expect(RuntimeException.class);
-    expectedException.expectMessage("Boom");
-
-    // When:
-    ksqlContext.sql("Some SQL", SOME_PROPERTIES);
+    // When:
+    final RuntimeException e = assertThrows(
+        (RuntimeException.class),
+        () -> ksqlContext.sql("Some SQL", SOME_PROPERTIES)
+    );
+
+    // Then:
+    assertThat(e.getMessage(), containsString("Boom"));
   }
 
   @SuppressWarnings("unchecked")
