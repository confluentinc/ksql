/*
 * Copyright 2018 Confluent Inc.
 *
 * Licensed under the Confluent Community License; you may not use this file
 * except in compliance with the License.  You may obtain a copy of the License at
 *
 * http://www.confluent.io/confluent-community-license
 *
 * Unless required by applicable law or agreed to in writing, software
 * distributed under the License is distributed on an "AS IS" BASIS, WITHOUT
 * WARRANTIES OF ANY KIND, either express or implied.  See the License for the
 * specific language governing permissions and limitations under the License.
 */

package io.confluent.ksql;

import static org.hamcrest.MatcherAssert.assertThat;
import static org.hamcrest.Matchers.is;
import static org.mockito.ArgumentMatchers.any;
import static org.mockito.ArgumentMatchers.eq;
import static org.mockito.Mockito.inOrder;
import static org.mockito.Mockito.mock;
import static org.mockito.Mockito.never;
import static org.mockito.Mockito.verify;
import static org.mockito.Mockito.when;

import com.google.common.collect.ImmutableList;
import com.google.common.collect.ImmutableMap;
import io.confluent.kafka.schemaregistry.client.SchemaMetadata;
import io.confluent.kafka.schemaregistry.client.SchemaRegistryClient;
import io.confluent.kafka.schemaregistry.client.rest.exceptions.RestClientException;
import io.confluent.ksql.KsqlExecutionContext.ExecuteResult;
import io.confluent.ksql.ddl.DdlConfig;
import io.confluent.ksql.parser.KsqlParser.ParsedStatement;
import io.confluent.ksql.parser.KsqlParser.PreparedStatement;
import io.confluent.ksql.parser.SqlBaseParser.SingleStatementContext;
<<<<<<< HEAD
import io.confluent.ksql.parser.tree.AbstractStreamCreateStatement;
import io.confluent.ksql.parser.tree.Statement;
import io.confluent.ksql.parser.tree.StringLiteral;
=======
import io.confluent.ksql.parser.tree.Statement;
>>>>>>> da282057
import io.confluent.ksql.services.ServiceContext;
import io.confluent.ksql.util.KsqlConfig;
import io.confluent.ksql.util.KsqlException;
import io.confluent.ksql.util.PersistentQueryMetadata;
import io.confluent.ksql.util.QueuedQueryMetadata;
import java.util.Collections;
<<<<<<< HEAD
import java.util.List;
import java.util.stream.Collectors;
import java.util.stream.IntStream;
import org.apache.avro.SchemaBuilder;
=======
>>>>>>> da282057
import org.junit.Before;
import org.junit.Rule;
import org.junit.Test;
import org.junit.rules.ExpectedException;
import org.junit.runner.RunWith;
import org.mockito.ArgumentCaptor;
import org.mockito.Captor;
import org.mockito.InOrder;
import org.mockito.Mock;
import org.mockito.junit.MockitoJUnitRunner;

@RunWith(MockitoJUnitRunner.class)
public class KsqlContextTest {

  private static final KsqlConfig SOME_CONFIG = new KsqlConfig(Collections.emptyMap());
  private static final ImmutableMap<String, Object> SOME_PROPERTIES = ImmutableMap
      .of("overridden", "props");

<<<<<<< HEAD
  private static final String AVRO_SCHEMA = SchemaBuilder.record("thing").fields()
      .name("thing1").type().optional().intType()
      .name("thing2").type().optional().stringType()
      .endRecord()
      .toString(true);
=======
  private final static ParsedStatement PARSED_STMT_0 = ParsedStatement
      .of("sql 0", mock(SingleStatementContext.class));

  private final static ParsedStatement PARSED_STMT_1 = ParsedStatement
      .of("sql 1", mock(SingleStatementContext.class));

  private final static PreparedStatement<?> PREPARED_STMT_0 = PreparedStatement
      .of("sql 0", mock(Statement.class));

  private final static PreparedStatement<?> PREPARED_STMT_1 = PreparedStatement
      .of("sql 1", mock(Statement.class));
>>>>>>> da282057

  @Rule
  public final ExpectedException expectedException = ExpectedException.none();

  @Mock
  private ServiceContext serviceContext;
  @Mock
  private KsqlEngine ksqlEngine;
  @Mock
  private KsqlExecutionContext sandbox;
  @Mock
  private PersistentQueryMetadata persistentQuery;
  @Mock
  private QueuedQueryMetadata transientQuery;
<<<<<<< HEAD
  @Mock
  private PreparedStatement<?> statement0;
  @Mock
  private PreparedStatement<?> statement1;
  @Mock
  private Statement nonCreateStatement;
  @Mock
  private AbstractStreamCreateStatement createStatement;
  @Mock
  private AbstractStreamCreateStatement withSchema;
  @Mock
  private SchemaRegistryClient srClient;
  @Captor
  private ArgumentCaptor<PreparedStatement<?>> stmtCaptor;

=======
>>>>>>> da282057
  private KsqlContext ksqlContext;

  @SuppressWarnings("unchecked")
  @Before
  public void setUp() {
    ksqlContext = new KsqlContext(serviceContext, SOME_CONFIG, ksqlEngine);

    when(ksqlEngine.parse(any())).thenReturn(ImmutableList.of(PARSED_STMT_0));

    when(ksqlEngine.prepare(PARSED_STMT_0)).thenReturn((PreparedStatement) PREPARED_STMT_0);
    when(ksqlEngine.prepare(PARSED_STMT_1)).thenReturn((PreparedStatement) PREPARED_STMT_1);

    when(ksqlEngine.execute(any(), any(), any())).thenReturn(ExecuteResult.of("success"));

<<<<<<< HEAD
    when(serviceContext.getSchemaRegistryClient()).thenReturn(srClient);

    when(((PreparedStatement) statement0).getStatement()).thenReturn(createStatement);
    when(((PreparedStatement) statement1).getStatement()).thenReturn(nonCreateStatement);

    when(createStatement.copyWith(any(), any())).thenReturn(withSchema);

    when(createStatement.getProperties()).thenReturn(ImmutableMap.of(
        DdlConfig.VALUE_FORMAT_PROPERTY, new StringLiteral("JSON")
    ));

    givenParserReturns(statement0);
=======
    when(ksqlEngine.createSandbox()).thenReturn(sandbox);

    when(sandbox.prepare(PARSED_STMT_0)).thenReturn((PreparedStatement) PREPARED_STMT_0);
    when(sandbox.prepare(PARSED_STMT_1)).thenReturn((PreparedStatement) PREPARED_STMT_1);
>>>>>>> da282057
  }

  @Test
  public void shouldParseStatements() {
    // When:
    ksqlContext.sql("Some SQL", SOME_PROPERTIES);

    // Then:
    verify(ksqlEngine).parse("Some SQL");
  }

  @Test
  public void shouldOnlyPrepareNextStatementOncePreviousStatementHasBeenExecuted() {
    // Given:
    when(ksqlEngine.parse(any())).thenReturn(
        ImmutableList.of(PARSED_STMT_0, PARSED_STMT_1));

    // When:
    ksqlContext.sql("Some SQL", SOME_PROPERTIES);

    // Then:
    final InOrder inOrder = inOrder(ksqlEngine);
    inOrder.verify(ksqlEngine).prepare(PARSED_STMT_0);
    inOrder.verify(ksqlEngine).execute(eq(PREPARED_STMT_0), any(), any());
    inOrder.verify(ksqlEngine).prepare(PARSED_STMT_1);
    inOrder.verify(ksqlEngine).execute(eq(PREPARED_STMT_1), any(), any());
  }

  @Test
  public void shouldTryExecuteStatementsReturnedByParserBeforeExecute() {
    // Given:
    when(ksqlEngine.parse(any())).thenReturn(
        ImmutableList.of(PARSED_STMT_0, PARSED_STMT_1));

    // When:
    ksqlContext.sql("Some SQL", SOME_PROPERTIES);

    // Then:
    final InOrder inOrder = inOrder(ksqlEngine, sandbox);
    inOrder.verify(sandbox).execute(eq(PREPARED_STMT_0), any(), any());
    inOrder.verify(sandbox).execute(eq(PREPARED_STMT_1), any(), any());
    inOrder.verify(ksqlEngine).execute(eq(PREPARED_STMT_0), any(), any());
    inOrder.verify(ksqlEngine).execute(eq(PREPARED_STMT_1), any(), any());
  }

  @Test
  public void shouldThrowIfParseFails() {
    // Given:
    when(ksqlEngine.parse(any()))
        .thenThrow(new KsqlException("Bad tings happen"));

    // Expect
    expectedException.expect(KsqlException.class);
    expectedException.expectMessage("Bad tings happen");

    // When:
    ksqlContext.sql("Some SQL", SOME_PROPERTIES);
  }

  @Test
  public void shouldThrowIfSandboxExecuteThrows() {
    // Given:
    when(sandbox.execute(any(), any(), any()))
        .thenThrow(new KsqlException("Bad tings happen"));

    // Expect
    expectedException.expect(KsqlException.class);
    expectedException.expectMessage("Bad tings happen");

    // When:
    ksqlContext.sql("Some SQL", SOME_PROPERTIES);
  }

  @Test
  public void shouldThrowIfExecuteThrows() {
    // Given:
    when(ksqlEngine.execute(any(), any(), any()))
        .thenThrow(new KsqlException("Bad tings happen"));

    // Expect
    expectedException.expect(KsqlException.class);
    expectedException.expectMessage("Bad tings happen");

    // When:
    ksqlContext.sql("Some SQL", SOME_PROPERTIES);
  }

  @Test
  public void shouldNotExecuteAnyStatementsIfTryExecuteThrows() {
    // Given:
    when(sandbox.execute(any(), any(), any()))
        .thenThrow(new KsqlException("Bad tings happen"));

    // When:
    try {
      ksqlContext.sql("Some SQL", SOME_PROPERTIES);
    } catch (final KsqlException e) {
      // expected
    }

    // Then:
    verify(ksqlEngine, never()).execute(any(), any(), any());
  }

  @Test
  public void shouldStartPersistentQueries() {
    // Given:
    when(ksqlEngine.execute(any(), any(), any()))
        .thenReturn(ExecuteResult.of(persistentQuery));

    // When:
    ksqlContext.sql("Some SQL", SOME_PROPERTIES);

    // Then:
    verify(persistentQuery).start();
  }

  @Test
  public void shouldNotBlowUpOnSqlThatDoesNotResultInPersistentQueries() {
    // Given:
    when(ksqlEngine.execute(any(), any(), any()))
        .thenReturn(ExecuteResult.of(transientQuery));

    // When:
    ksqlContext.sql("Some SQL", SOME_PROPERTIES);

    // Then:
    // Did not blow up.
  }

  @Test
  public void shouldCloseEngineBeforeServiceContextOnClose() {
    // When:
    ksqlContext.close();

    // Then:
    final InOrder inOrder = inOrder(ksqlEngine, serviceContext);
    inOrder.verify(ksqlEngine).close();
    inOrder.verify(serviceContext).close();
  }
<<<<<<< HEAD

  @Test
  public void shouldLoadSchemaFromSchemaRegistry() throws Exception {
    // Given:
    givenAvroStatement();

    when(srClient.getLatestSchemaMetadata("topic-name-value"))
        .thenReturn(new SchemaMetadata(1, 1, AVRO_SCHEMA));

    // When:
    ksqlContext.sql("Some SQL", SOME_PROPERTIES);

    // Then:
    verify(ksqlEngine).execute(stmtCaptor.capture(), any(), any());
    assertThat(stmtCaptor.getValue().getStatement(), is(withSchema));
  }

  @Test
  public void shouldThrowIfFailedToGetSchemaFromRegistry() throws Exception {
    // Given:
    givenAvroStatement();

    when(srClient.getLatestSchemaMetadata(any()))
        .thenThrow(new RestClientException("oops", 500, 344));

    // Then:
    expectedException.expect(KsqlException.class);
    expectedException.expectMessage("Schema registry fetch for topic topic-name request failed");

    // When:
    ksqlContext.sql("Some SQL", SOME_PROPERTIES);
  }

  private void givenAvroStatement() {
    when(createStatement.getProperties()).thenReturn(ImmutableMap.of(
        DdlConfig.VALUE_FORMAT_PROPERTY, new StringLiteral("AVRO"),
        DdlConfig.KAFKA_TOPIC_NAME_PROPERTY, new StringLiteral("topic-name")
    ));
  }

  @SuppressWarnings("unchecked")
  private void givenParserReturns(final PreparedStatement<?>... statements) {
    final List<ParsedStatement> parsed = Arrays.stream(statements)
        .map(stmt ->
            ParsedStatement.of(stmt.getStatementText(), mock(SingleStatementContext.class)))
        .collect(Collectors.toList());

    when(ksqlEngine.parse(any())).thenReturn(parsed);

    IntStream.range(0, parsed.size()).forEach(idx -> {
      final PreparedStatement preparedStatement = statements[idx];
      final ParsedStatement parsedStatement = parsed.get(idx);

      when(ksqlEngine.prepare(parsedStatement)).thenReturn(preparedStatement);
      when(sandbox.prepare(parsedStatement)).thenReturn(preparedStatement);
    });
  }
=======
>>>>>>> da282057
}<|MERGE_RESOLUTION|>--- conflicted
+++ resolved
@@ -34,26 +34,20 @@
 import io.confluent.ksql.parser.KsqlParser.ParsedStatement;
 import io.confluent.ksql.parser.KsqlParser.PreparedStatement;
 import io.confluent.ksql.parser.SqlBaseParser.SingleStatementContext;
-<<<<<<< HEAD
 import io.confluent.ksql.parser.tree.AbstractStreamCreateStatement;
 import io.confluent.ksql.parser.tree.Statement;
 import io.confluent.ksql.parser.tree.StringLiteral;
-=======
 import io.confluent.ksql.parser.tree.Statement;
->>>>>>> da282057
 import io.confluent.ksql.services.ServiceContext;
 import io.confluent.ksql.util.KsqlConfig;
 import io.confluent.ksql.util.KsqlException;
 import io.confluent.ksql.util.PersistentQueryMetadata;
 import io.confluent.ksql.util.QueuedQueryMetadata;
 import java.util.Collections;
-<<<<<<< HEAD
 import java.util.List;
 import java.util.stream.Collectors;
 import java.util.stream.IntStream;
 import org.apache.avro.SchemaBuilder;
-=======
->>>>>>> da282057
 import org.junit.Before;
 import org.junit.Rule;
 import org.junit.Test;
@@ -72,25 +66,23 @@
   private static final ImmutableMap<String, Object> SOME_PROPERTIES = ImmutableMap
       .of("overridden", "props");
 
-<<<<<<< HEAD
+  private final static ParsedStatement PARSED_STMT_0 = ParsedStatement
+      .of("sql 0", mock(SingleStatementContext.class));
+
+  private final static ParsedStatement PARSED_STMT_1 = ParsedStatement
+      .of("sql 1", mock(SingleStatementContext.class));
+
+  private final static PreparedStatement<?> PREPARED_STMT_0 = PreparedStatement
+      .of("sql 0", mock(Statement.class));
+
+  private final static PreparedStatement<?> PREPARED_STMT_1 = PreparedStatement
+      .of("sql 1", mock(Statement.class));
+
   private static final String AVRO_SCHEMA = SchemaBuilder.record("thing").fields()
       .name("thing1").type().optional().intType()
       .name("thing2").type().optional().stringType()
       .endRecord()
       .toString(true);
-=======
-  private final static ParsedStatement PARSED_STMT_0 = ParsedStatement
-      .of("sql 0", mock(SingleStatementContext.class));
-
-  private final static ParsedStatement PARSED_STMT_1 = ParsedStatement
-      .of("sql 1", mock(SingleStatementContext.class));
-
-  private final static PreparedStatement<?> PREPARED_STMT_0 = PreparedStatement
-      .of("sql 0", mock(Statement.class));
-
-  private final static PreparedStatement<?> PREPARED_STMT_1 = PreparedStatement
-      .of("sql 1", mock(Statement.class));
->>>>>>> da282057
 
   @Rule
   public final ExpectedException expectedException = ExpectedException.none();
@@ -105,13 +97,6 @@
   private PersistentQueryMetadata persistentQuery;
   @Mock
   private QueuedQueryMetadata transientQuery;
-<<<<<<< HEAD
-  @Mock
-  private PreparedStatement<?> statement0;
-  @Mock
-  private PreparedStatement<?> statement1;
-  @Mock
-  private Statement nonCreateStatement;
   @Mock
   private AbstractStreamCreateStatement createStatement;
   @Mock
@@ -121,8 +106,6 @@
   @Captor
   private ArgumentCaptor<PreparedStatement<?>> stmtCaptor;
 
-=======
->>>>>>> da282057
   private KsqlContext ksqlContext;
 
   @SuppressWarnings("unchecked")
@@ -137,11 +120,7 @@
 
     when(ksqlEngine.execute(any(), any(), any())).thenReturn(ExecuteResult.of("success"));
 
-<<<<<<< HEAD
     when(serviceContext.getSchemaRegistryClient()).thenReturn(srClient);
-
-    when(((PreparedStatement) statement0).getStatement()).thenReturn(createStatement);
-    when(((PreparedStatement) statement1).getStatement()).thenReturn(nonCreateStatement);
 
     when(createStatement.copyWith(any(), any())).thenReturn(withSchema);
 
@@ -149,13 +128,10 @@
         DdlConfig.VALUE_FORMAT_PROPERTY, new StringLiteral("JSON")
     ));
 
-    givenParserReturns(statement0);
-=======
     when(ksqlEngine.createSandbox()).thenReturn(sandbox);
 
     when(sandbox.prepare(PARSED_STMT_0)).thenReturn((PreparedStatement) PREPARED_STMT_0);
     when(sandbox.prepare(PARSED_STMT_1)).thenReturn((PreparedStatement) PREPARED_STMT_1);
->>>>>>> da282057
   }
 
   @Test
@@ -296,7 +272,6 @@
     inOrder.verify(ksqlEngine).close();
     inOrder.verify(serviceContext).close();
   }
-<<<<<<< HEAD
 
   @Test
   public void shouldLoadSchemaFromSchemaRegistry() throws Exception {
@@ -336,24 +311,4 @@
         DdlConfig.KAFKA_TOPIC_NAME_PROPERTY, new StringLiteral("topic-name")
     ));
   }
-
-  @SuppressWarnings("unchecked")
-  private void givenParserReturns(final PreparedStatement<?>... statements) {
-    final List<ParsedStatement> parsed = Arrays.stream(statements)
-        .map(stmt ->
-            ParsedStatement.of(stmt.getStatementText(), mock(SingleStatementContext.class)))
-        .collect(Collectors.toList());
-
-    when(ksqlEngine.parse(any())).thenReturn(parsed);
-
-    IntStream.range(0, parsed.size()).forEach(idx -> {
-      final PreparedStatement preparedStatement = statements[idx];
-      final ParsedStatement parsedStatement = parsed.get(idx);
-
-      when(ksqlEngine.prepare(parsedStatement)).thenReturn(preparedStatement);
-      when(sandbox.prepare(parsedStatement)).thenReturn(preparedStatement);
-    });
-  }
-=======
->>>>>>> da282057
 }