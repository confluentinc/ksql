--- conflicted
+++ resolved
@@ -52,12 +52,7 @@
   public void shouldRunSimpleStatements() {
     final KsqlConfig ksqlConfig = new KsqlConfig(Collections.emptyMap());
     final KsqlEngine ksqlEngine = mock(KsqlEngine.class);
-<<<<<<< HEAD
-    final Metrics metrics = MetricsTestUtil.getMetrics();
     expect(ksqlEngine.execute(statement1, ksqlConfig, Collections.emptyMap()))
-=======
-    expect(ksqlEngine.buildMultipleQueries(statement1, ksqlConfig, Collections.emptyMap()))
->>>>>>> e10aa6f2
         .andReturn
         (Collections.emptyList());
     expect(ksqlEngine.execute(statement2, ksqlConfig, Collections.emptyMap()))
@@ -72,7 +67,7 @@
   }
 
   @SuppressWarnings("unchecked")
-  private List<QueryMetadata> getQueryMetadata(final QueryId queryid, final DataSource.DataSourceType type) {
+  private static List<QueryMetadata> getQueryMetadata(final QueryId queryid, final DataSource.DataSourceType type) {
     final KafkaStreams queryStreams = mock(KafkaStreams.class);
     queryStreams.start();
     expectLastCall();
