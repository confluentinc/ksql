--- conflicted
+++ resolved
@@ -15,11 +15,8 @@
 package io.confluent.ksql;
 
 import io.confluent.kafka.schemaregistry.client.SchemaRegistryClient;
-<<<<<<< HEAD
 import io.confluent.ksql.function.FunctionRegistry;
-=======
 import io.confluent.ksql.processing.log.ProcessingLogContext;
->>>>>>> ee76c0b6
 import io.confluent.ksql.services.KafkaTopicClient;
 import io.confluent.ksql.services.KafkaTopicClientImpl;
 import io.confluent.ksql.services.ServiceContext;
@@ -62,11 +59,8 @@
 
     final KsqlEngine engine = new KsqlEngine(
         serviceContext,
-<<<<<<< HEAD
+        ProcessingLogContext.create(),
         functionRegistry,
-=======
-        ProcessingLogContext.create(),
->>>>>>> ee76c0b6
         ksqlConfig.getString(KsqlConfig.KSQL_SERVICE_ID_CONFIG)
     );
 
