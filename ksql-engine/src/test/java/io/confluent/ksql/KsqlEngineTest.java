/*
 * Copyright 2018 Confluent Inc.
 *
 * Licensed under the Confluent Community License; you may not use this file
 * except in compliance with the License.  You may obtain a copy of the License at
 *
 * http://www.confluent.io/confluent-community-license
 *
 * Unless required by applicable law or agreed to in writing, software
 * distributed under the License is distributed on an "AS IS" BASIS, WITHOUT
 * WARRANTIES OF ANY KIND, either express or implied.  See the License for the
 * specific language governing permissions and limitations under the License.
 */

package io.confluent.ksql;

import static io.confluent.ksql.util.KsqlExceptionMatcher.rawMessage;
import static io.confluent.ksql.util.KsqlExceptionMatcher.statementText;
import static org.hamcrest.MatcherAssert.assertThat;
import static org.hamcrest.Matchers.contains;
import static org.hamcrest.Matchers.containsString;
import static org.hamcrest.Matchers.empty;
import static org.hamcrest.Matchers.equalTo;
import static org.hamcrest.Matchers.hasItem;
import static org.hamcrest.Matchers.hasItems;
import static org.hamcrest.Matchers.hasSize;
import static org.hamcrest.Matchers.instanceOf;
import static org.hamcrest.Matchers.is;
import static org.hamcrest.Matchers.not;
import static org.hamcrest.Matchers.notNullValue;
import static org.hamcrest.Matchers.nullValue;
import static org.junit.Assert.fail;
import static org.mockito.ArgumentMatchers.any;
import static org.mockito.ArgumentMatchers.anyBoolean;
import static org.mockito.ArgumentMatchers.eq;
import static org.mockito.Mockito.atLeastOnce;
import static org.mockito.Mockito.never;
import static org.mockito.Mockito.verify;

import com.google.common.collect.ImmutableMap;
import io.confluent.kafka.schemaregistry.client.MockSchemaRegistryClient;
import io.confluent.kafka.schemaregistry.client.SchemaRegistryClient;
import io.confluent.ksql.function.InternalFunctionRegistry;
import io.confluent.ksql.metastore.MetaStore;
import io.confluent.ksql.metastore.StructuredDataSource;
import io.confluent.ksql.parser.KsqlParser.PreparedStatement;
import io.confluent.ksql.parser.exception.ParseFailedException;
import io.confluent.ksql.parser.tree.CreateStream;
import io.confluent.ksql.parser.tree.CreateStreamAsSelect;
import io.confluent.ksql.parser.tree.CreateTable;
import io.confluent.ksql.parser.tree.SetProperty;
import io.confluent.ksql.parser.tree.Statement;
import io.confluent.ksql.parser.tree.UnsetProperty;
import io.confluent.ksql.query.QueryId;
import io.confluent.ksql.serde.KsqlTopicSerDe;
import io.confluent.ksql.serde.json.KsqlJsonTopicSerDe;
import io.confluent.ksql.services.ServiceContext;
import io.confluent.ksql.services.TestServiceContext;
import io.confluent.ksql.util.FakeKafkaTopicClient;
import io.confluent.ksql.util.KsqlConfig;
import io.confluent.ksql.util.KsqlConstants;
import io.confluent.ksql.util.KsqlException;
import io.confluent.ksql.util.KsqlStatementException;
import io.confluent.ksql.util.MetaStoreFixture;
import io.confluent.ksql.util.PersistentQueryMetadata;
import io.confluent.ksql.util.QueryMetadata;
import java.io.IOException;
import java.nio.file.Files;
import java.nio.file.Paths;
import java.util.Arrays;
import java.util.Collections;
import java.util.HashMap;
import java.util.List;
import java.util.Map;
import java.util.function.Supplier;
import java.util.stream.Collectors;
import org.apache.avro.Schema;
import org.apache.avro.Schema.Type;
import org.apache.avro.SchemaBuilder;
import org.apache.kafka.common.utils.Utils;
import org.apache.kafka.streams.StreamsConfig;
import org.junit.After;
import org.junit.Assert;
import org.junit.Before;
<<<<<<< HEAD
=======
import org.junit.Rule;
>>>>>>> a1f3e03c
import org.junit.Test;
import org.junit.rules.ExpectedException;
import org.junit.runner.RunWith;
import org.mockito.Spy;
import org.mockito.junit.MockitoJUnitRunner;

@RunWith(MockitoJUnitRunner.class)
public class KsqlEngineTest {

  private static final KsqlConfig KSQL_CONFIG = new KsqlConfig(
      ImmutableMap.of(StreamsConfig.BOOTSTRAP_SERVERS_CONFIG, "localhost:9092"));

  @Rule
  public final ExpectedException expectedException = ExpectedException.none();

  private MetaStore metaStore;
  @Spy
  private final KsqlTopicSerDe jsonKsqlSerde = new KsqlJsonTopicSerDe();
  @Spy
  private final SchemaRegistryClient schemaRegistryClient = new MockSchemaRegistryClient();
  private final Supplier<SchemaRegistryClient> schemaRegistryClientFactory =
      () -> schemaRegistryClient;

  private KsqlEngine ksqlEngine;
  private ServiceContext serviceContext;
  private FakeKafkaTopicClient topicClient;

  @Before
  public void setUp() {
    metaStore = MetaStoreFixture
        .getNewMetaStore(new InternalFunctionRegistry(), () -> jsonKsqlSerde);

    topicClient = new FakeKafkaTopicClient();

    serviceContext = TestServiceContext.create(
        topicClient,
        schemaRegistryClientFactory
    );

    ksqlEngine = KsqlEngineTestUtil.createKsqlEngine(
        serviceContext,
        metaStore
    );
  }

  @Before
  public void init() {
    metaStore.getAllKsqlTopics().forEach(
        (s, ksqlTopic) -> {
          topicClient.createTopic(ksqlTopic.getKafkaTopicName(), 1, (short) 1, false);
        }
    );
  }


  @After
  public void closeEngine() {
    ksqlEngine.close();
    serviceContext.close();
  }

  @Test
  public void shouldCreatePersistentQueries() {
    final List<QueryMetadata> queries
        = ksqlEngine.execute("create table bar as select * from test2;" +
        "create table foo as select * from test2;", KSQL_CONFIG, Collections.emptyMap());

    assertThat(queries.size(), equalTo(2));
    final PersistentQueryMetadata queryOne = (PersistentQueryMetadata) queries.get(0);
    final PersistentQueryMetadata queryTwo = (PersistentQueryMetadata) queries.get(1);
    assertThat(queryOne.getEntity(), equalTo("BAR"));
    assertThat(queryTwo.getEntity(), equalTo("FOO"));
  }

  @Test
  public void shouldThrowOnTerminate() {
    // Given:
    final PersistentQueryMetadata query = (PersistentQueryMetadata) ksqlEngine.execute(
        "create table bar as select * from test2;", KSQL_CONFIG, Collections.emptyMap()).get(0);

    expectedException.expect(KsqlStatementException.class);
    expectedException.expect(rawMessage(is("Statement(s) not executable")));
    expectedException.expect(statementText(is("TERMINATE CTAS_BAR_0;")));

    // When:
    ksqlEngine
        .execute("TERMINATE " + query.getQueryId() + ";", KSQL_CONFIG, Collections.emptyMap());
  }

  @Test
  public void shouldThrowWhenParsingIfStreamAlreadyExists() {
    // Given:
    ksqlEngine
        .execute("create stream bar as select * from orders;", KSQL_CONFIG, Collections.emptyMap());

    expectedException.expect(KsqlStatementException.class);
    expectedException.expect(rawMessage(is("Exception while processing statement: "
        + "Cannot add the new data source. "
        + "Another data source with the same name already exists: KsqlStream name:BAR")));
    expectedException.expect(statementText(is("create stream bar as select orderid from orders;")));

    // When:
    ksqlEngine.parseStatements("create stream bar as select orderid from orders;");
  }

  @Test
  public void shouldThrowWhenParsingIfTableAlreadyExists() {
    // Given:
    ksqlEngine
        .execute("create table bar as select * from test2;", KSQL_CONFIG, Collections.emptyMap());

    expectedException.expect(KsqlStatementException.class);
    expectedException.expect(rawMessage(containsString("Cannot add the new data source. "
        + "Another data source with the same name already exists: KsqlStream name:BAR")));
    expectedException.expect(statementText(is("create table bar as select COL0 from test2;")));

    // When:
    ksqlEngine.parseStatements("create table bar as select COL0 from test2;");
  }

  @Test
  public void shouldTryExecuteInsertIntoStream() {
    // Given:
    ksqlEngine
        .execute("create stream bar as select * from orders;", KSQL_CONFIG, Collections.emptyMap());

    final List<PreparedStatement<?>> statements = parse("insert into bar select * from orders;");

    // When:
    final List<QueryMetadata> queries = ksqlEngine
        .tryExecute(statements, KSQL_CONFIG, Collections.emptyMap());

    // Then:
    assertThat(queries, hasSize(1));
  }

  @Test
  public void shouldThrowWhenParsingInsertIntoTable() {
    // Given:
    ksqlEngine
        .execute("create table bar as select * from test2;", KSQL_CONFIG, Collections.emptyMap());

    expectedException.expect(KsqlStatementException.class);
    expectedException.expect(rawMessage(containsString(
        "INSERT INTO can only be used to insert into a stream. BAR is a table.")));
    expectedException.expect(statementText(is("insert into bar select * from test2;")));

    // When:
    ksqlEngine.parseStatements("insert into bar select * from test2;");
  }

  @Test
  public void shouldExecuteInsertIntoStream() {
    // Given:
    ksqlEngine
        .execute("create stream bar as select * from orders;", KSQL_CONFIG, Collections.emptyMap());

    // When:
    final List<QueryMetadata> queries = ksqlEngine
        .execute("insert into bar select * from orders;", KSQL_CONFIG, Collections.emptyMap());

    // Then:
    assertThat(queries, hasSize(1));
  }

  @Test
  public void shouldMaintainOrderOfReturnedQueries() {
    // When:
    final List<QueryMetadata> queries = ksqlEngine.execute(
        "create stream foo as select * from orders;"
            + "create stream bar as select * from orders;",
        KSQL_CONFIG, Collections.emptyMap());

    // Then:
    assertThat(queries, hasSize(2));
    assertThat(queries.get(0).getStatementString(), containsString("create stream foo as"));
    assertThat(queries.get(1).getStatementString(), containsString("create stream bar as"));
  }

  @Test(expected = ParseFailedException.class)
  public void shouldFailToCreateQueryIfSelectingFromNonExistentEntity() {
    ksqlEngine.execute("select * from bar;", KSQL_CONFIG, Collections.emptyMap());
  }

  @Test(expected = ParseFailedException.class)
  public void shouldFailWhenSyntaxIsInvalid() {
    ksqlEngine.execute("blah;", KSQL_CONFIG, Collections.emptyMap());
  }

  @Test
  public void shouldUpdateReferentialIntegrityTableCorrectly() {
    ksqlEngine.execute("create table bar as select * from test2;" +
        "create table foo as select * from test2;", KSQL_CONFIG, Collections
        .emptyMap());

    assertThat(metaStore.getQueriesWithSource("TEST2"),
               equalTo(Utils.mkSet("CTAS_BAR_0", "CTAS_FOO_1")));
    assertThat(metaStore.getQueriesWithSink("BAR"), equalTo(Utils.mkSet("CTAS_BAR_0")));
    assertThat(metaStore.getQueriesWithSink("FOO"), equalTo(Utils.mkSet("CTAS_FOO_1")));
  }

  @Test
  public void shouldFailIfReferentialIntegrityIsViolated() {
    // Given:
    ksqlEngine.execute("create table bar as select * from test2;" +
            "create table foo as select * from test2;",
        KSQL_CONFIG, Collections.emptyMap());

    expectedException.expect(KsqlStatementException.class);
    expectedException.expect(rawMessage(is(
        "Exception while processing statement: Cannot drop FOO. \n"
            + "The following queries read from this source: []. \n"
            + "The following queries write into this source: [CTAS_FOO_1]. \n"
            + "You need to terminate them before dropping FOO.")));
    expectedException.expect(statementText(is("drop table foo;")));

    // When:
    ksqlEngine.execute("drop table foo;", KSQL_CONFIG, Collections.emptyMap());
  }

  @Test
  public void shouldFailDDLStatementIfTopicDoesNotExist() {
    final String ddlStatement = "CREATE STREAM S1_NOTEXIST (COL1 BIGINT, COL2 VARCHAR) "
                          + "WITH  (KAFKA_TOPIC = 'S1_NOTEXIST', VALUE_FORMAT = 'JSON');";
    try {
      ksqlEngine.execute(ddlStatement, KSQL_CONFIG, Collections.emptyMap());
      fail();
    } catch (final Exception e) {
      assertThat(e.getMessage(), equalTo("Kafka topic does not exist: S1_NOTEXIST"));
    }
  }

  @Test
  public void shouldDropTableIfAllReferencedQueriesTerminated() {
    ksqlEngine.execute("create table bar as select * from test2;" +
        "create table foo as select * from test2;", KSQL_CONFIG, Collections.emptyMap());
    ksqlEngine.terminateQuery(new QueryId("CTAS_FOO_1"), true);
    ksqlEngine.execute("drop table foo;", KSQL_CONFIG, Collections.emptyMap());
    assertThat(metaStore.getSource("foo"), nullValue());
  }

  @Test
<<<<<<< HEAD
  public void shouldEnforceTopicExistenceCorrectly() throws Exception {
    topicClient.createTopic("s1_topic", 1, (short) 1, false);
    final StringBuilder runScriptContent =
        new StringBuilder("CREATE STREAM S1 (COL1 BIGINT, COL2 VARCHAR) "
                          + "WITH  (KAFKA_TOPIC = 's1_topic', VALUE_FORMAT = 'JSON');\n");
    runScriptContent.append("CREATE TABLE T1 AS SELECT COL1, count(*) FROM "
                            + "S1 GROUP BY COL1;\n");
    runScriptContent.append("CREATE STREAM S2 (C1 BIGINT, C2 BIGINT) "
                            + "WITH (KAFKA_TOPIC = 'T1', VALUE_FORMAT = 'JSON');\n");
    final List<QueryMetadata> queries =
        ksqlEngine.buildMultipleQueries(runScriptContent.toString(), ksqlConfig, Collections.emptyMap());
    Assert.assertTrue(topicClient.isTopicExists("T1"));
=======
  public void shouldEnforceTopicExistenceCorrectly() {
    serviceContext.getTopicClient().createTopic("s1_topic", 1, (short) 1);

    final String runScriptContent = "CREATE STREAM S1 (COL1 BIGINT, COL2 VARCHAR) "
        + "WITH  (KAFKA_TOPIC = 's1_topic', VALUE_FORMAT = 'JSON');\n"
        + "CREATE TABLE T1 AS SELECT COL1, count(*) FROM "
        + "S1 GROUP BY COL1;\n"
        + "CREATE STREAM S2 (C1 BIGINT, C2 BIGINT) "
        + "WITH (KAFKA_TOPIC = 'T1', VALUE_FORMAT = 'JSON');\n";

    ksqlEngine.execute(runScriptContent, KSQL_CONFIG, Collections.emptyMap());
    Assert.assertTrue(serviceContext.getTopicClient().isTopicExists("T1"));
>>>>>>> a1f3e03c
  }

  @Test
  public void shouldNotEnforceTopicExistenceWhileParsing() {
    final String runScriptContent = "CREATE STREAM S1 (COL1 BIGINT, COL2 VARCHAR) "
        + "WITH  (KAFKA_TOPIC = 's1_topic', VALUE_FORMAT = 'JSON');\n"
        + "CREATE TABLE T1 AS SELECT COL1, count(*) FROM "
        + "S1 GROUP BY COL1;\n"
        + "CREATE STREAM S2 (C1 BIGINT, C2 BIGINT) "
        + "WITH (KAFKA_TOPIC = 'T1', VALUE_FORMAT = 'JSON');\n";

    final List<?> parsedStatements = ksqlEngine.parseStatements(runScriptContent);

    assertThat(parsedStatements.size(), equalTo(3));
  }

  @Test
  public void shouldHandleCommandsSpreadOverMultipleLines() {
    final String runScriptContent = "CREATE STREAM S1 \n"
        + "(COL1 BIGINT, COL2 VARCHAR)\n"
        + " WITH \n"
        + "(KAFKA_TOPIC = 's1_topic', VALUE_FORMAT = 'JSON');\n";

    final List<?> parsedStatements = ksqlEngine.parseStatements(runScriptContent);

    assertThat(parsedStatements, hasSize(1));
  }

  @Test
  public void shouldCleanupSchemaAndTopicForStream() throws Exception {
    // Given:
    ksqlEngine.execute(
        "create stream bar with (value_format = 'avro') as select * from test1;"
        + "create stream foo as select * from test1;",
        KSQL_CONFIG, Collections.emptyMap());
    final Schema schema = SchemaBuilder
        .record("Test").fields()
        .name("clientHash").type().fixed("MD5").size(16).noDefault()
        .endRecord();
    schemaRegistryClient.register("BAR-value", schema);

    // When:
    ksqlEngine.terminateQuery(new QueryId("CSAS_BAR_0"), true);
    ksqlEngine.execute("DROP STREAM bar DELETE TOPIC;", KSQL_CONFIG, Collections.emptyMap());

    // Then:
    assertThat(serviceContext.getTopicClient().isTopicExists("BAR"), equalTo(false));
    assertThat(schemaRegistryClient.getAllSubjects(), not(hasItem("BAR-value")));
  }

  @Test
  public void shouldCleanupSchemaAndTopicForTable() throws Exception {
    // Given:
    ksqlEngine.execute(
            "create table bar with (value_format = 'avro') as select * from test2;"
            + "create table foo as select * from test2;",
        KSQL_CONFIG, Collections.emptyMap());
    final Schema schema = SchemaBuilder
        .record("Test").fields()
        .name("clientHash").type().fixed("MD5").size(16).noDefault()
        .endRecord();
    schemaRegistryClient.register("BAR-value", schema);

    // When:
    ksqlEngine.terminateQuery(new QueryId("CTAS_BAR_0"), true);
    ksqlEngine.execute("DROP TABLE bar DELETE TOPIC;", KSQL_CONFIG, Collections.emptyMap());

    // Then:
    assertThat(serviceContext.getTopicClient().isTopicExists("BAR"), equalTo(false));
    assertThat(schemaRegistryClient.getAllSubjects(), not(hasItem("BAR-value")));
  }

  @Test
  public void shouldNotDeleteSchemaNorTopicForStream() throws Exception {
    // Given:
    ksqlEngine.execute(
        "create stream bar with (value_format = 'avro') as select * from test1;"
            + "create stream foo as select * from test1;",
        KSQL_CONFIG, Collections.emptyMap());
    final Schema schema = SchemaBuilder
        .record("Test").fields()
        .name("clientHash").type().fixed("MD5").size(16).noDefault()
        .endRecord();
    schemaRegistryClient.register("BAR-value", schema);

    // When:
    ksqlEngine.terminateQuery(new QueryId("CSAS_BAR_0"), true);
    ksqlEngine.execute("DROP STREAM bar;", KSQL_CONFIG, Collections.emptyMap());

    // Then:
    assertThat(serviceContext.getTopicClient().isTopicExists("BAR"), equalTo(true));
    assertThat(schemaRegistryClient.getAllSubjects(), hasItem("BAR-value"));
  }

  @Test
  public void shouldInferSchemaIfNotPresent() {
    final Schema schema = SchemaBuilder
        .record("Test").fields()
        .name("field").type().intType().noDefault()
        .endRecord();
<<<<<<< HEAD
    topicClient.createTopic("bar", 1, (short) 1, false);
    ksqlEngine.getSchemaRegistryClient().register("bar-value", schema);
    ksqlEngine.buildMultipleQueries(
=======
    givenTopicWithSchema("bar", schema);

    ksqlEngine.execute(
>>>>>>> a1f3e03c
        "create stream bar with (value_format='avro', kafka_topic='bar');",
        KSQL_CONFIG,
        Collections.emptyMap());

    final StructuredDataSource source = metaStore.getSource("BAR");
    final org.apache.kafka.connect.data.Schema ksqlSchema = source.getSchema();
    assertThat(ksqlSchema.fields().size(), equalTo(3));
    assertThat(ksqlSchema.fields().get(2).name(), equalTo("FIELD"));
    assertThat(
        ksqlSchema.fields().get(2).schema(),
        equalTo(org.apache.kafka.connect.data.Schema.OPTIONAL_INT32_SCHEMA));
    assertThat(source.getSqlExpression(), containsString("(FIELD INTEGER)"));
  }

  @Test
  public void shouldFailIfAvroSchemaNotEvolvable() {
    // Given:
    givenTopicWithSchema("T", Schema.create(Type.INT));

    expectedException.expect(KsqlStatementException.class);
    expectedException.expect(rawMessage(containsString(
        "Cannot register avro schema for T as the schema registry rejected it, "
            + "(maybe schema evolution issues?)")));
    expectedException.expect(statementText(is(
        "CREATE TABLE T WITH(VALUE_FORMAT='AVRO') AS SELECT * FROM TEST2;")));

    // When:
    ksqlEngine.execute(
        "CREATE TABLE T WITH(VALUE_FORMAT='AVRO') AS SELECT * FROM TEST2;",
        KSQL_CONFIG,
        Collections.emptyMap());
  }

  @Test
  public void shouldNotFailIfAvroSchemaEvolvable() {
    // Given:
    final Schema evolvableSchema = SchemaBuilder
        .record("Test").fields()
        .nullableInt("f1", 1)
        .endRecord();

    givenTopicWithSchema("T", evolvableSchema);

    // When:
    ksqlEngine.execute(
        "CREATE TABLE T WITH(VALUE_FORMAT='AVRO') AS SELECT * FROM TEST2;",
        KSQL_CONFIG,
        Collections.emptyMap());

    // Then:
    assertThat(metaStore.getSource("T"), is(notNullValue()));
  }

  @Test
  public void shouldNotDeleteSchemaNorTopicForTable() throws Exception {
    // Given:
    ksqlEngine.execute(
        "create table bar with (value_format = 'avro') as select * from test2;"
            + "create table foo as select * from test2;",
        KSQL_CONFIG, Collections.emptyMap());
    final Schema schema = SchemaBuilder
        .record("Test").fields()
        .name("clientHash").type().fixed("MD5").size(16).noDefault()
        .endRecord();
    schemaRegistryClient.register("BAR-value", schema);

    // When:
    ksqlEngine.terminateQuery(new QueryId("CTAS_BAR_0"), true);
    ksqlEngine.execute("DROP TABLE bar;", KSQL_CONFIG, Collections.emptyMap());

    // Then:
    assertThat(serviceContext.getTopicClient().isTopicExists("BAR"), equalTo(true));
    assertThat(schemaRegistryClient.getAllSubjects(), hasItem("BAR-value"));
  }

  @Test
  public void shouldCleanUpInternalTopicSchemasFromSchemaRegistry() throws Exception {
    // Given:
    ksqlEngine.execute(
        "create stream s1  with (value_format = 'avro') as select * from test1;"
        + "create table t1 as select col1, count(*) from s1 group by col1;",
        KSQL_CONFIG, Collections.emptyMap());
    final Schema schema = SchemaBuilder
        .record("Test").fields()
        .name("clientHash").type().fixed("MD5").size(16).noDefault()
        .endRecord();
    schemaRegistryClient.register
        ("_confluent-ksql-default_query_CTAS_T1_1-KSTREAM-AGGREGATE-STATE-STORE-0000000006"
         + "-changelog-value", schema);
    schemaRegistryClient.register
        ("_confluent-ksql-default_query_CTAS_T1_1-KSTREAM-AGGREGATE-STATE-STORE-0000000006"
         + "-repartition-value", schema);

    // When:
    ksqlEngine.terminateQuery(new QueryId("CTAS_T1_1"), true);

    // Then:
    assertThat(schemaRegistryClient.getAllSubjects(), not(hasItems(
        "_confluent-ksql-default_query_CTAS_T1_1-KSTREAM-AGGREGATE-STATE-STORE-0000000006"
            + "-changelog-value",
        "_confluent-ksql-default_query_CTAS_T1_1-KSTREAM-AGGREGATE-STATE-STORE-0000000006"
            + "-repartition-value"
    )));
  }

  @Test
  public void shouldUseSerdeSupplierToBuildQueries() {
    // When:
    ksqlEngine.execute(
        "create table bar as select * from test2;", KSQL_CONFIG, Collections.emptyMap());

    // Then:
    verify(jsonKsqlSerde, atLeastOnce()).getGenericRowSerde(
        any(), any(), anyBoolean(), eq(schemaRegistryClientFactory)
    );
  }

  @Test
  @SuppressWarnings("unchecked")
  public void shouldParseMultipleStatements() throws IOException {
    final String statementsString = new String(Files.readAllBytes(
        Paths.get("src/test/resources/SampleMultilineStatements.sql")), "UTF-8");

    final List<Statement> statements =
        ksqlEngine.parseStatements(statementsString)
            .stream()
            .map(PreparedStatement::getStatement)
            .collect(Collectors.toList());

    assertThat(statements, contains(
        instanceOf(CreateStream.class),
        instanceOf(SetProperty.class),
        instanceOf(CreateTable.class),
        instanceOf(CreateStreamAsSelect.class),
        instanceOf(CreateStreamAsSelect.class),
        instanceOf(UnsetProperty.class),
        instanceOf(CreateStreamAsSelect.class)
    ));
  }

  @Test
  public void shouldSetPropertyInRunScript() {
    final Map<String, Object> overriddenProperties = new HashMap<>();

    ksqlEngine.execute(
        "SET 'auto.offset.reset' = 'earliest';",
        KSQL_CONFIG, overriddenProperties);

    assertThat(overriddenProperties.get("auto.offset.reset"), equalTo("earliest"));
  }

  @Test
  public void shouldUnsetPropertyInRunScript() {
    final Map<String, Object> overriddenProperties = new HashMap<>();

    ksqlEngine.execute(
        "SET 'auto.offset.reset' = 'earliest';"
            + "UNSET 'auto.offset.reset';",
        KSQL_CONFIG, overriddenProperties);

    assertThat(overriddenProperties.keySet(), not(hasItem("auto.offset.reset")));
  }

  @Test
  public void shouldThrowExpectedExceptionForDuplicateTable() {
    // Given:
    expectedException.expect(KsqlStatementException.class);
    expectedException.expect(rawMessage(is(
        "Exception while processing statement: Cannot add the new data source. "
            + "Another data source with the same name already exists: KsqlStream name:FOO")));
    expectedException.expect(statementText(is(
        "CREATE TABLE FOO WITH (KAFKA_TOPIC='BAR') AS SELECT * FROM TEST2;")));

    // When:
    ksqlEngine.parseStatements(
        "CREATE TABLE FOO AS SELECT * FROM TEST2; "
            + "CREATE TABLE FOO WITH (KAFKA_TOPIC='BAR') AS SELECT * FROM TEST2;");
  }

  @Test
  public void shouldThrowExpectedExceptionForDuplicateStream() {
    // Given:
    expectedException.expect(KsqlStatementException.class);
    expectedException.expect(rawMessage(is(
        "Exception while processing statement: Cannot add the new data source. "
            + "Another data source with the same name already exists: KsqlStream name:FOO")));
    expectedException.expect(statementText(is(
        "CREATE STREAM FOO WITH (KAFKA_TOPIC='BAR') AS SELECT * FROM ORDERS;")));

    // When:
    ksqlEngine.parseStatements(
        "CREATE STREAM FOO AS SELECT * FROM ORDERS; "
            + "CREATE STREAM FOO WITH (KAFKA_TOPIC='BAR') AS SELECT * FROM ORDERS;");
  }

  @Test
  public void shouldBuildMultipleStatements() throws Exception {
    // Given:
    final String statementsString = new String(Files.readAllBytes(
        Paths.get("src/test/resources/SampleMultilineStatements.sql")), "UTF-8");

    givenTopicsExist("pageviews", "users", "pageviews_enriched_r8_r9");

    // When:
    final List<QueryMetadata> queries =
        ksqlEngine.execute(statementsString, KSQL_CONFIG, new HashMap<>());

    // Then:
    assertThat(queries, hasSize(3));
  }

  @Test
  public void shouldThrowWhenExecutingQueriesIfCsasCreatesTable() {
    // Given:
    expectedException.expect(KsqlStatementException.class);
    expectedException.expect(rawMessage(containsString(
        "Invalid result type. Your SELECT query produces a TABLE. "
            + "Please use CREATE TABLE AS SELECT statement instead.")));
    expectedException.expect(statementText(is(
        "CREATE STREAM FOO AS SELECT COUNT(ORDERID) FROM ORDERS GROUP BY ORDERID;")));

    // When:
    ksqlEngine.execute(
        "CREATE STREAM FOO AS SELECT COUNT(ORDERID) FROM ORDERS GROUP BY ORDERID;",
        KSQL_CONFIG, Collections.emptyMap());
  }

  @Test
  public void shouldThrowWhenExecutingQueriesIfCtasCreatesStream() {
    // Given:
    expectedException.expect(KsqlStatementException.class);
    expectedException.expect(rawMessage(containsString(
        "Invalid result type. Your SELECT query produces a STREAM. "
            + "Please use CREATE STREAM AS SELECT statement instead.")));
    expectedException.expect(statementText(is(
        "CREATE TABLE FOO AS SELECT * FROM ORDERS;")));

    // When:
    ksqlEngine.execute(
        "CREATE TABLE FOO AS SELECT * FROM ORDERS;",
        KSQL_CONFIG, Collections.emptyMap());
  }

  //@Test
  public void shouldThrowWhenTryExecuteCsasThatCreatesTable() {
    // Given:
    final List<PreparedStatement<?>> statements = parse(
        "CREATE STREAM FOO AS SELECT COUNT(ORDERID) FROM ORDERS GROUP BY ORDERID;");

    expectedException.expect(KsqlStatementException.class);
    expectedException.expect(rawMessage(containsString(
        "Invalid result type. Your SELECT query produces a TABLE. "
            + "Please use CREATE TABLE AS SELECT statement instead.")));
    expectedException.expect(statementText(is(
        "CREATE STREAM FOO AS SELECT COUNT(ORDERID) FROM ORDERS GROUP BY ORDERID;")));

    // When:
    ksqlEngine.tryExecute(statements, KSQL_CONFIG, Collections.emptyMap());
  }

  //@Test
  public void shouldThrowWhenTryExecuteCtasThatCreatesStream() {
    // Given:
    final List<PreparedStatement<?>> statements = parse(
        "CREATE TABLE FOO AS SELECT * FROM ORDERS;");

    expectedException.expect(KsqlStatementException.class);
    expectedException.expect(statementText(is("CREATE TABLE FOO AS SELECT * FROM ORDERS;")));
    expectedException.expect(rawMessage(is(
        "Invalid result type. Your SELECT query produces a STREAM. "
            + "Please use CREATE STREAM AS SELECT statement instead.")));

    // When:
    ksqlEngine.tryExecute(statements, KSQL_CONFIG, Collections.emptyMap());
  }

  @Test
  public void shouldThrowIfStatementMissingTopicConfig() {
    final String[] statements = {
        "CREATE TABLE FOO (viewtime BIGINT, pageid VARCHAR) WITH (VALUE_FORMAT='AVRO');",
        "CREATE STREAM FOO (viewtime BIGINT, pageid VARCHAR) WITH (VALUE_FORMAT='AVRO');",
        "CREATE TABLE FOO (viewtime BIGINT, pageid VARCHAR) WITH (VALUE_FORMAT='JSON');",
        "CREATE STREAM FOO (viewtime BIGINT, pageid VARCHAR) WITH (VALUE_FORMAT='JSON');",
    };

    for (String statement : statements) {
      try {
        ksqlEngine.parseStatements(statement);
        Assert.fail();
      } catch (final KsqlException e) {
        assertThat(e.getMessage(), containsString(
            "Corresponding Kafka topic (KAFKA_TOPIC) should be set in WITH clause."));
      }
    }
  }

  @Test
  public void shouldThrowOnNoneExecutableDdlStatement() {
    // Given:
    expectedException.expect(KsqlStatementException.class);
    expectedException.expect(rawMessage(is("Statement(s) not executable")));
    expectedException.expect(statementText(is("SHOW STREAMS;")));

    // When:
    ksqlEngine.execute("SHOW STREAMS;", KSQL_CONFIG, Collections.emptyMap());
  }

  @Test
  public void shouldNotUpdateMetaStoreDuringTryExecute() {
    // Given:
    final long numberOfLiveQueries = ksqlEngine.numberOfLiveQueries();
    final long numPersistentQueries = ksqlEngine.numberOfPersistentQueries();

    final List<PreparedStatement<?>> statements = parse(
        "SET 'auto.offset.reset' = 'earliest';"
            + "CREATE STREAM S1 (COL1 BIGINT) WITH (KAFKA_TOPIC = 's1_topic', VALUE_FORMAT = 'JSON');"
            + "CREATE TABLE BAR AS SELECT * FROM TEST2;"
            + "CREATE TABLE FOO AS SELECT * FROM TEST2;"
            + "DROP TABLE TEST3;");

    // When:
    ksqlEngine.tryExecute(statements, KSQL_CONFIG, Collections.emptyMap());

    // Then:
    assertThat(metaStore.getSource("TEST3"), is(notNullValue()));
    assertThat(metaStore.getQueriesWithSource("TEST2"), is(empty()));
    assertThat(metaStore.getSource("BAR"), is(nullValue()));
    assertThat(metaStore.getSource("FOO"), is(nullValue()));
    assertThat("live", ksqlEngine.numberOfLiveQueries(), is(numberOfLiveQueries));
    assertThat("peristent", ksqlEngine.numberOfPersistentQueries(), is(numPersistentQueries));
  }

  @Test
  public void shouldNotCreateAnyTopicsDuringTryExecute() {
    // Given:
    topicClient.preconditionTopicExists("s1_topic", 1, (short) 1, Collections.emptyMap());

    final List<PreparedStatement<?>> statements = parse(
        "CREATE STREAM S1 (COL1 BIGINT) WITH (KAFKA_TOPIC = 's1_topic', VALUE_FORMAT = 'JSON');"
            + "CREATE TABLE BAR AS SELECT * FROM TEST2;"
            + "CREATE TABLE FOO AS SELECT * FROM TEST2;"
            + "DROP TABLE TEST3;");

    // When:
    ksqlEngine.tryExecute(statements, KSQL_CONFIG, Collections.emptyMap());

    // Then:
    assertThat("no topics should be created during a tryExecute call",
        topicClient.createdTopics().keySet(), is(empty()));
  }

  @Test
  public void shouldNotIncrementQueryIdCounterDuringTryExecute() {
    // Given:
    final String sql = "create table foo as select * from test2;";
    final List<PreparedStatement<?>> statements = parse(sql);

    // When:
    ksqlEngine.tryExecute(statements, KSQL_CONFIG, Collections.emptyMap());

    // Then:
    final List<QueryMetadata> queries = ksqlEngine
        .execute(sql, KSQL_CONFIG, Collections.emptyMap());
    assertThat("query id of actual execute should not be affected by previous tryExecute",
        ((PersistentQueryMetadata)queries.get(0)).getQueryId(), is(new QueryId("CTAS_FOO_0")));
  }

  @Test
  public void shouldNotRegisterAnySchemasDuringTryExecute() throws Exception {
    // Given:
    final String sql =
        "create table foo WITH(VALUE_FORMAT='AVRO') as select * from test2;\n"
        + "create stream foo2 WITH(VALUE_FORMAT='AVRO') as select * from orders;\n";

    final List<PreparedStatement<?>> statements = parse(sql);

    // When:
    ksqlEngine.tryExecute(statements, KSQL_CONFIG, Collections.emptyMap());

    // Then:
    verify(schemaRegistryClient, never()).register(any(), any());
  }

  private void givenTopicsExist(final String... topics) {
    Arrays.stream(topics)
        .forEach(topic -> topicClient.createTopic(topic, 1, (short) 1));
  }

  private List<PreparedStatement<?>> parse(final String sql) {
    return ksqlEngine.parseStatements(sql);
  }

  private void givenTopicWithSchema(final String topicName, final Schema schema) {
    try {
      givenTopicsExist(topicName);
      schemaRegistryClient.register(topicName + KsqlConstants.SCHEMA_REGISTRY_VALUE_SUFFIX, schema);
    } catch (final Exception e) {
      fail("invalid test:" + e.getMessage());
    }
  }
}<|MERGE_RESOLUTION|>--- conflicted
+++ resolved
@@ -82,10 +82,7 @@
 import org.junit.After;
 import org.junit.Assert;
 import org.junit.Before;
-<<<<<<< HEAD
-=======
 import org.junit.Rule;
->>>>>>> a1f3e03c
 import org.junit.Test;
 import org.junit.rules.ExpectedException;
 import org.junit.runner.RunWith;
@@ -328,22 +325,8 @@
   }
 
   @Test
-<<<<<<< HEAD
-  public void shouldEnforceTopicExistenceCorrectly() throws Exception {
-    topicClient.createTopic("s1_topic", 1, (short) 1, false);
-    final StringBuilder runScriptContent =
-        new StringBuilder("CREATE STREAM S1 (COL1 BIGINT, COL2 VARCHAR) "
-                          + "WITH  (KAFKA_TOPIC = 's1_topic', VALUE_FORMAT = 'JSON');\n");
-    runScriptContent.append("CREATE TABLE T1 AS SELECT COL1, count(*) FROM "
-                            + "S1 GROUP BY COL1;\n");
-    runScriptContent.append("CREATE STREAM S2 (C1 BIGINT, C2 BIGINT) "
-                            + "WITH (KAFKA_TOPIC = 'T1', VALUE_FORMAT = 'JSON');\n");
-    final List<QueryMetadata> queries =
-        ksqlEngine.buildMultipleQueries(runScriptContent.toString(), ksqlConfig, Collections.emptyMap());
-    Assert.assertTrue(topicClient.isTopicExists("T1"));
-=======
   public void shouldEnforceTopicExistenceCorrectly() {
-    serviceContext.getTopicClient().createTopic("s1_topic", 1, (short) 1);
+    serviceContext.getTopicClient().createTopic("s1_topic", 1, (short) 1, false);
 
     final String runScriptContent = "CREATE STREAM S1 (COL1 BIGINT, COL2 VARCHAR) "
         + "WITH  (KAFKA_TOPIC = 's1_topic', VALUE_FORMAT = 'JSON');\n"
@@ -354,7 +337,6 @@
 
     ksqlEngine.execute(runScriptContent, KSQL_CONFIG, Collections.emptyMap());
     Assert.assertTrue(serviceContext.getTopicClient().isTopicExists("T1"));
->>>>>>> a1f3e03c
   }
 
   @Test
@@ -455,15 +437,9 @@
         .record("Test").fields()
         .name("field").type().intType().noDefault()
         .endRecord();
-<<<<<<< HEAD
-    topicClient.createTopic("bar", 1, (short) 1, false);
-    ksqlEngine.getSchemaRegistryClient().register("bar-value", schema);
-    ksqlEngine.buildMultipleQueries(
-=======
     givenTopicWithSchema("bar", schema);
 
     ksqlEngine.execute(
->>>>>>> a1f3e03c
         "create stream bar with (value_format='avro', kafka_topic='bar');",
         KSQL_CONFIG,
         Collections.emptyMap());
@@ -849,7 +825,7 @@
 
   private void givenTopicsExist(final String... topics) {
     Arrays.stream(topics)
-        .forEach(topic -> topicClient.createTopic(topic, 1, (short) 1));
+        .forEach(topic -> topicClient.createTopic(topic, 1, (short) 1, false));
   }
 
   private List<PreparedStatement<?>> parse(final String sql) {
