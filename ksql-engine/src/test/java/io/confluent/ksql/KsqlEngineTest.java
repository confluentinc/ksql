/*
 * Copyright 2018 Confluent Inc.
 *
 * Licensed under the Confluent Community License; you may not use this file
 * except in compliance with the License.  You may obtain a copy of the License at
 *
 * http://www.confluent.io/confluent-community-license
 *
 * Unless required by applicable law or agreed to in writing, software
 * distributed under the License is distributed on an "AS IS" BASIS, WITHOUT
 * WARRANTIES OF ANY KIND, either express or implied.  See the License for the
 * specific language governing permissions and limitations under the License.
 */

package io.confluent.ksql;

import static io.confluent.ksql.util.KsqlExceptionMatcher.rawMessage;
import static io.confluent.ksql.util.KsqlExceptionMatcher.statementText;
import static org.hamcrest.MatcherAssert.assertThat;
import static org.hamcrest.Matchers.contains;
import static org.hamcrest.Matchers.containsString;
import static org.hamcrest.Matchers.empty;
import static org.hamcrest.Matchers.equalTo;
import static org.hamcrest.Matchers.hasItem;
import static org.hamcrest.Matchers.hasItems;
import static org.hamcrest.Matchers.hasSize;
import static org.hamcrest.Matchers.instanceOf;
import static org.hamcrest.Matchers.is;
import static org.hamcrest.Matchers.not;
import static org.hamcrest.Matchers.notNullValue;
import static org.hamcrest.Matchers.nullValue;
import static org.junit.Assert.assertFalse;
import static org.junit.Assert.fail;
import static org.mockito.ArgumentMatchers.any;
import static org.mockito.ArgumentMatchers.anyBoolean;
import static org.mockito.ArgumentMatchers.eq;
import static org.mockito.Mockito.atLeastOnce;
import static org.mockito.Mockito.never;
import static org.mockito.Mockito.verify;

import com.google.common.collect.ImmutableMap;
import io.confluent.kafka.schemaregistry.client.MockSchemaRegistryClient;
import io.confluent.kafka.schemaregistry.client.SchemaRegistryClient;
import io.confluent.ksql.function.InternalFunctionRegistry;
import io.confluent.ksql.metastore.MetaStore;
import io.confluent.ksql.metastore.StructuredDataSource;
import io.confluent.ksql.parser.KsqlParser.PreparedStatement;
import io.confluent.ksql.parser.exception.ParseFailedException;
import io.confluent.ksql.parser.tree.CreateStream;
import io.confluent.ksql.parser.tree.CreateStreamAsSelect;
import io.confluent.ksql.parser.tree.CreateTable;
import io.confluent.ksql.parser.tree.SetProperty;
import io.confluent.ksql.parser.tree.Statement;
import io.confluent.ksql.parser.tree.UnsetProperty;
import io.confluent.ksql.query.QueryId;
import io.confluent.ksql.serde.KsqlTopicSerDe;
import io.confluent.ksql.serde.json.KsqlJsonTopicSerDe;
import io.confluent.ksql.services.ServiceContext;
import io.confluent.ksql.services.TestServiceContext;
import io.confluent.ksql.util.FakeKafkaTopicClient;
import io.confluent.ksql.util.KsqlConfig;
import io.confluent.ksql.util.KsqlConstants;
import io.confluent.ksql.util.KsqlException;
import io.confluent.ksql.util.KsqlStatementException;
import io.confluent.ksql.util.MetaStoreFixture;
import io.confluent.ksql.util.PersistentQueryMetadata;
import io.confluent.ksql.util.QueryMetadata;
import java.io.IOException;
import java.nio.file.Files;
import java.nio.file.Paths;
import java.util.Arrays;
import java.util.Collections;
import java.util.HashMap;
import java.util.List;
import java.util.Map;
import java.util.function.Supplier;
import java.util.stream.Collectors;
import org.apache.avro.Schema;
import org.apache.avro.Schema.Type;
import org.apache.avro.SchemaBuilder;
import org.apache.kafka.common.utils.Utils;
import org.apache.kafka.streams.StreamsConfig;
import org.junit.After;
import org.junit.Assert;
import org.junit.Before;
import org.junit.Rule;
import org.junit.Test;
import org.junit.rules.ExpectedException;
import org.junit.runner.RunWith;
import org.mockito.Spy;
import org.mockito.junit.MockitoJUnitRunner;

@RunWith(MockitoJUnitRunner.class)
public class KsqlEngineTest {

  private static final KsqlConfig KSQL_CONFIG = new KsqlConfig(
      ImmutableMap.of(StreamsConfig.BOOTSTRAP_SERVERS_CONFIG, "localhost:9092"));

  @Rule
  public final ExpectedException expectedException = ExpectedException.none();

  private MetaStore metaStore;
  @Spy
  private final KsqlTopicSerDe jsonKsqlSerde = new KsqlJsonTopicSerDe();
  @Spy
  private final SchemaRegistryClient schemaRegistryClient = new MockSchemaRegistryClient();
  private final Supplier<SchemaRegistryClient> schemaRegistryClientFactory =
      () -> schemaRegistryClient;

  private KsqlEngine ksqlEngine;
  private ServiceContext serviceContext;
  @Spy
  private final FakeKafkaTopicClient topicClient = new FakeKafkaTopicClient();

  @Before
  public void setUp() {
    metaStore = MetaStoreFixture
        .getNewMetaStore(new InternalFunctionRegistry(), () -> jsonKsqlSerde);

    serviceContext = TestServiceContext.create(
        topicClient,
        schemaRegistryClientFactory
    );

    ksqlEngine = KsqlEngineTestUtil.createKsqlEngine(
        serviceContext,
        metaStore
    );
    topicClient.preconditionTopicExists("test1", 3, (short) 1, Collections.emptyMap());
    topicClient.preconditionTopicExists("test2", 3, (short) 1, Collections.emptyMap());
    topicClient.preconditionTopicExists("orders_topic", 3, (short) 1, Collections.emptyMap());
  }

  @After
  public void closeEngine() {
    ksqlEngine.close();
    serviceContext.close();
  }

  @Test
  public void shouldCreatePersistentQueries() {
    // When:
    final List<QueryMetadata> queries
        = ksqlEngine.execute("create table bar as select * from test2;" +
        "create table foo as select * from test2;", KSQL_CONFIG, Collections.emptyMap());

    // Then:
    assertThat(queries.size(), equalTo(2));
    final PersistentQueryMetadata queryOne = (PersistentQueryMetadata) queries.get(0);
    final PersistentQueryMetadata queryTwo = (PersistentQueryMetadata) queries.get(1);
    assertThat(queryOne.getEntity(), equalTo("BAR"));
    assertThat(queryTwo.getEntity(), equalTo("FOO"));
  }

  @Test
  public void shouldThrowOnTerminate() {
    // Given:
    final PersistentQueryMetadata query = (PersistentQueryMetadata) ksqlEngine.execute(
        "create table bar as select * from test2;", KSQL_CONFIG, Collections.emptyMap()).get(0);

    expectedException.expect(KsqlStatementException.class);
    expectedException.expect(rawMessage(is("Statement(s) not executable")));
    expectedException.expect(statementText(is("TERMINATE CTAS_BAR_0;")));

    // When:
    ksqlEngine
        .execute("TERMINATE " + query.getQueryId() + ";", KSQL_CONFIG, Collections.emptyMap());
  }

  @Test
  public void shouldThrowWhenParsingIfStreamAlreadyExists() {
    // Given:
    ksqlEngine
        .execute("create stream bar as select * from orders;", KSQL_CONFIG, Collections.emptyMap());

    expectedException.expect(KsqlStatementException.class);
    expectedException.expect(rawMessage(is("Exception while processing statement: "
        + "Cannot add the new data source. "
        + "Another data source with the same name already exists: KsqlStream name:BAR")));
    expectedException.expect(statementText(is("create stream bar as select orderid from orders;")));

    // When:
    ksqlEngine.parseStatements("create stream bar as select orderid from orders;");
  }

  @Test
  public void shouldThrowWhenParsingIfTableAlreadyExists() {
    // Given:
    ksqlEngine
        .execute("create table bar as select * from test2;", KSQL_CONFIG, Collections.emptyMap());

    expectedException.expect(KsqlStatementException.class);
    expectedException.expect(rawMessage(containsString("Cannot add the new data source. "
        + "Another data source with the same name already exists: KsqlStream name:BAR")));
    expectedException.expect(statementText(is("create table bar as select COL0 from test2;")));

    // When:
    ksqlEngine.parseStatements("create table bar as select COL0 from test2;");
  }

  @Test
  public void shouldTryExecuteInsertIntoStream() {
    // Given:
    ksqlEngine
        .execute("create stream bar as select * from orders;", KSQL_CONFIG, Collections.emptyMap());

    final List<PreparedStatement<?>> statements = parse("insert into bar select * from orders;");

    // When:
    final List<QueryMetadata> queries = ksqlEngine
        .tryExecute(statements, KSQL_CONFIG, Collections.emptyMap());

    // Then:
    assertThat(queries, hasSize(1));
  }

  @Test
  public void shouldThrowWhenParsingInsertIntoTable() {
    // Given:
    ksqlEngine
        .execute("create table bar as select * from test2;", KSQL_CONFIG, Collections.emptyMap());

    expectedException.expect(KsqlStatementException.class);
    expectedException.expect(rawMessage(containsString(
        "INSERT INTO can only be used to insert into a stream. BAR is a table.")));
    expectedException.expect(statementText(is("insert into bar select * from test2;")));

    // When:
    ksqlEngine.parseStatements("insert into bar select * from test2;");
  }

  @Test
  public void shouldExecuteInsertIntoStream() {
    // Given:
    ksqlEngine
        .execute("create stream bar as select * from orders;", KSQL_CONFIG, Collections.emptyMap());

    // When:
    final List<QueryMetadata> queries = ksqlEngine
        .execute("insert into bar select * from orders;", KSQL_CONFIG, Collections.emptyMap());

    // Then:
    assertThat(queries, hasSize(1));
  }

  @Test
  public void shouldMaintainOrderOfReturnedQueries() {

    // When:
    final List<QueryMetadata> queries = ksqlEngine.execute(
        "create stream foo as select * from orders;"
            + "create stream bar as select * from orders;",
        KSQL_CONFIG, Collections.emptyMap());

    // Then:
    assertThat(queries, hasSize(2));
    assertThat(queries.get(0).getStatementString(), containsString("create stream foo as"));
    assertThat(queries.get(1).getStatementString(), containsString("create stream bar as"));
  }

  @Test(expected = ParseFailedException.class)
  public void shouldFailToCreateQueryIfSelectingFromNonExistentEntity() {
    ksqlEngine.execute("select * from bar;", KSQL_CONFIG, Collections.emptyMap());
  }

  @Test(expected = ParseFailedException.class)
  public void shouldFailWhenSyntaxIsInvalid() {
    ksqlEngine.execute("blah;", KSQL_CONFIG, Collections.emptyMap());
  }

  @Test
  public void shouldUpdateReferentialIntegrityTableCorrectly() {
    ksqlEngine.execute("create table bar as select * from test2;" +
        "create table foo as select * from test2;", KSQL_CONFIG, Collections
        .emptyMap());

    assertThat(metaStore.getQueriesWithSource("TEST2"),
        equalTo(Utils.mkSet("CTAS_BAR_0", "CTAS_FOO_1")));
    assertThat(metaStore.getQueriesWithSink("BAR"), equalTo(Utils.mkSet("CTAS_BAR_0")));
    assertThat(metaStore.getQueriesWithSink("FOO"), equalTo(Utils.mkSet("CTAS_FOO_1")));
  }

  @Test
  public void shouldFailIfReferentialIntegrityIsViolated() {
    // Given:
    ksqlEngine.execute("create table bar as select * from test2;" +
            "create table foo as select * from test2;",
        KSQL_CONFIG, Collections.emptyMap());

    expectedException.expect(KsqlStatementException.class);
    expectedException.expect(rawMessage(is(
        "Exception while processing statement: Cannot drop FOO. \n"
            + "The following queries read from this source: []. \n"
            + "The following queries write into this source: [CTAS_FOO_1]. \n"
            + "You need to terminate them before dropping FOO.")));
    expectedException.expect(statementText(is("drop table foo;")));

    // When:
    ksqlEngine.execute("drop table foo;", KSQL_CONFIG, Collections.emptyMap());
  }

  @Test
  public void shouldFailDDLStatementIfTopicDoesNotExist() {
    final String ddlStatement = "CREATE STREAM S1_NOTEXIST (COL1 BIGINT, COL2 VARCHAR) "
        + "WITH  (KAFKA_TOPIC = 'S1_NOTEXIST', VALUE_FORMAT = 'JSON');";
    try {
      ksqlEngine.execute(ddlStatement, KSQL_CONFIG, Collections.emptyMap());
      fail();
    } catch (final Exception e) {
      assertThat(e.getMessage(), equalTo("Kafka topic does not exist: S1_NOTEXIST"));
    }
  }

  @Test
  public void shouldDropTableIfAllReferencedQueriesTerminated() {
    // When:
    ksqlEngine.execute("create table bar as select * from test2;" +
        "create table foo as select * from test2;", KSQL_CONFIG, Collections.emptyMap());
    ksqlEngine.terminateQuery(new QueryId("CTAS_FOO_1"));
    ksqlEngine.execute("drop table foo;", KSQL_CONFIG, Collections.emptyMap());

    // Then:
    assertThat(metaStore.getSource("foo"), nullValue());
  }

  @Test
  public void shouldEnforceTopicExistenceCorrectly() {
    serviceContext.getTopicClient().createTopic("s1_topic", 1, (short) 1);

    final String runScriptContent = "CREATE STREAM S1 (COL1 BIGINT, COL2 VARCHAR) "
        + "WITH  (KAFKA_TOPIC = 's1_topic', VALUE_FORMAT = 'JSON');\n"
        + "CREATE TABLE T1 AS SELECT COL1, count(*) FROM "
        + "S1 GROUP BY COL1;\n"
        + "CREATE STREAM S2 (C1 BIGINT, C2 BIGINT) "
        + "WITH (KAFKA_TOPIC = 'T1', VALUE_FORMAT = 'JSON');\n";

    ksqlEngine.execute(runScriptContent, KSQL_CONFIG, Collections.emptyMap());
    Assert.assertTrue(serviceContext.getTopicClient().isTopicExists("T1"));
  }

  @Test
  public void shouldNotEnforceTopicExistenceWhileParsing() {
    final String runScriptContent = "CREATE STREAM S1 (COL1 BIGINT, COL2 VARCHAR) "
        + "WITH  (KAFKA_TOPIC = 's1_topic', VALUE_FORMAT = 'JSON');\n"
        + "CREATE TABLE T1 AS SELECT COL1, count(*) FROM "
        + "S1 GROUP BY COL1;\n"
        + "CREATE STREAM S2 (C1 BIGINT, C2 BIGINT) "
        + "WITH (KAFKA_TOPIC = 'T1', VALUE_FORMAT = 'JSON');\n";

    final List<?> parsedStatements = ksqlEngine.parseStatements(runScriptContent);

    assertThat(parsedStatements.size(), equalTo(3));
  }

  @Test
  public void shouldHandleCommandsSpreadOverMultipleLines() {
    final String runScriptContent = "CREATE STREAM S1 \n"
        + "(COL1 BIGINT, COL2 VARCHAR)\n"
        + " WITH \n"
        + "(KAFKA_TOPIC = 's1_topic', VALUE_FORMAT = 'JSON');\n";

    final List<?> parsedStatements = ksqlEngine.parseStatements(runScriptContent);

    assertThat(parsedStatements, hasSize(1));
  }

  @Test
  public void shouldCleanupSchemaAndTopicForStream() throws Exception {
    // Given:
    ksqlEngine.execute(
        "create stream bar with (value_format = 'avro') as select * from test1;"
            + "create stream foo as select * from test1;",
        KSQL_CONFIG, Collections.emptyMap());
    final Schema schema = SchemaBuilder
        .record("Test").fields()
        .name("clientHash").type().fixed("MD5").size(16).noDefault()
        .endRecord();
    schemaRegistryClient.register("BAR-value", schema);

    // When:
    ksqlEngine.terminateQuery(new QueryId("CSAS_BAR_0"));
    ksqlEngine.execute("DROP STREAM bar DELETE TOPIC;", KSQL_CONFIG, Collections.emptyMap());

    // Then:
    assertThat(serviceContext.getTopicClient().isTopicExists("BAR"), equalTo(false));
    assertThat(schemaRegistryClient.getAllSubjects(), not(hasItem("BAR-value")));
  }

  @Test
  public void shouldCleanupSchemaAndTopicForTable() throws Exception {
    // Given:
    ksqlEngine.execute(
        "create table bar with (value_format = 'avro') as select * from test2;"
            + "create table foo as select * from test2;",
        KSQL_CONFIG, Collections.emptyMap());
    final Schema schema = SchemaBuilder
        .record("Test").fields()
        .name("clientHash").type().fixed("MD5").size(16).noDefault()
        .endRecord();
    schemaRegistryClient.register("BAR-value", schema);

    // When:
    ksqlEngine.terminateQuery(new QueryId("CTAS_BAR_0"));
    ksqlEngine.execute("DROP TABLE bar DELETE TOPIC;", KSQL_CONFIG, Collections.emptyMap());

    // Then:
    assertThat(serviceContext.getTopicClient().isTopicExists("BAR"), equalTo(false));
    assertThat(schemaRegistryClient.getAllSubjects(), not(hasItem("BAR-value")));
  }

  @Test
  public void shouldNotDeleteSchemaNorTopicForStream() throws Exception {
    // Given:
    ksqlEngine.execute(
        "create stream bar with (value_format = 'avro') as select * from test1;"
            + "create stream foo as select * from test1;",
        KSQL_CONFIG, Collections.emptyMap());
    final Schema schema = SchemaBuilder
        .record("Test").fields()
        .name("clientHash").type().fixed("MD5").size(16).noDefault()
        .endRecord();
    schemaRegistryClient.register("BAR-value", schema);

    // When:
    ksqlEngine.terminateQuery(new QueryId("CSAS_BAR_0"));
    ksqlEngine.execute("DROP STREAM bar;", KSQL_CONFIG, Collections.emptyMap());

    // Then:
    assertThat(serviceContext.getTopicClient().isTopicExists("BAR"), equalTo(true));
    assertThat(schemaRegistryClient.getAllSubjects(), hasItem("BAR-value"));
  }

  @Test
  public void shouldInferSchemaIfNotPresent() {
    final Schema schema = SchemaBuilder
        .record("Test").fields()
        .name("field").type().intType().noDefault()
        .endRecord();
    givenTopicWithSchema("bar", schema);

    ksqlEngine.execute(
        "create stream bar with (value_format='avro', kafka_topic='bar');",
        KSQL_CONFIG,
        Collections.emptyMap());

    final StructuredDataSource source = metaStore.getSource("BAR");
    final org.apache.kafka.connect.data.Schema ksqlSchema = source.getSchema();
    assertThat(ksqlSchema.fields().size(), equalTo(3));
    assertThat(ksqlSchema.fields().get(2).name(), equalTo("FIELD"));
    assertThat(
        ksqlSchema.fields().get(2).schema(),
        equalTo(org.apache.kafka.connect.data.Schema.OPTIONAL_INT32_SCHEMA));
    assertThat(source.getSqlExpression(), containsString("(FIELD INTEGER)"));
  }

  @Test
  public void shouldFailIfAvroSchemaNotEvolvable() {
    // Given:
    givenTopicWithSchema("T", Schema.create(Type.INT));

    expectedException.expect(KsqlStatementException.class);
    expectedException.expect(rawMessage(containsString(
        "Cannot register avro schema for T as the schema registry rejected it, "
            + "(maybe schema evolution issues?)")));
    expectedException.expect(statementText(is(
        "CREATE TABLE T WITH(VALUE_FORMAT='AVRO') AS SELECT * FROM TEST2;")));

    // When:
    ksqlEngine.execute(
        "CREATE TABLE T WITH(VALUE_FORMAT='AVRO') AS SELECT * FROM TEST2;",
        KSQL_CONFIG,
        Collections.emptyMap());
  }

  @Test
  public void shouldNotFailIfAvroSchemaEvolvable() {
    // Given:
    final Schema evolvableSchema = SchemaBuilder
        .record("Test").fields()
        .nullableInt("f1", 1)
        .endRecord();

    givenTopicWithSchema("T", evolvableSchema);

    // When:
    ksqlEngine.execute(
        "CREATE TABLE T WITH(VALUE_FORMAT='AVRO') AS SELECT * FROM TEST2;",
        KSQL_CONFIG,
        Collections.emptyMap());

    // Then:
    assertThat(metaStore.getSource("T"), is(notNullValue()));
  }

  @Test
  public void shouldNotDeleteSchemaNorTopicForTable() throws Exception {
    // Given:
    ksqlEngine.execute(
        "create table bar with (value_format = 'avro') as select * from test2;"
            + "create table foo as select * from test2;",
        KSQL_CONFIG, Collections.emptyMap());
    final Schema schema = SchemaBuilder
        .record("Test").fields()
        .name("clientHash").type().fixed("MD5").size(16).noDefault()
        .endRecord();
    schemaRegistryClient.register("BAR-value", schema);

    // When:
    ksqlEngine.terminateQuery(new QueryId("CTAS_BAR_0"));
    ksqlEngine.execute("DROP TABLE bar;", KSQL_CONFIG, Collections.emptyMap());

    // Then:
    assertThat(serviceContext.getTopicClient().isTopicExists("BAR"), equalTo(true));
    assertThat(schemaRegistryClient.getAllSubjects(), hasItem("BAR-value"));
  }

  @Test
  public void shouldCleanUpInternalTopicSchemasOnTerminate() throws Exception {
    // Given:
    ksqlEngine.execute(
        "create stream s1  with (value_format = 'avro') as select * from test1;"
<<<<<<< HEAD
            + "create table t1 as select col1, count(*) from s1 group by col1;",
        KSQL_CONFIG, Collections.emptyMap());
=======
        + "create table t1 as select col1, count(*) from s1 group by col1;",
        KSQL_CONFIG, Collections.emptyMap())
        .forEach(QueryMetadata::start);

>>>>>>> c8748b1d
    final Schema schema = SchemaBuilder
        .record("Test").fields()
        .name("clientHash").type().fixed("MD5").size(16).noDefault()
        .endRecord();
    schemaRegistryClient.register
        ("_confluent-ksql-default_query_CTAS_T1_1-KSTREAM-AGGREGATE-STATE-STORE-0000000006"
            + "-changelog-value", schema);
    schemaRegistryClient.register
        ("_confluent-ksql-default_query_CTAS_T1_1-KSTREAM-AGGREGATE-STATE-STORE-0000000006"
            + "-repartition-value", schema);

    // When:
    ksqlEngine.terminateQuery(new QueryId("CTAS_T1_1"));

    // Then:
    assertThat(schemaRegistryClient.getAllSubjects(), not(hasItems(
        "_confluent-ksql-default_query_CTAS_T1_1-KSTREAM-AGGREGATE-STATE-STORE-0000000006"
            + "-changelog-value",
        "_confluent-ksql-default_query_CTAS_T1_1-KSTREAM-AGGREGATE-STATE-STORE-0000000006"
            + "-repartition-value"
    )));
  }

  @Test
  public void shouldCleanUpInternalTopicsOnClose() {
    // Given:
    final QueryMetadata query = ksqlEngine.execute(
        "select * from test1;",
        KSQL_CONFIG, Collections.emptyMap()).get(0);

    query.start();

    // When:
    query.close();

    // Then:
    verify(topicClient).deleteInternalTopics(query.getQueryApplicationId());
  }

  @Test
  public void shouldNotCleanUpInternalTopicsOnCloseIfQueryNeverStarted() {
    // Given:
    final QueryMetadata query = ksqlEngine.execute(
        "create stream s1 with (value_format = 'avro') as select * from test1;",
        KSQL_CONFIG, Collections.emptyMap()).get(0);

    // When:
    query.close();

    // Then:
    verify(topicClient, never()).deleteInternalTopics(any());
  }

  @Test
  public void shouldRemovePersistentQueryFromEngineWhenTerminated() {
    // Given:
    final long startingLiveQueries = ksqlEngine.numberOfLiveQueries();
    final long startingPersistentQueries = ksqlEngine.numberOfPersistentQueries();

    final QueryMetadata query = ksqlEngine.execute(
        "create stream s1 with (value_format = 'avro') as select * from test1;",
        KSQL_CONFIG, Collections.emptyMap()).get(0);

    // When:
    ksqlEngine.terminateQuery(getQueryId(query));

    // Then:
    assertThat(ksqlEngine.getPersistentQuery(getQueryId(query)), is(nullValue()));
    assertThat(ksqlEngine.numberOfLiveQueries(), is(startingLiveQueries));
    assertThat(ksqlEngine.numberOfPersistentQueries(), is(startingPersistentQueries));
  }

  @Test
  public void shouldRemovePersistentQueryFromEngineWhenClosed() {
    // Given:
    final long startingLiveQueries = ksqlEngine.numberOfLiveQueries();
    final long startingPersistentQueries = ksqlEngine.numberOfPersistentQueries();

    final QueryMetadata query = ksqlEngine.execute(
        "create stream s1 with (value_format = 'avro') as select * from test1;",
        KSQL_CONFIG, Collections.emptyMap()).get(0);


    // When:
    query.close();

    // Then:
    assertThat(ksqlEngine.getPersistentQuery(getQueryId(query)), is(nullValue()));
    assertThat(ksqlEngine.numberOfLiveQueries(), is(startingLiveQueries));
    assertThat(ksqlEngine.numberOfPersistentQueries(), is(startingPersistentQueries));
  }

  @Test
  public void shouldRemoveTransientQueryFromEngineWhenClosed() {
    // Given:
    final long startingLiveQueries = ksqlEngine.numberOfLiveQueries();

    final QueryMetadata query = ksqlEngine.execute(
        "select * from test1;",
        KSQL_CONFIG, Collections.emptyMap()).get(0);

    // When:
    query.close();

    // Then:
    assertThat(ksqlEngine.numberOfLiveQueries(), is(startingLiveQueries));
  }

  @Test
  public void shouldUseSerdeSupplierToBuildQueries() {
    // When:
    ksqlEngine.execute(
        "create table bar as select * from test2;", KSQL_CONFIG, Collections.emptyMap());

    // Then:
    verify(jsonKsqlSerde, atLeastOnce()).getGenericRowSerde(
        any(), any(), anyBoolean(), eq(schemaRegistryClientFactory)
    );
  }

  @Test
  @SuppressWarnings("unchecked")
  public void shouldParseMultipleStatements() throws IOException {
    final String statementsString = new String(Files.readAllBytes(
        Paths.get("src/test/resources/SampleMultilineStatements.sql")), "UTF-8");

    final List<Statement> statements =
        ksqlEngine.parseStatements(statementsString)
            .stream()
            .map(PreparedStatement::getStatement)
            .collect(Collectors.toList());

    assertThat(statements, contains(
        instanceOf(CreateStream.class),
        instanceOf(SetProperty.class),
        instanceOf(CreateTable.class),
        instanceOf(CreateStreamAsSelect.class),
        instanceOf(CreateStreamAsSelect.class),
        instanceOf(UnsetProperty.class),
        instanceOf(CreateStreamAsSelect.class)
    ));
  }

  @Test
  public void shouldSetPropertyInRunScript() {
    final Map<String, Object> overriddenProperties = new HashMap<>();

    ksqlEngine.execute(
        "SET 'auto.offset.reset' = 'earliest';",
        KSQL_CONFIG, overriddenProperties);

    assertThat(overriddenProperties.get("auto.offset.reset"), equalTo("earliest"));
  }

  @Test
  public void shouldUnsetPropertyInRunScript() {
    final Map<String, Object> overriddenProperties = new HashMap<>();

    ksqlEngine.execute(
        "SET 'auto.offset.reset' = 'earliest';"
            + "UNSET 'auto.offset.reset';",
        KSQL_CONFIG, overriddenProperties);

    assertThat(overriddenProperties.keySet(), not(hasItem("auto.offset.reset")));
  }

  @Test
  public void shouldThrowExpectedExceptionForDuplicateTable() {
    // Given:
    expectedException.expect(KsqlStatementException.class);
    expectedException.expect(rawMessage(is(
        "Exception while processing statement: Cannot add the new data source. "
            + "Another data source with the same name already exists: KsqlStream name:FOO")));
    expectedException.expect(statementText(is(
        "CREATE TABLE FOO WITH (KAFKA_TOPIC='BAR') AS SELECT * FROM TEST2;")));

    // When:
    ksqlEngine.parseStatements(
        "CREATE TABLE FOO AS SELECT * FROM TEST2; "
            + "CREATE TABLE FOO WITH (KAFKA_TOPIC='BAR') AS SELECT * FROM TEST2;");
  }

  @Test
  public void shouldThrowExpectedExceptionForDuplicateStream() {
    // Given:
    expectedException.expect(KsqlStatementException.class);
    expectedException.expect(rawMessage(is(
        "Exception while processing statement: Cannot add the new data source. "
            + "Another data source with the same name already exists: KsqlStream name:FOO")));
    expectedException.expect(statementText(is(
        "CREATE STREAM FOO WITH (KAFKA_TOPIC='BAR') AS SELECT * FROM ORDERS;")));

    // When:
    ksqlEngine.parseStatements(
        "CREATE STREAM FOO AS SELECT * FROM ORDERS; "
            + "CREATE STREAM FOO WITH (KAFKA_TOPIC='BAR') AS SELECT * FROM ORDERS;");
  }

  @Test
  public void shouldBuildMultipleStatements() throws Exception {
    // Given:
    final String statementsString = new String(Files.readAllBytes(
        Paths.get("src/test/resources/SampleMultilineStatements.sql")), "UTF-8");

    givenTopicsExist("pageviews", "users", "pageviews_enriched_r8_r9");

    // When:
    final List<QueryMetadata> queries =
        ksqlEngine.execute(statementsString, KSQL_CONFIG, new HashMap<>());

    // Then:
    assertThat(queries, hasSize(3));
  }

  @Test
  public void shouldThrowWhenExecutingQueriesIfCsasCreatesTable() {
    // Given:
    expectedException.expect(KsqlStatementException.class);
    expectedException.expect(rawMessage(containsString(
        "Invalid result type. Your SELECT query produces a TABLE. "
            + "Please use CREATE TABLE AS SELECT statement instead.")));
    expectedException.expect(statementText(is(
        "CREATE STREAM FOO AS SELECT COUNT(ORDERID) FROM ORDERS GROUP BY ORDERID;")));

    // When:
    ksqlEngine.execute(
        "CREATE STREAM FOO AS SELECT COUNT(ORDERID) FROM ORDERS GROUP BY ORDERID;",
        KSQL_CONFIG, Collections.emptyMap());
  }

  @Test
  public void shouldThrowWhenExecutingQueriesIfCtasCreatesStream() {
    // Given:
    expectedException.expect(KsqlStatementException.class);
    expectedException.expect(rawMessage(containsString(
        "Invalid result type. Your SELECT query produces a STREAM. "
            + "Please use CREATE STREAM AS SELECT statement instead.")));
    expectedException.expect(statementText(is(
        "CREATE TABLE FOO AS SELECT * FROM ORDERS;")));

    // When:
    ksqlEngine.execute(
        "CREATE TABLE FOO AS SELECT * FROM ORDERS;",
        KSQL_CONFIG, Collections.emptyMap());
  }

  //@Test
  public void shouldThrowWhenTryExecuteCsasThatCreatesTable() {
    // Given:
    final List<PreparedStatement<?>> statements = parse(
        "CREATE STREAM FOO AS SELECT COUNT(ORDERID) FROM ORDERS GROUP BY ORDERID;");

    expectedException.expect(KsqlStatementException.class);
    expectedException.expect(rawMessage(containsString(
        "Invalid result type. Your SELECT query produces a TABLE. "
            + "Please use CREATE TABLE AS SELECT statement instead.")));
    expectedException.expect(statementText(is(
        "CREATE STREAM FOO AS SELECT COUNT(ORDERID) FROM ORDERS GROUP BY ORDERID;")));

    // When:
    ksqlEngine.tryExecute(statements, KSQL_CONFIG, Collections.emptyMap());
  }

  //@Test
  public void shouldThrowWhenTryExecuteCtasThatCreatesStream() {
    // Given:
    final List<PreparedStatement<?>> statements = parse(
        "CREATE TABLE FOO AS SELECT * FROM ORDERS;");

    expectedException.expect(KsqlStatementException.class);
    expectedException.expect(statementText(is("CREATE TABLE FOO AS SELECT * FROM ORDERS;")));
    expectedException.expect(rawMessage(is(
        "Invalid result type. Your SELECT query produces a STREAM. "
            + "Please use CREATE STREAM AS SELECT statement instead.")));

    // When:
    ksqlEngine.tryExecute(statements, KSQL_CONFIG, Collections.emptyMap());
  }

  @Test
  public void shouldThrowIfStatementMissingTopicConfig() {
    final String[] statements = {
        "CREATE TABLE FOO (viewtime BIGINT, pageid VARCHAR) WITH (VALUE_FORMAT='AVRO');",
        "CREATE STREAM FOO (viewtime BIGINT, pageid VARCHAR) WITH (VALUE_FORMAT='AVRO');",
        "CREATE TABLE FOO (viewtime BIGINT, pageid VARCHAR) WITH (VALUE_FORMAT='JSON');",
        "CREATE STREAM FOO (viewtime BIGINT, pageid VARCHAR) WITH (VALUE_FORMAT='JSON');",
    };

    for (String statement : statements) {
      try {
        ksqlEngine.parseStatements(statement);
        Assert.fail();
      } catch (final KsqlException e) {
        assertThat(e.getMessage(), containsString(
            "Corresponding Kafka topic (KAFKA_TOPIC) should be set in WITH clause."));
      }
    }
  }

  @Test
  public void shouldThrowOnNoneExecutableDdlStatement() {
    // Given:
    expectedException.expect(KsqlStatementException.class);
    expectedException.expect(rawMessage(is("Statement(s) not executable")));
    expectedException.expect(statementText(is("SHOW STREAMS;")));

    // When:
    ksqlEngine.execute("SHOW STREAMS;", KSQL_CONFIG, Collections.emptyMap());
  }

  @Test
  public void shouldNotUpdateMetaStoreDuringTryExecute() {
    // Given:
    final long numberOfLiveQueries = ksqlEngine.numberOfLiveQueries();
    final long numPersistentQueries = ksqlEngine.numberOfPersistentQueries();

    final List<PreparedStatement<?>> statements = parse(
        "SET 'auto.offset.reset' = 'earliest';"
            + "CREATE STREAM S1 (COL1 BIGINT) WITH (KAFKA_TOPIC = 's1_topic', VALUE_FORMAT = 'JSON');"
            + "CREATE TABLE BAR AS SELECT * FROM TEST2;"
            + "CREATE TABLE FOO AS SELECT * FROM TEST2;"
            + "DROP TABLE TEST3;");

    // When:
    ksqlEngine.tryExecute(statements, KSQL_CONFIG, Collections.emptyMap());

    // Then:
    assertThat(metaStore.getSource("TEST3"), is(notNullValue()));
    assertThat(metaStore.getQueriesWithSource("TEST2"), is(empty()));
    assertThat(metaStore.getSource("BAR"), is(nullValue()));
    assertThat(metaStore.getSource("FOO"), is(nullValue()));
    assertThat("live", ksqlEngine.numberOfLiveQueries(), is(numberOfLiveQueries));
    assertThat("peristent", ksqlEngine.numberOfPersistentQueries(), is(numPersistentQueries));
  }

  @Test
  public void shouldNotCreateAnyTopicsDuringTryExecute() {
    // Given:
    final List<PreparedStatement<?>> statements = parse(
        "CREATE STREAM S1 (COL1 BIGINT) WITH (KAFKA_TOPIC = 's1_topic', VALUE_FORMAT = 'JSON');"
            + "CREATE TABLE BAR AS SELECT * FROM TEST2;"
            + "CREATE TABLE FOO AS SELECT * FROM TEST2;"
            + "DROP TABLE TEST3;");

    // When:
    ksqlEngine.tryExecute(statements, KSQL_CONFIG, Collections.emptyMap());

    // Then:
    assertThat("no topics should be created during a tryExecute call",
        topicClient.createdTopics().keySet(), is(empty()));
  }

  @Test
  public void shouldNotIncrementQueryIdCounterDuringTryExecute() {
    // Given:
    final String sql = "create table foo as select * from test2;";
    final List<PreparedStatement<?>> statements = parse(sql);

    // When:
    ksqlEngine.tryExecute(statements, KSQL_CONFIG, Collections.emptyMap());

    // Then:
    final List<QueryMetadata> queries = ksqlEngine
        .execute(sql, KSQL_CONFIG, Collections.emptyMap());
    assertThat("query id of actual execute should not be affected by previous tryExecute",
        ((PersistentQueryMetadata)queries.get(0)).getQueryId(), is(new QueryId("CTAS_FOO_0")));
  }

  @Test
  public void shouldNotRegisterAnySchemasDuringTryExecute() throws Exception {
    // Given:
    final String sql =
        "create table foo WITH(VALUE_FORMAT='AVRO') as select * from test2;\n"
            + "create stream foo2 WITH(VALUE_FORMAT='AVRO') as select * from orders;\n";

    final List<PreparedStatement<?>> statements = parse(sql);

    // When:
    ksqlEngine.tryExecute(statements, KSQL_CONFIG, Collections.emptyMap());

    // Then:
    verify(schemaRegistryClient, never()).register(any(), any());
  }

  private void givenTopicsExist(final String... topics) {
    Arrays.stream(topics)
        .forEach(topic -> topicClient.createTopic(topic, 1, (short) 1));
  }

  private List<PreparedStatement<?>> parse(final String sql) {
    return ksqlEngine.parseStatements(sql);
  }

  private void givenTopicWithSchema(final String topicName, final Schema schema) {
    try {
      givenTopicsExist(topicName);
      schemaRegistryClient.register(topicName + KsqlConstants.SCHEMA_REGISTRY_VALUE_SUFFIX, schema);
    } catch (final Exception e) {
      fail("invalid test:" + e.getMessage());
    }
  }

  private static QueryId getQueryId(final QueryMetadata query) {
    return ((PersistentQueryMetadata)query).getQueryId();
  }
}<|MERGE_RESOLUTION|>--- conflicted
+++ resolved
@@ -519,15 +519,10 @@
     // Given:
     ksqlEngine.execute(
         "create stream s1  with (value_format = 'avro') as select * from test1;"
-<<<<<<< HEAD
-            + "create table t1 as select col1, count(*) from s1 group by col1;",
-        KSQL_CONFIG, Collections.emptyMap());
-=======
         + "create table t1 as select col1, count(*) from s1 group by col1;",
         KSQL_CONFIG, Collections.emptyMap())
         .forEach(QueryMetadata::start);
 
->>>>>>> c8748b1d
     final Schema schema = SchemaBuilder
         .record("Test").fields()
         .name("clientHash").type().fixed("MD5").size(16).noDefault()
