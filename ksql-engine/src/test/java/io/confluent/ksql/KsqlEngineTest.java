--- conflicted
+++ resolved
@@ -111,16 +111,10 @@
     } catch (Exception e) {
       assertThat(e.getCause(), instanceOf(KsqlReferentialIntegrityException.class));
       assertThat(e.getMessage(), equalTo(
-<<<<<<< HEAD
-          "Exception while processing statements :Cannot drop the data source. "
-          + "The following queries read from this source: [] and the following queries write into "
-          + "this source: [CTAS_FOO_1]. You need to terminate them before dropping this source."));
-=======
           "Exception while processing statements :Cannot drop FOO. \n"
           + "The following queries read from this source: []. \n"
-          + "The following queries write into this source: [CTAS_FOO]. \n"
+          + "The following queries write into this source: [CTAS_FOO_1]. \n"
           + "You need to terminate them before dropping FOO."));
->>>>>>> 0d02de5d
     }
   }
 
