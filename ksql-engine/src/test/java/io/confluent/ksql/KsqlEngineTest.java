/*
 * Copyright 2017 Confluent Inc.
 *
 * Licensed under the Apache License, Version 2.0 (the "License");
 * you may not use this file except in compliance with the License.
 * You may obtain a copy of the License at
 *
 * http://www.apache.org/licenses/LICENSE-2.0
 *
 * Unless required by applicable law or agreed to in writing, software
 * distributed under the License is distributed on an "AS IS" BASIS,
 * WITHOUT WARRANTIES OR CONDITIONS OF ANY KIND, either express or implied.
 * See the License for the specific language governing permissions and
 * limitations under the License.
 **/

package io.confluent.ksql;

import static org.easymock.EasyMock.anyBoolean;
import static org.easymock.EasyMock.anyObject;
import static org.easymock.EasyMock.expect;
import static org.easymock.EasyMock.expectLastCall;
import static org.easymock.EasyMock.mock;
import static org.easymock.EasyMock.niceMock;
import static org.easymock.EasyMock.replay;
import static org.easymock.EasyMock.same;
import static org.easymock.EasyMock.verify;
import static org.hamcrest.CoreMatchers.containsString;
import static org.hamcrest.CoreMatchers.equalTo;
import static org.hamcrest.CoreMatchers.hasItem;
import static org.hamcrest.CoreMatchers.instanceOf;
import static org.hamcrest.CoreMatchers.nullValue;
import static org.hamcrest.MatcherAssert.assertThat;

import com.fasterxml.jackson.databind.ObjectMapper;
import com.google.common.collect.ImmutableMap;
import io.confluent.kafka.schemaregistry.client.MockSchemaRegistryClient;
import io.confluent.kafka.schemaregistry.client.SchemaRegistryClient;
import io.confluent.ksql.function.InternalFunctionRegistry;
import io.confluent.ksql.function.TestFunctionRegistry;
import io.confluent.ksql.metastore.MetaStore;
import io.confluent.ksql.metastore.MetaStoreImpl;
import io.confluent.ksql.metastore.StructuredDataSource;
import io.confluent.ksql.parser.KsqlParser.PreparedStatement;
import io.confluent.ksql.parser.exception.ParseFailedException;
import io.confluent.ksql.parser.tree.CreateStream;
import io.confluent.ksql.parser.tree.CreateTable;
import io.confluent.ksql.parser.tree.Query;
import io.confluent.ksql.parser.tree.QuerySpecification;
import io.confluent.ksql.parser.tree.SetProperty;
import io.confluent.ksql.parser.tree.Statement;
import io.confluent.ksql.parser.tree.Table;
import io.confluent.ksql.parser.tree.UnsetProperty;
import io.confluent.ksql.query.QueryId;
import io.confluent.ksql.serde.KsqlTopicSerDe;
import io.confluent.ksql.serde.json.KsqlJsonTopicSerDe;
import io.confluent.ksql.util.FakeKafkaTopicClient;
import io.confluent.ksql.util.KafkaTopicClient;
import io.confluent.ksql.util.KsqlConfig;
import io.confluent.ksql.util.KsqlReferentialIntegrityException;
import io.confluent.ksql.util.MetaStoreFixture;
import io.confluent.ksql.util.PersistentQueryMetadata;
import io.confluent.ksql.util.QueryMetadata;
import java.io.IOException;
import java.nio.ByteBuffer;
import java.nio.file.Files;
import java.nio.file.Paths;
import java.util.Collections;
import java.util.HashMap;
import java.util.List;
import java.util.Map;
import java.util.function.Supplier;
import java.util.stream.Collectors;
import org.apache.avro.Schema;
import org.apache.avro.SchemaBuilder;
import org.apache.kafka.clients.admin.AdminClient;
import org.apache.kafka.common.utils.Utils;
import org.apache.kafka.streams.StreamsConfig;
import org.apache.kafka.streams.processor.internals.DefaultKafkaClientSupplier;
import org.hamcrest.Matchers;
import org.junit.After;
import org.junit.Assert;
import org.junit.Test;

public class KsqlEngineTest {

  private final KafkaTopicClient topicClient = new FakeKafkaTopicClient();
  private final SchemaRegistryClient schemaRegistryClient = new MockSchemaRegistryClient();
  private final Supplier<SchemaRegistryClient> schemaRegistryClientFactory =
      () -> schemaRegistryClient;
  private final MetaStore metaStore = MetaStoreFixture.getNewMetaStore(new InternalFunctionRegistry());
  private final KsqlConfig ksqlConfig
      = new KsqlConfig(ImmutableMap.of(StreamsConfig.BOOTSTRAP_SERVERS_CONFIG, "localhost:9092"));
  private final KsqlEngine ksqlEngine = new KsqlEngine(
      topicClient,
      schemaRegistryClientFactory,
      new DefaultKafkaClientSupplier(),
      metaStore,
      ksqlConfig);

  @After
  public void closeEngine() {
    ksqlEngine.close();
  }

  @Test
  public void shouldCreatePersistentQueries() throws Exception {
    final List<QueryMetadata> queries
        = ksqlEngine.buildMultipleQueries("create table bar as select * from test2;" +
        "create table foo as select * from test2;", ksqlConfig, Collections.emptyMap());

    assertThat(queries.size(), equalTo(2));
    final PersistentQueryMetadata queryOne = (PersistentQueryMetadata) queries.get(0);
    final PersistentQueryMetadata queryTwo = (PersistentQueryMetadata) queries.get(1);
    assertThat(queryOne.getEntity(), equalTo("BAR"));
    assertThat(queryTwo.getEntity(), equalTo("FOO"));
  }

  @Test(expected = ParseFailedException.class)
  public void shouldFailToCreateQueryIfSelectingFromNonExistentEntity() throws Exception {
    ksqlEngine.buildMultipleQueries("select * from bar;", ksqlConfig, Collections.emptyMap());
  }

  @Test(expected = ParseFailedException.class)
  public void shouldFailWhenSyntaxIsInvalid() throws Exception {
    final ObjectMapper mapper = new ObjectMapper();
    final byte[] m = new byte[32];
    for (int i = 0; i < 32; i++) {
      m[i] = (byte)i;
    }
    final ByteBuffer bb = ByteBuffer.wrap(m);
    final String s = mapper.writeValueAsString(bb);
    ksqlEngine.buildMultipleQueries("blah;", ksqlConfig, Collections.emptyMap());
  }

  @Test
  public void shouldUpdateReferentialIntegrityTableCorrectly() throws Exception {
    ksqlEngine.buildMultipleQueries("create table bar as select * from test2;" +
                                   "create table foo as select * from test2;", ksqlConfig, Collections
        .emptyMap());
    final MetaStore metaStore = ksqlEngine.getMetaStore();
    assertThat(metaStore.getQueriesWithSource("TEST2"),
               equalTo(Utils.mkSet("CTAS_BAR_0", "CTAS_FOO_1")));
    assertThat(metaStore.getQueriesWithSink("BAR"), equalTo(Utils.mkSet("CTAS_BAR_0")));
    assertThat(metaStore.getQueriesWithSink("FOO"), equalTo(Utils.mkSet("CTAS_FOO_1")));
  }

  @Test
  public void shouldFailIfReferentialIntegrityIsViolated() {
    try {
      ksqlEngine.buildMultipleQueries("create table bar as select * from test2;" +
                                 "create table foo as select * from test2;",
          ksqlConfig, Collections.emptyMap());
      ksqlEngine.buildMultipleQueries("drop table foo;", ksqlConfig, Collections.emptyMap());
      Assert.fail();
    } catch (final Exception e) {
      assertThat(e.getCause(), instanceOf(KsqlReferentialIntegrityException.class));
      assertThat(e.getMessage(), equalTo(
          "Exception while processing statement: Cannot drop FOO. \n"
              + "The following queries read from this source: []. \n"
              + "The following queries write into this source: [CTAS_FOO_1]. \n"
              + "You need to terminate them before dropping FOO."));
    }
  }

  @Test
  public void shouldFailDDLStatementIfTopicDoesNotExist() {
    final String ddlStatement = "CREATE STREAM S1_NOTEXIST (COL1 BIGINT, COL2 VARCHAR) "
                          + "WITH  (KAFKA_TOPIC = 'S1_NOTEXIST', VALUE_FORMAT = 'JSON');";
    try {
      final List<QueryMetadata> queries =
          ksqlEngine.buildMultipleQueries(ddlStatement.toString(), ksqlConfig, Collections.emptyMap());
      Assert.fail();
    } catch (final Exception e) {
      assertThat(e.getMessage(), equalTo("Kafka topic does not exist: S1_NOTEXIST"));
    }
  }

  @Test
  public void shouldDropTableIfAllReferencedQueriesTerminated() throws Exception {
    ksqlEngine.buildMultipleQueries("create table bar as select * from test2;" +
                             "create table foo as select * from test2;", ksqlConfig, Collections.emptyMap());
    ksqlEngine.terminateQuery(new QueryId("CTAS_FOO_1"), true);
    ksqlEngine.buildMultipleQueries("drop table foo;", ksqlConfig, Collections.emptyMap());
    assertThat(ksqlEngine.getMetaStore().getSource("foo"), nullValue());
  }

  @Test
  public void shouldEnforceTopicExistenceCorrectly() throws Exception {
    topicClient.createTopic("s1_topic", 1, (short) 1);
    final StringBuilder runScriptContent =
        new StringBuilder("CREATE STREAM S1 (COL1 BIGINT, COL2 VARCHAR) "
                          + "WITH  (KAFKA_TOPIC = 's1_topic', VALUE_FORMAT = 'JSON');\n");
    runScriptContent.append("CREATE TABLE T1 AS SELECT COL1, count(*) FROM "
                            + "S1 GROUP BY COL1;\n");
    runScriptContent.append("CREATE STREAM S2 (C1 BIGINT, C2 BIGINT) "
                            + "WITH (KAFKA_TOPIC = 'T1', VALUE_FORMAT = 'JSON');\n");
    final List<QueryMetadata> queries =
        ksqlEngine.buildMultipleQueries(runScriptContent.toString(), ksqlConfig, Collections.emptyMap());
    Assert.assertTrue(topicClient.isTopicExists("T1"));
  }

  @Test
  public void shouldNotEnforceTopicExistanceWhileParsing() throws Exception {
    final StringBuilder runScriptContent =
        new StringBuilder("CREATE STREAM S1 (COL1 BIGINT, COL2 VARCHAR) "
                          + "WITH  (KAFKA_TOPIC = 's1_topic', VALUE_FORMAT = 'JSON');\n");
    runScriptContent.append("CREATE TABLE T1 AS SELECT COL1, count(*) FROM "
                            + "S1 GROUP BY COL1;\n");
    runScriptContent.append("CREATE STREAM S2 (C1 BIGINT, C2 BIGINT) "
                            + "WITH (KAFKA_TOPIC = 'T1', VALUE_FORMAT = 'JSON');\n");

    final List<?> parsedStatements = ksqlEngine.parseStatements(runScriptContent.toString());
    assertThat(parsedStatements.size(), equalTo(3));

  }

  @Test
  public void shouldCleanupSchemaAndTopicForStream() throws Exception {
    ksqlEngine.buildMultipleQueries(
        "create stream bar with (value_format = 'avro') as select * from test1;"
        + "create stream foo as select * from test1;",
        ksqlConfig, Collections.emptyMap());
    final Schema schema = SchemaBuilder
        .record("Test").fields()
        .name("clientHash").type().fixed("MD5").size(16).noDefault()
        .endRecord();
    ksqlEngine.getSchemaRegistryClient().register("BAR-value", schema);

    assertThat(schemaRegistryClient.getAllSubjects(), hasItem("BAR-value"));
    ksqlEngine.terminateQuery(new QueryId("CSAS_BAR_0"), true);
    ksqlEngine.buildMultipleQueries("DROP STREAM bar DELETE TOPIC;", ksqlConfig, Collections.emptyMap());
    assertThat(topicClient.isTopicExists("BAR"), equalTo(false));
    assertThat(schemaRegistryClient.getAllSubjects().contains("BAR-value"), equalTo(false));
  }

  @Test
  public void shouldCleanupSchemaAndTopicForTable() throws Exception {
    ksqlEngine.buildMultipleQueries(
            "create table bar with (value_format = 'avro') as select * from test2;"
            + "create table foo as select * from test2;",
            ksqlConfig, Collections.emptyMap());
    final Schema schema = SchemaBuilder
        .record("Test").fields()
        .name("clientHash").type().fixed("MD5").size(16).noDefault()
        .endRecord();
    ksqlEngine.getSchemaRegistryClient().register("BAR-value", schema);

    assertThat(schemaRegistryClient.getAllSubjects(), hasItem("BAR-value"));
    ksqlEngine.terminateQuery(new QueryId("CTAS_BAR_0"), true);
    ksqlEngine.buildMultipleQueries("DROP TABLE bar DELETE TOPIC;", ksqlConfig, Collections.emptyMap());
    assertThat(topicClient.isTopicExists("BAR"), equalTo(false));
    assertThat(schemaRegistryClient.getAllSubjects().contains("BAR-value"), equalTo(false));
  }

  @Test
  public void shouldNotDeleteSchemaNorTopicForStream() throws Exception {
    ksqlEngine.buildMultipleQueries(
        "create stream bar with (value_format = 'avro') as select * from test1;"
        + "create stream foo as select * from test1;",
        ksqlConfig, Collections.emptyMap());
    final Schema schema = SchemaBuilder
        .record("Test").fields()
        .name("clientHash").type().fixed("MD5").size(16).noDefault()
        .endRecord();
    ksqlEngine.getSchemaRegistryClient().register("BAR-value", schema);

    assertThat(schemaRegistryClient.getAllSubjects(), hasItem("BAR-value"));
    ksqlEngine.terminateQuery(new QueryId("CSAS_BAR_0"), true);
    ksqlEngine.buildMultipleQueries("DROP STREAM bar;", ksqlConfig, Collections.emptyMap());
    assertThat(topicClient.isTopicExists("BAR"), equalTo(true));
    assertThat(schemaRegistryClient.getAllSubjects(), hasItem("BAR-value"));
  }

  @Test
  public void shouldInferSchemaIfNotPresent() throws Exception {
    final Schema schema = SchemaBuilder
        .record("Test").fields()
        .name("field").type().intType().noDefault()
        .endRecord();
    topicClient.createTopic("bar", 1, (short) 1);
    ksqlEngine.getSchemaRegistryClient().register("bar-value", schema);
    ksqlEngine.buildMultipleQueries(
        "create stream bar with (value_format='avro', kafka_topic='bar');",
        ksqlConfig,
        Collections.emptyMap());

    final StructuredDataSource source = ksqlEngine.getMetaStore().getSource("BAR");
    final org.apache.kafka.connect.data.Schema ksqlSchema = source.getSchema();
    assertThat(ksqlSchema.fields().size(), equalTo(3));
    assertThat(ksqlSchema.fields().get(2).name(), equalTo("FIELD"));
    assertThat(
        ksqlSchema.fields().get(2).schema(),
        equalTo(org.apache.kafka.connect.data.Schema.OPTIONAL_INT32_SCHEMA));
    assertThat(source.getSqlExpression(), containsString("(FIELD INTEGER)"));
  }

  @Test
  public void shouldNotDeleteSchemaNorTopicForTable() throws Exception {
    ksqlEngine.buildMultipleQueries(
        "create table bar with (value_format = 'avro') as select * from test2;"
        + "create table foo as select * from test2;",
        ksqlConfig, Collections.emptyMap());
    final Schema schema = SchemaBuilder
        .record("Test").fields()
        .name("clientHash").type().fixed("MD5").size(16).noDefault()
        .endRecord();
    ksqlEngine.getSchemaRegistryClient().register("BAR-value", schema);

    assertThat(schemaRegistryClient.getAllSubjects(), hasItem("BAR-value"));
    ksqlEngine.terminateQuery(new QueryId("CTAS_BAR_0"), true);
    ksqlEngine.buildMultipleQueries("DROP TABLE bar;", ksqlConfig, Collections.emptyMap());
    assertThat(topicClient.isTopicExists("BAR"), equalTo(true));
    assertThat(schemaRegistryClient.getAllSubjects(), hasItem("BAR-value"));
  }

  @Test
  public void shouldCleanUpInternalTopicSchemasFromSchemaRegistry() throws Exception {
    final List<QueryMetadata> queries
        = ksqlEngine.buildMultipleQueries(
        "create stream s1  with (value_format = 'avro') as select * from test1;"
        + "create table t1 as select col1, count(*) from s1 group by col1;",
        ksqlConfig, Collections.emptyMap());
    final Schema schema = SchemaBuilder
        .record("Test").fields()
        .name("clientHash").type().fixed("MD5").size(16).noDefault()
        .endRecord();
    ksqlEngine.getSchemaRegistryClient().register
        ("_confluent-ksql-default_query_CTAS_T1_1-KSTREAM-AGGREGATE-STATE-STORE-0000000006"
         + "-changelog-value", schema);
    ksqlEngine.getSchemaRegistryClient().register
        ("_confluent-ksql-default_query_CTAS_T1_1-KSTREAM-AGGREGATE-STATE-STORE-0000000006"
         + "-repartition-value", schema);

    assertThat(schemaRegistryClient.getAllSubjects().contains
        ("_confluent-ksql-default_query_CTAS_T1_1-KSTREAM-AGGREGATE-STATE-STORE-0000000006"
         + "-changelog-value"), equalTo(true));
    assertThat(schemaRegistryClient.getAllSubjects().contains
        ("_confluent-ksql-default_query_CTAS_T1_1-KSTREAM-AGGREGATE-STATE-STORE-0000000006"
         + "-repartition-value"), equalTo(true));
    ksqlEngine.terminateQuery(new QueryId("CTAS_T1_1"), true);
    assertThat(schemaRegistryClient.getAllSubjects().contains
        ("_confluent-ksql-default_query_CTAS_T1_1-KSTREAM-AGGREGATE-STATE-STORE-0000000006"
         + "-changelog-value"), equalTo(false));
    assertThat(schemaRegistryClient.getAllSubjects().contains
        ("_confluent-ksql-default_query_CTAS_T1_1-KSTREAM-AGGREGATE-STATE-STORE-0000000006"
         + "-repartition-value"), equalTo(false));
  }

  @Test
  public void shouldCloseAdminClientOnClose() {
    // Given:
    final AdminClient adminClient = niceMock(AdminClient.class);
    adminClient.close();
    expectLastCall();
    replay(adminClient);
    final KsqlEngine ksqlEngine
        = new KsqlEngine(
            new FakeKafkaTopicClient(),
            schemaRegistryClientFactory,
            new DefaultKafkaClientSupplier(),
            metaStore,
            ksqlConfig,
          adminClient);

    // When:
    ksqlEngine.close();

    // Then:
    verify(adminClient);
  }

  @Test
  public void shouldUseSerdeSupplierToBuildQueries() {
    final KsqlTopicSerDe mockKsqlSerde = mock(KsqlTopicSerDe.class);
    final MetaStore metaStore =
        MetaStoreFixture.getNewMetaStore(new InternalFunctionRegistry(), () -> mockKsqlSerde);
    final KsqlEngine ksqlEngine = new KsqlEngine(
        topicClient,
        schemaRegistryClientFactory,
        new DefaultKafkaClientSupplier(),
        metaStore,
        ksqlConfig
    );

    expect(
        mockKsqlSerde.getGenericRowSerde(
            anyObject(org.apache.kafka.connect.data.Schema.class),
            anyObject(KsqlConfig.class),
            anyBoolean(),
            same(schemaRegistryClientFactory)))
        .andDelegateTo(new KsqlJsonTopicSerDe())
        .atLeastOnce();

    replay(mockKsqlSerde);

    ksqlEngine
        .buildMultipleQueries("create table bar as select * from test2;", ksqlConfig, Collections.emptyMap());

    verify(mockKsqlSerde);
  }

  @Test
  @SuppressWarnings("unchecked")
  public void shouldParseMultipleStatements() throws IOException {
    final String statementsString = new String(Files.readAllBytes(
        Paths.get("src/test/resources/SampleMultilineStatements.sql")), "UTF-8");

    final MetaStore emptyMetaStore = new MetaStoreImpl(new TestFunctionRegistry());

    final List<Statement> statements =
        ksqlEngine.parseStatements(statementsString, emptyMetaStore, true)
            .stream()
            .map(PreparedStatement::getStatement)
            .collect(Collectors.toList());

    assertThat(statements, Matchers.contains(
        instanceOf(CreateStream.class),
        instanceOf(SetProperty.class),
        instanceOf(CreateTable.class),
        instanceOf(Query.class),
        instanceOf(Query.class),
        instanceOf(UnsetProperty.class),
        instanceOf(Query.class)
    ));
    final Query csas1 = (Query) statements.get(3);
    final QuerySpecification specification1 = (QuerySpecification) csas1.getQueryBody();
    final Table table1 = (Table) specification1.getInto();
    assertThat(table1.getName().getSuffix(), equalTo("PAGEVIEWS_ENRICHED"));

    final Query csas2 = (Query) statements.get(4);
    final QuerySpecification specification2 = (QuerySpecification) csas2.getQueryBody();
    final Table table2 = (Table) specification2.getInto();
    assertThat(table2.getName().getSuffix(), equalTo("PAGEVIEWS_FEMALE"));

    final Query csas3 = (Query) statements.get(6);
    final QuerySpecification specification3 = (QuerySpecification) csas3.getQueryBody();
    final Table table3 = (Table) specification3.getInto();
    assertThat(table3.getName().getSuffix(), equalTo("PAGEVIEWS_FEMALE_LIKE_89"));
  }
<<<<<<< HEAD
=======

  public void shouldSetPropertyInRunScript() {
    final Map<String, Object> overriddenProperties = new HashMap<>();
    final List<QueryMetadata> queries
        = ksqlEngine.buildMultipleQueries(
        "SET 'auto.offset.reset' = 'earliest'; ",
        ksqlConfig, overriddenProperties);
    assertThat(overriddenProperties.get("auto.offset.reset"), equalTo("earliest"));

  }
>>>>>>> bb119b49
}<|MERGE_RESOLUTION|>--- conflicted
+++ resolved
@@ -438,9 +438,8 @@
     final Table table3 = (Table) specification3.getInto();
     assertThat(table3.getName().getSuffix(), equalTo("PAGEVIEWS_FEMALE_LIKE_89"));
   }
-<<<<<<< HEAD
-=======
-
+
+  @Test
   public void shouldSetPropertyInRunScript() {
     final Map<String, Object> overriddenProperties = new HashMap<>();
     final List<QueryMetadata> queries
@@ -450,5 +449,4 @@
     assertThat(overriddenProperties.get("auto.offset.reset"), equalTo("earliest"));
 
   }
->>>>>>> bb119b49
 }