--- conflicted
+++ resolved
@@ -1009,19 +1009,6 @@
         is(Optional.of("property:auto.offset.reset set to earliest")));
   }
 
-<<<<<<< HEAD
-=======
-  @Test
-  public void shouldNotAllowModificationOfMetaStore() {
-    assertThat(ksqlEngine.getMetaStore(), is(instanceOf(ReadonlyMetaStore.class)));
-  }
-
-  @Test
-  public void shouldNotAllowModificationOfSandboxMetaStore() {
-    assertThat(ksqlEngine.createSandbox().getMetaStore(),
-        is(instanceOf(ReadonlyMetaStore.class)));
-  }
-
   @Test
   public void shouldBeAbleToParseTerminateAndDrop() {
     // Given:
@@ -1035,7 +1022,6 @@
     // Then: did not throw.
   }
 
->>>>>>> 79d3a13e
   private void givenTopicsExist(final String... topics) {
     givenTopicsExist(1, topics);
   }
