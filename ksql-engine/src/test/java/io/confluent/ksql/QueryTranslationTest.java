--- conflicted
+++ resolved
@@ -401,16 +401,6 @@
     return new Topic(node.get("name").asText(), schema, serdeSupplier, numPartitions);
   }
 
-<<<<<<< HEAD
-  private static Record createRecordFromNode(final List<Topic> topics,
-                                             final JsonNode node,
-                                             final SerdeSupplier defaultSerdeSupplier) {
-    final String topicName = node.findValue("topic").asText();
-    final Topic topic = topics.stream()
-        .filter(t -> t.getName().equals(topicName))
-        .findFirst()
-        .orElse(new Topic(topicName, null, defaultSerdeSupplier, 1));
-=======
   private static Record createRecordFromNode(
       final Map<String, Topic> topics,
       final JsonNode node,
@@ -421,7 +411,6 @@
     final String key = getOptionalJsonField(node, "key")
         .map(JsonNode::asText)
         .orElse("");
->>>>>>> d39c19e8
 
     final Object topicValue;
     if (node.findValue("value").asText().equals("null")) {
