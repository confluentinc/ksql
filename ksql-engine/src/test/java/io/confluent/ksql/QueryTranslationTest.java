/*
 * Copyright 2018 Confluent Inc.
 *
 * Licensed under the Confluent Community License (the "License"); you may not use
 * this file except in compliance with the License.  You may obtain a copy of the
 * License at
 *
 * http://www.confluent.io/confluent-community-license
 *
 * Unless required by applicable law or agreed to in writing, software
 * distributed under the License is distributed on an "AS IS" BASIS, WITHOUT
 * WARRANTIES OF ANY KIND, either express or implied.  See the License for the
 * specific language governing permissions and limitations under the License.
 */

package io.confluent.ksql;

import static io.confluent.ksql.EndToEndEngineTestUtil.findExpectedTopologyDirectories;
import static io.confluent.ksql.EndToEndEngineTestUtil.formatQueryName;
import static io.confluent.ksql.EndToEndEngineTestUtil.loadExpectedTopologies;
import static java.util.Objects.requireNonNull;
<<<<<<< HEAD

import com.fasterxml.jackson.annotation.JsonIgnoreProperties;
import com.fasterxml.jackson.annotation.JsonProperty;
=======
import static org.hamcrest.Matchers.allOf;
import static org.hamcrest.Matchers.containsString;
import static org.hamcrest.Matchers.hasItems;

import com.fasterxml.jackson.annotation.JsonIgnoreProperties;
import com.fasterxml.jackson.annotation.JsonProperty;
import com.fasterxml.jackson.core.JsonParser;
import com.fasterxml.jackson.databind.DeserializationContext;
import com.fasterxml.jackson.databind.JsonNode;
import com.fasterxml.jackson.databind.ObjectMapper;
import com.fasterxml.jackson.databind.annotation.JsonDeserialize;
import com.fasterxml.jackson.databind.deser.std.StdDeserializer;
>>>>>>> 69152204
import com.google.common.collect.ImmutableList;
import io.confluent.ksql.EndToEndEngineTestUtil.TestFile;
<<<<<<< HEAD
import io.confluent.ksql.function.TestFunctionRegistry;
import io.confluent.ksql.test.commons.TestCase;
import io.confluent.ksql.test.commons.TestCaseNode;
import io.confluent.ksql.test.commons.TopologyAndConfigs;
=======
import io.confluent.ksql.EndToEndEngineTestUtil.TopologyAndConfigs;
import io.confluent.ksql.EndToEndEngineTestUtil.WindowData;
import io.confluent.ksql.ddl.DdlConfig;
import io.confluent.ksql.function.InternalFunctionRegistry;
import io.confluent.ksql.metastore.MetaStoreImpl;
import io.confluent.ksql.metastore.model.KeyField;
import io.confluent.ksql.metastore.model.KsqlStream;
import io.confluent.ksql.metastore.model.KsqlTable;
import io.confluent.ksql.metastore.model.MetaStoreMatchers;
import io.confluent.ksql.metastore.model.MetaStoreMatchers.KeyFieldMatchers;
import io.confluent.ksql.metastore.model.StructuredDataSource;
import io.confluent.ksql.parser.DefaultKsqlParser;
import io.confluent.ksql.parser.KsqlParser;
import io.confluent.ksql.parser.KsqlParser.ParsedStatement;
import io.confluent.ksql.parser.KsqlParser.PreparedStatement;
import io.confluent.ksql.parser.SqlBaseParser;
import io.confluent.ksql.parser.tree.AbstractStreamCreateStatement;
import io.confluent.ksql.parser.tree.Expression;
import io.confluent.ksql.schema.ksql.LogicalSchemas;
import io.confluent.ksql.schema.ksql.TypeContextUtil;
import io.confluent.ksql.serde.DataSource;
import io.confluent.ksql.util.KsqlConstants;
import io.confluent.ksql.util.KsqlStatementException;
import io.confluent.ksql.util.StringUtil;
import java.io.IOException;
>>>>>>> 69152204
import java.nio.file.Path;
import java.nio.file.Paths;
import java.util.ArrayList;
import java.util.Collection;
import java.util.List;
import java.util.Map;
import java.util.stream.Collectors;
import java.util.stream.Stream;
<<<<<<< HEAD
=======
import org.apache.kafka.connect.data.ConnectSchema;
import org.apache.kafka.connect.data.Field;
import org.apache.kafka.connect.data.Schema;
import org.apache.kafka.connect.data.Schema.Type;
import org.apache.kafka.connect.data.SchemaBuilder;
import org.hamcrest.Matcher;
import org.hamcrest.Matchers;
import org.hamcrest.core.IsInstanceOf;
>>>>>>> 69152204
import org.junit.Test;
import org.junit.runner.RunWith;
import org.junit.runners.Parameterized;

/**
 *  Runs the json functional tests defined under
 *  `ksql-engine/src/test/resources/query-validational-tests`.
 *
 *  See `ksql-engine/src/test/resources/query-validation-tests/README.md` for more info.
 */
@RunWith(Parameterized.class)
public class QueryTranslationTest {

  private static final Path QUERY_VALIDATION_TEST_DIR = Paths.get("query-validation-tests");
  private static final String TOPOLOGY_CHECKS_DIR = "expected_topology/";
  private static final String TOPOLOGY_VERSIONS_DELIMITER = ",";
  private static final String TOPOLOGY_VERSIONS_PROP = "topology.versions";

  private final TestCase testCase;

  /**
   * @param name  - unused. Is just so the tests get named.
   * @param testCase - testCase to run.
   */
  @SuppressWarnings("unused")
  public QueryTranslationTest(final String name, final TestCase testCase) {
    this.testCase = requireNonNull(testCase, "testCase");
  }

  @Test
  public void shouldBuildAndExecuteQueries() {
    EndToEndEngineTestUtil.shouldBuildAndExecuteQuery(testCase);
  }

  @Parameterized.Parameters(name = "{0}")
  public static Collection<Object[]> data() {
    return buildTestCases()
        .map(testCase -> new Object[]{testCase.getName(), testCase})
        .collect(Collectors.toCollection(ArrayList::new));
  }

  private static List<TopologiesAndVersion> loadTopologiesAndVersions() {
    return Stream.of(getTopologyVersions())
        .map(version ->
            new TopologiesAndVersion(version, loadExpectedTopologies(TOPOLOGY_CHECKS_DIR + version)))
        .collect(Collectors.toList());
  }

  private static String[] getTopologyVersions() {
    String[] topologyVersions;
    final String topologyVersionsProp = System.getProperty(TOPOLOGY_VERSIONS_PROP);
    if (topologyVersionsProp != null) {
      topologyVersions = topologyVersionsProp.split(TOPOLOGY_VERSIONS_DELIMITER);
    } else {
      final List<String> topologyVersionsList = findExpectedTopologyDirectories(TOPOLOGY_CHECKS_DIR);
      topologyVersions = new String[topologyVersionsList.size()];
      topologyVersions = topologyVersionsList.toArray(topologyVersions);
    }
    return topologyVersions;
  }

  private static Stream<TestCase> buildVersionedTestCases(
      final TestCase testCase, final List<TopologiesAndVersion> expectedTopologies) {
    Stream.Builder<TestCase> builder = Stream.builder();
    builder = builder.add(testCase);

    for (final TopologiesAndVersion topologies : expectedTopologies) {
      final TopologyAndConfigs topologyAndConfigs =
          topologies.getTopology(formatQueryName(testCase.getName()));
      // could be null if the testCase has expected errors, no topology or configs saved
      if (topologyAndConfigs != null) {
        final TestCase versionedTestCase = testCase.copyWithName(
            testCase.getName() + "-" + topologies.getVersion());
        versionedTestCase.setExpectedTopology(topologyAndConfigs);
        builder = builder.add(versionedTestCase);
      }
    }
    return builder.build();
  }

  private static Stream<TestCase> buildTestCases() {
    final List<TopologiesAndVersion> expectedTopologies = loadTopologiesAndVersions();

    return findTestCases()
        .flatMap(q -> buildVersionedTestCases(q, expectedTopologies));
  }

  static Stream<TestCase> findTestCases() {
    final List<String> testFiles = EndToEndEngineTestUtil.getTestFilesParam();
    return EndToEndEngineTestUtil
        .findTestCases(QUERY_VALIDATION_TEST_DIR, testFiles, QttTestFile.class);
  }

  private static class TopologiesAndVersion {

    private final String version;
    private final Map<String, TopologyAndConfigs> topologies;

    TopologiesAndVersion(final String version, final Map<String, TopologyAndConfigs> topologies) {
      this.version = version;
      this.topologies = topologies;
    }

    String getVersion() {
      return version;
    }

    TopologyAndConfigs getTopology(final String name) {
      return topologies.get(name);
    }
  }

  @JsonIgnoreProperties(ignoreUnknown = true)
  static class QttTestFile implements TestFile<TestCase> {

    private final List<TestCaseNode> tests;

    QttTestFile(@JsonProperty("tests") final List<TestCaseNode> tests) {
      this.tests = ImmutableList.copyOf(requireNonNull(tests, "tests collection missing"));

      if (tests.isEmpty()) {
        throw new IllegalArgumentException("test file did not contain any tests");
      }
    }

    @Override
    public Stream<TestCase> buildTests(final Path testPath) {
<<<<<<< HEAD
      return tests
          .stream()
          .flatMap(node -> node.buildTests(testPath, TestFunctionRegistry.INSTANCE.get()).stream());
=======
      return tests.stream().flatMap(node -> node.buildTests(testPath));
    }
  }

  @SuppressWarnings("UnstableApiUsage")
  @JsonIgnoreProperties(ignoreUnknown = true)
  static class TestCaseNode {

    private final String name;
    private final List<String> formats;
    private final List<RecordNode> inputs;
    private final List<RecordNode> outputs;
    private final List<TopicNode> topics;
    private final List<String> statements;
    private final Map<String, Object> properties;
    private final Optional<ExpectedExceptionNode> expectedException;
    private final Optional<PostConditionsNode> postConditions;

    TestCaseNode(
        @JsonProperty("name") final String name,
        @JsonProperty("format") final List<String> formats,
        @JsonProperty("inputs") final List<RecordNode> inputs,
        @JsonProperty("outputs") final List<RecordNode> outputs,
        @JsonProperty("topics") final List<TopicNode> topics,
        @JsonProperty("statements") final List<String> statements,
        @JsonProperty("properties") final Map<String, Object> properties,
        @JsonProperty("expectedException") final ExpectedExceptionNode expectedException,
        @JsonProperty("post") final PostConditionsNode postConditions
    ) {
      this.name = name == null ? "" : name;
      this.formats = formats == null ? ImmutableList.of() : ImmutableList.copyOf(formats);
      this.statements = statements == null ? ImmutableList.of() : ImmutableList.copyOf(statements);
      this.inputs = inputs == null ? ImmutableList.of() : ImmutableList.copyOf(inputs);
      this.outputs = outputs == null ? ImmutableList.of() : ImmutableList.copyOf(outputs);
      this.topics = topics == null ? ImmutableList.of() : ImmutableList.copyOf(topics);
      this.properties = properties == null ? ImmutableMap.of() : ImmutableMap.copyOf(properties);
      this.expectedException = Optional.ofNullable(expectedException);
      this.postConditions = Optional.ofNullable(postConditions);

      if (this.name.isEmpty()) {
        throw new MissingFieldException("name");
      }

      if (this.statements.isEmpty()) {
        throw new InvalidFieldException("statements", "was empty");
      }

      if (this.inputs.isEmpty() != this.outputs.isEmpty()) {
        throw new InvalidFieldException("inputs and outputs",
            "either both, or neither, field should be set");
      }

      if (!this.inputs.isEmpty() && this.expectedException.isPresent()) {
        throw new InvalidFieldException("inputs and expectedException",
            "can not both be set");
      }
    }

    Stream<TestCase> buildTests(final Path testPath) {
      try {
        return formats.isEmpty()
            ? Stream.of(createTest("", testPath))
            : formats.stream().map(format -> createTest(format, testPath));
      } catch (final Exception e) {
        throw new AssertionError("Invalid test '" + name + "': " + e.getMessage(), e);
      }
    }

    private TestCase createTest(final String format, final Path testPath) {
      final String testName = buildTestName(testPath, name, format);

      try {
        final List<String> statements = buildStatements(format);

        final Optional<ExpectedException> ee = buildExpectedException(statements);

        final Map<String, Topic> topics = getTestCaseTopics(statements, ee.isPresent());

        final List<Record> inputRecords = inputs.stream()
            .map(node -> node.build(topics))
            .collect(Collectors.toList());

        final List<Record> outputRecords = outputs.stream()
            .map(node -> node.build(topics))
            .collect(Collectors.toList());

        final PostConditions post = postConditions
            .map(PostConditionsNode::build)
            .orElse(PostConditions.NONE);

        return new TestCase(
            testPath,
            testName,
            properties,
            topics.values(),
            inputRecords,
            outputRecords,
            statements,
            ee.orElseGet(ExpectedException::none),
            post
        );
      } catch (final Exception e) {
        throw new AssertionError(testName + ": Invalid test. " + e.getMessage(), e);
      }
    }

    private Optional<ExpectedException> buildExpectedException(final List<String> statements) {
      return this.expectedException
          .map(ee -> ee.build(Iterables.getLast(statements)));
    }

    private List<String> buildStatements(final String format) {
      return statements.stream()
          .map(stmt -> stmt.replace("{FORMAT}", format))
          .collect(Collectors.toList());
    }

    private Map<String, Topic> getTestCaseTopics(
        final List<String> statements,
        final boolean expectsException
    ) {
      final Map<String, Topic> allTopics = new HashMap<>();

      // Add all topics from topic nodes to the map:
      topics.stream()
          .map(TopicNode::build)
          .forEach(topic -> allTopics.put(topic.getName(), topic));

      // Infer topics if not added already:
      statements.stream()
          .map(QueryTranslationTest::createTopicFromStatement)
          .filter(Objects::nonNull)
          .forEach(
              topic -> allTopics.putIfAbsent(topic.getName(), topic)
          );

      if (allTopics.isEmpty()) {
        if (expectsException) {
          return ImmutableMap.of();
        }
        throw new InvalidFieldException("statements/topics", "The test does not define any topics");
      }

      final SerdeSupplier defaultSerdeSupplier =
          allTopics.values().iterator().next().getSerdeSupplier();

      // Get topics from inputs and outputs fields:
      Streams.concat(inputs.stream(), outputs.stream())
          .map(RecordNode::topicName)
          .map(topicName -> new Topic(topicName, Optional.empty(), defaultSerdeSupplier, 4, 1))
          .forEach(topic -> allTopics.putIfAbsent(topic.getName(), topic));

      return allTopics;
    }
  }

  static final class ExpectedExceptionNode {

    private final Optional<String> type;
    private final Optional<String> message;

    ExpectedExceptionNode(
        @JsonProperty("type") final String type,
        @JsonProperty("message") final String message
    ) {
      this.type = Optional.ofNullable(type);
      this.message = Optional.ofNullable(message);

      if (!this.type.isPresent() && !this.message.isPresent()) {
        throw new MissingFieldException("expectedException.type or expectedException.message");
      }
    }

    ExpectedException build(final String lastStatement) {
      final ExpectedException expectedException = ExpectedException.none();

      type
          .map(ExpectedExceptionNode::parseThrowable)
          .ifPresent(type -> {
            expectedException.expect(type);

            if (KsqlStatementException.class.isAssignableFrom(type)) {
              // Ensure exception contains last statement, otherwise the test case is invalid:
              expectedException.expect(statementText(containsString(lastStatement)));
            }
          });

      message.ifPresent(expectedException::expectMessage);
      return expectedException;
    }

    @SuppressWarnings("unchecked")
    static Class<? extends Throwable> parseThrowable(final String className) {
      try {
        final Class<?> theClass = Class.forName(className);
        if (!Throwable.class.isAssignableFrom(theClass)) {
          throw new InvalidFieldException("expectedException.type", "Type was not a Throwable");
        }
        return (Class<? extends Throwable>) theClass;
      } catch (final ClassNotFoundException e) {
        throw new InvalidFieldException("expectedException.type", "Type was not found", e);
      }
    }
  }

  static class TopicNode {

    private final String name;
    private final String format;
    private final Optional<org.apache.avro.Schema> schema;
    private final int numPartitions;
    private final int replicas;

    TopicNode(
        @JsonProperty("name") final String name,
        @JsonProperty("schema") final JsonNode schema,
        @JsonProperty("format") final String format,
        @JsonProperty("partitions") final Integer numPartitions,
        @JsonProperty("replicas") final Integer replicas
    ) {
      this.name = name == null ? "" : name;
      this.schema = buildAvroSchema(requireNonNull(schema, "schema"));
      this.format = format == null ? "" : format;
      this.numPartitions = numPartitions == null ? 1 : numPartitions;
      this.replicas = replicas == null ? 1 : replicas;

      if (this.name.isEmpty()) {
        throw new InvalidFieldException("name", "empty or missing");
      }
    }

    Topic build() {
      return new Topic(
          name,
          schema,
          getSerdeSupplier(format),
          numPartitions,
          replicas
      );
    }
  }

  static class RecordNode {

    private final String topicName;
    private final String key;
    private final JsonNode value;
    private final long timestamp;
    private final Optional<WindowData> window;

    RecordNode(
        @JsonProperty("topic") final String topicName,
        @JsonProperty("key") final String key,
        @JsonProperty("value") final JsonNode value,
        @JsonProperty("timestamp") final Long timestamp,
        @JsonProperty("window") final WindowData window
    ) {
      this.topicName = topicName == null ? "" : topicName;
      this.key = key == null ? "" : key;
      this.value = requireNonNull(value, "value");
      this.timestamp = timestamp == null ? 0L : timestamp;
      this.window = Optional.ofNullable(window);

      if (this.topicName.isEmpty()) {
        throw new MissingFieldException("topic");
      }
    }

    public String topicName() {
      return topicName;
    }

    private Record build(final Map<String, Topic> topics) {
      final Topic topic = topics.get(topicName());

      final Object topicValue = buildValue(topic);

      return new Record(
          topic,
          key,
          topicValue,
          timestamp,
          window.orElse(null)
      );
    }

    private Object buildValue(final Topic topic) {
      if (value.asText().equals("null")) {
        return null;
      }

      if (topic.getSerdeSupplier() instanceof StringSerdeSupplier) {
        return value.asText();
      }

      try {
        return objectMapper.readValue(objectMapper.writeValueAsString(value), Object.class);
      } catch (final IOException e) {
        throw new InvalidFieldException("value", "failed to parse", e);
      }
    }
  }

  @JsonIgnoreProperties(ignoreUnknown = true)
  static class PostConditionsNode {

    private final List<SourceNode> sources;

    PostConditionsNode(@JsonProperty("sources") final List<SourceNode> sources) {
      this.sources = sources == null ? ImmutableList.of() : ImmutableList.copyOf(sources);
    }

    @SuppressWarnings("unchecked")
    PostConditions build() {
      final Matcher<StructuredDataSource<?>>[] matchers = sources.stream()
          .map(SourceNode::build)
          .toArray(Matcher[]::new);

      final Matcher<Iterable<StructuredDataSource<?>>> sourcesMatcher = hasItems(matchers);
      return new PostConditions(sourcesMatcher);
    }
  }

  static class SourceNode {

    private final String name;
    private final Optional<Class<? extends StructuredDataSource>> type;
    private final Optional<KeyFieldNode> keyField;
    private final Optional<Schema> valueSchema;

    SourceNode(
        @JsonProperty(value = "name", required = true) final String name,
        @JsonProperty(value = "type", required = true) final String type,
        @JsonProperty("keyField") final KeyFieldNode keyField,
        @JsonProperty("valueSchema") final String valueSchema
    ) {
      this.name = name == null ? "" : name;
      this.keyField = Optional.ofNullable(keyField);
      this.valueSchema = parseSchema(valueSchema);
      this.type = Optional.ofNullable(type)
          .map(String::toUpperCase)
          .map(SourceNode::toType);

      if (this.name.isEmpty()) {
        throw new InvalidFieldException("name", "missing or empty");
      }
    }

    @SuppressWarnings("unchecked")
    Matcher<? super StructuredDataSource<?>> build() {
      if (name.isEmpty()) {
        throw new InvalidFieldException("name", "missing or empty");
      }

      final Matcher<StructuredDataSource<?>> nameMatcher = MetaStoreMatchers
          .hasName(name);

      final Matcher<Object> typeMatcher = type
          .map(IsInstanceOf::instanceOf)
          .orElse(null);

      final Matcher<StructuredDataSource<?>> keyFieldMatcher = keyField
          .map(KeyFieldNode::build)
          .map(MetaStoreMatchers::hasKeyField)
          .orElse(null);

      final Matcher<StructuredDataSource<?>> valueSchemaMatcher = valueSchema
          .map(Matchers::is)
          .map(MetaStoreMatchers::hasValueSchema)
          .orElse(null);

      final Matcher[] matchers = Stream
          .of(nameMatcher, typeMatcher, keyFieldMatcher, valueSchemaMatcher)
          .filter(Objects::nonNull)
          .toArray(Matcher[]::new);

      return allOf(matchers);
    }

    private static Class<? extends StructuredDataSource> toType(final String type) {
      switch (type) {
        case "STREAM":
          return KsqlStream.class;

        case "TABLE":
          return KsqlTable.class;

        default:
          throw new InvalidFieldException("type", "must be either STREAM or TABLE");
      }
>>>>>>> 69152204
    }

<<<<<<< HEAD
=======
    private static Optional<Schema> parseSchema(final String schema) {
      return Optional.ofNullable(schema)
          .map(TypeContextUtil::getType)
          .map(LogicalSchemas.fromSqlTypeConverter()::fromSqlType)
          .map(SourceNode::makeTopLevelStructNoneOptional);
    }

    private static ConnectSchema makeTopLevelStructNoneOptional(final Schema schema) {
      if (schema.type() != Schema.Type.STRUCT) {
        return (ConnectSchema) schema.schema();
      }

      final SchemaBuilder builder = SchemaBuilder.struct();
      schema.fields().forEach(field -> builder.field(field.name(), field.schema()));
      return (ConnectSchema) builder.build();
    }
  }

  @JsonDeserialize(using = KeyFieldDeserializer.class)
  static class KeyFieldNode {

    static final Optional<String> EXCLUDE_NAME = Optional.of("explicit check that name is not set");
    static final Optional<Schema> EXCLUDE_SCHEMA = Optional.of(
        new SchemaBuilder(Type.STRING).name("explicit check that schema is not set").build());

    private final Optional<String> name;
    private final Optional<String> legacyName;
    private final Optional<Schema> legacySchema;

    KeyFieldNode(
        final Optional<String> name,
        final Optional<String> legacyName,
        final Optional<Schema> legacySchema
    ) {
      this.name = requireNonNull(name, "name");
      this.legacyName = requireNonNull(legacyName, "legacyName");
      this.legacySchema = requireNonNull(legacySchema, "legacySchema");
    }

    @SuppressWarnings("unchecked")
    Matcher<KeyField> build() {
      final Matcher<KeyField> nameMatcher = name.equals(EXCLUDE_NAME)
          ? null
          : KeyFieldMatchers.hasName(name);

      final Matcher<KeyField> legacyNameMatcher = legacyName.equals(EXCLUDE_NAME)
          ? null
          : KeyFieldMatchers.hasLegacyName(legacyName);

      final Matcher<KeyField> legacySchemaMatcher = legacySchema.equals(EXCLUDE_SCHEMA)
          ? null
          : KeyFieldMatchers.hasLegacySchema(legacySchema);

      final Matcher[] matchers = Stream
          .of(nameMatcher, legacyNameMatcher, legacySchemaMatcher)
          .filter(Objects::nonNull)
          .toArray(Matcher[]::new);

      return allOf(matchers);
    }
  }

  static class KeyFieldDeserializer extends StdDeserializer<KeyFieldNode> {

    public KeyFieldDeserializer() {
      super(KeyFieldNode.class);
    }

    @Override
    public KeyFieldNode deserialize(
        final JsonParser jp,
        final DeserializationContext ctxt
    ) throws IOException {

      final JsonNode node = jp.getCodec().readTree(jp);

      final Optional<String> name = buildString("name", node, jp);
      final Optional<String> legacyName = buildString("legacyName", node, jp);
      final Optional<Schema> legacySchema = buildLegacySchema(node, jp);

      return new KeyFieldNode(name, legacyName, legacySchema);
    }

    private static Optional<String> buildString(
        final String name,
        final JsonNode node,
        final JsonParser jp
    ) throws IOException {
      if (!node.has(name)) {
        return KeyFieldNode.EXCLUDE_NAME;
      }

      final String value = node
          .get(name)
          .traverse(jp.getCodec())
          .readValueAs(String.class);

      return Optional.ofNullable(value);
    }

    private static Optional<Schema> buildLegacySchema(
        final JsonNode node,
        final JsonParser jp
    ) throws IOException {
      if (!node.has("legacySchema")) {
        return KeyFieldNode.EXCLUDE_SCHEMA;
      }

      final String valueSchema = node
          .get("legacySchema")
          .traverse(jp.getCodec())
          .readValueAs(String.class);

      try {
        return Optional.ofNullable(valueSchema)
            .map(TypeContextUtil::getType)
            .map(LogicalSchemas.fromSqlTypeConverter()::fromSqlType);
      } catch (final Exception e) {
        throw new InvalidFieldException("legacySchema", "Failed to parse: " + valueSchema, e);
      }
    }
  }
>>>>>>> 69152204
}<|MERGE_RESOLUTION|>--- conflicted
+++ resolved
@@ -19,58 +19,15 @@
 import static io.confluent.ksql.EndToEndEngineTestUtil.formatQueryName;
 import static io.confluent.ksql.EndToEndEngineTestUtil.loadExpectedTopologies;
 import static java.util.Objects.requireNonNull;
-<<<<<<< HEAD
 
 import com.fasterxml.jackson.annotation.JsonIgnoreProperties;
 import com.fasterxml.jackson.annotation.JsonProperty;
-=======
-import static org.hamcrest.Matchers.allOf;
-import static org.hamcrest.Matchers.containsString;
-import static org.hamcrest.Matchers.hasItems;
-
-import com.fasterxml.jackson.annotation.JsonIgnoreProperties;
-import com.fasterxml.jackson.annotation.JsonProperty;
-import com.fasterxml.jackson.core.JsonParser;
-import com.fasterxml.jackson.databind.DeserializationContext;
-import com.fasterxml.jackson.databind.JsonNode;
-import com.fasterxml.jackson.databind.ObjectMapper;
-import com.fasterxml.jackson.databind.annotation.JsonDeserialize;
-import com.fasterxml.jackson.databind.deser.std.StdDeserializer;
->>>>>>> 69152204
 import com.google.common.collect.ImmutableList;
 import io.confluent.ksql.EndToEndEngineTestUtil.TestFile;
-<<<<<<< HEAD
 import io.confluent.ksql.function.TestFunctionRegistry;
 import io.confluent.ksql.test.commons.TestCase;
 import io.confluent.ksql.test.commons.TestCaseNode;
 import io.confluent.ksql.test.commons.TopologyAndConfigs;
-=======
-import io.confluent.ksql.EndToEndEngineTestUtil.TopologyAndConfigs;
-import io.confluent.ksql.EndToEndEngineTestUtil.WindowData;
-import io.confluent.ksql.ddl.DdlConfig;
-import io.confluent.ksql.function.InternalFunctionRegistry;
-import io.confluent.ksql.metastore.MetaStoreImpl;
-import io.confluent.ksql.metastore.model.KeyField;
-import io.confluent.ksql.metastore.model.KsqlStream;
-import io.confluent.ksql.metastore.model.KsqlTable;
-import io.confluent.ksql.metastore.model.MetaStoreMatchers;
-import io.confluent.ksql.metastore.model.MetaStoreMatchers.KeyFieldMatchers;
-import io.confluent.ksql.metastore.model.StructuredDataSource;
-import io.confluent.ksql.parser.DefaultKsqlParser;
-import io.confluent.ksql.parser.KsqlParser;
-import io.confluent.ksql.parser.KsqlParser.ParsedStatement;
-import io.confluent.ksql.parser.KsqlParser.PreparedStatement;
-import io.confluent.ksql.parser.SqlBaseParser;
-import io.confluent.ksql.parser.tree.AbstractStreamCreateStatement;
-import io.confluent.ksql.parser.tree.Expression;
-import io.confluent.ksql.schema.ksql.LogicalSchemas;
-import io.confluent.ksql.schema.ksql.TypeContextUtil;
-import io.confluent.ksql.serde.DataSource;
-import io.confluent.ksql.util.KsqlConstants;
-import io.confluent.ksql.util.KsqlStatementException;
-import io.confluent.ksql.util.StringUtil;
-import java.io.IOException;
->>>>>>> 69152204
 import java.nio.file.Path;
 import java.nio.file.Paths;
 import java.util.ArrayList;
@@ -79,17 +36,6 @@
 import java.util.Map;
 import java.util.stream.Collectors;
 import java.util.stream.Stream;
-<<<<<<< HEAD
-=======
-import org.apache.kafka.connect.data.ConnectSchema;
-import org.apache.kafka.connect.data.Field;
-import org.apache.kafka.connect.data.Schema;
-import org.apache.kafka.connect.data.Schema.Type;
-import org.apache.kafka.connect.data.SchemaBuilder;
-import org.hamcrest.Matcher;
-import org.hamcrest.Matchers;
-import org.hamcrest.core.IsInstanceOf;
->>>>>>> 69152204
 import org.junit.Test;
 import org.junit.runner.RunWith;
 import org.junit.runners.Parameterized;
@@ -217,527 +163,10 @@
 
     @Override
     public Stream<TestCase> buildTests(final Path testPath) {
-<<<<<<< HEAD
       return tests
           .stream()
           .flatMap(node -> node.buildTests(testPath, TestFunctionRegistry.INSTANCE.get()).stream());
-=======
-      return tests.stream().flatMap(node -> node.buildTests(testPath));
     }
   }
 
-  @SuppressWarnings("UnstableApiUsage")
-  @JsonIgnoreProperties(ignoreUnknown = true)
-  static class TestCaseNode {
-
-    private final String name;
-    private final List<String> formats;
-    private final List<RecordNode> inputs;
-    private final List<RecordNode> outputs;
-    private final List<TopicNode> topics;
-    private final List<String> statements;
-    private final Map<String, Object> properties;
-    private final Optional<ExpectedExceptionNode> expectedException;
-    private final Optional<PostConditionsNode> postConditions;
-
-    TestCaseNode(
-        @JsonProperty("name") final String name,
-        @JsonProperty("format") final List<String> formats,
-        @JsonProperty("inputs") final List<RecordNode> inputs,
-        @JsonProperty("outputs") final List<RecordNode> outputs,
-        @JsonProperty("topics") final List<TopicNode> topics,
-        @JsonProperty("statements") final List<String> statements,
-        @JsonProperty("properties") final Map<String, Object> properties,
-        @JsonProperty("expectedException") final ExpectedExceptionNode expectedException,
-        @JsonProperty("post") final PostConditionsNode postConditions
-    ) {
-      this.name = name == null ? "" : name;
-      this.formats = formats == null ? ImmutableList.of() : ImmutableList.copyOf(formats);
-      this.statements = statements == null ? ImmutableList.of() : ImmutableList.copyOf(statements);
-      this.inputs = inputs == null ? ImmutableList.of() : ImmutableList.copyOf(inputs);
-      this.outputs = outputs == null ? ImmutableList.of() : ImmutableList.copyOf(outputs);
-      this.topics = topics == null ? ImmutableList.of() : ImmutableList.copyOf(topics);
-      this.properties = properties == null ? ImmutableMap.of() : ImmutableMap.copyOf(properties);
-      this.expectedException = Optional.ofNullable(expectedException);
-      this.postConditions = Optional.ofNullable(postConditions);
-
-      if (this.name.isEmpty()) {
-        throw new MissingFieldException("name");
-      }
-
-      if (this.statements.isEmpty()) {
-        throw new InvalidFieldException("statements", "was empty");
-      }
-
-      if (this.inputs.isEmpty() != this.outputs.isEmpty()) {
-        throw new InvalidFieldException("inputs and outputs",
-            "either both, or neither, field should be set");
-      }
-
-      if (!this.inputs.isEmpty() && this.expectedException.isPresent()) {
-        throw new InvalidFieldException("inputs and expectedException",
-            "can not both be set");
-      }
-    }
-
-    Stream<TestCase> buildTests(final Path testPath) {
-      try {
-        return formats.isEmpty()
-            ? Stream.of(createTest("", testPath))
-            : formats.stream().map(format -> createTest(format, testPath));
-      } catch (final Exception e) {
-        throw new AssertionError("Invalid test '" + name + "': " + e.getMessage(), e);
-      }
-    }
-
-    private TestCase createTest(final String format, final Path testPath) {
-      final String testName = buildTestName(testPath, name, format);
-
-      try {
-        final List<String> statements = buildStatements(format);
-
-        final Optional<ExpectedException> ee = buildExpectedException(statements);
-
-        final Map<String, Topic> topics = getTestCaseTopics(statements, ee.isPresent());
-
-        final List<Record> inputRecords = inputs.stream()
-            .map(node -> node.build(topics))
-            .collect(Collectors.toList());
-
-        final List<Record> outputRecords = outputs.stream()
-            .map(node -> node.build(topics))
-            .collect(Collectors.toList());
-
-        final PostConditions post = postConditions
-            .map(PostConditionsNode::build)
-            .orElse(PostConditions.NONE);
-
-        return new TestCase(
-            testPath,
-            testName,
-            properties,
-            topics.values(),
-            inputRecords,
-            outputRecords,
-            statements,
-            ee.orElseGet(ExpectedException::none),
-            post
-        );
-      } catch (final Exception e) {
-        throw new AssertionError(testName + ": Invalid test. " + e.getMessage(), e);
-      }
-    }
-
-    private Optional<ExpectedException> buildExpectedException(final List<String> statements) {
-      return this.expectedException
-          .map(ee -> ee.build(Iterables.getLast(statements)));
-    }
-
-    private List<String> buildStatements(final String format) {
-      return statements.stream()
-          .map(stmt -> stmt.replace("{FORMAT}", format))
-          .collect(Collectors.toList());
-    }
-
-    private Map<String, Topic> getTestCaseTopics(
-        final List<String> statements,
-        final boolean expectsException
-    ) {
-      final Map<String, Topic> allTopics = new HashMap<>();
-
-      // Add all topics from topic nodes to the map:
-      topics.stream()
-          .map(TopicNode::build)
-          .forEach(topic -> allTopics.put(topic.getName(), topic));
-
-      // Infer topics if not added already:
-      statements.stream()
-          .map(QueryTranslationTest::createTopicFromStatement)
-          .filter(Objects::nonNull)
-          .forEach(
-              topic -> allTopics.putIfAbsent(topic.getName(), topic)
-          );
-
-      if (allTopics.isEmpty()) {
-        if (expectsException) {
-          return ImmutableMap.of();
-        }
-        throw new InvalidFieldException("statements/topics", "The test does not define any topics");
-      }
-
-      final SerdeSupplier defaultSerdeSupplier =
-          allTopics.values().iterator().next().getSerdeSupplier();
-
-      // Get topics from inputs and outputs fields:
-      Streams.concat(inputs.stream(), outputs.stream())
-          .map(RecordNode::topicName)
-          .map(topicName -> new Topic(topicName, Optional.empty(), defaultSerdeSupplier, 4, 1))
-          .forEach(topic -> allTopics.putIfAbsent(topic.getName(), topic));
-
-      return allTopics;
-    }
-  }
-
-  static final class ExpectedExceptionNode {
-
-    private final Optional<String> type;
-    private final Optional<String> message;
-
-    ExpectedExceptionNode(
-        @JsonProperty("type") final String type,
-        @JsonProperty("message") final String message
-    ) {
-      this.type = Optional.ofNullable(type);
-      this.message = Optional.ofNullable(message);
-
-      if (!this.type.isPresent() && !this.message.isPresent()) {
-        throw new MissingFieldException("expectedException.type or expectedException.message");
-      }
-    }
-
-    ExpectedException build(final String lastStatement) {
-      final ExpectedException expectedException = ExpectedException.none();
-
-      type
-          .map(ExpectedExceptionNode::parseThrowable)
-          .ifPresent(type -> {
-            expectedException.expect(type);
-
-            if (KsqlStatementException.class.isAssignableFrom(type)) {
-              // Ensure exception contains last statement, otherwise the test case is invalid:
-              expectedException.expect(statementText(containsString(lastStatement)));
-            }
-          });
-
-      message.ifPresent(expectedException::expectMessage);
-      return expectedException;
-    }
-
-    @SuppressWarnings("unchecked")
-    static Class<? extends Throwable> parseThrowable(final String className) {
-      try {
-        final Class<?> theClass = Class.forName(className);
-        if (!Throwable.class.isAssignableFrom(theClass)) {
-          throw new InvalidFieldException("expectedException.type", "Type was not a Throwable");
-        }
-        return (Class<? extends Throwable>) theClass;
-      } catch (final ClassNotFoundException e) {
-        throw new InvalidFieldException("expectedException.type", "Type was not found", e);
-      }
-    }
-  }
-
-  static class TopicNode {
-
-    private final String name;
-    private final String format;
-    private final Optional<org.apache.avro.Schema> schema;
-    private final int numPartitions;
-    private final int replicas;
-
-    TopicNode(
-        @JsonProperty("name") final String name,
-        @JsonProperty("schema") final JsonNode schema,
-        @JsonProperty("format") final String format,
-        @JsonProperty("partitions") final Integer numPartitions,
-        @JsonProperty("replicas") final Integer replicas
-    ) {
-      this.name = name == null ? "" : name;
-      this.schema = buildAvroSchema(requireNonNull(schema, "schema"));
-      this.format = format == null ? "" : format;
-      this.numPartitions = numPartitions == null ? 1 : numPartitions;
-      this.replicas = replicas == null ? 1 : replicas;
-
-      if (this.name.isEmpty()) {
-        throw new InvalidFieldException("name", "empty or missing");
-      }
-    }
-
-    Topic build() {
-      return new Topic(
-          name,
-          schema,
-          getSerdeSupplier(format),
-          numPartitions,
-          replicas
-      );
-    }
-  }
-
-  static class RecordNode {
-
-    private final String topicName;
-    private final String key;
-    private final JsonNode value;
-    private final long timestamp;
-    private final Optional<WindowData> window;
-
-    RecordNode(
-        @JsonProperty("topic") final String topicName,
-        @JsonProperty("key") final String key,
-        @JsonProperty("value") final JsonNode value,
-        @JsonProperty("timestamp") final Long timestamp,
-        @JsonProperty("window") final WindowData window
-    ) {
-      this.topicName = topicName == null ? "" : topicName;
-      this.key = key == null ? "" : key;
-      this.value = requireNonNull(value, "value");
-      this.timestamp = timestamp == null ? 0L : timestamp;
-      this.window = Optional.ofNullable(window);
-
-      if (this.topicName.isEmpty()) {
-        throw new MissingFieldException("topic");
-      }
-    }
-
-    public String topicName() {
-      return topicName;
-    }
-
-    private Record build(final Map<String, Topic> topics) {
-      final Topic topic = topics.get(topicName());
-
-      final Object topicValue = buildValue(topic);
-
-      return new Record(
-          topic,
-          key,
-          topicValue,
-          timestamp,
-          window.orElse(null)
-      );
-    }
-
-    private Object buildValue(final Topic topic) {
-      if (value.asText().equals("null")) {
-        return null;
-      }
-
-      if (topic.getSerdeSupplier() instanceof StringSerdeSupplier) {
-        return value.asText();
-      }
-
-      try {
-        return objectMapper.readValue(objectMapper.writeValueAsString(value), Object.class);
-      } catch (final IOException e) {
-        throw new InvalidFieldException("value", "failed to parse", e);
-      }
-    }
-  }
-
-  @JsonIgnoreProperties(ignoreUnknown = true)
-  static class PostConditionsNode {
-
-    private final List<SourceNode> sources;
-
-    PostConditionsNode(@JsonProperty("sources") final List<SourceNode> sources) {
-      this.sources = sources == null ? ImmutableList.of() : ImmutableList.copyOf(sources);
-    }
-
-    @SuppressWarnings("unchecked")
-    PostConditions build() {
-      final Matcher<StructuredDataSource<?>>[] matchers = sources.stream()
-          .map(SourceNode::build)
-          .toArray(Matcher[]::new);
-
-      final Matcher<Iterable<StructuredDataSource<?>>> sourcesMatcher = hasItems(matchers);
-      return new PostConditions(sourcesMatcher);
-    }
-  }
-
-  static class SourceNode {
-
-    private final String name;
-    private final Optional<Class<? extends StructuredDataSource>> type;
-    private final Optional<KeyFieldNode> keyField;
-    private final Optional<Schema> valueSchema;
-
-    SourceNode(
-        @JsonProperty(value = "name", required = true) final String name,
-        @JsonProperty(value = "type", required = true) final String type,
-        @JsonProperty("keyField") final KeyFieldNode keyField,
-        @JsonProperty("valueSchema") final String valueSchema
-    ) {
-      this.name = name == null ? "" : name;
-      this.keyField = Optional.ofNullable(keyField);
-      this.valueSchema = parseSchema(valueSchema);
-      this.type = Optional.ofNullable(type)
-          .map(String::toUpperCase)
-          .map(SourceNode::toType);
-
-      if (this.name.isEmpty()) {
-        throw new InvalidFieldException("name", "missing or empty");
-      }
-    }
-
-    @SuppressWarnings("unchecked")
-    Matcher<? super StructuredDataSource<?>> build() {
-      if (name.isEmpty()) {
-        throw new InvalidFieldException("name", "missing or empty");
-      }
-
-      final Matcher<StructuredDataSource<?>> nameMatcher = MetaStoreMatchers
-          .hasName(name);
-
-      final Matcher<Object> typeMatcher = type
-          .map(IsInstanceOf::instanceOf)
-          .orElse(null);
-
-      final Matcher<StructuredDataSource<?>> keyFieldMatcher = keyField
-          .map(KeyFieldNode::build)
-          .map(MetaStoreMatchers::hasKeyField)
-          .orElse(null);
-
-      final Matcher<StructuredDataSource<?>> valueSchemaMatcher = valueSchema
-          .map(Matchers::is)
-          .map(MetaStoreMatchers::hasValueSchema)
-          .orElse(null);
-
-      final Matcher[] matchers = Stream
-          .of(nameMatcher, typeMatcher, keyFieldMatcher, valueSchemaMatcher)
-          .filter(Objects::nonNull)
-          .toArray(Matcher[]::new);
-
-      return allOf(matchers);
-    }
-
-    private static Class<? extends StructuredDataSource> toType(final String type) {
-      switch (type) {
-        case "STREAM":
-          return KsqlStream.class;
-
-        case "TABLE":
-          return KsqlTable.class;
-
-        default:
-          throw new InvalidFieldException("type", "must be either STREAM or TABLE");
-      }
->>>>>>> 69152204
-    }
-
-<<<<<<< HEAD
-=======
-    private static Optional<Schema> parseSchema(final String schema) {
-      return Optional.ofNullable(schema)
-          .map(TypeContextUtil::getType)
-          .map(LogicalSchemas.fromSqlTypeConverter()::fromSqlType)
-          .map(SourceNode::makeTopLevelStructNoneOptional);
-    }
-
-    private static ConnectSchema makeTopLevelStructNoneOptional(final Schema schema) {
-      if (schema.type() != Schema.Type.STRUCT) {
-        return (ConnectSchema) schema.schema();
-      }
-
-      final SchemaBuilder builder = SchemaBuilder.struct();
-      schema.fields().forEach(field -> builder.field(field.name(), field.schema()));
-      return (ConnectSchema) builder.build();
-    }
-  }
-
-  @JsonDeserialize(using = KeyFieldDeserializer.class)
-  static class KeyFieldNode {
-
-    static final Optional<String> EXCLUDE_NAME = Optional.of("explicit check that name is not set");
-    static final Optional<Schema> EXCLUDE_SCHEMA = Optional.of(
-        new SchemaBuilder(Type.STRING).name("explicit check that schema is not set").build());
-
-    private final Optional<String> name;
-    private final Optional<String> legacyName;
-    private final Optional<Schema> legacySchema;
-
-    KeyFieldNode(
-        final Optional<String> name,
-        final Optional<String> legacyName,
-        final Optional<Schema> legacySchema
-    ) {
-      this.name = requireNonNull(name, "name");
-      this.legacyName = requireNonNull(legacyName, "legacyName");
-      this.legacySchema = requireNonNull(legacySchema, "legacySchema");
-    }
-
-    @SuppressWarnings("unchecked")
-    Matcher<KeyField> build() {
-      final Matcher<KeyField> nameMatcher = name.equals(EXCLUDE_NAME)
-          ? null
-          : KeyFieldMatchers.hasName(name);
-
-      final Matcher<KeyField> legacyNameMatcher = legacyName.equals(EXCLUDE_NAME)
-          ? null
-          : KeyFieldMatchers.hasLegacyName(legacyName);
-
-      final Matcher<KeyField> legacySchemaMatcher = legacySchema.equals(EXCLUDE_SCHEMA)
-          ? null
-          : KeyFieldMatchers.hasLegacySchema(legacySchema);
-
-      final Matcher[] matchers = Stream
-          .of(nameMatcher, legacyNameMatcher, legacySchemaMatcher)
-          .filter(Objects::nonNull)
-          .toArray(Matcher[]::new);
-
-      return allOf(matchers);
-    }
-  }
-
-  static class KeyFieldDeserializer extends StdDeserializer<KeyFieldNode> {
-
-    public KeyFieldDeserializer() {
-      super(KeyFieldNode.class);
-    }
-
-    @Override
-    public KeyFieldNode deserialize(
-        final JsonParser jp,
-        final DeserializationContext ctxt
-    ) throws IOException {
-
-      final JsonNode node = jp.getCodec().readTree(jp);
-
-      final Optional<String> name = buildString("name", node, jp);
-      final Optional<String> legacyName = buildString("legacyName", node, jp);
-      final Optional<Schema> legacySchema = buildLegacySchema(node, jp);
-
-      return new KeyFieldNode(name, legacyName, legacySchema);
-    }
-
-    private static Optional<String> buildString(
-        final String name,
-        final JsonNode node,
-        final JsonParser jp
-    ) throws IOException {
-      if (!node.has(name)) {
-        return KeyFieldNode.EXCLUDE_NAME;
-      }
-
-      final String value = node
-          .get(name)
-          .traverse(jp.getCodec())
-          .readValueAs(String.class);
-
-      return Optional.ofNullable(value);
-    }
-
-    private static Optional<Schema> buildLegacySchema(
-        final JsonNode node,
-        final JsonParser jp
-    ) throws IOException {
-      if (!node.has("legacySchema")) {
-        return KeyFieldNode.EXCLUDE_SCHEMA;
-      }
-
-      final String valueSchema = node
-          .get("legacySchema")
-          .traverse(jp.getCodec())
-          .readValueAs(String.class);
-
-      try {
-        return Optional.ofNullable(valueSchema)
-            .map(TypeContextUtil::getType)
-            .map(LogicalSchemas.fromSqlTypeConverter()::fromSqlType);
-      } catch (final Exception e) {
-        throw new InvalidFieldException("legacySchema", "Failed to parse: " + valueSchema, e);
-      }
-    }
-  }
->>>>>>> 69152204
 }