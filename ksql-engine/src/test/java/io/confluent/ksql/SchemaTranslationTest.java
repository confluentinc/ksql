/*
 * Copyright 2018 Confluent Inc.
 *
 * Licensed under the Confluent Community License; you may not use this file
 * except in compliance with the License.  You may obtain a copy of the License at
 *
 * http://www.confluent.io/confluent-community-license
 *
 * Unless required by applicable law or agreed to in writing, software
 * distributed under the License is distributed on an "AS IS" BASIS, WITHOUT
 * WARRANTIES OF ANY KIND, either express or implied.  See the License for the
 * specific language governing permissions and limitations under the License.
 */

package io.confluent.ksql;

import static io.confluent.ksql.EndToEndEngineTestUtil.AvroSerdeSupplier;
import static io.confluent.ksql.EndToEndEngineTestUtil.Record;
import static io.confluent.ksql.EndToEndEngineTestUtil.TestCase;
import static io.confluent.ksql.EndToEndEngineTestUtil.Topic;
import static io.confluent.ksql.EndToEndEngineTestUtil.ValueSpecAvroSerdeSupplier;
import static io.confluent.ksql.EndToEndEngineTestUtil.avroToValueSpec;
import static io.confluent.ksql.EndToEndEngineTestUtil.findTestCases;

import com.fasterxml.jackson.core.JsonProcessingException;
import com.fasterxml.jackson.databind.JsonNode;
import com.fasterxml.jackson.databind.ObjectMapper;
import com.google.common.collect.ImmutableList;
import com.google.common.io.Files;
import io.confluent.avro.random.generator.Generator;
import io.confluent.ksql.EndToEndEngineTestUtil.JsonTestCase;
import java.io.IOException;
import java.nio.file.Path;
import java.nio.file.Paths;
import java.util.Arrays;
import java.util.Collection;
import java.util.Collections;
import java.util.LinkedList;
import java.util.List;
import java.util.Map;
import java.util.Optional;
import java.util.Random;
import java.util.stream.Collectors;
import java.util.stream.IntStream;
import org.apache.avro.Schema;
import org.junit.Test;
import org.junit.runner.RunWith;
import org.junit.runners.Parameterized;


@RunWith(Parameterized.class)
public class SchemaTranslationTest {
  private static final ObjectMapper objectMapper = new ObjectMapper();
  private static final Path SCHEMA_VALIDATION_TEST_DIR = Paths.get("schema-validation-tests");
  private static final String TOPIC_NAME = "TEST_INPUT";
  private static final String OUTPUT_TOPIC_NAME = "TEST_OUTPUT";

  private final TestCase testCase;

  @SuppressWarnings("unused")
  public SchemaTranslationTest(final String name, final TestCase testCase) {
    this.testCase = testCase;
  }

  @Test
  public void shouldBuildAndExecuteQueries() {
    EndToEndEngineTestUtil.shouldBuildAndExecuteQuery(testCase);
  }

  @Parameterized.Parameters(name = "{0}")
  public static Collection<Object[]> data() {
    final List<String> testFiles = EndToEndEngineTestUtil.getTestFilesParam();

    return findTestCases(SCHEMA_VALIDATION_TEST_DIR, testFiles)
        .map(SchemaTranslationTest::loadTest)
        .map(q -> new Object[]{q.getName(), q})
        .collect(Collectors.toList());
  }

  @SuppressWarnings("unchecked")
  private static List<Record> generateInputRecords(
      final Topic topic, final org.apache.avro.Schema avroSchema) {
    final Generator generator = new Generator(avroSchema, new Random());
    return IntStream.range(0, 100).mapToObj(
        i -> new Record(
            topic,
            "test-key",
            generator.generate(),
            0,
            null
        )
    ).collect(Collectors.toList());
  }

  @SuppressWarnings("unchecked")
  private static List<Record> getOutputRecords(
      final Topic topic, final List<Record> inputRecords,
      final org.apache.avro.Schema avroSchema) {
    return inputRecords.stream()
        .map(
            r -> new Record(
                topic,
                "test-key",
                avroToValueSpec(r.value(), avroSchema, true),
                0,
                null
            ))
        .collect(Collectors.toList());

  }

  private static Object loadRecordSpec(final JsonNode node) {
    try {
      return objectMapper.readValue(
          objectMapper.writeValueAsString(node), Map.class);
    } catch (final IOException e) {
      throw new RuntimeException(e);
    }
  }

  @SuppressWarnings("unchecked")
  private static List<Record> loadRecords(final Topic topic, final JsonNode node) {
    final List<Record> records = new LinkedList<>();
    node.forEach(
        child -> records.add(
            new Record(
                topic,
                "test-key",
                loadRecordSpec(child),
                0,
                null
            )
        )
    );
    return records;
  }

  private static TestCase loadTest(final JsonTestCase testCase) {
    final JsonNode node = testCase.getNode();

    final String name = Files.getNameWithoutExtension(testCase.getTestPath().toString())
        + " - "
        + node.get("name").asText();

    final JsonNode schemaNode = node.get("schema");
    final String schemaString;
    try {
      schemaString = new ObjectMapper().writeValueAsString(schemaNode);
    } catch (final JsonProcessingException e) {
      throw new RuntimeException(e);
    }

    final org.apache.avro.Schema.Parser parser = new org.apache.avro.Schema.Parser();
    final org.apache.avro.Schema avroSchema = parser.parse(schemaString);

    final Topic srcTopic;
    final Topic outputTopic
<<<<<<< HEAD
        = new Topic(OUTPUT_TOPIC_NAME, null, new ValueSpecAvroSerdeSupplier(), 4);
    final List<Record> inputRecords;
    final List<Record> outputRecords;
    if (node.has("input_records")) {
      srcTopic = new Topic(TOPIC_NAME, avroSchema, new ValueSpecAvroSerdeSupplier(), 1);
      inputRecords = loadRecords(srcTopic, node.get("input_records"));
      outputRecords = loadRecords(outputTopic, node.get("output_records"));
    } else {
      srcTopic = new Topic(TOPIC_NAME, avroSchema, new AvroSerdeSupplier(), 1);
=======
        = new Topic(OUTPUT_TOPIC_NAME, Optional.empty(), new ValueSpecAvroSerdeSupplier());
    final List<Record> inputRecords;
    final List<Record> outputRecords;
    if (node.has("input_records")) {
      srcTopic = new Topic(TOPIC_NAME, Optional.of(avroSchema), new ValueSpecAvroSerdeSupplier());
      inputRecords = loadRecords(srcTopic, node.get("input_records"));
      outputRecords = loadRecords(outputTopic, node.get("output_records"));
    } else {
      srcTopic = new Topic(TOPIC_NAME, Optional.of(avroSchema), new AvroSerdeSupplier());
>>>>>>> d39c19e8
      inputRecords = generateInputRecords(srcTopic, avroSchema);
      outputRecords = getOutputRecords(outputTopic, inputRecords, avroSchema);
    }

    final String ddlStatement =
        String.format(
            "CREATE STREAM %s WITH (KAFKA_TOPIC='%s', VALUE_FORMAT='AVRO');",
            TOPIC_NAME, TOPIC_NAME);
    final String csasStatement = avroSchema.getFields()
        .stream()
        .map(Schema.Field::name)
        .collect(
            Collectors.joining(
                ", ",
                "CREATE STREAM " + OUTPUT_TOPIC_NAME + " AS SELECT ",
                " FROM " + TOPIC_NAME + ";")
        );

    return new TestCase(
        testCase.getTestPath(),
        name,
        Collections.emptyMap(),
        ImmutableList.of(srcTopic, outputTopic),
        inputRecords,
        outputRecords,
        Arrays.asList(ddlStatement, csasStatement),
        EndToEndEngineTestUtil.ExpectedException.none());
  }
}<|MERGE_RESOLUTION|>--- conflicted
+++ resolved
@@ -155,27 +155,15 @@
 
     final Topic srcTopic;
     final Topic outputTopic
-<<<<<<< HEAD
-        = new Topic(OUTPUT_TOPIC_NAME, null, new ValueSpecAvroSerdeSupplier(), 4);
+        = new Topic(OUTPUT_TOPIC_NAME, Optional.empty(), new ValueSpecAvroSerdeSupplier(), 4);
     final List<Record> inputRecords;
     final List<Record> outputRecords;
     if (node.has("input_records")) {
-      srcTopic = new Topic(TOPIC_NAME, avroSchema, new ValueSpecAvroSerdeSupplier(), 1);
+      srcTopic = new Topic(TOPIC_NAME, Optional.of(avroSchema), new ValueSpecAvroSerdeSupplier(), 1);
       inputRecords = loadRecords(srcTopic, node.get("input_records"));
       outputRecords = loadRecords(outputTopic, node.get("output_records"));
     } else {
-      srcTopic = new Topic(TOPIC_NAME, avroSchema, new AvroSerdeSupplier(), 1);
-=======
-        = new Topic(OUTPUT_TOPIC_NAME, Optional.empty(), new ValueSpecAvroSerdeSupplier());
-    final List<Record> inputRecords;
-    final List<Record> outputRecords;
-    if (node.has("input_records")) {
-      srcTopic = new Topic(TOPIC_NAME, Optional.of(avroSchema), new ValueSpecAvroSerdeSupplier());
-      inputRecords = loadRecords(srcTopic, node.get("input_records"));
-      outputRecords = loadRecords(outputTopic, node.get("output_records"));
-    } else {
-      srcTopic = new Topic(TOPIC_NAME, Optional.of(avroSchema), new AvroSerdeSupplier());
->>>>>>> d39c19e8
+      srcTopic = new Topic(TOPIC_NAME, Optional.of(avroSchema), new AvroSerdeSupplier(), 1);
       inputRecords = generateInputRecords(srcTopic, avroSchema);
       outputRecords = getOutputRecords(outputTopic, inputRecords, avroSchema);
     }
