--- conflicted
+++ resolved
@@ -42,7 +42,9 @@
 import io.confluent.ksql.parser.KsqlParserTestUtil;
 import io.confluent.ksql.parser.SqlFormatter;
 import io.confluent.ksql.parser.properties.with.CreateSourceAsProperties;
+import io.confluent.ksql.parser.tree.BooleanLiteral;
 import io.confluent.ksql.parser.tree.CreateStreamAsSelect;
+import io.confluent.ksql.parser.tree.Literal;
 import io.confluent.ksql.parser.tree.Query;
 import io.confluent.ksql.parser.tree.Sink;
 import io.confluent.ksql.parser.tree.Statement;
@@ -62,6 +64,7 @@
 import io.confluent.ksql.util.timestamp.MetadataTimestampExtractionPolicy;
 import java.util.HashMap;
 import java.util.List;
+import java.util.Map;
 import java.util.Optional;
 import java.util.Set;
 import java.util.stream.Collectors;
@@ -95,10 +98,11 @@
   private SerdeOptionsSupplier serdeOptiponsSupplier;
   @Mock
   private Sink sink;
-  private final Map<String, Expression> properties = new HashMap<>();
 
   private Query query;
   private Analyzer analyzer;
+  private Optional<Format> sinkFormat = Optional.empty();
+  private Optional<Boolean> sinkWrapSingleValues = Optional.empty();
 
   @Before
   public void init() {
@@ -114,11 +118,7 @@
     );
 
     when(sink.getName()).thenReturn("TEST0");
-<<<<<<< HEAD
-    when(sink.getProperties()).thenReturn(properties);
-=======
     when(sink.getProperties()).thenReturn(CreateSourceAsProperties.none());
->>>>>>> 17a847d9
 
     query = parseSingle("Select COL0, COL1 from TEST1;");
 
@@ -439,14 +439,8 @@
     final Set<SerdeOption> serdeOptions = ImmutableSet.of(SerdeOption.UNWRAP_SINGLE_VALUES);
     when(serdeOptiponsSupplier.build(any(), any(), any(), any())).thenReturn(serdeOptions);
 
-<<<<<<< HEAD
     givenSinkValueFormat(Format.AVRO);
-=======
-    final CreateSourceAsProperties properties = CreateSourceAsProperties.from(
-        ImmutableMap.of("VALUE_FORMAT", new StringLiteral("AVRO")));
-
-    when(sink.getProperties()).thenReturn(properties);
->>>>>>> 17a847d9
+    givenWrapSingleValues(true);
 
     // When:
     final Analysis result = analyzer.analyze("sql", query, Optional.of(sink));
@@ -455,7 +449,7 @@
     verify(serdeOptiponsSupplier).build(
         ImmutableList.of("COL0", "COL1"),
         Format.AVRO,
-        properties.getWrapSingleValues(),
+        Optional.of(true),
         DEFAULT_SERDE_OPTIONS);
 
     assertThat(result.getSerdeOptions(), is(serdeOptions));
@@ -520,7 +514,24 @@
   }
 
   private void givenSinkValueFormat(final Format format) {
-    properties.put("VALUE_FORMAT", new StringLiteral(format.toString()));
+    this.sinkFormat = Optional.of(format);
+    buildProps();
+  }
+
+  private void givenWrapSingleValues(final boolean wrap) {
+    this.sinkWrapSingleValues = Optional.of(wrap);
+    buildProps();
+  }
+
+  private void buildProps() {
+    final Map<String, Literal> props = new HashMap<>();
+    sinkFormat.ifPresent(f -> props.put("VALUE_FORMAT", new StringLiteral(f.toString())));
+    sinkWrapSingleValues.ifPresent(b -> props.put("WRAP_SINGLE_VALUE", new BooleanLiteral(Boolean.toString(b))));
+
+    final CreateSourceAsProperties properties = CreateSourceAsProperties.from(props);
+
+    when(sink.getProperties()).thenReturn(properties);
+
   }
 
   private void registerKafkaSource() {
