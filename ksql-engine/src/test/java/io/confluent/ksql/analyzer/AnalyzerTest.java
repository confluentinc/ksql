/*
 * Copyright 2018 Confluent Inc.
 *
 * Licensed under the Confluent Community License (the "License"); you may not use
 * this file except in compliance with the License.  You may obtain a copy of the
 * License at
 *
 * http://www.confluent.io/confluent-community-license
 *
 * Unless required by applicable law or agreed to in writing, software
 * distributed under the License is distributed on an "AS IS" BASIS, WITHOUT
 * WARRANTIES OF ANY KIND, either express or implied.  See the License for the
 * specific language governing permissions and limitations under the License.
 */

package io.confluent.ksql.analyzer;

import static io.confluent.ksql.testutils.AnalysisTestUtil.analyzeQuery;
import static org.hamcrest.MatcherAssert.assertThat;
import static org.hamcrest.Matchers.is;
import static org.hamcrest.Matchers.not;

import io.confluent.ksql.analyzer.Analysis.Into;
import io.confluent.ksql.ddl.DdlConfig;
import io.confluent.ksql.function.InternalFunctionRegistry;
import io.confluent.ksql.metastore.MetaStore;
import io.confluent.ksql.metastore.MutableMetaStore;
import io.confluent.ksql.metastore.model.KsqlStream;
import io.confluent.ksql.metastore.model.KsqlTopic;
import io.confluent.ksql.parser.KsqlParser.PreparedStatement;
import io.confluent.ksql.parser.KsqlParserTestUtil;
import io.confluent.ksql.parser.SqlFormatter;
import io.confluent.ksql.parser.tree.CreateStreamAsSelect;
import io.confluent.ksql.parser.tree.Query;
import io.confluent.ksql.parser.tree.Statement;
import io.confluent.ksql.serde.avro.KsqlAvroTopicSerDe;
import io.confluent.ksql.serde.json.KsqlJsonTopicSerDe;
import io.confluent.ksql.util.KsqlConstants;
import io.confluent.ksql.util.KsqlException;
import io.confluent.ksql.util.MetaStoreFixture;
import io.confluent.ksql.util.timestamp.MetadataTimestampExtractionPolicy;
import java.util.List;
import java.util.Optional;
import java.util.stream.Collectors;
import org.apache.kafka.common.serialization.Serdes;
import org.apache.kafka.connect.data.Schema;
import org.apache.kafka.connect.data.SchemaBuilder;
import org.junit.Assert;
import org.junit.Before;
import org.junit.Rule;
import org.junit.Test;
import org.junit.rules.ExpectedException;

@SuppressWarnings("OptionalGetWithoutIsPresent")
public class AnalyzerTest {

  private MutableMetaStore jsonMetaStore;
  private MutableMetaStore avroMetaStore;

  @Rule
  public final ExpectedException expectedException = ExpectedException.none();
  private Analysis analysis;

  @Before
  public void init() {
    jsonMetaStore = MetaStoreFixture.getNewMetaStore(new InternalFunctionRegistry());
    avroMetaStore = MetaStoreFixture.getNewMetaStore(new InternalFunctionRegistry(), () -> new KsqlAvroTopicSerDe(KsqlConstants.DEFAULT_AVRO_SCHEMA_FULL_NAME));
    analysis = new Analysis();
  }

  @Test
  public void testSimpleQueryAnalysis() {
    final String simpleQuery = "SELECT col0, col2, col3 FROM test1 WHERE col0 > 100;";
    final Analysis analysis = analyzeQuery(simpleQuery, jsonMetaStore);
    Assert.assertNotNull("INTO is null", analysis.getInto());
    Assert.assertNotNull("FROM is null", analysis.getFromDataSources());
    Assert.assertNotNull("SELECT is null", analysis.getSelectExpressions());
    Assert.assertNotNull("SELECT alias is null", analysis.getSelectExpressionAlias());
    Assert.assertTrue("FROM was not analyzed correctly.",
                      analysis.getFromDataSources().get(0).getLeft().getName()
                          .equalsIgnoreCase("test1"));
    Assert.assertEquals(analysis.getSelectExpressions().size(),
        analysis.getSelectExpressionAlias().size());
    final String
        sqlStr =
        SqlFormatter.formatSql(analysis.getWhereExpression()).replace("\n", " ");
    Assert.assertTrue(sqlStr.equalsIgnoreCase("(TEST1.COL0 > 100)"));

    final String
        select1 =
        SqlFormatter.formatSql(analysis.getSelectExpressions().get(0))
            .replace("\n", " ");
    Assert.assertTrue(select1.equalsIgnoreCase("TEST1.COL0"));
    final String
        select2 =
        SqlFormatter.formatSql(analysis.getSelectExpressions().get(1))
            .replace("\n", " ");
    Assert.assertTrue(select2.equalsIgnoreCase("TEST1.COL2"));
    final String
        select3 =
        SqlFormatter.formatSql(analysis.getSelectExpressions().get(2))
            .replace("\n", " ");
    Assert.assertTrue(select3.equalsIgnoreCase("TEST1.COL3"));

    Assert.assertTrue(analysis.getSelectExpressionAlias().get(0).equalsIgnoreCase("COL0"));
    Assert.assertTrue(analysis.getSelectExpressionAlias().get(1).equalsIgnoreCase("COL2"));
    Assert.assertTrue(analysis.getSelectExpressionAlias().get(2).equalsIgnoreCase("COL3"));
  }

  @Test
  public void testSimpleLeftJoinAnalysis() {
    final String
        simpleQuery =
        "SELECT t1.col1, t2.col1, t2.col4, col5, t2.col2 FROM test1 t1 LEFT JOIN test2 t2 ON "
        + "t1.col1 = t2.col1;";
    final Analysis analysis = analyzeQuery(simpleQuery, jsonMetaStore);
    Assert.assertNotNull("INTO is null", analysis.getInto());
    Assert.assertNotNull("JOIN is null", analysis.getJoin());

    Assert.assertNotNull("SELECT is null", analysis.getSelectExpressions());
    Assert.assertNotNull("SELECT aliacs is null", analysis.getSelectExpressionAlias());
    Assert.assertTrue("JOIN left hand side was not analyzed correctly.",
                      analysis.getJoin().getLeftAlias().equalsIgnoreCase("t1"));
    Assert.assertTrue("JOIN right hand side was not analyzed correctly.",
                      analysis.getJoin().getRightAlias().equalsIgnoreCase("t2"));

    Assert.assertEquals(analysis.getSelectExpressions().size(),
        analysis.getSelectExpressionAlias().size());

    Assert.assertTrue(analysis.getJoin().getLeftKeyFieldName().equalsIgnoreCase("COL1"));
    Assert.assertTrue(analysis.getJoin().getRightKeyFieldName().equalsIgnoreCase("COL1"));

    final String
        select1 =
        SqlFormatter.formatSql(analysis.getSelectExpressions().get(0))
            .replace("\n", " ");
    Assert.assertTrue(select1.equalsIgnoreCase("T1.COL1"));
    final String
        select2 =
        SqlFormatter.formatSql(analysis.getSelectExpressions().get(1))
            .replace("\n", " ");
    Assert.assertTrue(select2.equalsIgnoreCase("T2.COL1"));
    final String
        select3 =
        SqlFormatter.formatSql(analysis.getSelectExpressions().get(2))
            .replace("\n", " ");
    final String
        select4 =
        SqlFormatter.formatSql(analysis.getSelectExpressions().get(3))
            .replace("\n", " ");
    Assert.assertTrue(select3.equalsIgnoreCase("T2.COL4"));
    Assert.assertTrue(select4.equalsIgnoreCase("T1.COL5"));

    Assert.assertTrue(analysis.getSelectExpressionAlias().get(0).equalsIgnoreCase("T1_COL1"));
    Assert.assertTrue(analysis.getSelectExpressionAlias().get(1).equalsIgnoreCase("T2_COL1"));
    Assert.assertTrue(analysis.getSelectExpressionAlias().get(2).equalsIgnoreCase("T2_COL4"));
    Assert.assertTrue(analysis.getSelectExpressionAlias().get(3).equalsIgnoreCase("COL5"));
    Assert.assertTrue(analysis.getSelectExpressionAlias().get(4).equalsIgnoreCase("T2_COL2"));

  }

  @Test
  public void testBooleanExpressionAnalysis() {
    final String queryStr = "SELECT col0 = 10, col2, col3 > col1 FROM test1;";
    final Analysis analysis = analyzeQuery(queryStr, jsonMetaStore);

    Assert.assertNotNull("INTO is null", analysis.getInto());
    Assert.assertNotNull("FROM is null", analysis.getFromDataSources());
    Assert.assertNotNull("SELECT is null", analysis.getSelectExpressions());
    Assert.assertNotNull("SELECT aliacs is null", analysis.getSelectExpressionAlias());
    Assert.assertTrue("FROM was not analyzed correctly.",
                      analysis.getFromDataSources().get(0).getLeft().getName()
                          .equalsIgnoreCase("test1"));

    final String
        select1 =
        SqlFormatter.formatSql(analysis.getSelectExpressions().get(0))
            .replace("\n", " ");
    Assert.assertTrue(select1.equalsIgnoreCase("(TEST1.COL0 = 10)"));
    final String
        select2 =
        SqlFormatter.formatSql(analysis.getSelectExpressions().get(1))
            .replace("\n", " ");
    Assert.assertTrue(select2.equalsIgnoreCase("TEST1.COL2"));
    final String
        select3 =
        SqlFormatter.formatSql(analysis.getSelectExpressions().get(2))
            .replace("\n", " ");
    Assert.assertTrue(select3.equalsIgnoreCase("(TEST1.COL3 > TEST1.COL1)"));

  }

  @Test
  public void testFilterAnalysis() {
    final String queryStr = "SELECT col0 = 10, col2, col3 > col1 FROM test1 WHERE col0 > 20;";
    final Analysis analysis = analyzeQuery(queryStr, jsonMetaStore);

    Assert.assertNotNull("INTO is null", analysis.getInto());
    Assert.assertNotNull("FROM is null", analysis.getFromDataSources());
    Assert.assertNotNull("SELECT is null", analysis.getSelectExpressions());
    Assert.assertNotNull("SELECT aliacs is null", analysis.getSelectExpressionAlias());
    Assert.assertTrue("FROM was not analyzed correctly.",
            analysis.getFromDataSources().get(0).getLeft().getName()
                    .equalsIgnoreCase("test1"));

    final String
            select1 =
        SqlFormatter.formatSql(analysis.getSelectExpressions().get(0))
                    .replace("\n", " ");
    Assert.assertTrue(select1.equalsIgnoreCase("(TEST1.COL0 = 10)"));
    final String
            select2 =
        SqlFormatter.formatSql(analysis.getSelectExpressions().get(1))
                    .replace("\n", " ");
    Assert.assertTrue(select2.equalsIgnoreCase("TEST1.COL2"));
    final String
            select3 =
        SqlFormatter.formatSql(analysis.getSelectExpressions().get(2))
                    .replace("\n", " ");
    Assert.assertTrue(select3.equalsIgnoreCase("(TEST1.COL3 > TEST1.COL1)"));
    Assert.assertTrue("testFilterAnalysis failed.", analysis.getWhereExpression().toString().equalsIgnoreCase("(TEST1.COL0 > 20)"));

  }

  @Test
  public void shouldCreateCorrectSinkKsqlTopic() {
    final String simpleQuery = "CREATE STREAM FOO WITH (KAFKA_TOPIC='TEST_TOPIC1') AS SELECT col0, col2, col3 FROM test1 WHERE col0 > 100;";
    // The following few lines are only needed for this test
    final MutableMetaStore testMetastore = jsonMetaStore.copy();
    final KsqlTopic ksqlTopic = new KsqlTopic("FOO", "TEST_TOPIC1", new KsqlJsonTopicSerDe(), true);
    testMetastore.putTopic(ksqlTopic);
    final List<Statement> statements = parse(simpleQuery, testMetastore);
    final CreateStreamAsSelect createStreamAsSelect = (CreateStreamAsSelect) statements.get(0);
    final Query query = createStreamAsSelect.getQuery();

    final Analyzer analyzer = new Analyzer("sqlExpression", analysis, testMetastore, "");
    analyzer.analyze(query, Optional.of(createStreamAsSelect.getSink()));

    Assert.assertNotNull("INTO is null", analysis.getInto());
<<<<<<< HEAD
    final Optional<Into> into = analysis.getInto();
    assertThat(into, is(not((Optional.empty()))));
    final KsqlTopic createdKsqlTopic = into.get().getKsqlTopic();
    assertThat(createdKsqlTopic.getTopicName(), is("FOO"));
=======
    final StructuredDataSource structuredDataSource = analysis.getInto();
    final KsqlTopic createdKsqlTopic = structuredDataSource.getKsqlTopic();
    assertThat(createdKsqlTopic.getKsqlTopicName(), is("FOO"));
>>>>>>> 63bc3d00
    assertThat(createdKsqlTopic.getKafkaTopicName(), is("TEST_TOPIC1"));
  }

  @Test
  public void shouldUseExplicitNamespaceForAvroSchema() {
    final String simpleQuery = "CREATE STREAM FOO WITH (VALUE_FORMAT='AVRO', VALUE_AVRO_SCHEMA_FULL_NAME='com.custom.schema', KAFKA_TOPIC='TEST_TOPIC1') AS SELECT col0, col2, col3 FROM test1 WHERE col0 > 100;";
    final List<Statement> statements = parse(simpleQuery, jsonMetaStore);
    final CreateStreamAsSelect createStreamAsSelect = (CreateStreamAsSelect) statements.get(0);
    final Query query = createStreamAsSelect.getQuery();

    final Analyzer analyzer = new Analyzer("sqlExpression", analysis, jsonMetaStore, "");
    analyzer.analyze(query, Optional.of(createStreamAsSelect.getSink()));

    assertThat(
        analysis.getIntoProperties().get(DdlConfig.VALUE_AVRO_SCHEMA_FULL_NAME).toString(),
        is("'com.custom.schema'"));
  }

  @Test
  public void shouldUseImplicitNamespaceForAvroSchema() {
    final String simpleQuery = "CREATE STREAM FOO WITH (VALUE_FORMAT='AVRO', KAFKA_TOPIC='TEST_TOPIC1') AS SELECT col0, col2, col3 FROM test1 WHERE col0 > 100;";
    final List<Statement> statements = parse(simpleQuery, jsonMetaStore);
    final CreateStreamAsSelect createStreamAsSelect = (CreateStreamAsSelect) statements.get(0);
    final Query query = createStreamAsSelect.getQuery();

    final Analyzer analyzer = new Analyzer("sqlExpression", analysis, jsonMetaStore, "");
    analyzer.analyze(query, Optional.of(createStreamAsSelect.getSink()));

    assertThat(
        analysis.getIntoProperties().get(DdlConfig.VALUE_AVRO_SCHEMA_FULL_NAME).toString(),
        is(KsqlConstants.DEFAULT_AVRO_SCHEMA_FULL_NAME));
  }

    @Test
  public void shouldUseExplicitNamespaceWhenFormatIsInheritedForAvro() {
    final String simpleQuery = "create stream s1 with (VALUE_AVRO_SCHEMA_FULL_NAME='org.ac.s1') as select * from test1;";

    final List<Statement> statements = parse(simpleQuery, avroMetaStore);
    final CreateStreamAsSelect createStreamAsSelect = (CreateStreamAsSelect) statements.get(0);
    final Query query = createStreamAsSelect.getQuery();

    final Analyzer analyzer = new Analyzer("sqlExpression", analysis, avroMetaStore, "");
    analyzer.analyze(query, Optional.of(createStreamAsSelect.getSink()));

    assertThat(
        analysis.getIntoProperties().get(DdlConfig.VALUE_AVRO_SCHEMA_FULL_NAME).toString(),
        is("'org.ac.s1'"));
  }

  @Test
  public void shouldNotInheritNamespaceExplicitlySetUpstreamForAvro() {
    final String simpleQuery = "create stream s1 as select * from S0;";

    final MutableMetaStore newAvroMetaStore = avroMetaStore.copy();

    final KsqlTopic ksqlTopic =
            new KsqlTopic(
                    "S0",
                    "s0",
                    new KsqlAvroTopicSerDe("org.ac.s1"),
                    false);
    final SchemaBuilder schemaBuilder = SchemaBuilder.struct();
    final Schema schema = schemaBuilder
            .name("org.ac.s1")
            .field("FIELD1", Schema.INT64_SCHEMA)
            .build();

    final KsqlStream<?> ksqlStream = new KsqlStream<>(
            "create stream s0 with(KAFKA_TOPIC='s0', VALUE_AVRO_SCHEMA_FULL_NAME='org.ac.s1', VALUE_FORMAT='avro');",
            "S0",
            schema,
            Optional.of(schema.field("FIELD1")),
            new MetadataTimestampExtractionPolicy(),
            ksqlTopic,
            Serdes::String);

    newAvroMetaStore.putTopic(ksqlTopic);
    newAvroMetaStore.putSource(ksqlStream);

    final List<Statement> statements = parse(simpleQuery, newAvroMetaStore);
    final CreateStreamAsSelect createStreamAsSelect = (CreateStreamAsSelect) statements.get(0);
    final Query query = createStreamAsSelect.getQuery();

    final Analyzer analyzer = new Analyzer("sqlExpression", analysis, newAvroMetaStore, "");
    analyzer.analyze(query, Optional.of(createStreamAsSelect.getSink()));

    assertThat(
        analysis.getIntoProperties().get(DdlConfig.VALUE_AVRO_SCHEMA_FULL_NAME).toString(),
        is(KsqlConstants.DEFAULT_AVRO_SCHEMA_FULL_NAME));
  }

  @Test
  public void shouldUseImplicitNamespaceWhenFormatIsInheritedForAvro() {
    final String simpleQuery = "create stream s1 as select * from test1;";

    final List<Statement> statements = parse(simpleQuery, avroMetaStore);
    final CreateStreamAsSelect createStreamAsSelect = (CreateStreamAsSelect) statements.get(0);
    final Query query = createStreamAsSelect.getQuery();

    final Analyzer analyzer = new Analyzer("sqlExpression", analysis, avroMetaStore, "");
    analyzer.analyze(query, Optional.of(createStreamAsSelect.getSink()));

    assertThat(
        analysis.getIntoProperties().get(DdlConfig.VALUE_AVRO_SCHEMA_FULL_NAME).toString(),
        is(KsqlConstants.DEFAULT_AVRO_SCHEMA_FULL_NAME));
  }

  @Test
  public void shouldFailIfExplicitNamespaceIsProvidedForNonAvroTopic() {
    final String simpleQuery = "CREATE STREAM FOO WITH (VALUE_FORMAT='JSON', VALUE_AVRO_SCHEMA_FULL_NAME='com.custom.schema', KAFKA_TOPIC='TEST_TOPIC1') AS SELECT col0, col2, col3 FROM test1 WHERE col0 > 100;";
    final List<Statement> statements = parse(simpleQuery, jsonMetaStore);
    final CreateStreamAsSelect createStreamAsSelect = (CreateStreamAsSelect) statements.get(0);
    final Query query = createStreamAsSelect.getQuery();

    final Analyzer analyzer = new Analyzer("sqlExpression", analysis, jsonMetaStore, "");

    expectedException.expect(KsqlException.class);
    expectedException.expectMessage(DdlConfig.VALUE_AVRO_SCHEMA_FULL_NAME + " is only valid for AVRO topics.");

    analyzer.analyze(query, Optional.of(createStreamAsSelect.getSink()));
  }

  @Test
  public void shouldFailIfExplicitNamespaceIsProvidedButEmpty() {
    final String simpleQuery = "CREATE STREAM FOO WITH (VALUE_FORMAT='AVRO', VALUE_AVRO_SCHEMA_FULL_NAME='', KAFKA_TOPIC='TEST_TOPIC1') AS SELECT col0, col2, col3 FROM test1 WHERE col0 > 100;";
    final List<Statement> statements = parse(simpleQuery, jsonMetaStore);
    final CreateStreamAsSelect createStreamAsSelect = (CreateStreamAsSelect) statements.get(0);
    final Query query = createStreamAsSelect.getQuery();

    final Analyzer analyzer = new Analyzer("sqlExpression", analysis, jsonMetaStore, "");

    expectedException.expect(IllegalArgumentException.class);
    expectedException.expectMessage("the schema name cannot be empty");

    analyzer.analyze(query, Optional.of(createStreamAsSelect.getSink()));
  }

  private static List<Statement> parse(final String simpleQuery, final MetaStore metaStore) {
    return KsqlParserTestUtil.buildAst(simpleQuery, metaStore)
        .stream()
        .map(PreparedStatement::getStatement)
        .collect(Collectors.toList());
  }
}<|MERGE_RESOLUTION|>--- conflicted
+++ resolved
@@ -237,16 +237,10 @@
     analyzer.analyze(query, Optional.of(createStreamAsSelect.getSink()));
 
     Assert.assertNotNull("INTO is null", analysis.getInto());
-<<<<<<< HEAD
     final Optional<Into> into = analysis.getInto();
     assertThat(into, is(not((Optional.empty()))));
     final KsqlTopic createdKsqlTopic = into.get().getKsqlTopic();
-    assertThat(createdKsqlTopic.getTopicName(), is("FOO"));
-=======
-    final StructuredDataSource structuredDataSource = analysis.getInto();
-    final KsqlTopic createdKsqlTopic = structuredDataSource.getKsqlTopic();
     assertThat(createdKsqlTopic.getKsqlTopicName(), is("FOO"));
->>>>>>> 63bc3d00
     assertThat(createdKsqlTopic.getKafkaTopicName(), is("TEST_TOPIC1"));
   }
 
