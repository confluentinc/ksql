--- conflicted
+++ resolved
@@ -34,12 +34,8 @@
 import io.confluent.ksql.analyzer.Analysis;
 import io.confluent.ksql.analyzer.AnalysisContext;
 import io.confluent.ksql.analyzer.Analyzer;
-<<<<<<< HEAD
 import io.confluent.ksql.function.InternalFunctionRegistry;
-=======
-import io.confluent.ksql.function.FunctionRegistry;
 import io.confluent.ksql.function.udf.Kudf;
->>>>>>> 81a28c43
 import io.confluent.ksql.metastore.KsqlStream;
 import io.confluent.ksql.metastore.KsqlTopic;
 import io.confluent.ksql.metastore.MetaStore;
@@ -85,50 +81,12 @@
 
     private MetaStore metaStore;
     private CodeGenRunner codeGenRunner;
-<<<<<<< HEAD
-    private InternalFunctionRegistry functionRegistry;
-
-    final private static int INT64_INDEX1 = 0;
-    final private static int STRING_INDEX1 = 1;
-    final private static int STRING_INDEX2 = 2;
-    final private static int FLOAT64_INDEX1 = 3;
-    final private static int FLOAT64_INDEX2 = 4;
-    final private static int INT32_INDEX1 = 5;
-    final private static int BOOLEAN_INDEX1 = 6;
-    final private static int BOOLEAN_INDEX2 = 7;
-    final private static int INT64_INDEX2 = 8;
-    final private static int ARRAY_INDEX1 = 9;
-    final private static int ARRAY_INDEX2 = 10;
-    final private static int MAP_INDEX1 = 11;
-    final private static int MAP_INDEX2 = 12;
+    private InternalFunctionRegistry functionRegistry = new InternalFunctionRegistry();
+    private GenericRowValueTypeEnforcer genericRowValueTypeEnforcer;
 
     @Before
     public void init() {
-        metaStore = MetaStoreFixture.getNewMetaStore(new InternalFunctionRegistry());
-        functionRegistry = new InternalFunctionRegistry();
-        schema = SchemaBuilder.struct()
-                .field("CODEGEN_TEST.COL0", SchemaBuilder.INT64_SCHEMA)
-                .field("CODEGEN_TEST.COL1", SchemaBuilder.STRING_SCHEMA)
-                .field("CODEGEN_TEST.COL2", SchemaBuilder.STRING_SCHEMA)
-                .field("CODEGEN_TEST.COL3", SchemaBuilder.FLOAT64_SCHEMA)
-                .field("CODEGEN_TEST.COL4", SchemaBuilder.FLOAT64_SCHEMA)
-                .field("CODEGEN_TEST.COL5", SchemaBuilder.INT32_SCHEMA)
-                .field("CODEGEN_TEST.COL6", SchemaBuilder.BOOLEAN_SCHEMA)
-                .field("CODEGEN_TEST.COL7", SchemaBuilder.BOOLEAN_SCHEMA)
-                .field("CODEGEN_TEST.COL8", SchemaBuilder.INT64_SCHEMA)
-                .field("CODEGEN_TEST.COL9", SchemaBuilder.array(SchemaBuilder.INT32_SCHEMA))
-                .field("CODEGEN_TEST.COL10", SchemaBuilder.array(SchemaBuilder.INT32_SCHEMA))
-                .field("CODEGEN_TEST.COL11",
-                    SchemaBuilder.map(SchemaBuilder.INT32_SCHEMA, SchemaBuilder.INT32_SCHEMA))
-                .field("CODEGEN_TEST.COL12",
-                    SchemaBuilder.map(SchemaBuilder.INT32_SCHEMA, SchemaBuilder.INT32_SCHEMA));
-=======
-    private GenericRowValueTypeEnforcer genericRowValueTypeEnforcer;
-
-    @Before
-    public void init() {
-        metaStore = MetaStoreFixture.getNewMetaStore();
-        final FunctionRegistry functionRegistry = new FunctionRegistry();
+        metaStore = MetaStoreFixture.getNewMetaStore(functionRegistry);
         final Schema schema = SchemaBuilder.struct()
             .field("CODEGEN_TEST.COL0", SchemaBuilder.INT64_SCHEMA)
             .field("CODEGEN_TEST.COL1", SchemaBuilder.STRING_SCHEMA)
@@ -145,7 +103,6 @@
                    SchemaBuilder.map(SchemaBuilder.INT32_SCHEMA, SchemaBuilder.INT32_SCHEMA))
             .field("CODEGEN_TEST.COL12",
                    SchemaBuilder.map(SchemaBuilder.INT32_SCHEMA, SchemaBuilder.INT32_SCHEMA));
->>>>>>> 81a28c43
         Schema metaStoreSchema = SchemaBuilder.struct()
             .field("COL0", SchemaBuilder.INT64_SCHEMA)
             .field("COL1", SchemaBuilder.STRING_SCHEMA)
