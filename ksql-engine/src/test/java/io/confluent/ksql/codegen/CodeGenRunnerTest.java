--- conflicted
+++ resolved
@@ -130,13 +130,8 @@
         final KsqlTopic ksqlTopic = new KsqlTopic(
             "CODEGEN_TEST",
             "codegen_test",
-<<<<<<< HEAD
-            new KsqlJsonTopicSerDe());
+            new KsqlJsonTopicSerDe(), false);
         final KsqlStream ksqlStream = new KsqlStream<>(
-=======
-            new KsqlJsonTopicSerDe(), false);
-        final KsqlStream ksqlStream = new KsqlStream(
->>>>>>> 12d2b5d1
             "sqlexpression",
             "CODEGEN_TEST", metaStoreSchema,
             metaStoreSchema.field("COL0"),
