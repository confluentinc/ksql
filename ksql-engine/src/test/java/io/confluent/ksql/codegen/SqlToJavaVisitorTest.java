--- conflicted
+++ resolved
@@ -30,12 +30,10 @@
 
   private MetaStore metaStore;
   private Schema schema;
-  private InternalFunctionRegistry functionRegistry;
+  private final InternalFunctionRegistry functionRegistry = new InternalFunctionRegistry();
 
   @Before
   public void init() {
-    functionRegistry = new InternalFunctionRegistry();
-<<<<<<< HEAD
     metaStore = MetaStoreFixture.getNewMetaStore(functionRegistry);
     // load udfs that are not hardcoded
     new UdfLoader(metaStore,
@@ -43,7 +41,7 @@
         UdfLoaderTest.class.getClassLoader(),
         value -> false,
         new UdfCompiler(), true).load();
-=======
+
     final Schema addressSchema = SchemaBuilder.struct()
         .field("NUMBER",Schema.INT64_SCHEMA)
         .field("STREET", Schema.STRING_SCHEMA)
@@ -51,8 +49,6 @@
         .field("STATE", Schema.STRING_SCHEMA)
         .field("ZIPCODE", Schema.INT64_SCHEMA)
         .build();
-
->>>>>>> d63e6b32
 
     schema = SchemaBuilder.struct()
         .field("TEST1.COL0", SchemaBuilder.INT64_SCHEMA)
@@ -86,7 +82,7 @@
   }
 
   @Test
-  public void shouldProcessArrayExpressionCorrectly() throws Exception {
+  public void shouldProcessArrayExpressionCorrectly() {
     String simpleQuery = "SELECT col4[0] FROM test1 WHERE col0 > 100;";
     Analysis analysis = analyzeQuery(simpleQuery);
 
@@ -98,7 +94,7 @@
   }
 
   @Test
-  public void shouldProcessMapExpressionCorrectly() throws Exception {
+  public void shouldProcessMapExpressionCorrectly() {
     String simpleQuery = "SELECT col5['key1'] FROM test1 WHERE col0 > 100;";
     Analysis analysis = analyzeQuery(simpleQuery);
 
@@ -109,7 +105,7 @@
   }
 
   @Test
-  public void shouldCreateCorrectCastJavaExpression() throws Exception {
+  public void shouldCreateCorrectCastJavaExpression() {
 
     String simpleQuery = "SELECT cast(col0 AS INTEGER), cast(col3 as BIGINT), cast(col3 as "
         + "varchar) FROM "
