--- conflicted
+++ resolved
@@ -104,8 +104,7 @@
         .process(analysis.getSelectExpressions().get(0));
 
     assertThat(javaExpression,
-<<<<<<< HEAD
-        equalTo("((Double) ((java.util.List)TEST1_COL4).get((int)Integer.parseInt(\"0\")))"));
+       equalTo("((Double) ((java.util.List)TEST1_COL4).get((int)(0)))"));
   }
 
   @Test
@@ -117,10 +116,7 @@
             .process(analysis.getSelectExpressions().get(0));
 
     assertThat(javaExpression,
-            equalTo("((Double) ((java.util.List)TEST1_COL4).get((int)((java.util.List)TEST1_COL4).size()-Integer.parseInt(\"1\")))"));
-=======
-        equalTo("((Double) ((java.util.List)TEST1_COL4).get((int)(0)))"));
->>>>>>> a4e7b622
+            equalTo("((Double) ((java.util.List)TEST1_COL4).get((int)((java.util.List)TEST1_COL4).size()-1))"));
   }
 
   @Test
