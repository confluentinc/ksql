--- conflicted
+++ resolved
@@ -65,7 +65,7 @@
   @Test
   public void shouldCreateDDLCommandForRegisterTopic() {
     final DDLCommand result = commandFactories.create(
-            sqlExpression, new RegisterTopic(QualifiedName.of("blah"),
+        sqlExpression, new RegisterTopic(QualifiedName.of("blah"),
             true, properties),
         Collections.emptyMap());
     assertThat(result, instanceOf(RegisterTopicCommand.class));
@@ -74,7 +74,7 @@
   @Test
   public void shouldCreateCommandForCreateStream() {
     final DDLCommand result = commandFactories.create(
-            sqlExpression, new CreateStream(QualifiedName.of("foo"),
+        sqlExpression, new CreateStream(QualifiedName.of("foo"),
             Collections.emptyList(), true, properties),
         Collections.emptyMap());
 
@@ -86,16 +86,11 @@
     HashMap<String, Expression> tableProperties = new HashMap<>();
     tableProperties.putAll(properties);
     tableProperties.put(DdlConfig.KEY_NAME_PROPERTY, new StringLiteral("COL1"));
-    final DDLCommand result = commandFactories.create(
-<<<<<<< HEAD
-            sqlExpression, new CreateTable(QualifiedName.of("foo"),
-            Collections.emptyList(), true, properties),
-=======
+    final DDLCommand result = commandFactories.create(sqlExpression,
         new CreateTable(QualifiedName.of("foo"),
                         Arrays.asList(new TableElement("COL1", "BIGINT"), new TableElement
                             ("COL2", "VARCHAR")), true,
                         tableProperties),
->>>>>>> cf85ae06
         Collections.emptyMap());
 
     assertThat(result, instanceOf(CreateTableCommand.class));
@@ -107,7 +102,7 @@
     tableProperties.putAll(properties);
     tableProperties.put(DdlConfig.KEY_NAME_PROPERTY, new StringLiteral("COL3"));
     try {
-      final DDLCommand result = commandFactories.create(
+      final DDLCommand result = commandFactories.create(sqlExpression,
           new CreateTable(QualifiedName.of("foo"),
                           Arrays.asList(new TableElement("COL1", "BIGINT"), new TableElement
                               ("COL2", "VARCHAR")), true,
@@ -127,7 +122,7 @@
     tableProperties.putAll(properties);
     tableProperties.put(DdlConfig.TIMESTAMP_NAME_PROPERTY, new StringLiteral("COL3"));
     try {
-      final DDLCommand result = commandFactories.create(
+      final DDLCommand result = commandFactories.create(sqlExpression,
           new CreateTable(QualifiedName.of("foo"),
                           Arrays.asList(new TableElement("COL1", "BIGINT"), new TableElement
                               ("COL2", "VARCHAR")), true,
@@ -143,7 +138,7 @@
   @Test
   public void shouldFailCreateTableIfKeyIsNotProvided() {
     try {
-      final DDLCommand result = commandFactories.create(
+      final DDLCommand result = commandFactories.create(sqlExpression,
           new CreateTable(QualifiedName.of("foo"),
                           Arrays.asList(new TableElement("COL1", "BIGINT"), new TableElement
                               ("COL2", "VARCHAR")), true, properties),
@@ -157,32 +152,32 @@
 
   @Test
   public void shouldCreateCommandForDropStream() {
-    final DDLCommand result = commandFactories.create(
-            sqlExpression, new DropStream(QualifiedName.of("foo"), true),
+    final DDLCommand result = commandFactories.create(sqlExpression,
+        new DropStream(QualifiedName.of("foo"), true),
         Collections.emptyMap());
     assertThat(result, instanceOf(DropSourceCommand.class));
   }
 
   @Test
   public void shouldCreateCommandForDropTable() {
-    final DDLCommand result = commandFactories.create(
-            sqlExpression, new DropTable(QualifiedName.of("foo"), true),
+    final DDLCommand result = commandFactories.create(sqlExpression,
+        new DropTable(QualifiedName.of("foo"), true),
         Collections.emptyMap());
     assertThat(result, instanceOf(DropSourceCommand.class));
   }
 
   @Test
   public void shouldCreateCommandForDropTopic() {
-    final DDLCommand result = commandFactories.create(
-            sqlExpression, new DropTopic(QualifiedName.of("foo"), true),
+    final DDLCommand result = commandFactories.create(sqlExpression,
+        new DropTopic(QualifiedName.of("foo"), true),
         Collections.emptyMap());
     assertThat(result, instanceOf(DropTopicCommand.class));
   }
 
   @Test
   public void shouldCreateCommandForSetProperty() {
-    final DDLCommand result = commandFactories.create(
-            sqlExpression, new SetProperty(Optional.empty(), "prop", "value"),
+    final DDLCommand result = commandFactories.create(sqlExpression,
+        new SetProperty(Optional.empty(), "prop", "value"),
         new HashMap<>());
     assertThat(result, instanceOf(SetPropertyCommand.class));
   }
