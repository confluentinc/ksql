/*
 * Copyright 2017 Confluent Inc.
 *
 * Licensed under the Apache License, Version 2.0 (the "License");
 * you may not use this file except in compliance with the License.
 * You may obtain a copy of the License at
 *
 * http://www.apache.org/licenses/LICENSE-2.0
 *
 * Unless required by applicable law or agreed to in writing, software
 * distributed under the License is distributed on an "AS IS" BASIS,
 * WITHOUT WARRANTIES OR CONDITIONS OF ANY KIND, either express or implied.
 * See the License for the specific language governing permissions and
 * limitations under the License.
 **/

package io.confluent.ksql.ddl.commands;

import static org.easymock.EasyMock.anyString;
import static org.hamcrest.CoreMatchers.equalTo;
import static org.hamcrest.CoreMatchers.instanceOf;
import static org.hamcrest.MatcherAssert.assertThat;

import com.google.common.collect.ImmutableList;
import io.confluent.kafka.schemaregistry.client.SchemaRegistryClient;
import io.confluent.ksql.ddl.DdlConfig;
import io.confluent.ksql.parser.tree.CreateStream;
import io.confluent.ksql.parser.tree.CreateTable;
import io.confluent.ksql.parser.tree.DdlStatement;
import io.confluent.ksql.parser.tree.DropStream;
import io.confluent.ksql.parser.tree.DropTable;
import io.confluent.ksql.parser.tree.DropTopic;
import io.confluent.ksql.parser.tree.Expression;
import io.confluent.ksql.parser.tree.PrimitiveType;
import io.confluent.ksql.parser.tree.QualifiedName;
import io.confluent.ksql.parser.tree.RegisterTopic;
import io.confluent.ksql.parser.tree.StringLiteral;
import io.confluent.ksql.parser.tree.TableElement;
import io.confluent.ksql.parser.tree.Type;
import io.confluent.ksql.util.KafkaTopicClient;
import io.confluent.ksql.util.KsqlException;
import java.util.Collections;
import java.util.HashMap;
import org.easymock.EasyMock;
import org.junit.Before;
import org.junit.Test;

public class CommandFactoriesTest {

  private final KafkaTopicClient topicClient = EasyMock.createNiceMock(KafkaTopicClient.class);
  private final CommandFactories commandFactories = new CommandFactories(
      topicClient,
      EasyMock.createMock(SchemaRegistryClient.class),
<<<<<<< HEAD
      Collections.emptyMap());
=======
      true);
>>>>>>> bb119b49
  private final HashMap<String, Expression> properties = new HashMap<>();
  private String sqlExpression = "sqlExpression";

  @Before
  public void before() {
    properties.put(DdlConfig.VALUE_FORMAT_PROPERTY, new StringLiteral("JSON"));
    properties.put(DdlConfig.KAFKA_TOPIC_NAME_PROPERTY, new StringLiteral("topic"));
    EasyMock.expect(topicClient.isTopicExists(anyString())).andReturn(true);
    EasyMock.replay(topicClient);
  }

  @Test
  public void shouldCreateDDLCommandForRegisterTopic() {
    final DdlCommand result = commandFactories.create(
        sqlExpression, new RegisterTopic(QualifiedName.of("blah"),
            true, properties),
<<<<<<< HEAD
        true);
=======
        Collections.emptyMap()
    );
>>>>>>> bb119b49
    assertThat(result, instanceOf(RegisterTopicCommand.class));
  }

  @Test
  public void shouldCreateCommandForCreateStream() {
    final DdlCommand result = commandFactories.create(
        sqlExpression, new CreateStream(QualifiedName.of("foo"),
            Collections.emptyList(), true, properties),
<<<<<<< HEAD
        true);
=======
        Collections.emptyMap()
    );
>>>>>>> bb119b49

    assertThat(result, instanceOf(CreateStreamCommand.class));
  }

  @Test
  public void shouldCreateCommandForCreateTable() {
<<<<<<< HEAD
    final HashMap<String, Expression> tableProperties = validTableProps();

    final DdlCommand result = commandFactories
        .create(sqlExpression, createTable(tableProperties), true);
=======
    final HashMap<String, Expression> tableProperties = new HashMap<>();
    tableProperties.putAll(properties);
    tableProperties.put(DdlConfig.KEY_NAME_PROPERTY, new StringLiteral("COL1"));
    final DdlCommand result = commandFactories.create(sqlExpression,
        new CreateTable(QualifiedName.of("foo"),
                        Arrays.asList(new TableElement("COL1", new PrimitiveType(Type.KsqlType.BIGINT)), new TableElement
                            ("COL2", new PrimitiveType(Type.KsqlType.STRING))), true,
                        tableProperties),
        Collections.emptyMap()
    );
>>>>>>> bb119b49

    assertThat(result, instanceOf(CreateTableCommand.class));
  }

  @Test
  public void shouldFailCreateTableIfKeyNameIsIncorrect() {
    final HashMap<String, Expression> tableProperties = validTableProps();
    tableProperties.put(DdlConfig.KEY_NAME_PROPERTY, new StringLiteral("COL3"));

    try {
<<<<<<< HEAD
      commandFactories.create(sqlExpression, createTable(tableProperties), true);
=======
      final DdlCommand result = commandFactories.create(sqlExpression,
          new CreateTable(QualifiedName.of("foo"),
                          Arrays.asList(new TableElement("COL1", new PrimitiveType(Type.KsqlType.BIGINT)), new TableElement
                              ("COL2", new PrimitiveType(Type.KsqlType.STRING))), true,
                          tableProperties),
          Collections.emptyMap()
      );
>>>>>>> bb119b49

    } catch (final KsqlException e) {
      assertThat(e.getMessage(), equalTo("No column with the provided key column name in the "
                                         + "WITH clause, COL3, exists in the defined schema."));
    }

  }

  @Test
  public void shouldFailCreateTableIfTimestampColumnNameIsIncorrect() {
    final HashMap<String, Expression> tableProperties = validTableProps();
    tableProperties.put(DdlConfig.TIMESTAMP_NAME_PROPERTY, new StringLiteral("COL3"));

    try {
<<<<<<< HEAD
      commandFactories.create(sqlExpression, createTable(tableProperties), true);
=======
      commandFactories.create(sqlExpression,
          new CreateTable(QualifiedName.of("foo"),
                          Arrays.asList(new TableElement("COL1", new PrimitiveType(Type.KsqlType.BIGINT)), new TableElement
                              ("COL2", new PrimitiveType(Type.KsqlType.STRING))), true,
                          tableProperties),
          Collections.emptyMap()
      );
>>>>>>> bb119b49

    } catch (final KsqlException e) {
      assertThat(e.getMessage(), equalTo("No column with the provided timestamp column name in the WITH clause, COL3, exists in the defined schema."));
    }
  }

  @Test
  public void shouldFailCreateTableIfKeyIsNotProvided() {
    final HashMap<String, Expression> tableProperties = validTableProps();
    tableProperties.remove(DdlConfig.KEY_NAME_PROPERTY);

    try {
<<<<<<< HEAD
      commandFactories.create(sqlExpression, createTable(properties),true);
=======
      commandFactories.create(sqlExpression,
          new CreateTable(QualifiedName.of("foo"),
                          Arrays.asList(new TableElement("COL1", new PrimitiveType(Type.KsqlType.BIGINT)), new TableElement
                              ("COL2", new PrimitiveType(Type.KsqlType.STRING))), true, properties),
          Collections.emptyMap()
      );
>>>>>>> bb119b49

    } catch (final KsqlException e) {
      assertThat(e.getMessage(), equalTo("Cannot define a TABLE without providing the KEY column name in the WITH clause."));
    }
  }

  @Test
  public void shouldFailCreateTableIfTopicNotExist() {
    final HashMap<String, Expression> tableProperties = validTableProps();

    EasyMock.reset(topicClient);
    EasyMock.expect(topicClient.isTopicExists(anyString())).andReturn(false);
    EasyMock.replay(topicClient);

    try {
      commandFactories.create(sqlExpression, createTable(tableProperties), true);

    } catch (final KsqlException e) {
      assertThat(e.getMessage(), equalTo("Kafka topic does not exist: topic"));
    }
  }

  @Test
  public void shouldNotFailCreateTableIfTopicNotExistButExistenceNotRequired() {
    final HashMap<String, Expression> tableProperties = validTableProps();

    EasyMock.reset(topicClient);
    EasyMock.expect(topicClient.isTopicExists(anyString())).andReturn(false);
    EasyMock.replay(topicClient);

    commandFactories.create(sqlExpression, createTable(tableProperties), false);
  }

  @Test
  public void shouldCreateCommandForDropStream() {
    final DdlCommand result = commandFactories.create(sqlExpression,
        new DropStream(QualifiedName.of("foo"), true, true),
<<<<<<< HEAD
        true);
=======
        Collections.emptyMap()
    );
>>>>>>> bb119b49
    assertThat(result, instanceOf(DropSourceCommand.class));
  }

  @Test
  public void shouldCreateCommandForDropTable() {
    final DdlCommand result = commandFactories.create(sqlExpression,
        new DropTable(QualifiedName.of("foo"), true, true),
<<<<<<< HEAD
        true);
=======
        Collections.emptyMap()
    );
>>>>>>> bb119b49
    assertThat(result, instanceOf(DropSourceCommand.class));
  }

  @Test
  public void shouldCreateCommandForDropTopic() {
    final DdlCommand result = commandFactories.create(sqlExpression,
        new DropTopic(QualifiedName.of("foo"), true),
<<<<<<< HEAD
        true);
=======
        Collections.emptyMap()
    );
>>>>>>> bb119b49
    assertThat(result, instanceOf(DropTopicCommand.class));
  }

  @Test(expected = KsqlException.class)
  public void shouldThowKsqlExceptionIfCommandFactoryNotFound() {
<<<<<<< HEAD
    commandFactories.create(sqlExpression, new DdlStatement() {}, true);
  }

  private HashMap<String, Expression> validTableProps() {
    final HashMap<String, Expression> tableProperties = new HashMap<>(properties);
    tableProperties.put(DdlConfig.KEY_NAME_PROPERTY, new StringLiteral("COL1"));
    return tableProperties;
  }

  private CreateTable createTable(final HashMap<String, Expression> tableProperties) {
    return new CreateTable(QualifiedName.of("foo"),
        ImmutableList.of(
            new TableElement("COL1", new PrimitiveType(Type.KsqlType.BIGINT)),
            new TableElement("COL2", new PrimitiveType(Type.KsqlType.STRING))),
        true, tableProperties);
=======
    commandFactories.create(sqlExpression, new DdlStatement() {}, Collections.emptyMap());
>>>>>>> bb119b49
  }
}<|MERGE_RESOLUTION|>--- conflicted
+++ resolved
@@ -50,12 +50,7 @@
   private final KafkaTopicClient topicClient = EasyMock.createNiceMock(KafkaTopicClient.class);
   private final CommandFactories commandFactories = new CommandFactories(
       topicClient,
-      EasyMock.createMock(SchemaRegistryClient.class),
-<<<<<<< HEAD
-      Collections.emptyMap());
-=======
-      true);
->>>>>>> bb119b49
+      EasyMock.createMock(SchemaRegistryClient.class));
   private final HashMap<String, Expression> properties = new HashMap<>();
   private String sqlExpression = "sqlExpression";
 
@@ -71,13 +66,8 @@
   public void shouldCreateDDLCommandForRegisterTopic() {
     final DdlCommand result = commandFactories.create(
         sqlExpression, new RegisterTopic(QualifiedName.of("blah"),
-            true, properties),
-<<<<<<< HEAD
-        true);
-=======
-        Collections.emptyMap()
-    );
->>>>>>> bb119b49
+            true, properties), Collections.emptyMap(), true
+    );
     assertThat(result, instanceOf(RegisterTopicCommand.class));
   }
 
@@ -86,35 +76,19 @@
     final DdlCommand result = commandFactories.create(
         sqlExpression, new CreateStream(QualifiedName.of("foo"),
             Collections.emptyList(), true, properties),
-<<<<<<< HEAD
-        true);
-=======
-        Collections.emptyMap()
-    );
->>>>>>> bb119b49
+        Collections.emptyMap(), true
+    );
 
     assertThat(result, instanceOf(CreateStreamCommand.class));
   }
 
   @Test
   public void shouldCreateCommandForCreateTable() {
-<<<<<<< HEAD
     final HashMap<String, Expression> tableProperties = validTableProps();
 
     final DdlCommand result = commandFactories
-        .create(sqlExpression, createTable(tableProperties), true);
-=======
-    final HashMap<String, Expression> tableProperties = new HashMap<>();
-    tableProperties.putAll(properties);
-    tableProperties.put(DdlConfig.KEY_NAME_PROPERTY, new StringLiteral("COL1"));
-    final DdlCommand result = commandFactories.create(sqlExpression,
-        new CreateTable(QualifiedName.of("foo"),
-                        Arrays.asList(new TableElement("COL1", new PrimitiveType(Type.KsqlType.BIGINT)), new TableElement
-                            ("COL2", new PrimitiveType(Type.KsqlType.STRING))), true,
-                        tableProperties),
-        Collections.emptyMap()
-    );
->>>>>>> bb119b49
+        .create(sqlExpression, createTable(tableProperties),
+            Collections.emptyMap(), true);
 
     assertThat(result, instanceOf(CreateTableCommand.class));
   }
@@ -125,17 +99,8 @@
     tableProperties.put(DdlConfig.KEY_NAME_PROPERTY, new StringLiteral("COL3"));
 
     try {
-<<<<<<< HEAD
-      commandFactories.create(sqlExpression, createTable(tableProperties), true);
-=======
-      final DdlCommand result = commandFactories.create(sqlExpression,
-          new CreateTable(QualifiedName.of("foo"),
-                          Arrays.asList(new TableElement("COL1", new PrimitiveType(Type.KsqlType.BIGINT)), new TableElement
-                              ("COL2", new PrimitiveType(Type.KsqlType.STRING))), true,
-                          tableProperties),
-          Collections.emptyMap()
-      );
->>>>>>> bb119b49
+      commandFactories.create(sqlExpression, createTable(tableProperties),
+          Collections.emptyMap(), true);
 
     } catch (final KsqlException e) {
       assertThat(e.getMessage(), equalTo("No column with the provided key column name in the "
@@ -150,17 +115,8 @@
     tableProperties.put(DdlConfig.TIMESTAMP_NAME_PROPERTY, new StringLiteral("COL3"));
 
     try {
-<<<<<<< HEAD
-      commandFactories.create(sqlExpression, createTable(tableProperties), true);
-=======
-      commandFactories.create(sqlExpression,
-          new CreateTable(QualifiedName.of("foo"),
-                          Arrays.asList(new TableElement("COL1", new PrimitiveType(Type.KsqlType.BIGINT)), new TableElement
-                              ("COL2", new PrimitiveType(Type.KsqlType.STRING))), true,
-                          tableProperties),
-          Collections.emptyMap()
-      );
->>>>>>> bb119b49
+      commandFactories.create(sqlExpression, createTable(tableProperties),
+          Collections.emptyMap(), true);
 
     } catch (final KsqlException e) {
       assertThat(e.getMessage(), equalTo("No column with the provided timestamp column name in the WITH clause, COL3, exists in the defined schema."));
@@ -173,16 +129,8 @@
     tableProperties.remove(DdlConfig.KEY_NAME_PROPERTY);
 
     try {
-<<<<<<< HEAD
-      commandFactories.create(sqlExpression, createTable(properties),true);
-=======
-      commandFactories.create(sqlExpression,
-          new CreateTable(QualifiedName.of("foo"),
-                          Arrays.asList(new TableElement("COL1", new PrimitiveType(Type.KsqlType.BIGINT)), new TableElement
-                              ("COL2", new PrimitiveType(Type.KsqlType.STRING))), true, properties),
-          Collections.emptyMap()
-      );
->>>>>>> bb119b49
+      commandFactories.create(sqlExpression, createTable(properties),
+          Collections.emptyMap(), true);
 
     } catch (final KsqlException e) {
       assertThat(e.getMessage(), equalTo("Cannot define a TABLE without providing the KEY column name in the WITH clause."));
@@ -198,7 +146,8 @@
     EasyMock.replay(topicClient);
 
     try {
-      commandFactories.create(sqlExpression, createTable(tableProperties), true);
+      commandFactories.create(sqlExpression, createTable(tableProperties),
+          Collections.emptyMap(), true);
 
     } catch (final KsqlException e) {
       assertThat(e.getMessage(), equalTo("Kafka topic does not exist: topic"));
@@ -213,19 +162,16 @@
     EasyMock.expect(topicClient.isTopicExists(anyString())).andReturn(false);
     EasyMock.replay(topicClient);
 
-    commandFactories.create(sqlExpression, createTable(tableProperties), false);
+    commandFactories.create(sqlExpression, createTable(tableProperties),
+        Collections.emptyMap(), true);
   }
 
   @Test
   public void shouldCreateCommandForDropStream() {
     final DdlCommand result = commandFactories.create(sqlExpression,
         new DropStream(QualifiedName.of("foo"), true, true),
-<<<<<<< HEAD
-        true);
-=======
-        Collections.emptyMap()
-    );
->>>>>>> bb119b49
+        Collections.emptyMap(), true
+    );
     assertThat(result, instanceOf(DropSourceCommand.class));
   }
 
@@ -233,12 +179,8 @@
   public void shouldCreateCommandForDropTable() {
     final DdlCommand result = commandFactories.create(sqlExpression,
         new DropTable(QualifiedName.of("foo"), true, true),
-<<<<<<< HEAD
-        true);
-=======
-        Collections.emptyMap()
-    );
->>>>>>> bb119b49
+        Collections.emptyMap(), true
+    );
     assertThat(result, instanceOf(DropSourceCommand.class));
   }
 
@@ -246,19 +188,15 @@
   public void shouldCreateCommandForDropTopic() {
     final DdlCommand result = commandFactories.create(sqlExpression,
         new DropTopic(QualifiedName.of("foo"), true),
-<<<<<<< HEAD
-        true);
-=======
-        Collections.emptyMap()
-    );
->>>>>>> bb119b49
+        Collections.emptyMap(), true
+    );
     assertThat(result, instanceOf(DropTopicCommand.class));
   }
 
   @Test(expected = KsqlException.class)
   public void shouldThowKsqlExceptionIfCommandFactoryNotFound() {
-<<<<<<< HEAD
-    commandFactories.create(sqlExpression, new DdlStatement() {}, true);
+    commandFactories.create(sqlExpression, new DdlStatement() {},
+        Collections.emptyMap(), true
   }
 
   private HashMap<String, Expression> validTableProps() {
@@ -273,8 +211,5 @@
             new TableElement("COL1", new PrimitiveType(Type.KsqlType.BIGINT)),
             new TableElement("COL2", new PrimitiveType(Type.KsqlType.STRING))),
         true, tableProperties);
-=======
-    commandFactories.create(sqlExpression, new DdlStatement() {}, Collections.emptyMap());
->>>>>>> bb119b49
   }
 }