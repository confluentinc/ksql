--- conflicted
+++ resolved
@@ -842,17 +842,10 @@
 
     // Then:
     expectedException.expect(KsqlException.class);
-<<<<<<< HEAD
-    expectedException.expectMessage("'ROWTIME' is a reserved field name.");
-
-    // When:
-    commandFactories.create("sqlExpresson", statement, ksqlConfig, emptyMap());
-=======
     expectedException.expectMessage("'ROWTIME' is a reserved column name.");
 
     // When:
     commandFactories.create("sqlExpression", statement, ksqlConfig, emptyMap());
->>>>>>> 324d6547
   }
 
   @Test
@@ -867,17 +860,10 @@
 
     // Then:
     expectedException.expect(KsqlException.class);
-<<<<<<< HEAD
-    expectedException.expectMessage("'ROWTIME' is a reserved field name.");
-
-    // When:
-    commandFactories.create("sqlExpresson", statement, ksqlConfig, emptyMap());
-=======
     expectedException.expectMessage("'ROWTIME' is a reserved column name.");
 
     // When:
     commandFactories.create("sqlExpression", statement, ksqlConfig, emptyMap());
->>>>>>> 324d6547
   }
 
   @Test
@@ -893,17 +879,10 @@
     // Then:
     expectedException.expect(KsqlException.class);
     expectedException.expectMessage(
-<<<<<<< HEAD
-        "'ROWKEY' is a reserved field name. It can only be used for KEY fields.");
-
-    // When:
-    commandFactories.create("sqlExpresson", statement, ksqlConfig, emptyMap());
-=======
         "'ROWKEY' is a reserved column name. It can only be used for KEY columns.");
 
     // When:
     commandFactories.create("sqlExpression", statement, ksqlConfig, emptyMap());
->>>>>>> 324d6547
   }
 
   @Test
@@ -917,11 +896,7 @@
     );
 
     // When:
-<<<<<<< HEAD
-    commandFactories.create("sqlExpresson", statement, ksqlConfig, emptyMap());
-=======
     commandFactories.create("sqlExpression", statement, ksqlConfig, emptyMap());
->>>>>>> 324d6547
 
     // Then: did not throw
   }
@@ -938,19 +913,11 @@
 
     // Then:
     expectedException.expect(KsqlException.class);
-<<<<<<< HEAD
-    expectedException.expectMessage("'ROWKEY' is a KEY field with an unsupported type. "
-        + "KSQL currently only supports KEY fields of type STRING.");
-
-    // When:
-    commandFactories.create("sqlExpresson", statement, ksqlConfig, emptyMap());
-=======
     expectedException.expectMessage("'ROWKEY' is a KEY column with an unsupported type. "
         + "KSQL currently only supports KEY columns of type STRING.");
 
     // When:
     commandFactories.create("sqlExpression", statement, ksqlConfig, emptyMap());
->>>>>>> 324d6547
   }
 
   @Test
@@ -965,19 +932,11 @@
 
     // Then:
     expectedException.expect(KsqlException.class);
-<<<<<<< HEAD
-    expectedException.expectMessage("'someKey' is an invalid KEY field name. "
-        + "KSQL currently only supports KEY fields named ROWKEY.");
-
-    // When:
-    commandFactories.create("sqlExpresson", statement, ksqlConfig, emptyMap());
-=======
     expectedException.expectMessage("'someKey' is an invalid KEY column name. "
         + "KSQL currently only supports KEY columns named ROWKEY.");
 
     // When:
     commandFactories.create("sqlExpression", statement, ksqlConfig, emptyMap());
->>>>>>> 324d6547
   }
 
   private void givenProperty(final String name, final Literal value) {
