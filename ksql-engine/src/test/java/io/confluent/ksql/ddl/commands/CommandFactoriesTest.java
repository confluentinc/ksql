/**
 * Copyright 2017 Confluent Inc.
 *
 * Licensed under the Apache License, Version 2.0 (the "License");
 * you may not use this file except in compliance with the License.
 * You may obtain a copy of the License at
 *
 * http://www.apache.org/licenses/LICENSE-2.0
 *
 * Unless required by applicable law or agreed to in writing, software
 * distributed under the License is distributed on an "AS IS" BASIS,
 * WITHOUT WARRANTIES OR CONDITIONS OF ANY KIND, either express or implied.
 * See the License for the specific language governing permissions and
 * limitations under the License.
 **/

package io.confluent.ksql.ddl.commands;

import org.easymock.EasyMock;
import org.junit.Before;
import org.junit.Test;

import java.util.Arrays;
import java.util.Collections;
import java.util.HashMap;
import java.util.Optional;

<<<<<<< HEAD
=======
import io.confluent.kafka.schemaregistry.client.SchemaRegistryClient;
>>>>>>> 145c28b0
import io.confluent.ksql.ddl.DdlConfig;
import io.confluent.ksql.metastore.MetaStore;
import io.confluent.ksql.parser.tree.CreateStream;
import io.confluent.ksql.parser.tree.CreateTable;
import io.confluent.ksql.parser.tree.DdlStatement;
import io.confluent.ksql.parser.tree.DropStream;
import io.confluent.ksql.parser.tree.DropTable;
import io.confluent.ksql.parser.tree.DropTopic;
import io.confluent.ksql.parser.tree.Expression;
import io.confluent.ksql.parser.tree.QualifiedName;
import io.confluent.ksql.parser.tree.RegisterTopic;
import io.confluent.ksql.parser.tree.SetProperty;
import io.confluent.ksql.parser.tree.StringLiteral;
import io.confluent.ksql.parser.tree.TableElement;
import io.confluent.ksql.util.KafkaTopicClient;
import io.confluent.ksql.util.KsqlException;

import static org.easymock.EasyMock.anyString;
import static org.hamcrest.CoreMatchers.equalTo;
import static org.hamcrest.CoreMatchers.instanceOf;
import static org.hamcrest.MatcherAssert.assertThat;

public class CommandFactoriesTest {

  private final KafkaTopicClient topicClient = EasyMock.createNiceMock(KafkaTopicClient.class);
  private final CommandFactories commandFactories = new CommandFactories(
<<<<<<< HEAD
      topicClient, EasyMock
      .createMock(MetaStore.class),
=======
      topicClient,
      EasyMock.createMock(SchemaRegistryClient.class),
>>>>>>> 145c28b0
      true);
  private final HashMap<String, Expression> properties = new HashMap<>();
  private String sqlExpression = "sqlExpression";

  @Before
  public void before() {
    properties.put(DdlConfig.VALUE_FORMAT_PROPERTY, new StringLiteral("JSON"));
    properties.put(DdlConfig.KAFKA_TOPIC_NAME_PROPERTY, new StringLiteral("topic"));
    EasyMock.expect(topicClient.isTopicExists(anyString())).andReturn(true);
    EasyMock.replay(topicClient);
  }

  @Test
  public void shouldCreateDDLCommandForRegisterTopic() {
    final DdlCommand result = commandFactories.create(
        sqlExpression, new RegisterTopic(QualifiedName.of("blah"),
            true, properties),
        Collections.emptyMap());
    assertThat(result, instanceOf(RegisterTopicCommand.class));
  }

  @Test
  public void shouldCreateCommandForCreateStream() {
    final DdlCommand result = commandFactories.create(
        sqlExpression, new CreateStream(QualifiedName.of("foo"),
            Collections.emptyList(), true, properties),
        Collections.emptyMap());

    assertThat(result, instanceOf(CreateStreamCommand.class));
  }

  @Test
  public void shouldCreateCommandForCreateTable() {
    HashMap<String, Expression> tableProperties = new HashMap<>();
    tableProperties.putAll(properties);
    tableProperties.put(DdlConfig.KEY_NAME_PROPERTY, new StringLiteral("COL1"));
    final DdlCommand result = commandFactories.create(sqlExpression,
        new CreateTable(QualifiedName.of("foo"),
                        Arrays.asList(new TableElement("COL1", "BIGINT"), new TableElement
                            ("COL2", "VARCHAR")), true,
                        tableProperties),
        Collections.emptyMap());

    assertThat(result, instanceOf(CreateTableCommand.class));
  }

  @Test
  public void shouldFailCreateTableIfKeyNameIsIncorrect() {
    HashMap<String, Expression> tableProperties = new HashMap<>();
    tableProperties.putAll(properties);
    tableProperties.put(DdlConfig.KEY_NAME_PROPERTY, new StringLiteral("COL3"));
    try {
      final DdlCommand result = commandFactories.create(sqlExpression,
          new CreateTable(QualifiedName.of("foo"),
                          Arrays.asList(new TableElement("COL1", "BIGINT"), new TableElement
                              ("COL2", "VARCHAR")), true,
                          tableProperties),
          Collections.emptyMap());

    } catch (KsqlException e) {
      assertThat(e.getMessage(), equalTo("No column with the provided key column name in the "
                                         + "WITH clause, COL3, exists in the defined schema."));
    }

  }

  @Test
  public void shouldFailCreateTableIfTimestampColumnNameIsIncorrect() {
    HashMap<String, Expression> tableProperties = new HashMap<>();
    tableProperties.putAll(properties);
    tableProperties.put(DdlConfig.TIMESTAMP_NAME_PROPERTY, new StringLiteral("COL3"));
    try {
      final DdlCommand result = commandFactories.create(sqlExpression,
          new CreateTable(QualifiedName.of("foo"),
                          Arrays.asList(new TableElement("COL1", "BIGINT"), new TableElement
                              ("COL2", "VARCHAR")), true,
                          tableProperties),
          Collections.emptyMap());

    } catch (KsqlException e) {
      assertThat(e.getMessage(), equalTo("No column with the provided timestamp column name in the WITH clause, COL3, exists in the defined schema."));
    }

  }

  @Test
  public void shouldFailCreateTableIfKeyIsNotProvided() {
    try {
      final DdlCommand result = commandFactories.create(sqlExpression,
          new CreateTable(QualifiedName.of("foo"),
                          Arrays.asList(new TableElement("COL1", "BIGINT"), new TableElement
                              ("COL2", "VARCHAR")), true, properties),
          Collections.emptyMap());

    } catch (KsqlException e) {
      assertThat(e.getMessage(), equalTo("Cannot define a TABLE without providing the KEY column name in the WITH clause."));
    }

  }

  @Test
  public void shouldCreateCommandForDropStream() {
    final DdlCommand result = commandFactories.create(sqlExpression,
        new DropStream(QualifiedName.of("foo"), true),
        Collections.emptyMap());
    assertThat(result, instanceOf(DropSourceCommand.class));
  }

  @Test
  public void shouldCreateCommandForDropTable() {
    final DdlCommand result = commandFactories.create(sqlExpression,
        new DropTable(QualifiedName.of("foo"), true),
        Collections.emptyMap());
    assertThat(result, instanceOf(DropSourceCommand.class));
  }

  @Test
  public void shouldCreateCommandForDropTopic() {
    final DdlCommand result = commandFactories.create(sqlExpression,
        new DropTopic(QualifiedName.of("foo"), true),
        Collections.emptyMap());
    assertThat(result, instanceOf(DropTopicCommand.class));
  }

  @Test
  public void shouldCreateCommandForSetProperty() {
    final DdlCommand result = commandFactories.create(sqlExpression,
        new SetProperty(Optional.empty(), "prop", "value"),
        new HashMap<>());
    assertThat(result, instanceOf(SetPropertyCommand.class));
  }

  @Test(expected = KsqlException.class)
  public void shouldThowKsqlExceptionIfCommandFactoryNotFound() {
    commandFactories.create(sqlExpression, new DdlStatement() {}, Collections.emptyMap());
  }
}<|MERGE_RESOLUTION|>--- conflicted
+++ resolved
@@ -25,10 +25,7 @@
 import java.util.HashMap;
 import java.util.Optional;
 
-<<<<<<< HEAD
-=======
 import io.confluent.kafka.schemaregistry.client.SchemaRegistryClient;
->>>>>>> 145c28b0
 import io.confluent.ksql.ddl.DdlConfig;
 import io.confluent.ksql.metastore.MetaStore;
 import io.confluent.ksql.parser.tree.CreateStream;
@@ -55,13 +52,8 @@
 
   private final KafkaTopicClient topicClient = EasyMock.createNiceMock(KafkaTopicClient.class);
   private final CommandFactories commandFactories = new CommandFactories(
-<<<<<<< HEAD
-      topicClient, EasyMock
-      .createMock(MetaStore.class),
-=======
       topicClient,
       EasyMock.createMock(SchemaRegistryClient.class),
->>>>>>> 145c28b0
       true);
   private final HashMap<String, Expression> properties = new HashMap<>();
   private String sqlExpression = "sqlExpression";
