/*
 * Copyright 2018 Confluent Inc.
 *
 * Licensed under the Confluent Community License (the "License"); you may not use
 * this file except in compliance with the License.  You may obtain a copy of the
 * License at
 *
 * http://www.confluent.io/confluent-community-license
 *
 * Unless required by applicable law or agreed to in writing, software
 * distributed under the License is distributed on an "AS IS" BASIS, WITHOUT
 * WARRANTIES OF ANY KIND, either express or implied.  See the License for the
 * specific language governing permissions and limitations under the License.
 */

package io.confluent.ksql.ddl.commands;

import static org.hamcrest.CoreMatchers.instanceOf;
import static org.hamcrest.MatcherAssert.assertThat;
import static org.hamcrest.Matchers.contains;
import static org.hamcrest.Matchers.is;
import static org.hamcrest.Matchers.not;
import static org.mockito.ArgumentMatchers.any;
import static org.mockito.Mockito.when;

import com.google.common.collect.ImmutableMap;
import io.confluent.ksql.ddl.DdlConfig;
import io.confluent.ksql.parser.tree.BooleanLiteral;
import io.confluent.ksql.parser.tree.CreateStream;
import io.confluent.ksql.parser.tree.CreateTable;
import io.confluent.ksql.parser.tree.DdlStatement;
import io.confluent.ksql.parser.tree.DropStream;
import io.confluent.ksql.parser.tree.DropTable;
import io.confluent.ksql.parser.tree.ExecutableDdlStatement;
import io.confluent.ksql.parser.tree.Literal;
import io.confluent.ksql.parser.tree.QualifiedName;
import io.confluent.ksql.parser.tree.StringLiteral;
import io.confluent.ksql.parser.tree.TableElement;
import io.confluent.ksql.parser.tree.TableElement.Namespace;
import io.confluent.ksql.parser.tree.TableElements;
import io.confluent.ksql.parser.tree.Type;
import io.confluent.ksql.schema.ksql.types.SqlTypes;
import io.confluent.ksql.serde.SerdeOption;
import io.confluent.ksql.services.KafkaTopicClient;
import io.confluent.ksql.services.ServiceContext;
import io.confluent.ksql.util.KsqlConfig;
import io.confluent.ksql.util.KsqlException;
import java.util.Collections;
import java.util.HashMap;
import java.util.Map;
import org.junit.Before;
import org.junit.Test;
import org.junit.runner.RunWith;
import org.mockito.Mock;
import org.mockito.junit.MockitoJUnitRunner;

@RunWith(MockitoJUnitRunner.class)
public class CommandFactoriesTest {

  private static final QualifiedName SOME_NAME = QualifiedName.of("bob");
  private static final Map<String, Object> NO_PROPS = Collections.emptyMap();
  private static final String sqlExpression = "sqlExpression";
  private static final TableElements SOME_ELEMENTS = TableElements.of(
<<<<<<< HEAD
      new TableElement(Namespace.VALUE, "bob", PrimitiveType.of(SqlType.STRING)));
=======
      new TableElement("bob", new Type(SqlTypes.STRING)));
>>>>>>> 6dd39b94

  @Mock
  private KafkaTopicClient topicClient;
  @Mock
  private ServiceContext serviceContext;

  private CommandFactories commandFactories;

  private KsqlConfig ksqlConfig = new KsqlConfig(ImmutableMap.of());
  private final Map<String, Literal> withProperties = new HashMap<>();


  @Before
  public void before() {
    when(serviceContext.getTopicClient()).thenReturn(topicClient);

    withProperties.clear();
    withProperties.put(DdlConfig.VALUE_FORMAT_PROPERTY, new StringLiteral("JSON"));
    withProperties.put(DdlConfig.KAFKA_TOPIC_NAME_PROPERTY, new StringLiteral("topic"));

    when(topicClient.isTopicExists(any())).thenReturn(true);

    commandFactories = new CommandFactories(serviceContext);
  }

  @Test
  public void shouldCreateCommandForCreateStream() {
    // Given:
    final CreateStream ddlStatement =
        new CreateStream(SOME_NAME, SOME_ELEMENTS, true, withProperties);

    // When:
    final DdlCommand result = commandFactories
        .create(sqlExpression, ddlStatement, ksqlConfig, NO_PROPS);

    assertThat(result, instanceOf(CreateStreamCommand.class));
  }

  @Test
  public void shouldCreateCommandForCreateTable() {
    // Given:
    final HashMap<String, Literal> tableProperties = validTableProps();

    final CreateTable ddlStatement = new CreateTable(SOME_NAME,
        TableElements.of(
<<<<<<< HEAD
            new TableElement(Namespace.VALUE, "COL1", PrimitiveType.of(SqlType.BIGINT)),
            new TableElement(Namespace.VALUE, "COL2", PrimitiveType.of(SqlType.STRING))),
=======
            new TableElement("COL1", new Type(SqlTypes.BIGINT)),
            new TableElement("COL2", new Type(SqlTypes.STRING))),
>>>>>>> 6dd39b94
        true, tableProperties);

    // When:
    final DdlCommand result = commandFactories
        .create(sqlExpression, ddlStatement, ksqlConfig, NO_PROPS);

    // Then:
    assertThat(result, instanceOf(CreateTableCommand.class));
  }

  @Test
  public void shouldCreateCommandForDropStream() {
    // Given:
    final DropStream ddlStatement = new DropStream(SOME_NAME, true, true);

    // When:
    final DdlCommand result = commandFactories
        .create(sqlExpression, ddlStatement, ksqlConfig, NO_PROPS);

    // Then:
    assertThat(result, instanceOf(DropSourceCommand.class));
  }

  @Test
  public void shouldCreateCommandForDropTable() {
    // Given:
    final DropTable ddlStatement = new DropTable(SOME_NAME, true, true);

    // When:
    final DdlCommand result = commandFactories
        .create(sqlExpression, ddlStatement, ksqlConfig, NO_PROPS);

    // Then:
    assertThat(result, instanceOf(DropSourceCommand.class));
  }

  @Test(expected = KsqlException.class)
  public void shouldThrowOnUnsupportedStatementType() {
    // Given:
    final ExecutableDdlStatement ddlStatement = new ExecutableDdlStatement() {
    };

    // Then:
    commandFactories.create(sqlExpression, ddlStatement, ksqlConfig, NO_PROPS);
  }

  @Test
  public void shouldCreateStreamCommandWithSingleValueWrappingFromPropertiesNotConfigOrOverrides() {
    // Given:
    ksqlConfig = new KsqlConfig(ImmutableMap.of(
        KsqlConfig.KSQL_WRAP_SINGLE_VALUES, true
    ));

    final ImmutableMap<String, Object> overrides = ImmutableMap.of(
        KsqlConfig.KSQL_WRAP_SINGLE_VALUES, true
    );

    withProperties.put(DdlConfig.WRAP_SINGLE_VALUE, new BooleanLiteral("false"));

    final DdlStatement statement =
        new CreateStream(SOME_NAME, SOME_ELEMENTS, true, withProperties);

    // When:
    final DdlCommand cmd = commandFactories
        .create(sqlExpression, statement, ksqlConfig, overrides);

    // Then:
    assertThat(cmd, is(instanceOf(CreateSourceCommand.class)));
    assertThat(((CreateSourceCommand) cmd).getSerdeOptions(),
        contains(SerdeOption.UNWRAP_SINGLE_VALUES));
  }

  @Test
  public void shouldCreateStreamCommandWithSingleValueWrappingFromOverridesNotConfig() {
    // Given:
    ksqlConfig = new KsqlConfig(ImmutableMap.of(
        KsqlConfig.KSQL_WRAP_SINGLE_VALUES, true
    ));

    final ImmutableMap<String, Object> overrides = ImmutableMap.of(
        KsqlConfig.KSQL_WRAP_SINGLE_VALUES, false
    );

    final DdlStatement statement =
        new CreateStream(SOME_NAME, SOME_ELEMENTS, true, withProperties);

    // When:
    final DdlCommand cmd = commandFactories
        .create(sqlExpression, statement, ksqlConfig, overrides);

    // Then:
    assertThat(cmd, is(instanceOf(CreateSourceCommand.class)));
    assertThat(((CreateSourceCommand) cmd).getSerdeOptions(),
        contains(SerdeOption.UNWRAP_SINGLE_VALUES));
  }

  @Test
  public void shouldCreateStreamCommandWithSingleValueWrappingFromConfig() {
    // Given:
    ksqlConfig = new KsqlConfig(ImmutableMap.of(
        KsqlConfig.KSQL_WRAP_SINGLE_VALUES, false
    ));

    final DdlStatement statement =
        new CreateStream(SOME_NAME, SOME_ELEMENTS, true, withProperties);

    // When:
    final DdlCommand cmd = commandFactories
        .create(sqlExpression, statement, ksqlConfig, ImmutableMap.of());

    // Then:
    assertThat(cmd, is(instanceOf(CreateSourceCommand.class)));
    assertThat(((CreateSourceCommand) cmd).getSerdeOptions(),
        contains(SerdeOption.UNWRAP_SINGLE_VALUES));
  }

  @Test
  public void shouldCreateStreamCommandWithSingleValueWrappingFromDefaultConfig() {
    // Given:
    final DdlStatement statement =
        new CreateStream(SOME_NAME, SOME_ELEMENTS, true, withProperties);

    // When:
    final DdlCommand cmd = commandFactories
        .create(sqlExpression, statement, ksqlConfig, ImmutableMap.of());

    // Then:
    assertThat(cmd, is(instanceOf(CreateSourceCommand.class)));
    assertThat(((CreateSourceCommand) cmd).getSerdeOptions(),
        not(contains(SerdeOption.UNWRAP_SINGLE_VALUES)));
  }

  @Test
  public void shouldCreateTableCommandWithSingleValueWrappingFromPropertiesNotConfigOrOverrides() {
    // Given:
    ksqlConfig = new KsqlConfig(ImmutableMap.of(
        KsqlConfig.KSQL_WRAP_SINGLE_VALUES, true
    ));

    final ImmutableMap<String, Object> overrides = ImmutableMap.of(
        KsqlConfig.KSQL_WRAP_SINGLE_VALUES, true
    );

    withProperties.put(DdlConfig.WRAP_SINGLE_VALUE, new BooleanLiteral("false"));

    final DdlStatement statement =
        new CreateTable(SOME_NAME, SOME_ELEMENTS, true, withProperties);

    // When:
    final DdlCommand cmd = commandFactories
        .create(sqlExpression, statement, ksqlConfig, overrides);

    // Then:
    assertThat(cmd, is(instanceOf(CreateSourceCommand.class)));
    assertThat(((CreateSourceCommand) cmd).getSerdeOptions(),
        contains(SerdeOption.UNWRAP_SINGLE_VALUES));
  }

  @Test
  public void shouldCreateTableCommandWithSingleValueWrappingFromOverridesNotConfig() {
    // Given:
    ksqlConfig = new KsqlConfig(ImmutableMap.of(
        KsqlConfig.KSQL_WRAP_SINGLE_VALUES, true
    ));

    final ImmutableMap<String, Object> overrides = ImmutableMap.of(
        KsqlConfig.KSQL_WRAP_SINGLE_VALUES, false
    );

    final DdlStatement statement =
        new CreateTable(SOME_NAME, SOME_ELEMENTS, true, withProperties);

    // When:
    final DdlCommand cmd = commandFactories
        .create(sqlExpression, statement, ksqlConfig, overrides);

    // Then:
    assertThat(cmd, is(instanceOf(CreateSourceCommand.class)));
    assertThat(((CreateSourceCommand) cmd).getSerdeOptions(),
        contains(SerdeOption.UNWRAP_SINGLE_VALUES));
  }

  @Test
  public void shouldCreateTableCommandWithSingleValueWrappingFromConfig() {
    // Given:
    ksqlConfig = new KsqlConfig(ImmutableMap.of(
        KsqlConfig.KSQL_WRAP_SINGLE_VALUES, false
    ));

    final DdlStatement statement =
        new CreateTable(SOME_NAME, SOME_ELEMENTS, true, withProperties);

    // When:
    final DdlCommand cmd = commandFactories
        .create(sqlExpression, statement, ksqlConfig, ImmutableMap.of());

    // Then:
    assertThat(cmd, is(instanceOf(CreateSourceCommand.class)));
    assertThat(((CreateSourceCommand) cmd).getSerdeOptions(),
        contains(SerdeOption.UNWRAP_SINGLE_VALUES));
  }

  @Test
  public void shouldCreateTableCommandWithSingleValueWrappingFromDefaultConfig() {
    // Given:
    final DdlStatement statement =
        new CreateTable(SOME_NAME, SOME_ELEMENTS, true, withProperties);

    // When:
    final DdlCommand cmd = commandFactories
        .create(sqlExpression, statement, ksqlConfig, ImmutableMap.of());

    // Then:
    assertThat(cmd, is(instanceOf(CreateSourceCommand.class)));
    assertThat(((CreateSourceCommand) cmd).getSerdeOptions(),
        not(contains(SerdeOption.UNWRAP_SINGLE_VALUES)));
  }

  private HashMap<String, Literal> validTableProps() {
    final HashMap<String, Literal> tableProperties = new HashMap<>(withProperties);
    tableProperties.put(DdlConfig.KEY_NAME_PROPERTY, new StringLiteral("COL1"));
    return tableProperties;
  }
}<|MERGE_RESOLUTION|>--- conflicted
+++ resolved
@@ -61,11 +61,7 @@
   private static final Map<String, Object> NO_PROPS = Collections.emptyMap();
   private static final String sqlExpression = "sqlExpression";
   private static final TableElements SOME_ELEMENTS = TableElements.of(
-<<<<<<< HEAD
-      new TableElement(Namespace.VALUE, "bob", PrimitiveType.of(SqlType.STRING)));
-=======
-      new TableElement("bob", new Type(SqlTypes.STRING)));
->>>>>>> 6dd39b94
+      new TableElement(Namespace.VALUE, "bob", new Type(SqlTypes.STRING)));
 
   @Mock
   private KafkaTopicClient topicClient;
@@ -111,13 +107,8 @@
 
     final CreateTable ddlStatement = new CreateTable(SOME_NAME,
         TableElements.of(
-<<<<<<< HEAD
-            new TableElement(Namespace.VALUE, "COL1", PrimitiveType.of(SqlType.BIGINT)),
-            new TableElement(Namespace.VALUE, "COL2", PrimitiveType.of(SqlType.STRING))),
-=======
-            new TableElement("COL1", new Type(SqlTypes.BIGINT)),
-            new TableElement("COL2", new Type(SqlTypes.STRING))),
->>>>>>> 6dd39b94
+            new TableElement(Namespace.VALUE, "COL1", new Type(SqlTypes.BIGINT)),
+            new TableElement(Namespace.VALUE, "COL2", new Type(SqlTypes.STRING))),
         true, tableProperties);
 
     // When:
