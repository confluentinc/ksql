--- conflicted
+++ resolved
@@ -106,15 +106,9 @@
     // Given:
     final CreateTable ddlStatement = new CreateTable(SOME_NAME,
         TableElements.of(
-<<<<<<< HEAD
             new TableElement(Namespace.VALUE, "COL1", new Type(SqlTypes.BIGINT)),
             new TableElement(Namespace.VALUE, "COL2", new Type(SqlTypes.STRING))),
-        true, tableProperties);
-=======
-            new TableElement("COL1", new Type(SqlTypes.BIGINT)),
-            new TableElement("COL2", new Type(SqlTypes.STRING))),
         true, withProperties);
->>>>>>> 1290b821
 
     // When:
     final DdlCommand result = commandFactories
