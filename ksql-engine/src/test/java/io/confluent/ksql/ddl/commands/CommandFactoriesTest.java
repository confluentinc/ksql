--- conflicted
+++ resolved
@@ -106,67 +106,6 @@
   }
 
   @Test
-<<<<<<< HEAD
-=======
-  public void shouldFailCreateTableIfKeyNameIsIncorrect() {
-    final HashMap<String, Literal> tableProperties = validTableProps();
-    tableProperties.put(DdlConfig.KEY_NAME_PROPERTY, new StringLiteral("COL3"));
-
-    try {
-      commandFactories
-          .create(sqlExpression, createTable(tableProperties), NO_PROPS);
-
-    } catch (final KsqlException e) {
-      assertThat(e.getMessage(), equalTo("No column with the provided key column name in the "
-                                         + "WITH clause, COL3, exists in the defined schema."));
-    }
-
-  }
-
-  @Test
-  public void shouldFailCreateTableIfTimestampColumnNameIsIncorrect() {
-    final HashMap<String, Literal> tableProperties = validTableProps();
-    tableProperties.put(DdlConfig.TIMESTAMP_NAME_PROPERTY, new StringLiteral("COL3"));
-
-    try {
-      commandFactories
-          .create(sqlExpression, createTable(tableProperties), NO_PROPS);
-
-    } catch (final KsqlException e) {
-      assertThat(e.getMessage(), equalTo("No column with the provided timestamp column name in the WITH clause, COL3, exists in the defined schema."));
-    }
-  }
-
-  @Test
-  public void shouldFailCreateTableIfKeyIsNotProvided() {
-    final HashMap<String, Literal> tableProperties = validTableProps();
-    tableProperties.remove(DdlConfig.KEY_NAME_PROPERTY);
-
-    try {
-      commandFactories.create(sqlExpression, createTable(properties), NO_PROPS);
-
-    } catch (final KsqlException e) {
-      assertThat(e.getMessage(), equalTo("Cannot define a TABLE without providing the KEY column name in the WITH clause."));
-    }
-  }
-
-  @Test
-  public void shouldFailCreateTableIfTopicNotExist() {
-    final HashMap<String, Literal> tableProperties = validTableProps();
-
-    givenTopicsDoNotExist();
-
-    try {
-      commandFactories.create(sqlExpression, createTable(tableProperties),
-          NO_PROPS);
-
-    } catch (final KsqlException e) {
-      assertThat(e.getMessage(), equalTo("Kafka topic does not exist: topic"));
-    }
-  }
-
-  @Test
->>>>>>> 4a8a2a71
   public void shouldCreateCommandForDropStream() {
     final DdlCommand result = commandFactories.create(sqlExpression,
         new DropStream(QualifiedName.of("foo"), true, true),
