--- conflicted
+++ resolved
@@ -65,19 +65,11 @@
   private static final String TOPIC_NAME = "some topic";
 
   private static final TableElements ONE_ELEMENT = TableElements.of(
-<<<<<<< HEAD
-      new TableElement(Namespace.VALUE, "bob", PrimitiveType.of(SqlType.STRING)));
+      new TableElement(Namespace.VALUE, "bob", new Type(SqlTypes.STRING)));
 
   private static final TableElements SOME_ELEMENTS = TableElements.of(
-      new TableElement(Namespace.VALUE, "bob", PrimitiveType.of(SqlType.STRING)),
-      new TableElement(Namespace.VALUE, "hojjat", PrimitiveType.of(SqlType.STRING))
-=======
-      new TableElement("bob", new Type(SqlTypes.STRING)));
-
-  private static final TableElements SOME_ELEMENTS = TableElements.of(
-      new TableElement("bob", new Type(SqlTypes.STRING)),
-      new TableElement("hojjat", new Type(SqlTypes.STRING))
->>>>>>> 6dd39b94
+      new TableElement(Namespace.VALUE, "bob", new Type(SqlTypes.STRING)),
+      new TableElement(Namespace.VALUE, "hojjat", new Type(SqlTypes.STRING))
   );
 
   private static final Set<SerdeOption> SOME_SERDE_OPTIONS = ImmutableSet
@@ -323,8 +315,8 @@
   public void shouldBuildSchemaWithImplicitKeyField() {
     // Given:
     when(statement.getElements()).thenReturn(TableElements.of(
-        new TableElement(Namespace.VALUE, "bob", PrimitiveType.of(SqlType.STRING)),
-        new TableElement(Namespace.VALUE, "hojjat", PrimitiveType.of(SqlType.STRING))
+        new TableElement(Namespace.VALUE, "bob", new Type(SqlTypes.STRING)),
+        new TableElement(Namespace.VALUE, "hojjat", new Type(SqlTypes.STRING))
     ));
 
     // When:
@@ -355,9 +347,9 @@
   public void shouldBuildSchemaWithExplicitKeyField() {
     // Given:
     when(statement.getElements()).thenReturn(TableElements.of(
-        new TableElement(Namespace.KEY, "ROWKEY", PrimitiveType.of(SqlType.STRING)),
-        new TableElement(Namespace.VALUE, "bob", PrimitiveType.of(SqlType.STRING)),
-        new TableElement(Namespace.VALUE, "hojjat", PrimitiveType.of(SqlType.STRING))
+        new TableElement(Namespace.KEY, "ROWKEY", new Type(SqlTypes.STRING)),
+        new TableElement(Namespace.VALUE, "bob", new Type(SqlTypes.STRING)),
+        new TableElement(Namespace.VALUE, "hojjat", new Type(SqlTypes.STRING))
     ));
 
     // When:
