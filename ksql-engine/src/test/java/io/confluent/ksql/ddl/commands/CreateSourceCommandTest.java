/*
 * Copyright 2019 Confluent Inc.
 *
 * Licensed under the Confluent Community License; you may not use this file
 * except in compliance with the License.  You may obtain a copy of the License at
 *
 * http://www.confluent.io/confluent-community-license
 *
 * Unless required by applicable law or agreed to in writing, software
 * distributed under the License is distributed on an "AS IS" BASIS, WITHOUT
 * WARRANTIES OF ANY KIND, either express or implied.  See the License for the
 * specific language governing permissions and limitations under the License.
 */

package io.confluent.ksql.ddl.commands;

import static org.hamcrest.MatcherAssert.assertThat;
import static org.hamcrest.Matchers.is;
import static org.mockito.ArgumentMatchers.any;
import static org.mockito.ArgumentMatchers.argThat;
import static org.mockito.Mockito.verify;
import static org.mockito.Mockito.when;

import com.google.common.collect.ImmutableMap;
import com.google.common.collect.ImmutableSet;
import edu.umd.cs.findbugs.annotations.SuppressFBWarnings;
import io.confluent.ksql.ddl.commands.CreateSourceCommand.SerdeOptionsSupplier;
import io.confluent.ksql.metastore.MutableMetaStore;
import io.confluent.ksql.metastore.model.KsqlTopic;
import io.confluent.ksql.parser.properties.with.CreateSourceProperties;
import io.confluent.ksql.parser.tree.CreateSource;
import io.confluent.ksql.parser.tree.CreateStream;
import io.confluent.ksql.parser.tree.Literal;
import io.confluent.ksql.parser.tree.QualifiedName;
import io.confluent.ksql.parser.tree.StringLiteral;
import io.confluent.ksql.parser.tree.TableElement;
import io.confluent.ksql.parser.tree.TableElement.Namespace;
import io.confluent.ksql.parser.tree.TableElements;
import io.confluent.ksql.parser.tree.Type;
import io.confluent.ksql.properties.with.CommonCreateConfigs;
import io.confluent.ksql.properties.with.CreateConfigs;
import io.confluent.ksql.schema.ksql.LogicalSchema;
import io.confluent.ksql.schema.ksql.types.SqlTypes;
import io.confluent.ksql.serde.KsqlSerdeFactory;
import io.confluent.ksql.serde.SerdeFactories;
import io.confluent.ksql.serde.SerdeOption;
import io.confluent.ksql.services.KafkaTopicClient;
import io.confluent.ksql.util.KsqlConfig;
import io.confluent.ksql.util.KsqlException;
import java.util.HashMap;
import java.util.Map;
import java.util.Set;
import org.apache.kafka.connect.data.Schema;
import org.apache.kafka.connect.data.SchemaBuilder;
import org.junit.Before;
import org.junit.Rule;
import org.junit.Test;
import org.junit.rules.ExpectedException;
import org.junit.runner.RunWith;
import org.mockito.Mock;
import org.mockito.junit.MockitoJUnitRunner;

@RunWith(MockitoJUnitRunner.class)
public class CreateSourceCommandTest {

  private static final String TOPIC_NAME = "some topic";

  private static final TableElements ONE_ELEMENT = TableElements.of(
      new TableElement(Namespace.VALUE, "bob", new Type(SqlTypes.STRING)));

  private static final TableElements SOME_ELEMENTS = TableElements.of(
      new TableElement(Namespace.VALUE, "bob", new Type(SqlTypes.STRING)),
      new TableElement(Namespace.VALUE, "hojjat", new Type(SqlTypes.STRING))
  );

  private static final Set<SerdeOption> SOME_SERDE_OPTIONS = ImmutableSet
      .of(SerdeOption.UNWRAP_SINGLE_VALUES);

  private static final QualifiedName SOME_NAME = QualifiedName.of("bob");

  @Rule
  public final ExpectedException expectedException = ExpectedException.none();

  @Mock
  private CreateSource statement;
  @Mock
  private KafkaTopicClient kafkaTopicClient;
  @Mock
  private KsqlTopic topic;
  @Mock
  private SerdeOptionsSupplier serdeOptions;
  @Mock
  private SerdeFactories serdeFactories;
  @Mock
  private KsqlSerdeFactory serdeFactory;
  @Mock
  private MutableMetaStore metaStore;
  @Mock
  private CreateSourceProperties withProperties;

  private KsqlConfig ksqlConfig;


  @Before
  public void setUp() {
    when(statement.getElements()).thenReturn(SOME_ELEMENTS);
    when(statement.getName()).thenReturn(QualifiedName.of("bob"));
    givenPropertiesWith(ImmutableMap.of());
    when(kafkaTopicClient.isTopicExists(any())).thenReturn(true);

    ksqlConfig = new KsqlConfig(ImmutableMap.of());

    when(serdeFactories.create(any(), any())).thenReturn(serdeFactory);
  }

  @Test
  public void shouldThrowOnNoElements() {
    // Given:
    when(statement.getElements()).thenReturn(TableElements.of());

    // Then:
    expectedException.expect(KsqlException.class);
    expectedException.expectMessage(
        "The statement does not define any columns.");

    // When:
    new TestCmd(
        "look mum, no columns",
        statement,
        ksqlConfig,
        kafkaTopicClient,
        serdeOptions,
        serdeFactories
    );
  }

  @Test
  public void shouldNotThrowWhenThereAreElements() {
    // Given:
    when(statement.getElements()).thenReturn(SOME_ELEMENTS);

    // When:
    new TestCmd(
        "look mum, columns",
        statement,
        ksqlConfig,
        kafkaTopicClient,
        serdeOptions,
        serdeFactories
    );

    // Then: not exception thrown
  }

  @Test
  public void shouldThrowIfTopicDoesNotExist() {
    // Given:
    when(kafkaTopicClient.isTopicExists(any())).thenReturn(false);

    // Then:
    expectedException.expect(KsqlException.class);
    expectedException.expectMessage("Kafka topic does not exist: " + TOPIC_NAME);

    // When:
    new TestCmd(
        "what, no value topic?",
        statement,
        ksqlConfig,
        kafkaTopicClient,
        serdeOptions,
        serdeFactories
    );
  }

  @SuppressFBWarnings("RV_RETURN_VALUE_IGNORED_NO_SIDE_EFFECT")
  @Test
  public void shouldNotThrowIfTopicDoesExist() {
    // Given:
    when(kafkaTopicClient.isTopicExists(TOPIC_NAME)).thenReturn(true);

    // When:
    new TestCmd(
        "what, no value topic?",
        statement,
        ksqlConfig,
        kafkaTopicClient,
        serdeOptions,
        serdeFactories
    );

    // Then:
    verify(kafkaTopicClient).isTopicExists(TOPIC_NAME);
  }

  @Test
  public void shouldThrowIfTopicWithSameNameAlreadyRegistered() {
    // Given:
    when(metaStore.getTopic("bob")).thenReturn(topic);

    // Then:
    expectedException.expect(KsqlException.class);
    expectedException.expectMessage("A topic with name 'bob' already exists");

    // When:
    new TestCmd(
        "topic does exist",
        statement,
        ksqlConfig,
        kafkaTopicClient,
        serdeOptions,
        serdeFactories
    ).registerTopic(metaStore, "topic");
  }

  @Test
  public void shouldRegisterTopic() {
    // Given:
    when(metaStore.getTopic("bob")).thenReturn(null);

    // When:
    new TestCmd(
        "what, no value topic?",
        statement,
        ksqlConfig,
        kafkaTopicClient,
        serdeOptions,
        serdeFactories
    ).registerTopic(metaStore, "topic");

    // Then:
    verify(metaStore).putTopic(argThat(ksqlTopic ->
        ksqlTopic.getKsqlTopicName().equals("bob") &&
        ksqlTopic.getKafkaTopicName().equals(TOPIC_NAME))
    );
  }

  @Test
  public void shouldThrowIfKeyFieldNotInSchema() {
    // Given:
    givenPropertiesWith(ImmutableMap.of(
        CreateConfigs.KEY_NAME_PROPERTY, new StringLiteral("will-not-find-me")));

    // Then:
    expectedException.expect(KsqlException.class);
    expectedException.expectMessage(
        "The KEY column set in the WITH clause does not exist in the schema: "
            + "'WILL-NOT-FIND-ME'");

    // When:
    new TestCmd(
        "key not in schema!",
        statement,
        ksqlConfig,
        kafkaTopicClient,
        serdeOptions,
        serdeFactories
    );
  }

  @Test
  public void shouldThrowIfTimestampColumnDoesNotExist() {
    // Given:
    givenPropertiesWith(ImmutableMap.of());
    givenPropertiesWith(ImmutableMap.of(
        CommonCreateConfigs.TIMESTAMP_NAME_PROPERTY, new StringLiteral("will-not-find-me")));

    // Then:
    expectedException.expect(KsqlException.class);
    expectedException.expectMessage(
        "The TIMESTAMP column set in the WITH clause does not exist in the schema: "
            + "'WILL-NOT-FIND-ME'");

    // When:
    new TestCmd(
        "key not in schema!",
        statement,
        ksqlConfig,
        kafkaTopicClient,
        serdeOptions,
        serdeFactories
    );
  }

  @Test
  public void shouldBuildSerdeOptions() {
    // Given:
    final CreateStream statement =
        new CreateStream(SOME_NAME, ONE_ELEMENT, true, withProperties);

    final LogicalSchema schema = LogicalSchema.of(SchemaBuilder
        .struct()
        .field("bob", Schema.OPTIONAL_STRING_SCHEMA)
        .build());

    when(serdeOptions.build(any(), any(), any(), any())).thenReturn(SOME_SERDE_OPTIONS);

    // When:
    final TestCmd cmd = new TestCmd(
        "sql",
        statement,
        ksqlConfig,
        kafkaTopicClient,
        serdeOptions,
        serdeFactories
    );

    // Then:
    verify(serdeOptions).build(
        schema,
        statement.getProperties().getValueFormat(),
        statement.getProperties().getWrapSingleValues(),
        ksqlConfig
    );
    assertThat(cmd.getSerdeOptions(), is(SOME_SERDE_OPTIONS));
  }

  @Test
<<<<<<< HEAD
  public void shouldValidateValueFormatCanHandleValueSchema() {
    // Given:
    final LogicalSchema schema = LogicalSchema.of(SchemaBuilder
        .struct()
        .field("bob", Schema.OPTIONAL_STRING_SCHEMA)
        .field("hojjat", Schema.OPTIONAL_STRING_SCHEMA)
        .build());

    // When:
    new TestCmd(
        "sql",
=======
  public void shouldBuildSchemaWithImplicitKeyField() {
    // Given:
    when(statement.getElements()).thenReturn(TableElements.of(
        new TableElement(Namespace.VALUE, "bob", new Type(SqlTypes.STRING)),
        new TableElement(Namespace.VALUE, "hojjat", new Type(SqlTypes.STRING))
    ));

    // When:
    final TestCmd result = new TestCmd(
        "look mum, no columns",
>>>>>>> ca6478a5
        statement,
        ksqlConfig,
        kafkaTopicClient,
        serdeOptions,
        serdeFactories
    );

    // Then:
<<<<<<< HEAD
    verify(serdeFactory).validate(schema.valueSchema());
=======
    assertThat(result.schema, is(LogicalSchema.of(
        SchemaBuilder
            .struct()
            .field("ROWKEY", Schema.OPTIONAL_STRING_SCHEMA)
            .build(),
        SchemaBuilder
            .struct()
            .field("bob", Schema.OPTIONAL_STRING_SCHEMA)
            .field("hojjat", Schema.OPTIONAL_STRING_SCHEMA)
            .build()
    )));
  }

  @Test
  public void shouldBuildSchemaWithExplicitKeyField() {
    // Given:
    when(statement.getElements()).thenReturn(TableElements.of(
        new TableElement(Namespace.KEY, "ROWKEY", new Type(SqlTypes.STRING)),
        new TableElement(Namespace.VALUE, "bob", new Type(SqlTypes.STRING)),
        new TableElement(Namespace.VALUE, "hojjat", new Type(SqlTypes.STRING))
    ));

    // When:
    final TestCmd result = new TestCmd(
        "look mum, no columns",
        statement,
        ksqlConfig,
        kafkaTopicClient,
        serdeOptions,
        serdeFactories
    );

    // Then:
    assertThat(result.schema, is(LogicalSchema.of(
        SchemaBuilder
            .struct()
            .field("ROWKEY", Schema.OPTIONAL_STRING_SCHEMA)
            .build(),
        SchemaBuilder
            .struct()
            .field("bob", Schema.OPTIONAL_STRING_SCHEMA)
            .field("hojjat", Schema.OPTIONAL_STRING_SCHEMA)
            .build()
    )));
>>>>>>> ca6478a5
  }

  private static Map<String, Literal> minValidProps() {
    return ImmutableMap.of(
        CommonCreateConfigs.VALUE_FORMAT_PROPERTY, new StringLiteral("json"),
        CommonCreateConfigs.KAFKA_TOPIC_NAME_PROPERTY, new StringLiteral(TOPIC_NAME)
    );
  }

  private void givenPropertiesWith(final Map<String, Literal> additionalProps) {
    final Map<String, Literal> allProps = new HashMap<>(minValidProps());
    allProps.putAll(additionalProps);
    when(statement.getProperties()).thenReturn(CreateSourceProperties.from(allProps));
  }

  private static final class TestCmd extends CreateSourceCommand {

    private TestCmd(
        final String sqlExpression,
        final CreateSource statement,
        final KsqlConfig ksqlConfig,
        final KafkaTopicClient kafkaTopicClient,
        final SerdeOptionsSupplier serdeOptionsSupplier,
        final SerdeFactories serdeFactories
    ) {
      super(
          sqlExpression,
          statement,
          ksqlConfig,
          kafkaTopicClient,
          serdeOptionsSupplier,
          serdeFactories
      );
    }

    @Override
    public DdlCommandResult run(final MutableMetaStore metaStore) {
      return null;
    }
  }
}<|MERGE_RESOLUTION|>--- conflicted
+++ resolved
@@ -315,19 +315,6 @@
   }
 
   @Test
-<<<<<<< HEAD
-  public void shouldValidateValueFormatCanHandleValueSchema() {
-    // Given:
-    final LogicalSchema schema = LogicalSchema.of(SchemaBuilder
-        .struct()
-        .field("bob", Schema.OPTIONAL_STRING_SCHEMA)
-        .field("hojjat", Schema.OPTIONAL_STRING_SCHEMA)
-        .build());
-
-    // When:
-    new TestCmd(
-        "sql",
-=======
   public void shouldBuildSchemaWithImplicitKeyField() {
     // Given:
     when(statement.getElements()).thenReturn(TableElements.of(
@@ -338,18 +325,14 @@
     // When:
     final TestCmd result = new TestCmd(
         "look mum, no columns",
->>>>>>> ca6478a5
-        statement,
-        ksqlConfig,
-        kafkaTopicClient,
-        serdeOptions,
-        serdeFactories
-    );
-
-    // Then:
-<<<<<<< HEAD
-    verify(serdeFactory).validate(schema.valueSchema());
-=======
+        statement,
+        ksqlConfig,
+        kafkaTopicClient,
+        serdeOptions,
+        serdeFactories
+    );
+
+    // Then:
     assertThat(result.schema, is(LogicalSchema.of(
         SchemaBuilder
             .struct()
@@ -394,7 +377,29 @@
             .field("hojjat", Schema.OPTIONAL_STRING_SCHEMA)
             .build()
     )));
->>>>>>> ca6478a5
+  }
+
+  @Test
+  public void shouldValidateValueFormatCanHandleValueSchema() {
+    // Given:
+    final LogicalSchema schema = LogicalSchema.of(SchemaBuilder
+        .struct()
+        .field("bob", Schema.OPTIONAL_STRING_SCHEMA)
+        .field("hojjat", Schema.OPTIONAL_STRING_SCHEMA)
+        .build());
+
+    // When:
+    new TestCmd(
+        "sql",
+        statement,
+        ksqlConfig,
+        kafkaTopicClient,
+        serdeOptions,
+        serdeFactories
+    );
+
+    // Then:
+    verify(serdeFactory).validate(schema.valueSchema());
   }
 
   private static Map<String, Literal> minValidProps() {
