--- conflicted
+++ resolved
@@ -186,29 +186,11 @@
     return new CreateTableCommand("some sql", createTableStatement, topicClient);
   }
 
-<<<<<<< HEAD
   private void givenPropertiesWith(final Map<String, Expression> props) {
     final Map<String, Expression> allProps = new HashMap<>(props);
     allProps.putIfAbsent(DdlConfig.VALUE_FORMAT_PROPERTY, new StringLiteral("Json"));
     allProps.putIfAbsent(DdlConfig.KAFKA_TOPIC_NAME_PROPERTY, new StringLiteral("some-topic"));
     allProps.putIfAbsent(DdlConfig.KEY_NAME_PROPERTY, new StringLiteral("some-key"));
     when(createTableStatement.getProperties()).thenReturn(allProps);
-=======
-  private static Map<String, Expression> propsWith(final Map<String, Expression> props) {
-    Map<String, Expression> valid = new HashMap<>(props);
-    valid.putIfAbsent(DdlConfig.VALUE_FORMAT_PROPERTY, new StringLiteral("Json"));
-    valid.putIfAbsent(DdlConfig.KAFKA_TOPIC_NAME_PROPERTY, new StringLiteral("some-topic"));
-    valid.putIfAbsent(DdlConfig.KEY_NAME_PROPERTY, new StringLiteral("some-key"));
-    return valid;
-  }
-
-  private void givenProperties(final Map<String, Expression> props) {
-    EasyMock.expect(createTableStatement.getProperties()).andReturn(props).anyTimes();
-    EasyMock.expect(createTableStatement.getName()).andReturn(QualifiedName.of("name")).anyTimes();
-    EasyMock.expect(createTableStatement.getElements()).andReturn(ImmutableList.of(
-        new TableElement("SOME-KEY", new PrimitiveType(KsqlType.STRING))
-    ));
-    EasyMock.replay(createTableStatement);
->>>>>>> c0fee902
   }
 }