--- conflicted
+++ resolved
@@ -23,13 +23,8 @@
 import static org.mockito.Mockito.when;
 
 import io.confluent.kafka.schemaregistry.client.SchemaRegistryClient;
-<<<<<<< HEAD
-import io.confluent.ksql.function.InternalFunctionRegistry;
+import io.confluent.ksql.metastore.KsqlTopic;
 import io.confluent.ksql.metastore.MutableMetaStore;
-=======
-import io.confluent.ksql.metastore.KsqlTopic;
-import io.confluent.ksql.metastore.MetaStore;
->>>>>>> 1b7e6e5c
 import io.confluent.ksql.metastore.StructuredDataSource;
 import io.confluent.ksql.parser.tree.DropStream;
 import io.confluent.ksql.parser.tree.QualifiedName;
@@ -49,10 +44,6 @@
 
 @RunWith(MockitoJUnitRunner.class)
 public class DropSourceCommandTest {
-<<<<<<< HEAD
-  private final MutableMetaStore metaStore = MetaStoreFixture
-      .getNewMetaStore(new InternalFunctionRegistry());
-=======
 
   private static final String STREAM_NAME = "foo";
   private static final String TOPIC_NAME = "foo_topic";
@@ -62,7 +53,7 @@
   private static final boolean ALWAYS = false;
 
   @Mock
-  private MetaStore metaStore;
+  private MutableMetaStore metaStore;
   @Mock
   private KafkaTopicClient kafkaTopicClient;
   @Mock
@@ -84,7 +75,6 @@
     when(dataSource.getDataSourceType()).thenReturn(DataSourceType.KSTREAM);
     when(ksqlTopic.getKafkaTopicName()).thenReturn(TOPIC_NAME);
   }
->>>>>>> 1b7e6e5c
 
   @Test
   public void shouldSucceedOnMissingSourceWithIfExists() {
@@ -146,7 +136,8 @@
     dropSourceCommand.run(metaStore);
 
     // Then:
-    verify(schemaRegistryClient).deleteSubject(STREAM_NAME + KsqlConstants.SCHEMA_REGISTRY_VALUE_SUFFIX);
+    verify(schemaRegistryClient)
+        .deleteSubject(STREAM_NAME + KsqlConstants.SCHEMA_REGISTRY_VALUE_SUFFIX);
   }
 
   @Test
