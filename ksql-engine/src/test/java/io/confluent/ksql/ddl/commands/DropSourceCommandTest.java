/*
 * Copyright 2018 Confluent Inc.
 *
 * Licensed under the Confluent Community License (the "License"); you may not use
 * this file except in compliance with the License.  You may obtain a copy of the
 * License at
 *
 * http://www.confluent.io/confluent-community-license
 *
 * Unless required by applicable law or agreed to in writing, software
 * distributed under the License is distributed on an "AS IS" BASIS, WITHOUT
 * WARRANTIES OF ANY KIND, either express or implied.  See the License for the
 * specific language governing permissions and limitations under the License.
 */

package io.confluent.ksql.ddl.commands;

<<<<<<< HEAD
import static io.confluent.ksql.metastore.model.DataSource.DataSourceType;
import static org.hamcrest.CoreMatchers.equalTo;
import static org.hamcrest.MatcherAssert.assertThat;
=======
import static org.hamcrest.CoreMatchers.containsString;
import static org.hamcrest.CoreMatchers.equalTo;
import static org.hamcrest.MatcherAssert.assertThat;
import static org.junit.Assert.assertThrows;
import static org.mockito.ArgumentMatchers.any;
import static org.mockito.ArgumentMatchers.anyString;
import static org.mockito.Mockito.never;
import static org.mockito.Mockito.verify;
>>>>>>> 365b32bc
import static org.mockito.Mockito.when;

import io.confluent.ksql.metastore.MutableMetaStore;
import io.confluent.ksql.metastore.model.DataSource;
import io.confluent.ksql.parser.tree.DropStream;
import io.confluent.ksql.parser.tree.QualifiedName;
import io.confluent.ksql.util.KsqlException;
import org.junit.Before;
import org.junit.Test;
import org.junit.runner.RunWith;
import org.mockito.Mock;
import org.mockito.junit.MockitoJUnitRunner;

@RunWith(MockitoJUnitRunner.class)
public class DropSourceCommandTest {

  private static final String STREAM_NAME = "foo";
  private static final boolean IF_EXISTS = true;
  private static final boolean ALWAYS = false;

  @Mock
  private MutableMetaStore metaStore;
  @Mock
  private DataSource<?> dataSource;

  private DropSourceCommand dropSourceCommand;

<<<<<<< HEAD
  @Rule
  public ExpectedException expectedException = ExpectedException.none();

  @SuppressWarnings("unchecked")
=======
>>>>>>> 365b32bc
  @Before
  public void setUp() {
    when(metaStore.getSource(STREAM_NAME)).thenReturn((DataSource)dataSource);
    when(dataSource.getDataSourceType()).thenReturn(DataSourceType.KSTREAM);
  }

  @Test
  public void shouldSucceedOnMissingSourceWithIfExists() {
    // Given:
    givenDropSourceCommand(IF_EXISTS);
    givenSourceDoesNotExist();

    // When:
    final DdlCommandResult result = dropSourceCommand.run(metaStore);

    // Then:
    assertThat(result.getMessage(), equalTo("Source foo does not exist."));
  }

  @Test
  public void shouldFailOnMissingSourceWithNoIfExists() {
    // Given:
    givenDropSourceCommand(ALWAYS);
    givenSourceDoesNotExist();

    // When:
    final KsqlException e = assertThrows(
        KsqlException.class,
        () -> dropSourceCommand.run(metaStore)
    );

    // Then:
    assertThat(e.getMessage(), containsString("Source foo does not exist."));
  }

  @Test
  public void shouldFailOnDropIncompatibleSource() {
    // Given:
    givenIncompatibleDropSourceCommand();

    // Expect:
    expectedException.expect(KsqlException.class);
    expectedException.expectMessage("Incompatible data source type is STREAM");

    // When:
    dropSourceCommand.run(metaStore);
  }

  private void givenDropSourceCommand(final boolean ifExists) {
    dropSourceCommand = new DropSourceCommand(
        new DropStream(QualifiedName.of(STREAM_NAME), ifExists, false),
        DataSourceType.KSTREAM
    );
  }

  private void givenIncompatibleDropSourceCommand() {
    dropSourceCommand = new DropSourceCommand(
        new DropStream(QualifiedName.of(STREAM_NAME), true, true),
        DataSourceType.KTABLE
    );
  }

  private void givenSourceDoesNotExist() {
    when(metaStore.getSource(STREAM_NAME)).thenReturn(null);
  }
}<|MERGE_RESOLUTION|>--- conflicted
+++ resolved
@@ -15,20 +15,11 @@
 
 package io.confluent.ksql.ddl.commands;
 
-<<<<<<< HEAD
 import static io.confluent.ksql.metastore.model.DataSource.DataSourceType;
-import static org.hamcrest.CoreMatchers.equalTo;
-import static org.hamcrest.MatcherAssert.assertThat;
-=======
 import static org.hamcrest.CoreMatchers.containsString;
 import static org.hamcrest.CoreMatchers.equalTo;
 import static org.hamcrest.MatcherAssert.assertThat;
 import static org.junit.Assert.assertThrows;
-import static org.mockito.ArgumentMatchers.any;
-import static org.mockito.ArgumentMatchers.anyString;
-import static org.mockito.Mockito.never;
-import static org.mockito.Mockito.verify;
->>>>>>> 365b32bc
 import static org.mockito.Mockito.when;
 
 import io.confluent.ksql.metastore.MutableMetaStore;
@@ -56,13 +47,7 @@
 
   private DropSourceCommand dropSourceCommand;
 
-<<<<<<< HEAD
-  @Rule
-  public ExpectedException expectedException = ExpectedException.none();
-
   @SuppressWarnings("unchecked")
-=======
->>>>>>> 365b32bc
   @Before
   public void setUp() {
     when(metaStore.getSource(STREAM_NAME)).thenReturn((DataSource)dataSource);
@@ -103,12 +88,14 @@
     // Given:
     givenIncompatibleDropSourceCommand();
 
-    // Expect:
-    expectedException.expect(KsqlException.class);
-    expectedException.expectMessage("Incompatible data source type is STREAM");
+    // When:
+    final Exception e = assertThrows(
+        KsqlException.class,
+        () -> dropSourceCommand.run(metaStore)
+    );
 
-    // When:
-    dropSourceCommand.run(metaStore);
+    // Then:
+    assertThat(e.getMessage(), containsString("Incompatible data source type is STREAM"));
   }
 
   private void givenDropSourceCommand(final boolean ifExists) {
