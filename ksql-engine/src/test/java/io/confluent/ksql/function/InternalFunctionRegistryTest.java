/*
 * Copyright 2018 Confluent Inc.
 *
 * Licensed under the Confluent Community License; you may not use this file
 * except in compliance with the License.  You may obtain a copy of the License at
 *
 * http://www.confluent.io/confluent-community-license
 *
 * Unless required by applicable law or agreed to in writing, software
 * distributed under the License is distributed on an "AS IS" BASIS, WITHOUT
 * WARRANTIES OF ANY KIND, either express or implied.  See the License for the
 * specific language governing permissions and limitations under the License.
 */

package io.confluent.ksql.function;

import static org.hamcrest.CoreMatchers.equalTo;
import static org.hamcrest.CoreMatchers.nullValue;
import static org.hamcrest.MatcherAssert.assertThat;
<<<<<<< HEAD
import static org.hamcrest.Matchers.hasItem;
=======
import static org.hamcrest.Matchers.contains;
import static org.hamcrest.Matchers.containsInAnyOrder;
>>>>>>> 86ce32f0
import static org.hamcrest.Matchers.not;
import static org.hamcrest.Matchers.sameInstance;
import static org.junit.Assert.assertFalse;
import static org.junit.Assert.assertTrue;
import static org.junit.Assert.fail;
import static org.mockito.Mockito.when;

import com.google.common.base.Function;
import com.google.common.collect.Collections2;
import io.confluent.ksql.function.udf.Kudf;
import io.confluent.ksql.util.KsqlException;
import java.util.Arrays;
import java.util.Collection;
import java.util.Collections;
import java.util.List;
import java.util.function.Supplier;
import org.apache.kafka.connect.data.Schema;
import org.apache.kafka.streams.kstream.Merger;
import org.junit.Before;
import org.junit.Rule;
import org.junit.Test;
import org.junit.rules.ExpectedException;
import org.junit.runner.RunWith;
import org.mockito.Mock;
import org.mockito.junit.MockitoJUnitRunner;

@RunWith(MockitoJUnitRunner.class)
public class InternalFunctionRegistryTest {

  private static class Func1 implements Kudf {

    @Override
    public Object evaluate(final Object... args) {
      return null;
    }
  }

  private static class Func2 implements Kudf {

    @Override
    public Object evaluate(final Object... args) {
      return null;
    }
  }

  private final InternalFunctionRegistry functionRegistry = new InternalFunctionRegistry();
  private final KsqlFunction func = new KsqlFunction(Schema.OPTIONAL_STRING_SCHEMA,
      Collections.emptyList(),
      "func",
      Func1.class);

  @Rule
  public final ExpectedException expectedException = ExpectedException.none();

  @Mock
  private UdfFactory udfFactory;

  @Before
  public void setUp() {
    when(udfFactory.getName()).thenReturn("someFunc");
  }

  @Test
  public void shouldAddFunction() {
    functionRegistry.addFunction(
        func);
    final UdfFactory factory = functionRegistry.getUdfFactory("func");
    assertThat(factory.getFunction(Collections.emptyList()), equalTo(this.func));
  }

  @Test
  public void shouldNotAddFunctionWithSameNameAsExistingFunctionAndOnDifferentClass() {
    final KsqlFunction func2 = new KsqlFunction(Schema.OPTIONAL_STRING_SCHEMA,
        Collections.emptyList(),
        "func",
        Func2.class);
    functionRegistry.addFunction(func);
    try {
      functionRegistry.addFunction(func2);
      fail("shouldn't be able to add function with same name on a different class");
    } catch (final KsqlException e) {
      // pass
    }

  }

  @Test
  public void shouldCreateCopyOfRegistry() {
    functionRegistry.addFunction(func);
    final FunctionRegistry copy = functionRegistry.copy();
    final KsqlFunction func2 = new KsqlFunction(Schema.OPTIONAL_STRING_SCHEMA,
        Collections.emptyList(),
        "func2",
        Func2.class);

    copy.addFunction(func2);

    assertThat(copy.getUdfFactory("func").getFunction(Collections.emptyList()), equalTo(func));
    assertThat(copy.getUdfFactory("func2").getFunction(Collections.emptyList()), equalTo(func2));
    try {
      functionRegistry.getUdfFactory("func2");
      fail("should have thrown when function doesn't exist");
    } catch (final KsqlException e) {
      // pass
    }
  }

  @Test
  public void shouldKnowIfFunctionIsAggregate() {
    assertFalse(functionRegistry.isAggregate("lcase"));
    assertTrue(functionRegistry.isAggregate("topk"));
  }

  @Test
  public void shouldAddAggregateFunction() {
    functionRegistry.addAggregateFunctionFactory(
        new AggregateFunctionFactory("my_aggregate", Collections.emptyList()) {
          @Override
          public KsqlAggregateFunction getProperAggregateFunction(final List<Schema> argTypeList) {
            return new KsqlAggregateFunction() {
              @Override
              public KsqlAggregateFunction getInstance(final AggregateFunctionArguments aggregateFunctionArguments) {
                return null;
              }

              @Override
              public String getFunctionName() {
                return "my_aggregate";
              }

              @Override
              public Supplier getInitialValueSupplier() {
                return null;
              }

              @Override
              public int getArgIndexInValue() {
                return 0;
              }

              @Override
              public Schema getReturnType() {
                return null;
              }

              @Override
              public boolean hasSameArgTypes(final List argTypeList) {
                return false;
              }

              @Override
              public Object aggregate(final Object currentValue, final Object aggregateValue) {
                return null;
              }

              @Override
              public Merger getMerger() {
                return null;
              }

              @Override
              public List<Schema> getArgTypes() {
                return argTypeList;
              }

              @Override
              public String getDescription() {
                return null;
              }
            };
          }
        });
    assertThat(functionRegistry.getAggregate("my_aggregate", Schema.OPTIONAL_INT32_SCHEMA), not(nullValue()));
  }

  @Test
  public void shouldAddFunctionWithSameNameButDifferentReturnTypes() {
    functionRegistry.addFunction(func);
    functionRegistry.addFunction(
        new KsqlFunction(Schema.OPTIONAL_INT64_SCHEMA,
            Collections.singletonList(Schema.OPTIONAL_INT64_SCHEMA), "func", Func1.class));
  }

  @Test
  public void shouldAddFunctionWithSameNameClassButDifferentArguments() {
    final KsqlFunction func2 = new KsqlFunction(Schema.OPTIONAL_STRING_SCHEMA,
        Collections.singletonList(Schema.OPTIONAL_INT64_SCHEMA), "func", Func1.class);

    functionRegistry.addFunction(func);
    functionRegistry.addFunction(
        func2);
    assertThat(functionRegistry.getUdfFactory("func")
        .getFunction(Collections.singletonList(Schema.OPTIONAL_INT64_SCHEMA)), equalTo(func2));
    assertThat(functionRegistry.getUdfFactory("func")
        .getFunction(Collections.emptyList()), equalTo(func));
  }

  @Test
  public void shouldThrowExceptionIfNoFunctionsWithNameExist() {
    expectedException.expect(KsqlException.class);
    expectedException.expectMessage("'foo_bar'");
    functionRegistry.getUdfFactory("foo_bar");
  }

  @Test
<<<<<<< HEAD
  public void shouldNotAllowModificationViaListFunctions() {
    // Given:
    functionRegistry.addFunctionFactory(udfFactory);

    final List<UdfFactory> functions = functionRegistry.listFunctions();

    // When
    functions.clear();

    // Then:
    assertThat(functionRegistry.listFunctions(), hasItem(sameInstance(udfFactory)));
=======
  public void shouldHaveAllInitializedFunctionNamesInUppercase() {
    for (UdfFactory udfFactory : functionRegistry.listFunctions()) {
      String actual = udfFactory.getName();
      String expected = actual.toUpperCase();

      assertThat("UDF name must be registered in uppercase", actual, equalTo(expected));
    }
  }

  @Test
  public void shouldHaveBuiltInUDFRegistered() {

    // Verify that all built-in UDF are correctly registered in the InternalFunctionRegistry
    List<String> buildtInUDF = Arrays.asList(
        // String UDF
        "LCASE", "UCASE", "CONCAT", "TRIM", "IFNULL", "LEN",
        // Math UDF
        "ABS", "CEIL", "FLOOR", "ROUND", "RANDOM",
        // Geo UDF
        "GEO_DISTANCE",
        // JSON UDF
        "EXTRACTJSONFIELD", "ARRAYCONTAINS",
        // Struct UDF
        "FETCH_FIELD_FROM_STRUCT"
    );


    Collection<String> names = Collections2.transform(functionRegistry.listFunctions(),
        udf -> udf.getName());

    assertThat("More or less UDF are registered in the InternalFunctionRegistry",
        names, containsInAnyOrder(buildtInUDF.toArray()));
  }

  @Test
  public void shouldHaveBuiltInUDAFRegistered() {
    Collection<String> builtInUDAF =  Arrays.asList(
        "COUNT", "SUM", "MAX", "MIN", "TOPK", "TOPKDISTINCT"
    );

    Collection<String> names = Collections2.transform(functionRegistry.listAggregateFunctions(),
        udf -> udf.getName());

    assertThat("More or less UDAF are registered in the InternalFunctionRegistry",
        names, containsInAnyOrder(builtInUDAF.toArray()));

>>>>>>> 86ce32f0
  }
}<|MERGE_RESOLUTION|>--- conflicted
+++ resolved
@@ -17,12 +17,8 @@
 import static org.hamcrest.CoreMatchers.equalTo;
 import static org.hamcrest.CoreMatchers.nullValue;
 import static org.hamcrest.MatcherAssert.assertThat;
-<<<<<<< HEAD
+import static org.hamcrest.Matchers.containsInAnyOrder;
 import static org.hamcrest.Matchers.hasItem;
-=======
-import static org.hamcrest.Matchers.contains;
-import static org.hamcrest.Matchers.containsInAnyOrder;
->>>>>>> 86ce32f0
 import static org.hamcrest.Matchers.not;
 import static org.hamcrest.Matchers.sameInstance;
 import static org.junit.Assert.assertFalse;
@@ -30,7 +26,6 @@
 import static org.junit.Assert.fail;
 import static org.mockito.Mockito.when;
 
-import com.google.common.base.Function;
 import com.google.common.collect.Collections2;
 import io.confluent.ksql.function.udf.Kudf;
 import io.confluent.ksql.util.KsqlException;
@@ -228,19 +223,6 @@
   }
 
   @Test
-<<<<<<< HEAD
-  public void shouldNotAllowModificationViaListFunctions() {
-    // Given:
-    functionRegistry.addFunctionFactory(udfFactory);
-
-    final List<UdfFactory> functions = functionRegistry.listFunctions();
-
-    // When
-    functions.clear();
-
-    // Then:
-    assertThat(functionRegistry.listFunctions(), hasItem(sameInstance(udfFactory)));
-=======
   public void shouldHaveAllInitializedFunctionNamesInUppercase() {
     for (UdfFactory udfFactory : functionRegistry.listFunctions()) {
       String actual = udfFactory.getName();
@@ -267,7 +249,6 @@
         "FETCH_FIELD_FROM_STRUCT"
     );
 
-
     Collection<String> names = Collections2.transform(functionRegistry.listFunctions(),
         udf -> udf.getName());
 
@@ -277,7 +258,7 @@
 
   @Test
   public void shouldHaveBuiltInUDAFRegistered() {
-    Collection<String> builtInUDAF =  Arrays.asList(
+    Collection<String> builtInUDAF = Arrays.asList(
         "COUNT", "SUM", "MAX", "MIN", "TOPK", "TOPKDISTINCT"
     );
 
@@ -287,6 +268,19 @@
     assertThat("More or less UDAF are registered in the InternalFunctionRegistry",
         names, containsInAnyOrder(builtInUDAF.toArray()));
 
->>>>>>> 86ce32f0
+  }
+
+  @Test
+  public void shouldNotAllowModificationViaListFunctions() {
+    // Given:
+    functionRegistry.addFunctionFactory(udfFactory);
+
+    final List<UdfFactory> functions = functionRegistry.listFunctions();
+
+    // When
+    functions.clear();
+
+    // Then:
+    assertThat(functionRegistry.listFunctions(), hasItem(sameInstance(udfFactory)));
   }
 }