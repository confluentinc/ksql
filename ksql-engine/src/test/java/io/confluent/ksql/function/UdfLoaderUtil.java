--- conflicted
+++ resolved
@@ -23,13 +23,8 @@
 public final class UdfLoaderUtil {
   private UdfLoaderUtil() {}
 
-<<<<<<< HEAD
-  public static void load(final FunctionRegistry functionRegistry) {
+  public static MetaStore load(final FunctionRegistry functionRegistry) {
     new UdfLoader(functionRegistry,
-=======
-  public static MetaStore load(final MetaStore metaStore) {
-    new UdfLoader(metaStore,
->>>>>>> 82b603d2
         TestUtils.tempDirectory(),
         UdfLoaderUtil.class.getClassLoader(),
         value -> false, new UdfCompiler(Optional.empty()), Optional.empty(), true)
