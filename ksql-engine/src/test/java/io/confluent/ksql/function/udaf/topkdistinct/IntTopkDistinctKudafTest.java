/*
 * Copyright 2017 Confluent Inc.
 *
 * Licensed under the Apache License, Version 2 (the "License");
 * you may not use this file except in compliance with the License.
 * You may obtain a copy of the License at
 *
 * http://www.apache.org/licenses/LICENSE-2
 *
 * Unless required by applicable law or agreed to in writing, software
 * distributed under the License is distributed on an "AS IS" BASIS,
 * WITHOUT WARRANTIES OR CONDITIONS OF ANY KIND, either express or implied.
 * See the License for the specific language governing permissions and
 * limitations under the License.
 **/

package io.confluent.ksql.function.udaf.topkdistinct;

import com.google.common.collect.ImmutableList;

import org.apache.kafka.connect.data.Schema;
import org.junit.Before;
import org.junit.Test;

import java.util.ArrayList;
import java.util.Arrays;
import java.util.List;
import java.util.stream.Collectors;
import java.util.stream.IntStream;

import static org.hamcrest.CoreMatchers.equalTo;
import static org.hamcrest.CoreMatchers.is;
import static org.junit.Assert.assertThat;

public class IntTopkDistinctKudafTest {

  private ArrayList<Integer> valueArray;
  private final TopkDistinctKudaf<Integer> intTopkDistinctKudaf =
      TopKDistinctTestUtils.getTopKDistinctKudaf(3, Schema.INT32_SCHEMA);

  @Before
  public void setup() {
    valueArray = new ArrayList<Integer>(Arrays.asList(10, 30, 45, 10, 50, 60, 20, 60, 80, 35, 25,
                               60, 80));
  }

  @Test
  public void shouldAggregateTopK() {
    ArrayList<Integer> currentVal = new ArrayList<Integer>();
    for (Integer d : valueArray) {
      currentVal = intTopkDistinctKudaf.aggregate(d, currentVal);
    }

    assertThat("Invalid results.", currentVal, equalTo(new ArrayList<Integer>(Arrays.asList(80, 60, 50))));
  }

  @Test
  public void shouldAggregateTopKWithLessThanKValues() {
    ArrayList<Integer> currentVal = new ArrayList<Integer>();
    currentVal = intTopkDistinctKudaf.aggregate(80, currentVal);

    assertThat("Invalid results.", currentVal, equalTo(new ArrayList<Integer>(Arrays.asList(80))));
  }

  @Test
  public void shouldMergeTopK() {
    ArrayList<Integer> array1 = new ArrayList<Integer>(Arrays.asList(50, 45, 25));
    ArrayList<Integer> array2 = new ArrayList<Integer>(Arrays.asList(60, 50, 48));

    assertThat("Invalid results.", intTopkDistinctKudaf.getMerger().apply("key", array1, array2),
               equalTo(
                   new ArrayList<Integer>(Arrays.asList(60, 50, 48))));
  }

  @Test
  public void shouldMergeTopKWithNulls() {
    ArrayList<Integer> array1 = new ArrayList<Integer>(Arrays.asList(50, 45));
    ArrayList<Integer> array2 = new ArrayList<Integer>(Arrays.asList(60));

    assertThat("Invalid results.", intTopkDistinctKudaf.getMerger().apply("key", array1, array2),
               equalTo(
                   new ArrayList<Integer>(Arrays.asList(60, 50, 45))));
  }

  @Test
  public void shouldMergeTopKWithNullsDuplicates() {
    ArrayList<Integer> array1 = new ArrayList<Integer>(Arrays.asList(50, 45));
    ArrayList<Integer> array2 = new ArrayList<Integer>(Arrays.asList(60, 50));

    assertThat("Invalid results.", intTopkDistinctKudaf.getMerger().apply("key", array1, array2),
               equalTo(
                   new ArrayList<Integer>(Arrays.asList(60, 50, 45))));
  }

  @Test
  public void shouldMergeTopKWithMoreNulls() {
    ArrayList<Integer> array1 = new ArrayList<Integer>(Arrays.asList(60));
    ArrayList<Integer> array2 = new ArrayList<Integer>(Arrays.asList(60));

    assertThat("Invalid results.", intTopkDistinctKudaf.getMerger().apply("key", array1, array2),
               equalTo(
                   new ArrayList<Integer>(Arrays.asList(60))));
  }

  @SuppressWarnings("unchecked")
  @Test
  public void shouldAggregateAndProducedOrderedTopK() {
    ArrayList<Integer> aggregate = intTopkDistinctKudaf.aggregate(1, new ArrayList<Integer>());
    assertThat(aggregate, equalTo(new ArrayList<Integer>(Arrays.asList(1))));
    ArrayList<Integer> agg2 = intTopkDistinctKudaf.aggregate(100, new ArrayList<Integer>(Arrays
                                                                                           .asList
        (1)));
    assertThat(agg2, equalTo(new ArrayList<Integer>(Arrays.asList(100, 1))));
  }

  @SuppressWarnings("unchecked")
  @Test
  public void shouldBeThreadSafe() {
    // Given:
    final TopkDistinctKudaf<Integer> intTopkDistinctKudaf =
        TopKDistinctTestUtils.getTopKDistinctKudaf(12, Schema.INT32_SCHEMA);

    final List<Integer> values = ImmutableList.of(10, 30, 45, 10, 50, 60, 20, 70, 80, 35, 25);

    // When:
    final ArrayList<Integer> result = IntStream.range(0, 4)
        .parallel()
        .mapToObj(threadNum -> {
          ArrayList<Integer> aggregate = new ArrayList<Integer>(Arrays.asList(1, 1, 1, 1, 1, 1,
                                                                              1, 1, 1, 1, 1, 1));

          for (int value : values) {
            aggregate = intTopkDistinctKudaf.aggregate(value + threadNum, aggregate);
          }
          return aggregate;
        })
        .reduce((agg1, agg2) -> intTopkDistinctKudaf.getMerger().apply("blah", agg1, agg2))
        .orElse(new ArrayList<Integer>());

    // Then:
    assertThat(result, is(Arrays.asList(83, 82, 81, 80, 73, 72, 71, 70, 63, 62, 61, 60)));
  }

  @SuppressWarnings("unchecked")
  //@Test
  public void testAggregatePerformance() {
    final int iterations = 1_000_000_000;
    final int topX = 10;
    final TopkDistinctKudaf<Integer> intTopkDistinctKudaf =
<<<<<<< HEAD
        new TopkDistinctKudaf<>(0, topX, Schema.INT32_SCHEMA, Integer.class);
    final List<Integer> aggregate = IntStream.range(0, topX)
        .mapToObj(Integer::valueOf)
        .collect(Collectors.toList());
=======
        TopKDistinctTestUtils.getTopKDistinctKudaf(topX, Schema.INT32_SCHEMA);
    final Integer[] aggregate = IntStream.range(0, topX)
        .mapToObj(idx -> null)
        .toArray(Integer[]::new);
>>>>>>> 369d5c8a
    final long start = System.currentTimeMillis();

    for(int i = 0; i != iterations; ++i) {
      intTopkDistinctKudaf.aggregate(i, new ArrayList<>(aggregate));
    }

    final long took = System.currentTimeMillis() - start;
    System.out.println(took + "ms, " + ((double)took)/iterations);
  }

  @SuppressWarnings("unchecked")
  //@Test
  public void testMergePerformance() {
    final int iterations = 1_000_000_000;
    final int topX = 10;
    final TopkDistinctKudaf<Integer> intTopkDistinctKudaf =
        TopKDistinctTestUtils.getTopKDistinctKudaf(topX, Schema.INT32_SCHEMA);

    final List<Integer> aggregate1 = IntStream.range(0, topX)
        .mapToObj(v -> v % 2 == 0 ? v + 1 : v)
        .collect(Collectors.toList());
    final List<Integer> aggregate2 = IntStream.range(0, topX)
        .mapToObj(v -> v % 2 == 0 ? v : v + 1)
        .collect(Collectors.toList());
    final long start = System.currentTimeMillis();

    for(int i = 0; i != iterations; ++i) {
      intTopkDistinctKudaf.getMerger().apply("ignored", new ArrayList<>(aggregate1), new
          ArrayList<>(aggregate2));
    }

    final long took = System.currentTimeMillis() - start;
    System.out.println(took + "ms, " + ((double)took)/iterations);
  }
}<|MERGE_RESOLUTION|>--- conflicted
+++ resolved
@@ -147,17 +147,10 @@
     final int iterations = 1_000_000_000;
     final int topX = 10;
     final TopkDistinctKudaf<Integer> intTopkDistinctKudaf =
-<<<<<<< HEAD
-        new TopkDistinctKudaf<>(0, topX, Schema.INT32_SCHEMA, Integer.class);
+        new TopkDistinctKudaf("TopkDistinctKudaf", 0, topX, Schema.INT32_SCHEMA, Integer.class);
     final List<Integer> aggregate = IntStream.range(0, topX)
         .mapToObj(Integer::valueOf)
         .collect(Collectors.toList());
-=======
-        TopKDistinctTestUtils.getTopKDistinctKudaf(topX, Schema.INT32_SCHEMA);
-    final Integer[] aggregate = IntStream.range(0, topX)
-        .mapToObj(idx -> null)
-        .toArray(Integer[]::new);
->>>>>>> 369d5c8a
     final long start = System.currentTimeMillis();
 
     for(int i = 0; i != iterations; ++i) {
