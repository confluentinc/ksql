--- conflicted
+++ resolved
@@ -38,13 +38,8 @@
     udf = new StringToTimestamp();
   }
 
-<<<<<<< HEAD
-//  @Test
-  public void shouldCovertStringToTimestamp() {
-=======
   @Test
   public void shouldCovertStringToTimestamp() throws ParseException {
->>>>>>> 2bdf7f08
     // When:
     final Object result = udf.evaluate("2021-12-01 12:10:11.123", "yyyy-MM-dd HH:mm:ss.SSS");
 
@@ -54,13 +49,8 @@
     assertThat(result, is(expectedResult));
   }
 
-<<<<<<< HEAD
-//  @Test
-  public void shouldSupportEmbeddedChars() {
-=======
   @Test
   public void shouldSupportEmbeddedChars() throws ParseException {
->>>>>>> 2bdf7f08
     // When:
     final Object result = udf.evaluate("2021-12-01T12:10:11.123Fred", "yyyy-MM-dd'T'HH:mm:ss.SSS'Fred'");
 
