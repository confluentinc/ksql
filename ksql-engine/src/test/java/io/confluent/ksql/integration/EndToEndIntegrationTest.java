--- conflicted
+++ resolved
@@ -23,21 +23,11 @@
 import static org.hamcrest.core.IsInstanceOf.instanceOf;
 import static org.junit.Assert.assertThat;
 
-<<<<<<< HEAD
-import com.google.common.collect.ImmutableMap;
-import io.confluent.ksql.GenericRow;
-import io.confluent.ksql.KsqlEngine;
-import io.confluent.ksql.KsqlEngineTestUtil;
-import io.confluent.ksql.query.QueryId;
-import io.confluent.ksql.services.ServiceContext;
-import io.confluent.ksql.util.KsqlConfig;
-=======
 import com.google.common.collect.ImmutableList;
 import com.google.common.collect.ImmutableSet;
 import edu.umd.cs.findbugs.annotations.SuppressFBWarnings;
 import io.confluent.ksql.GenericRow;
 import io.confluent.ksql.query.QueryId;
->>>>>>> 27fa0020
 import io.confluent.ksql.util.PageViewDataProvider;
 import io.confluent.ksql.util.PersistentQueryMetadata;
 import io.confluent.ksql.util.QueryMetadata;
@@ -129,23 +119,9 @@
         + " (registertime bigint, gender varchar, regionid varchar, userid varchar)"
         + " WITH (kafka_topic='" + USERS_TOPIC + "', value_format='JSON', key = 'userid');");
 
-<<<<<<< HEAD
-    KsqlEngineTestUtil.execute(
-        ksqlEngine,
-        format("CREATE TABLE %s (registertime bigint, gender varchar, regionid varchar, " +
-               "userid varchar) WITH (kafka_topic='%s', value_format='JSON', key = 'userid');",
-               userTable,
-               usersTopic), ksqlConfig, Collections.emptyMap());
-    KsqlEngineTestUtil.execute(
-        ksqlEngine,
-        format("CREATE STREAM %s (viewtime bigint, userid varchar, pageid varchar) " +
-               "WITH (kafka_topic='%s', value_format='JSON');", pageViewStream,
-               pageViewTopic), ksqlConfig, Collections.emptyMap());
-=======
     ksqlContext.sql("CREATE STREAM " + PAGE_VIEW_STREAM
         + " (viewtime bigint, userid varchar, pageid varchar) "
         + "WITH (kafka_topic='" + PAGE_VIEW_TOPIC + "', value_format='JSON');");
->>>>>>> 27fa0020
   }
 
   @After
@@ -330,12 +306,7 @@
     final String formatted = String.format(statement, (Object[])args);
     log.debug("Sending statement: {}", formatted);
 
-<<<<<<< HEAD
-    final List<QueryMetadata> queries =
-        KsqlEngineTestUtil.execute(ksqlEngine, formatted, ksqlConfig, Collections.emptyMap());
-=======
     final List<QueryMetadata> queries = ksqlContext.sql(formatted);
->>>>>>> 27fa0020
 
     queries.stream()
         .filter(q -> !(q instanceof PersistentQueryMetadata))
