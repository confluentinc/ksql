--- conflicted
+++ resolved
@@ -283,11 +283,7 @@
 
     executeStatement(createStreamStatement);
 
-<<<<<<< HEAD
-    ksqlEngine.terminateQuery(new QueryId("CSAS_CART_EVENT_PRODUCT_0"));
-=======
     ksqlContext.terminateQuery(new QueryId("CSAS_CART_EVENT_PRODUCT_0"));
->>>>>>> 27fa0020
 
     executeStatement("DROP STREAM CART_EVENT_PRODUCT;");
 
