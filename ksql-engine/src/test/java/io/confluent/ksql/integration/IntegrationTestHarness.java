/*
 * Copyright 2018 Confluent Inc.
 *
 * Licensed under the Confluent Community License (the "License"); you may not use
 * this file except in compliance with the License.  You may obtain a copy of the
 * License at
 *
 * http://www.confluent.io/confluent-community-license
 *
 * Unless required by applicable law or agreed to in writing, software
 * distributed under the License is distributed on an "AS IS" BASIS, WITHOUT
 * WARRANTIES OF ANY KIND, either express or implied.  See the License for the
 * specific language governing permissions and limitations under the License.
 */

package io.confluent.ksql.integration;

import static io.confluent.ksql.test.util.ConsumerTestUtil.hasUniqueRecords;
import static io.confluent.ksql.test.util.ConsumerTestUtil.toUniqueRecords;
import static io.confluent.ksql.test.util.MapMatchers.mapHasSize;
import static org.hamcrest.Matchers.is;

import io.confluent.kafka.schemaregistry.client.MockSchemaRegistryClient;
import io.confluent.kafka.schemaregistry.client.SchemaRegistryClient;
import io.confluent.ksql.GenericRow;
import io.confluent.ksql.KsqlConfigTestUtil;
import io.confluent.ksql.logging.processing.ProcessingLogContext;
<<<<<<< HEAD
import io.confluent.ksql.schema.ksql.KsqlSchemaWithOptions;
import io.confluent.ksql.schema.persistence.PersistenceSchemas;
=======
import io.confluent.ksql.schema.ksql.PhysicalSchema;
>>>>>>> 6af8958f
import io.confluent.ksql.serde.Format;
import io.confluent.ksql.serde.GenericRowSerDe;
import io.confluent.ksql.serde.KsqlSerdeFactories;
import io.confluent.ksql.serde.SerdeFactories;
import io.confluent.ksql.services.KafkaTopicClient;
import io.confluent.ksql.services.ServiceContext;
import io.confluent.ksql.services.TestServiceContext;
import io.confluent.ksql.test.util.ConsumerTestUtil;
import io.confluent.ksql.test.util.EmbeddedSingleNodeKafkaCluster;
import io.confluent.ksql.util.KsqlConfig;
import io.confluent.ksql.util.KsqlConstants;
import io.confluent.ksql.util.SchemaUtil;
import io.confluent.ksql.util.TestDataProvider;
import java.time.Duration;
import java.util.Arrays;
import java.util.Collections;
import java.util.HashMap;
import java.util.List;
import java.util.Map;
import java.util.Map.Entry;
import java.util.Objects;
import java.util.UUID;
import java.util.concurrent.Future;
import java.util.concurrent.TimeUnit;
import java.util.concurrent.atomic.AtomicReference;
import java.util.function.Supplier;
import java.util.stream.Collectors;
import org.apache.kafka.clients.consumer.ConsumerConfig;
import org.apache.kafka.clients.consumer.ConsumerRecord;
import org.apache.kafka.clients.consumer.KafkaConsumer;
import org.apache.kafka.clients.producer.KafkaProducer;
import org.apache.kafka.clients.producer.ProducerConfig;
import org.apache.kafka.clients.producer.ProducerRecord;
import org.apache.kafka.clients.producer.RecordMetadata;
import org.apache.kafka.common.serialization.Deserializer;
import org.apache.kafka.common.serialization.Serializer;
import org.apache.kafka.common.serialization.StringDeserializer;
import org.apache.kafka.common.serialization.StringSerializer;
import org.apache.kafka.test.TestUtils;
import org.hamcrest.Matcher;
import org.junit.rules.ExternalResource;
import org.slf4j.Logger;
import org.slf4j.LoggerFactory;

@SuppressWarnings("WeakerAccess")
public class IntegrationTestHarness extends ExternalResource {

  private static final Logger LOG = LoggerFactory.getLogger(IntegrationTestHarness.class);
  private static final int DEFAULT_PARTITION_COUNT = 1;
  private static final short DEFAULT_REPLICATION_FACTOR = (short) 1;
  private static final long PRODUCE_TIMEOUT_MS = 30_000;

  private final LazyServiceContext serviceContext;
  private final EmbeddedSingleNodeKafkaCluster kafkaCluster;
  private final SerdeFactories serdeFactories = new KsqlSerdeFactories();

  public static Builder builder() {
    return new Builder();
  }

  public static IntegrationTestHarness build() {
    return builder().build();
  }

  private IntegrationTestHarness(
      final EmbeddedSingleNodeKafkaCluster kafkaCluster,
      final SchemaRegistryClient schemaRegistryClient
  ) {
    this.kafkaCluster = Objects.requireNonNull(kafkaCluster, "kafkaCluster");
    this.serviceContext = new LazyServiceContext(schemaRegistryClient);
  }

  public EmbeddedSingleNodeKafkaCluster getKafkaCluster() {
    return kafkaCluster;
  }

  public String kafkaBootstrapServers() {
    return kafkaCluster.bootstrapServers();
  }

  public ServiceContext getServiceContext() {
    return serviceContext.get();
  }

  public SchemaRegistryClient getSchemaRegistryClient() {
    return serviceContext.get().getSchemaRegistryClient();
  }

  public TestKsqlContext buildKsqlContext() {
    return ksqlContextBuilder().build();
  }

  public ContextBuilder ksqlContextBuilder() {
    return new ContextBuilder();
  }

  /**
   * Ensure topics with the given {@code topicNames} exist.
   *
   * <p>Topics will be creates, if they do not already exist, with a single partition and replica.
   *
   * @param topicNames the names of the topics to create.
   */
  public void ensureTopics(final String... topicNames) {
    ensureTopics(DEFAULT_PARTITION_COUNT, topicNames);
  }

  /**
   * Ensure topics with the given {@code topicNames} exist.
   *
   * <p>Topics will be creates, if they do not already exist, with the specified
   * {@code partitionCount}.
   *
   * @param topicNames the names of the topics to create.
   */
  public void ensureTopics(final int partitionCount, final String... topicNames) {
    final KafkaTopicClient topicClient = serviceContext.get().getTopicClient();

    Arrays.stream(topicNames)
        .filter(name -> !topicClient.isTopicExists(name))
        .forEach(name ->
            topicClient.createTopic(name, partitionCount, DEFAULT_REPLICATION_FACTOR));
  }

  /**
   * Produce a single record to a Kafka topic.
   *
   * @param topicName the topic to produce the record to.
   * @param key the String key of the record.
   * @param data the String value of the record.
   */
  public void produceRecord(final String topicName, final String key, final String data) {
    try {
      try (final KafkaProducer<String, String> producer =
          new KafkaProducer<>(producerConfig(), new StringSerializer(), new StringSerializer())) {
        producer.send(new ProducerRecord<>(topicName, key, data)).get();
      }
    } catch (final Exception e) {
      throw new RuntimeException("Failed to send record to " + topicName, e);
    }
  }

  /**
   * Publish test data to the supplied {@code topic}.
   *
   * @param topic the name of the topic to produce to.
   * @param dataProvider the provider of the test data.
   * @param valueFormat the format values should be produced as.
   * @return the map of produced rows
   */
  public Map<String, RecordMetadata> produceRows(
      final String topic,
      final TestDataProvider dataProvider,
      final Format valueFormat
  ) {
    return produceRows(
        topic,
        dataProvider,
        valueFormat,
        () -> null);
  }

  /**
   * Publish test data to the supplied {@code topic}.
   *
   * @param topic the name of the topic to produce to.
   * @param dataProvider the provider of the test data.
   * @param valueFormat the format values should be produced as.
   * @param timestampSupplier supplier of timestamps.
   * @return the map of produced rows
   */
  public Map<String, RecordMetadata> produceRows(
      final String topic,
      final TestDataProvider dataProvider,
      final Format valueFormat,
      final Supplier<Long> timestampSupplier
  ) {
    return produceRows(
        topic,
        dataProvider.data(),
        getSerializer(valueFormat, dataProvider.schema()),
        timestampSupplier
    );
  }

  /**
   * Publish test data to the supplied {@code topic}.
   *
   * @param topic the name of the topic to produce to.
   * @param recordsToPublish the records to produce.
   * @param valueSerializer the serializer to use to serialize values.
   * @param timestampSupplier supplier of timestamps.
   * @return the map of produced rows, with an iteration order that matches produce order.
   */
  public Map<String, RecordMetadata> produceRows(
      final String topic,
      final Map<String, GenericRow> recordsToPublish,
      final Serializer<GenericRow> valueSerializer,
      final Supplier<Long> timestampSupplier
  ) {
    ensureTopics(topic);

    try (KafkaProducer<String, GenericRow> producer =
        new KafkaProducer<>(producerConfig(), new StringSerializer(), valueSerializer)) {

      final Map<String, Future<RecordMetadata>> futures = recordsToPublish.entrySet().stream()
          .collect(Collectors.toMap(Entry::getKey, entry -> {
            final String key = entry.getKey();
            final GenericRow value = entry.getValue();
            final Long timestamp = timestampSupplier.get();

            LOG.debug("Producing message. topic:{}, key:{}, value:{}, timestamp:{}",
                topic, key, value, timestamp);

            return producer.send(new ProducerRecord<>(topic, null, timestamp, key, value));
          }));

      return futures.entrySet().stream()
          .collect(Collectors.toMap(Entry::getKey, entry -> {
            try {
              return entry.getValue().get(PRODUCE_TIMEOUT_MS, TimeUnit.MILLISECONDS);
            } catch (final Exception e) {
              throw new RuntimeException(e);
            }
          }));
    }
  }

  /**
   * Verify there are {@code expectedCount} records available on the supplied {@code topic}.
   *
   * @param topic the name of the topic to check.
   * @param expectedCount the expected number of records.
   * @return the list of consumed records.
   */
  public List<ConsumerRecord<String, String>> verifyAvailableRecords(
      final String topic,
      final int expectedCount
  ) {
    try (final KafkaConsumer<String, String> consumer =
        new KafkaConsumer<>(consumerConfig(), new StringDeserializer(), new StringDeserializer())) {
      consumer.subscribe(Collections.singleton(topic.toUpperCase()));

      return ConsumerTestUtil.verifyAvailableRecords(consumer, expectedCount);
    }
  }

  /**
   * Verify there are {@code expectedCount} rows available on the supplied {@code topic}.
   *
   * @param topic the name of the topic to check.
   * @param expectedCount the expected number of records.
   * @param valueFormat the format of the value.
   * @param schema the schema of the value.
   * @return the list of consumed records.
   */
  public List<ConsumerRecord<String, GenericRow>> verifyAvailableRows(
      final String topic,
      final int expectedCount,
      final Format valueFormat,
<<<<<<< HEAD
      final KsqlSchemaWithOptions schema
=======
      final PhysicalSchema schema
>>>>>>> 6af8958f
  ) {
    final Deserializer<GenericRow> valueDeserializer =
        getDeserializer(valueFormat, schema);

    try (final KafkaConsumer<String, GenericRow> consumer
        = new KafkaConsumer<>(consumerConfig(), new StringDeserializer(), valueDeserializer)) {

      consumer.subscribe(Collections.singleton(topic));

      return ConsumerTestUtil.verifyAvailableRecords(consumer, expectedCount);
    }
  }

  /**
   * Verify there are {@code expected} records available to the supplied {@code consumer}.
   *
   * @param topic the name of the topic to check.
   * @param expected the expected rows.
   * @param valueFormat the format of the value.
   * @param schema the schema of the value.
   * @return the list of consumed records.
   */
  public List<ConsumerRecord<String, GenericRow>> verifyAvailableRows(
      final String topic,
      final Matcher<? super List<ConsumerRecord<String, GenericRow>>> expected,
      final Format valueFormat,
<<<<<<< HEAD
      final KsqlSchemaWithOptions schema
=======
      final PhysicalSchema schema
>>>>>>> 6af8958f
  ) {
    return verifyAvailableRows(topic, expected, valueFormat, schema, new StringDeserializer());
  }

  /**
   * Verify there are {@code expected} records available to the supplied {@code consumer}.
   *
   * @param topic the name of the topic to check.
   * @param expected the expected rows.
   * @param valueFormat the format of the value.
   * @param schema the schema of the value.
   * @param keyDeserializer the keyDeserilizer to use.
   * @param <K> the type of the key.
   * @return the list of consumed records.
   */
  public <K> List<ConsumerRecord<K, GenericRow>> verifyAvailableRows(
      final String topic,
      final Matcher<? super List<ConsumerRecord<K, GenericRow>>> expected,
      final Format valueFormat,
<<<<<<< HEAD
      final KsqlSchemaWithOptions schema,
=======
      final PhysicalSchema schema,
>>>>>>> 6af8958f
      final Deserializer<K> keyDeserializer
  ) {
    return verifyAvailableRows(
        topic, expected, valueFormat, schema, keyDeserializer,
        ConsumerTestUtil.DEFAULT_VERIFY_TIMEOUT);
  }

  /**
   * Verify there are {@code expected} records available to the supplied {@code consumer}.
   *
   * @param <K> the type of the key.
   * @param topic the name of the topic to check.
   * @param expected the expected rows.
   * @param valueFormat the format of the value.
   * @param schema the schema of the value.
   * @param keyDeserializer the key deserilizer to use.
   * @param timeout the max time to wait for the messages to be received.
   * @return the list of consumed records.
   */
  public <K> List<ConsumerRecord<K, GenericRow>> verifyAvailableRows(
      final String topic,
      final Matcher<? super List<ConsumerRecord<K, GenericRow>>> expected,
      final Format valueFormat,
<<<<<<< HEAD
      final KsqlSchemaWithOptions schema,
=======
      final PhysicalSchema schema,
>>>>>>> 6af8958f
      final Deserializer<K> keyDeserializer,
      final Duration timeout
  ) {
    final Deserializer<GenericRow> valueDeserializer =
        getDeserializer(valueFormat, schema);

    try (final KafkaConsumer<K, GenericRow> consumer
        = new KafkaConsumer<>(consumerConfig(), keyDeserializer, valueDeserializer)) {

      consumer.subscribe(Collections.singleton(topic));

      return ConsumerTestUtil.verifyAvailableRecords(consumer, expected, timeout);
    }
  }

  /**
   * Verify there are {@code expectedCount} unique rows available on the supplied {@code topic}.
   *
   * @param topic the name of the topic to check.
   * @param expectedCount the expected number of records.
   * @param valueFormat the format of the value.
   * @param schema the schema of the value.
   * @return the list of consumed records.
   */
  public Map<String, GenericRow> verifyAvailableUniqueRows(
      final String topic,
      final int expectedCount,
      final Format valueFormat,
<<<<<<< HEAD
      final KsqlSchemaWithOptions schema
=======
      final PhysicalSchema schema
>>>>>>> 6af8958f
  ) {
    return verifyAvailableUniqueRows(
        topic, expectedCount, valueFormat, schema, new StringDeserializer());
  }

  /**
   * Verify there are {@code expectedCount} unique rows available on the supplied {@code topic}.
   *
   * @param topic the name of the topic to check.
   * @param expectedCount the expected number of records.
   * @param valueFormat the format of the value.
   * @param schema the schema of the value.
   * @param keyDeserializer the keyDeserilizer to use.
   * @param <K> the type of the key.
   * @return the list of consumed records.
   */
  public <K> Map<K, GenericRow> verifyAvailableUniqueRows(
      final String topic,
      final int expectedCount,
      final Format valueFormat,
<<<<<<< HEAD
      final KsqlSchemaWithOptions schema,
=======
      final PhysicalSchema schema,
>>>>>>> 6af8958f
      final Deserializer<K> keyDeserializer
  ) {
    return verifyAvailableUniqueRows(topic, is(expectedCount), valueFormat, schema,
        keyDeserializer);
  }

  /**
   * Verify there are {@code expectedCount} unique rows available on the supplied {@code topic}.
   *
   * @param topic the name of the topic to check.
   * @param expectedCount the expected number of records.
   * @param valueFormat the format of the value.
   * @param schema the schema of the value.
   * @param keyDeserializer the keyDeserilizer to use.
   * @param <K> the type of the key.
   * @return the list of consumed records.
   */
  public <K> Map<K, GenericRow> verifyAvailableUniqueRows(
      final String topic,
      final Matcher<Integer> expectedCount,
      final Format valueFormat,
<<<<<<< HEAD
      final KsqlSchemaWithOptions schema,
=======
      final PhysicalSchema schema,
>>>>>>> 6af8958f
      final Deserializer<K> keyDeserializer
  ) {
    final Deserializer<GenericRow> valueDeserializer =
        getDeserializer(valueFormat, schema);

    try (final KafkaConsumer<K, GenericRow> consumer
        = new KafkaConsumer<>(consumerConfig(), keyDeserializer, valueDeserializer)) {

      consumer.subscribe(Collections.singleton(topic));

      final List<ConsumerRecord<K, GenericRow>> consumerRecords = ConsumerTestUtil
          .verifyAvailableRecords(consumer, hasUniqueRecords(mapHasSize(expectedCount)));

      return toUniqueRecords(consumerRecords);
    }
  }

  /**
   * Wait for topics with names {@code topicNames} to exist in Kafka.
   *
   * @param topicNames the names of the topics to await existence for.
   */
  public void waitForTopicsToBePresent(final String... topicNames) throws Exception {
    TestUtils.waitForCondition(
        () -> {
          try {
            final KafkaTopicClient topicClient = serviceContext.get().getTopicClient();
            return Arrays.stream(topicNames)
                .allMatch(topicClient::isTopicExists);
          } catch (Exception e) {
            throw new RuntimeException("could not get subjects");
          }
        },
        30_000,
        "topics not all present after 30 seconds. topics: " + Arrays.toString(topicNames));
  }

  /**
   * Wait for topics with names {@code topicNames} to not exist in Kafka.
   *
   * @param topicNames the names of the topics to await absence for.
   */
  public void waitForTopicsToBeAbsent(final String... topicNames) throws Exception {
    TestUtils.waitForCondition(
        () -> {
          try {
            final KafkaTopicClient topicClient = serviceContext.get().getTopicClient();
            return Arrays.stream(topicNames)
                .noneMatch(topicClient::isTopicExists);
          } catch (Exception e) {
            throw new RuntimeException("could not get subjects");
          }
        },
        30_000,
        "topics not all absent after 30 seconds. topics: " + Arrays.toString(topicNames));
  }

  /**
   * Wait for a subject with name {@code subjectName} to exist in Schema Registry.
   *
   * @param subjectName the name of the subject to await existence for.
   */
  public void waitForSubjectToBePresent(final String subjectName) throws Exception {
    TestUtils.waitForCondition(
        () -> {
          try {
            return getSchemaRegistryClient().getAllSubjects().contains(subjectName);
          } catch (Exception e) {
            throw new RuntimeException("could not get subjects");
          }
        },
        30_000,
        "subject not present after 30 seconds. subject: " + subjectName);
  }

  /**
   * Wait for the subject with name {@code subjectName} to not exist in Schema Registry.
   *
   * @param subjectName the name of the subject to await absence for.
   */
  public void waitForSubjectToBeAbsent(final String subjectName) throws Exception {
    TestUtils.waitForCondition(
        () -> {
          try {
            return !getSchemaRegistryClient().getAllSubjects().contains(subjectName);
          } catch (Exception e) {
            throw new RuntimeException("could not get subjects");
          }
        },
        30_000,
        "subject still present after 30 seconds. subject: " + subjectName);
  }

  protected void before() throws Exception {
    kafkaCluster.start();
  }

  @Override
  protected void after() {
    serviceContext.close();
    kafkaCluster.stop();
  }

  private Map<String, Object> clientConfig() {
    return new HashMap<>(kafkaCluster.getClientProperties());
  }

  private Map<String, Object> producerConfig() {
    final Map<String, Object> config = clientConfig();
    config.put(ProducerConfig.ACKS_CONFIG, "all");
    config.put(ProducerConfig.RETRIES_CONFIG, 0);
    return config;
  }

  Map<String, Object> consumerConfig() {
    final Map<String, Object> config = clientConfig();
    config.put(ConsumerConfig.GROUP_ID_CONFIG, UUID.randomUUID().toString());
    config.put(ConsumerConfig.AUTO_OFFSET_RESET_CONFIG, "earliest");
    // Try to keep consumer groups stable:
    config.put(ConsumerConfig.HEARTBEAT_INTERVAL_MS_CONFIG, 10_000);
    config.put(ConsumerConfig.SESSION_TIMEOUT_MS_CONFIG, 30_000);
    return config;
  }

  private Serializer<GenericRow> getSerializer(
      final Format format,
<<<<<<< HEAD
      final KsqlSchemaWithOptions schema
=======
      final PhysicalSchema schema
>>>>>>> 6af8958f
  ) {
    return GenericRowSerDe.from(
        serdeFactories.create(format, Collections.emptyMap()),
        schema,
        new KsqlConfig(Collections.emptyMap()),
        serviceContext.get().getSchemaRegistryClientFactory(),
        "producer",
        ProcessingLogContext.create()
    ).serializer();
  }

  private Deserializer<GenericRow> getDeserializer(
      final Format format,
<<<<<<< HEAD
      final KsqlSchemaWithOptions schema
=======
      final PhysicalSchema schema
>>>>>>> 6af8958f
  ) {
    return GenericRowSerDe.from(
        serdeFactories.create(format, Collections.emptyMap()),
        schema,
        new KsqlConfig(Collections.emptyMap()),
        serviceContext.get().getSchemaRegistryClientFactory(),
        "consumer",
        ProcessingLogContext.create()
    ).deserializer();
  }

<<<<<<< HEAD
  public void ensureSchema(final String topicName, final PersistenceSchemas schema) {
=======
  public void ensureSchema(final String topicName, final PhysicalSchema schema) {
>>>>>>> 6af8958f
    final SchemaRegistryClient srClient = serviceContext.get().getSchemaRegistryClient();
    try {
      final org.apache.avro.Schema avroSchema = SchemaUtil
          .buildAvroSchema(schema.valueSchema(), "test-" + topicName);

      srClient.register(topicName + KsqlConstants.SCHEMA_REGISTRY_VALUE_SUFFIX, avroSchema);
    } catch (final Exception e) {
      throw new AssertionError(e);
    }
  }

  public static final class Builder {

    private final SchemaRegistryClient schemaRegistry = new MockSchemaRegistryClient();
    private EmbeddedSingleNodeKafkaCluster.Builder kafkaCluster
        = EmbeddedSingleNodeKafkaCluster.newBuilder();

    public Builder withKafkaCluster(final EmbeddedSingleNodeKafkaCluster.Builder kafkaCluster) {
      this.kafkaCluster = Objects.requireNonNull(kafkaCluster, "kafkaCluster");
      return this;
    }

    public IntegrationTestHarness build() {
      return new IntegrationTestHarness(kafkaCluster.build(), schemaRegistry);
    }
  }

  public final class ContextBuilder {

    private final Map<String, Object> additionalConfig = new HashMap<>();

    public ContextBuilder withAdditionalConfig(final String name, final Object value) {
      additionalConfig.put(name, value);
      return this;
    }

    public TestKsqlContext build() {
      return new TestKsqlContext(IntegrationTestHarness.this, additionalConfig);
    }
  }

  private final class LazyServiceContext {

    private final SchemaRegistryClient schemaRegistryClient;
    private final AtomicReference<ServiceContext> serviceContext = new AtomicReference<>();

    private LazyServiceContext(final SchemaRegistryClient schemaRegistryClient) {
      this.schemaRegistryClient = Objects
          .requireNonNull(schemaRegistryClient, "schemaRegistryClient");
    }

    private ServiceContext get() {
      if (serviceContext.get() == null) {
        final ServiceContext created = TestServiceContext.create(
            KsqlConfigTestUtil.create(kafkaCluster),
            () -> schemaRegistryClient);

        if (!serviceContext.compareAndSet(null, created)) {
          created.close();
        }
      }

      return serviceContext.get();
    }

    private void close() {
      final ServiceContext toClose = serviceContext.getAndSet(null);
      if (toClose != null) {
        toClose.close();
      }
    }
  }
}<|MERGE_RESOLUTION|>--- conflicted
+++ resolved
@@ -25,12 +25,7 @@
 import io.confluent.ksql.GenericRow;
 import io.confluent.ksql.KsqlConfigTestUtil;
 import io.confluent.ksql.logging.processing.ProcessingLogContext;
-<<<<<<< HEAD
-import io.confluent.ksql.schema.ksql.KsqlSchemaWithOptions;
-import io.confluent.ksql.schema.persistence.PersistenceSchemas;
-=======
 import io.confluent.ksql.schema.ksql.PhysicalSchema;
->>>>>>> 6af8958f
 import io.confluent.ksql.serde.Format;
 import io.confluent.ksql.serde.GenericRowSerDe;
 import io.confluent.ksql.serde.KsqlSerdeFactories;
@@ -291,11 +286,7 @@
       final String topic,
       final int expectedCount,
       final Format valueFormat,
-<<<<<<< HEAD
-      final KsqlSchemaWithOptions schema
-=======
       final PhysicalSchema schema
->>>>>>> 6af8958f
   ) {
     final Deserializer<GenericRow> valueDeserializer =
         getDeserializer(valueFormat, schema);
@@ -322,11 +313,7 @@
       final String topic,
       final Matcher<? super List<ConsumerRecord<String, GenericRow>>> expected,
       final Format valueFormat,
-<<<<<<< HEAD
-      final KsqlSchemaWithOptions schema
-=======
       final PhysicalSchema schema
->>>>>>> 6af8958f
   ) {
     return verifyAvailableRows(topic, expected, valueFormat, schema, new StringDeserializer());
   }
@@ -346,11 +333,7 @@
       final String topic,
       final Matcher<? super List<ConsumerRecord<K, GenericRow>>> expected,
       final Format valueFormat,
-<<<<<<< HEAD
-      final KsqlSchemaWithOptions schema,
-=======
       final PhysicalSchema schema,
->>>>>>> 6af8958f
       final Deserializer<K> keyDeserializer
   ) {
     return verifyAvailableRows(
@@ -374,11 +357,7 @@
       final String topic,
       final Matcher<? super List<ConsumerRecord<K, GenericRow>>> expected,
       final Format valueFormat,
-<<<<<<< HEAD
-      final KsqlSchemaWithOptions schema,
-=======
       final PhysicalSchema schema,
->>>>>>> 6af8958f
       final Deserializer<K> keyDeserializer,
       final Duration timeout
   ) {
@@ -407,11 +386,7 @@
       final String topic,
       final int expectedCount,
       final Format valueFormat,
-<<<<<<< HEAD
-      final KsqlSchemaWithOptions schema
-=======
       final PhysicalSchema schema
->>>>>>> 6af8958f
   ) {
     return verifyAvailableUniqueRows(
         topic, expectedCount, valueFormat, schema, new StringDeserializer());
@@ -432,11 +407,7 @@
       final String topic,
       final int expectedCount,
       final Format valueFormat,
-<<<<<<< HEAD
-      final KsqlSchemaWithOptions schema,
-=======
       final PhysicalSchema schema,
->>>>>>> 6af8958f
       final Deserializer<K> keyDeserializer
   ) {
     return verifyAvailableUniqueRows(topic, is(expectedCount), valueFormat, schema,
@@ -458,11 +429,7 @@
       final String topic,
       final Matcher<Integer> expectedCount,
       final Format valueFormat,
-<<<<<<< HEAD
-      final KsqlSchemaWithOptions schema,
-=======
       final PhysicalSchema schema,
->>>>>>> 6af8958f
       final Deserializer<K> keyDeserializer
   ) {
     final Deserializer<GenericRow> valueDeserializer =
@@ -589,11 +556,7 @@
 
   private Serializer<GenericRow> getSerializer(
       final Format format,
-<<<<<<< HEAD
-      final KsqlSchemaWithOptions schema
-=======
       final PhysicalSchema schema
->>>>>>> 6af8958f
   ) {
     return GenericRowSerDe.from(
         serdeFactories.create(format, Collections.emptyMap()),
@@ -607,11 +570,7 @@
 
   private Deserializer<GenericRow> getDeserializer(
       final Format format,
-<<<<<<< HEAD
-      final KsqlSchemaWithOptions schema
-=======
       final PhysicalSchema schema
->>>>>>> 6af8958f
   ) {
     return GenericRowSerDe.from(
         serdeFactories.create(format, Collections.emptyMap()),
@@ -623,11 +582,7 @@
     ).deserializer();
   }
 
-<<<<<<< HEAD
-  public void ensureSchema(final String topicName, final PersistenceSchemas schema) {
-=======
   public void ensureSchema(final String topicName, final PhysicalSchema schema) {
->>>>>>> 6af8958f
     final SchemaRegistryClient srClient = serviceContext.get().getSchemaRegistryClient();
     try {
       final org.apache.avro.Schema avroSchema = SchemaUtil
