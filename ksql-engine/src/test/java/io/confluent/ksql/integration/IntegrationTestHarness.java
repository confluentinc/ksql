--- conflicted
+++ resolved
@@ -147,12 +147,10 @@
                                             int expectedNumMessages,
                                             Deserializer<K> keyDeserializer,
                                             long resultsPollMaxTimeMs) {
-<<<<<<< HEAD
-    return consumeData(topic, schema, expectedNumMessages, keyDeserializer, resultsPollMaxTimeMs, DataSource.DataSourceSerDe.JSON);
-=======
+
     return consumeData(topic, schema, expectedNumMessages, keyDeserializer, resultsPollMaxTimeMs,
                  DataSource.DataSourceSerDe.JSON);
->>>>>>> 64fca0fe
+
   }
 
   public <K> Map<K, GenericRow> consumeData(String topic,
@@ -173,16 +171,10 @@
                        CONSUMER_GROUP_ID_PREFIX + System.currentTimeMillis());
     consumerConfig.put(ConsumerConfig.AUTO_OFFSET_RESET_CONFIG, "earliest");
 
-<<<<<<< HEAD
-    try (KafkaConsumer<K, GenericRow> consumer = new KafkaConsumer<>(consumerConfig,
-                                                                     keyDeserializer,
-                                                                     getDeserializer(schema, dataSourceSerDe))) {
-=======
     try (KafkaConsumer<K, GenericRow> consumer
              = new KafkaConsumer<>(consumerConfig,
                                  keyDeserializer,
                                  getDeserializer(schema, dataSourceSerDe))) {
->>>>>>> 64fca0fe
 
       consumer.subscribe(Collections.singleton(topic));
       long pollStart = System.currentTimeMillis();
@@ -238,25 +230,18 @@
     this.embeddedKafkaCluster.stop();
   }
 
-<<<<<<< HEAD
-  public Map<String, RecordMetadata> publishTestData(String topicName, TestDataProvider dataProvider, Long timestamp) throws InterruptedException, ExecutionException, TimeoutException {
-=======
+
   public Map<String, RecordMetadata> publishTestData(String topicName,
                                                      TestDataProvider dataProvider,
                                                      Long timestamp)
       throws InterruptedException, ExecutionException, TimeoutException {
->>>>>>> 64fca0fe
+
     return publishTestData(topicName, dataProvider, timestamp, DataSource.DataSourceSerDe.JSON);
   }
 
   public Map<String, RecordMetadata> publishTestData(String topicName,
                                                      TestDataProvider dataProvider,
                                                      Long timestamp,
-<<<<<<< HEAD
-                                                     DataSource.DataSourceSerDe dataSourceSerDe) throws InterruptedException, ExecutionException, TimeoutException {
-    createTopic(topicName);
-    return produceData(topicName, dataProvider.data(), getSerializer(dataProvider.schema(), dataSourceSerDe), timestamp);
-=======
                                                      DataSource.DataSourceSerDe dataSourceSerDe)
       throws InterruptedException, ExecutionException, TimeoutException {
     createTopic(topicName);
@@ -265,7 +250,7 @@
                        getSerializer(dataProvider.schema(),
                                      dataSourceSerDe),
                        timestamp);
->>>>>>> 64fca0fe
+
   }
 
   private Serializer getSerializer(Schema schema, DataSource.DataSourceSerDe dataSourceSerDe) {
@@ -273,13 +258,9 @@
       case JSON:
         return new KsqlJsonSerializer(schema);
       case AVRO:
-<<<<<<< HEAD
-        return new KsqlGenericRowAvroSerializer(schema, this.schemaRegistryClient, new KsqlConfig(Collections.emptyMap()));
-=======
         return new KsqlGenericRowAvroSerializer(schema,
                                                 this.schemaRegistryClient,
                                                 new KsqlConfig(Collections.emptyMap()));
->>>>>>> 64fca0fe
       case DELIMITED:
         return new KsqlDelimitedSerializer(schema);
       default:
@@ -287,23 +268,15 @@
     }
   }
 
-<<<<<<< HEAD
-  private Deserializer<GenericRow> getDeserializer(Schema schema, DataSource.DataSourceSerDe dataSourceSerDe) {
-=======
   private Deserializer<GenericRow> getDeserializer(Schema schema,
                                                    DataSource.DataSourceSerDe dataSourceSerDe) {
->>>>>>> 64fca0fe
     switch (dataSourceSerDe) {
       case JSON:
         return new KsqlJsonDeserializer(schema);
       case AVRO:
-<<<<<<< HEAD
-        return new KsqlGenericRowAvroDeserializer(schema, this.schemaRegistryClient, false);
-=======
         return new KsqlGenericRowAvroDeserializer(schema,
                                                   this.schemaRegistryClient,
                                                   false);
->>>>>>> 64fca0fe
       case DELIMITED:
         return new KsqlDelimitedDeserializer(schema);
       default:
