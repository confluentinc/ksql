/*
 * Copyright 2018 Confluent Inc.
 *
 * Licensed under the Confluent Community License (the "License"); you may not use
 * this file except in compliance with the License.  You may obtain a copy of the
 * License at
 *
 * http://www.confluent.io/confluent-community-license
 *
 * Unless required by applicable law or agreed to in writing, software
 * distributed under the License is distributed on an "AS IS" BASIS, WITHOUT
 * WARRANTIES OF ANY KIND, either express or implied.  See the License for the
 * specific language governing permissions and limitations under the License.
 */

package io.confluent.ksql.integration;

import static io.confluent.ksql.test.util.ConsumerTestUtil.hasUniqueRecords;
import static io.confluent.ksql.test.util.ConsumerTestUtil.toUniqueRecords;
import static io.confluent.ksql.test.util.MapMatchers.mapHasSize;
import static org.hamcrest.Matchers.is;

import io.confluent.kafka.schemaregistry.client.MockSchemaRegistryClient;
import io.confluent.kafka.schemaregistry.client.SchemaRegistryClient;
import io.confluent.ksql.GenericRow;
import io.confluent.ksql.KsqlContextTestUtil;
import io.confluent.ksql.logging.processing.ProcessingLogContext;
import io.confluent.ksql.serde.DataSource;
import io.confluent.ksql.serde.DataSource.DataSourceSerDe;
import io.confluent.ksql.serde.KsqlTopicSerDe;
import io.confluent.ksql.serde.avro.KsqlAvroTopicSerDe;
import io.confluent.ksql.serde.delimited.KsqlDelimitedTopicSerDe;
import io.confluent.ksql.serde.json.KsqlJsonTopicSerDe;
import io.confluent.ksql.services.KafkaTopicClient;
import io.confluent.ksql.services.ServiceContext;
import io.confluent.ksql.services.TestServiceContext;
import io.confluent.ksql.test.util.ConsumerTestUtil;
import io.confluent.ksql.test.util.EmbeddedSingleNodeKafkaCluster;
import io.confluent.ksql.util.KsqlConfig;
import io.confluent.ksql.util.KsqlConstants;
import io.confluent.ksql.util.TestDataProvider;
import java.time.Duration;
import java.util.Arrays;
import java.util.Collections;
import java.util.HashMap;
import java.util.List;
import java.util.Map;
import java.util.Map.Entry;
import java.util.Objects;
import java.util.UUID;
import java.util.concurrent.Future;
import java.util.concurrent.TimeUnit;
import java.util.concurrent.atomic.AtomicReference;
import java.util.function.Supplier;
import java.util.stream.Collectors;
import org.apache.kafka.clients.consumer.ConsumerConfig;
import org.apache.kafka.clients.consumer.ConsumerRecord;
import org.apache.kafka.clients.consumer.KafkaConsumer;
import org.apache.kafka.clients.producer.KafkaProducer;
import org.apache.kafka.clients.producer.ProducerConfig;
import org.apache.kafka.clients.producer.ProducerRecord;
import org.apache.kafka.clients.producer.RecordMetadata;
import org.apache.kafka.common.serialization.Deserializer;
import org.apache.kafka.common.serialization.Serializer;
import org.apache.kafka.common.serialization.StringDeserializer;
import org.apache.kafka.common.serialization.StringSerializer;
import org.apache.kafka.connect.data.Schema;
import org.apache.kafka.test.TestUtils;
import org.hamcrest.Matcher;
import org.junit.rules.ExternalResource;
import org.slf4j.Logger;
import org.slf4j.LoggerFactory;

@SuppressWarnings("WeakerAccess")
public class IntegrationTestHarness extends ExternalResource {

  private static final Logger LOG = LoggerFactory.getLogger(IntegrationTestHarness.class);
  private static final int DEFAULT_PARTITION_COUNT = 1;
  private static final short DEFAULT_REPLICATION_FACTOR = (short) 1;
  private static final long PRODUCE_TIMEOUT_MS = 30_000;

  private final LazyServiceContext serviceContext;
  private final EmbeddedSingleNodeKafkaCluster kafkaCluster;

  public static Builder builder() {
    return new Builder();
  }

  public static IntegrationTestHarness build() {
    return builder().build();
  }

  private IntegrationTestHarness(
      final EmbeddedSingleNodeKafkaCluster kafkaCluster,
      final SchemaRegistryClient schemaRegistryClient
  ) {
    this.kafkaCluster = Objects.requireNonNull(kafkaCluster, "kafkaCluster");
    this.serviceContext = new LazyServiceContext(schemaRegistryClient);
  }

  public EmbeddedSingleNodeKafkaCluster getKafkaCluster() {
    return kafkaCluster;
  }

  public String kafkaBootstrapServers() {
    return kafkaCluster.bootstrapServers();
  }

  public ServiceContext serviceContext() {
    return serviceContext.get();
  }

  public SchemaRegistryClient schemaRegistryClient() {
    return serviceContext.get().getSchemaRegistryClient();
  }

  public TestKsqlContext buildKsqlContext() {
    return ksqlContextBuilder().build();
  }

  public ContextBuilder ksqlContextBuilder() {
    return new ContextBuilder();
  }

  /**
   * Ensure topics with the given {@code topicNames} exist.
   *
   * <p>Topics will be creates, if they do not already exist, with a single partition and replica.
   *
   * @param topicNames the names of the topics to create.
   */
  public void ensureTopics(final String... topicNames) {
    ensureTopics(DEFAULT_PARTITION_COUNT, topicNames);
  }

  /**
   * Ensure topics with the given {@code topicNames} exist.
   *
   * <p>Topics will be creates, if they do not already exist, with the specified
   * {@code partitionCount}.
   *
   * @param topicNames the names of the topics to create.
   */
  public void ensureTopics(final int partitionCount, final String... topicNames) {
    final KafkaTopicClient topicClient = serviceContext.get().getTopicClient();

    Arrays.stream(topicNames)
        .filter(name -> !topicClient.isTopicExists(name))
        .forEach(name ->
            topicClient.createTopic(name, partitionCount, DEFAULT_REPLICATION_FACTOR));
  }

  /**
   * Produce a single record to a Kafka topic.
   *
   * @param topicName the topic to produce the record to.
   * @param key the String key of the record.
   * @param data the String value of the record.
   */
  public void produceRecord(final String topicName, final String key, final String data) {
    try {
      try (final KafkaProducer<String, String> producer =
          new KafkaProducer<>(producerConfig(), new StringSerializer(), new StringSerializer())) {
        producer.send(new ProducerRecord<>(topicName, key, data)).get();
      }
    } catch (final Exception e) {
      throw new RuntimeException("Failed to send record to " + topicName, e);
    }
  }

  /**
   * Publish test data to the supplied {@code topic}.
   *
   * @param topic the name of the topic to produce to.
   * @param dataProvider the provider of the test data.
   * @param valueFormat the format values should be produced as.
   * @return the map of produced rows
   */
  public Map<String, RecordMetadata> produceRows(
      final String topic,
      final TestDataProvider dataProvider,
      final DataSourceSerDe valueFormat
  ) {
    return produceRows(
        topic,
        dataProvider,
        valueFormat,
        () -> null);
  }

  /**
   * Publish test data to the supplied {@code topic}.
   *
   * @param topic the name of the topic to produce to.
   * @param dataProvider the provider of the test data.
   * @param valueFormat the format values should be produced as.
   * @param timestampSupplier supplier of timestamps.
   * @return the map of produced rows
   */
  @SuppressWarnings("unchecked")
  public Map<String, RecordMetadata> produceRows(
      final String topic,
      final TestDataProvider dataProvider,
      final DataSourceSerDe valueFormat,
      final Supplier<Long> timestampSupplier
  ) {
    return produceRows(
        topic,
        dataProvider.data(),
        getSerializer(valueFormat, dataProvider.schema()),
        timestampSupplier
    );
  }

  /**
   * Publish test data to the supplied {@code topic}.
   *
   * @param topic the name of the topic to produce to.
   * @param recordsToPublish the records to produce.
   * @param valueSerializer the serializer to use to serialize values.
   * @param timestampSupplier supplier of timestamps.
   * @return the map of produced rows, with an iteration order that matches produce order.
   */
  public Map<String, RecordMetadata> produceRows(
      final String topic,
      final Map<String, GenericRow> recordsToPublish,
      final Serializer<GenericRow> valueSerializer,
      final Supplier<Long> timestampSupplier
  ) {
    ensureTopics(topic);

    try (KafkaProducer<String, GenericRow> producer =
        new KafkaProducer<>(producerConfig(), new StringSerializer(), valueSerializer)) {

      final Map<String, Future<RecordMetadata>> futures = recordsToPublish.entrySet().stream()
          .collect(Collectors.toMap(Entry::getKey, entry -> {
            final String key = entry.getKey();
            final GenericRow value = entry.getValue();
            final Long timestamp = timestampSupplier.get();

            LOG.debug("Producing message. topic:{}, key:{}, value:{}, timestamp:{}",
                topic, key, value, timestamp);

            return producer.send(new ProducerRecord<>(topic, null, timestamp, key, value));
          }));

      return futures.entrySet().stream()
          .collect(Collectors.toMap(Entry::getKey, entry -> {
            try {
              return entry.getValue().get(PRODUCE_TIMEOUT_MS, TimeUnit.MILLISECONDS);
            } catch (final Exception e) {
              throw new RuntimeException(e);
            }
          }));
    }
  }

  /**
   * Verify there are {@code expectedCount} records available on the supplied {@code topic}.
   *
   * @param topic the name of the topic to check.
   * @param expectedCount the expected number of records.
   * @return the list of consumed records.
   */
  public List<ConsumerRecord<String, String>> verifyAvailableRecords(
      final String topic,
      final int expectedCount
  ) {
    try (final KafkaConsumer<String, String> consumer =
        new KafkaConsumer<>(consumerConfig(), new StringDeserializer(), new StringDeserializer())) {
      consumer.subscribe(Collections.singleton(topic.toUpperCase()));

      return ConsumerTestUtil.verifyAvailableRecords(consumer, expectedCount);
    }
  }

  /**
   * Verify there are {@code expectedCount} rows available on the supplied {@code topic}.
   *
   * @param topic the name of the topic to check.
   * @param expectedCount the expected number of records.
   * @param valueFormat the format of the value.
   * @param schema the schema of the value.
   * @return the list of consumed records.
   */
  public List<ConsumerRecord<String, GenericRow>> verifyAvailableRows(
      final String topic,
      final int expectedCount,
      final DataSourceSerDe valueFormat,
      final Schema schema
  ) {
    final Deserializer<GenericRow> valueDeserializer = getDeserializer(valueFormat, schema);

    try (final KafkaConsumer<String, GenericRow> consumer
        = new KafkaConsumer<>(consumerConfig(), new StringDeserializer(), valueDeserializer)) {

      consumer.subscribe(Collections.singleton(topic));

      return ConsumerTestUtil.verifyAvailableRecords(consumer, expectedCount);
    }
  }

  /**
   * Verify there are {@code expected} records available to the supplied {@code consumer}.
   *
   * @param topic the name of the topic to check.
   * @param expected the expected rows.
   * @param valueFormat the format of the value.
   * @param schema the schema of the value.
   * @return the list of consumed records.
   */
  public List<ConsumerRecord<String, GenericRow>> verifyAvailableRows(
      final String topic,
      final Matcher<? super List<ConsumerRecord<String, GenericRow>>> expected,
      final DataSourceSerDe valueFormat,
      final Schema schema
  ) {
    return verifyAvailableRows(topic, expected, valueFormat, schema, new StringDeserializer());
  }

  /**
   * Verify there are {@code expected} records available to the supplied {@code consumer}.
   *
   * @param topic the name of the topic to check.
   * @param expected the expected rows.
   * @param valueFormat the format of the value.
   * @param schema the schema of the value.
   * @param keyDeserializer the keyDeserilizer to use.
   * @param <K> the type of the key.
   * @return the list of consumed records.
   */
  public <K> List<ConsumerRecord<K, GenericRow>> verifyAvailableRows(
      final String topic,
      final Matcher<? super List<ConsumerRecord<K, GenericRow>>> expected,
      final DataSourceSerDe valueFormat,
      final Schema schema,
      final Deserializer<K> keyDeserializer
  ) {
    return verifyAvailableRows(
        topic, expected, valueFormat, schema, keyDeserializer,
        ConsumerTestUtil.DEFAULT_VERIFY_TIMEOUT);
  }

  /**
   * Verify there are {@code expected} records available to the supplied {@code consumer}.
   *
   * @param <K> the type of the key.
   * @param topic the name of the topic to check.
   * @param expected the expected rows.
   * @param valueFormat the format of the value.
   * @param schema the schema of the value.
   * @param keyDeserializer the key deserilizer to use.
   * @param timeout the max time to wait for the messages to be received.
   * @return the list of consumed records.
   */
  public <K> List<ConsumerRecord<K, GenericRow>> verifyAvailableRows(
      final String topic,
      final Matcher<? super List<ConsumerRecord<K, GenericRow>>> expected,
      final DataSourceSerDe valueFormat,
      final Schema schema,
      final Deserializer<K> keyDeserializer,
      final Duration timeout
  ) {
    final Deserializer<GenericRow> valueDeserializer = getDeserializer(valueFormat, schema);

    try (final KafkaConsumer<K, GenericRow> consumer
        = new KafkaConsumer<>(consumerConfig(), keyDeserializer, valueDeserializer)) {

      consumer.subscribe(Collections.singleton(topic));

      return ConsumerTestUtil.verifyAvailableRecords(consumer, expected, timeout);
    }
  }

  /**
   * Verify there are {@code expectedCount} unique rows available on the supplied {@code topic}.
   *
   * @param topic the name of the topic to check.
   * @param expectedCount the expected number of records.
   * @param valueFormat the format of the value.
   * @param schema the schema of the value.
   * @return the list of consumed records.
   */
  public Map<String, GenericRow> verifyAvailableUniqueRows(
      final String topic,
      final int expectedCount,
      final DataSourceSerDe valueFormat,
      final Schema schema
  ) {
    return verifyAvailableUniqueRows(
        topic, expectedCount, valueFormat, schema, new StringDeserializer());
  }

  /**
   * Verify there are {@code expectedCount} unique rows available on the supplied {@code topic}.
   *
   * @param topic the name of the topic to check.
   * @param expectedCount the expected number of records.
   * @param valueFormat the format of the value.
   * @param schema the schema of the value.
   * @param keyDeserializer the keyDeserilizer to use.
   * @param <K> the type of the key.
   * @return the list of consumed records.
   */
  public <K> Map<K, GenericRow> verifyAvailableUniqueRows(
      final String topic,
      final int expectedCount,
      final DataSourceSerDe valueFormat,
      final Schema schema,
      final Deserializer<K> keyDeserializer
  ) {
    return verifyAvailableUniqueRows(topic, is(expectedCount), valueFormat, schema,
        keyDeserializer);
  }

  /**
   * Verify there are {@code expectedCount} unique rows available on the supplied {@code topic}.
   *
   * @param topic the name of the topic to check.
   * @param expectedCount the expected number of records.
   * @param valueFormat the format of the value.
   * @param schema the schema of the value.
   * @param keyDeserializer the keyDeserilizer to use.
   * @param <K> the type of the key.
   * @return the list of consumed records.
   */
  public <K> Map<K, GenericRow> verifyAvailableUniqueRows(
      final String topic,
      final Matcher<Integer> expectedCount,
      final DataSourceSerDe valueFormat,
      final Schema schema,
      final Deserializer<K> keyDeserializer
  ) {
    final Deserializer<GenericRow> valueDeserializer = getDeserializer(valueFormat, schema);

    try (final KafkaConsumer<K, GenericRow> consumer
        = new KafkaConsumer<>(consumerConfig(), keyDeserializer, valueDeserializer)) {

      consumer.subscribe(Collections.singleton(topic));

      final List<ConsumerRecord<K, GenericRow>> consumerRecords = ConsumerTestUtil
          .verifyAvailableRecords(consumer, hasUniqueRecords(mapHasSize(expectedCount)));

      return toUniqueRecords(consumerRecords);
    }
  }

  /**
<<<<<<< HEAD
   * Verify a subject with name {@code subjectName} exists in Schema Registry.
   *
   * @param subjectName the name of the subject to check existence for.
   */
  public void verifySubjectPresent(final String subjectName) throws Exception {
=======
   * Wait for topics with names {@code topicNames} to exist in Kafka.
   *
   * @param topicNames the names of the topics to await existence for.
   */
  public void waitForTopicsToBePresent(final String... topicNames) throws Exception {
    TestUtils.waitForCondition(
        () -> {
          try {
            final KafkaTopicClient topicClient = serviceContext.get().getTopicClient();
            return Arrays.stream(topicNames)
                .allMatch(topicClient::isTopicExists);
          } catch (Exception e) {
            throw new RuntimeException("could not get subjects");
          }
        },
        30_000,
        "topics not all present after 30 seconds. topics: " + Arrays.toString(topicNames));
  }

  /**
   * Wait for topics with names {@code topicNames} to not exist in Kafka.
   *
   * @param topicNames the names of the topics to await absence for.
   */
  public void waitForTopicsToBeAbsent(final String... topicNames) throws Exception {
    TestUtils.waitForCondition(
        () -> {
          try {
            final KafkaTopicClient topicClient = serviceContext.get().getTopicClient();
            return Arrays.stream(topicNames)
                .noneMatch(topicClient::isTopicExists);
          } catch (Exception e) {
            throw new RuntimeException("could not get subjects");
          }
        },
        30_000,
        "topics not all absent after 30 seconds. topics: " + Arrays.toString(topicNames));
  }

  /**
   * Wait for a subject with name {@code subjectName} to exist in Schema Registry.
   *
   * @param subjectName the name of the subject to await existence for.
   */
  public void waitForSubjectToBePresent(final String subjectName) throws Exception {
>>>>>>> a963b75a
    TestUtils.waitForCondition(
        () -> {
          try {
            return schemaRegistryClient().getAllSubjects().contains(subjectName);
          } catch (Exception e) {
            throw new RuntimeException("could not get subjects");
          }
        },
        30_000,
        "subject not present after 30 seconds. subject: " + subjectName);
  }

  /**
<<<<<<< HEAD
   * Verify no subject with name {@code subjectName} exists in Schema Registry.
   *
   * @param subjectName the name of the subject to check absence for.
   */
  public void verifySubjectAbsent(final String subjectName) throws Exception {
=======
   * Wait for the subject with name {@code subjectName} to not exist in Schema Registry.
   *
   * @param subjectName the name of the subject to await absence for.
   */
  public void waitForSubjectToBeAbsent(final String subjectName) throws Exception {
>>>>>>> a963b75a
    TestUtils.waitForCondition(
        () -> {
          try {
            return !schemaRegistryClient().getAllSubjects().contains(subjectName);
          } catch (Exception e) {
            throw new RuntimeException("could not get subjects");
          }
        },
        30_000,
        "subject still present after 30 seconds. subject: " + subjectName);
  }

  protected void before() throws Exception {
    kafkaCluster.start();
  }

  @Override
  protected void after() {
    serviceContext.close();
    kafkaCluster.stop();
  }

  private Map<String, Object> clientConfig() {
    final Map<String, Object> config = new HashMap<>();
    config.put(ProducerConfig.BOOTSTRAP_SERVERS_CONFIG, kafkaCluster.bootstrapServers());
    return config;
  }

  private Map<String, Object> producerConfig() {
    final Map<String, Object> config = clientConfig();
    config.put(ProducerConfig.ACKS_CONFIG, "all");
    config.put(ProducerConfig.RETRIES_CONFIG, 0);
    return config;
  }

  Map<String, Object> consumerConfig() {
    final Map<String, Object> config = clientConfig();
    config.put(ConsumerConfig.GROUP_ID_CONFIG, UUID.randomUUID().toString());
    config.put(ConsumerConfig.AUTO_OFFSET_RESET_CONFIG, "earliest");
    // Try to keep consumer groups stable:
    config.put(ConsumerConfig.HEARTBEAT_INTERVAL_MS_CONFIG, 10_000);
    config.put(ConsumerConfig.SESSION_TIMEOUT_MS_CONFIG, 30_000);
    return config;
  }

  private static KsqlTopicSerDe getSerde(
      final DataSource.DataSourceSerDe dataSourceSerDe) {
    switch (dataSourceSerDe) {
      case JSON:
        return new KsqlJsonTopicSerDe();
      case AVRO:
        return new KsqlAvroTopicSerDe(KsqlConstants.DEFAULT_AVRO_SCHEMA_FULL_NAME);
      case DELIMITED:
        return new KsqlDelimitedTopicSerDe();
      default:
        throw new RuntimeException("Format not supported: " + dataSourceSerDe);
    }
  }

  private Serializer getSerializer(
      final DataSource.DataSourceSerDe dataSourceSerDe,
      final Schema schema) {
    return getSerde(dataSourceSerDe).getGenericRowSerde(
        schema,
        new KsqlConfig(Collections.emptyMap()),
        false,
        serviceContext.get().getSchemaRegistryClientFactory(),
        "producer",
        ProcessingLogContext.create()
    ).serializer();
  }

  private Deserializer<GenericRow> getDeserializer(
      final DataSource.DataSourceSerDe dataSourceSerDe,
      final Schema schema) {
    return getSerde(dataSourceSerDe).getGenericRowSerde(
        schema,
        new KsqlConfig(Collections.emptyMap()),
        false,
        serviceContext.get().getSchemaRegistryClientFactory(),
        "consumer",
        ProcessingLogContext.create()
    ).deserializer();
  }

  public static final class Builder {

    private final SchemaRegistryClient schemaRegistry = new MockSchemaRegistryClient();
    private final EmbeddedSingleNodeKafkaCluster.Builder kafkaCluster
        = EmbeddedSingleNodeKafkaCluster.newBuilder();

    public IntegrationTestHarness build() {
      return new IntegrationTestHarness(kafkaCluster.build(), schemaRegistry);
    }
  }

  public final class ContextBuilder {

    private final Map<String, Object> additionalConfig = new HashMap<>();

    public ContextBuilder withAdditionalConfig(final String name, final Object value) {
      additionalConfig.put(name, value);
      return this;
    }

    public TestKsqlContext build() {
      return new TestKsqlContext(IntegrationTestHarness.this, additionalConfig);
    }
  }

  private final class LazyServiceContext {

    private final SchemaRegistryClient schemaRegistryClient;
    private final AtomicReference<ServiceContext> serviceContext = new AtomicReference<>();

    private LazyServiceContext(final SchemaRegistryClient schemaRegistryClient) {
      this.schemaRegistryClient = Objects
          .requireNonNull(schemaRegistryClient, "schemaRegistryClient");
    }

    private ServiceContext get() {
      if (serviceContext.get() == null) {
        final ServiceContext created = TestServiceContext.create(
            KsqlContextTestUtil.createKsqlConfig(kafkaCluster),
            () -> schemaRegistryClient);

        if (!serviceContext.compareAndSet(null, created)) {
          created.close();
        }
      }

      return serviceContext.get();
    }

    private void close() {
      final ServiceContext toClose = serviceContext.getAndSet(null);
      if (toClose != null) {
        toClose.close();
      }
    }
  }
}<|MERGE_RESOLUTION|>--- conflicted
+++ resolved
@@ -446,13 +446,6 @@
   }
 
   /**
-<<<<<<< HEAD
-   * Verify a subject with name {@code subjectName} exists in Schema Registry.
-   *
-   * @param subjectName the name of the subject to check existence for.
-   */
-  public void verifySubjectPresent(final String subjectName) throws Exception {
-=======
    * Wait for topics with names {@code topicNames} to exist in Kafka.
    *
    * @param topicNames the names of the topics to await existence for.
@@ -498,7 +491,6 @@
    * @param subjectName the name of the subject to await existence for.
    */
   public void waitForSubjectToBePresent(final String subjectName) throws Exception {
->>>>>>> a963b75a
     TestUtils.waitForCondition(
         () -> {
           try {
@@ -512,19 +504,11 @@
   }
 
   /**
-<<<<<<< HEAD
-   * Verify no subject with name {@code subjectName} exists in Schema Registry.
-   *
-   * @param subjectName the name of the subject to check absence for.
-   */
-  public void verifySubjectAbsent(final String subjectName) throws Exception {
-=======
    * Wait for the subject with name {@code subjectName} to not exist in Schema Registry.
    *
    * @param subjectName the name of the subject to await absence for.
    */
   public void waitForSubjectToBeAbsent(final String subjectName) throws Exception {
->>>>>>> a963b75a
     TestUtils.waitForCondition(
         () -> {
           try {
