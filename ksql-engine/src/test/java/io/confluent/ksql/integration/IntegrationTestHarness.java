package io.confluent.ksql.integration;

import io.confluent.kafka.schemaregistry.client.MockSchemaRegistryClient;
import io.confluent.kafka.schemaregistry.client.SchemaRegistryClient;
import io.confluent.ksql.GenericRow;
import io.confluent.ksql.serde.DataSource;
import io.confluent.ksql.serde.avro.KsqlAvroTopicSerDe;
import io.confluent.ksql.serde.delimited.KsqlDelimitedDeserializer;
import io.confluent.ksql.serde.delimited.KsqlDelimitedSerializer;
import io.confluent.ksql.serde.json.KsqlJsonDeserializer;
import io.confluent.ksql.serde.json.KsqlJsonSerializer;
import io.confluent.ksql.testutils.EmbeddedSingleNodeKafkaCluster;
import io.confluent.ksql.util.KafkaTopicClient;
import io.confluent.ksql.util.KafkaTopicClientImpl;
import io.confluent.ksql.util.KsqlConfig;
import io.confluent.ksql.util.KsqlException;
import io.confluent.ksql.util.TestDataProvider;
import java.time.Duration;
import java.util.ArrayList;
import java.util.Collections;
import java.util.HashMap;
import java.util.List;
import java.util.Map;
import java.util.Map.Entry;
import java.util.Properties;
import java.util.concurrent.ExecutionException;
import java.util.concurrent.Future;
import java.util.concurrent.TimeUnit;
import java.util.concurrent.TimeoutException;
import java.util.concurrent.atomic.AtomicInteger;
import java.util.stream.Collectors;
import org.apache.kafka.clients.consumer.ConsumerConfig;
import org.apache.kafka.clients.consumer.ConsumerInterceptor;
import org.apache.kafka.clients.consumer.ConsumerRecord;
import org.apache.kafka.clients.consumer.ConsumerRecords;
import org.apache.kafka.clients.consumer.KafkaConsumer;
import org.apache.kafka.clients.producer.KafkaProducer;
import org.apache.kafka.clients.producer.ProducerConfig;
import org.apache.kafka.clients.producer.ProducerInterceptor;
import org.apache.kafka.clients.producer.ProducerRecord;
import org.apache.kafka.clients.producer.RecordMetadata;
import org.apache.kafka.common.serialization.ByteArrayDeserializer;
import org.apache.kafka.common.serialization.Deserializer;
import org.apache.kafka.common.serialization.Serializer;
import org.apache.kafka.common.serialization.StringDeserializer;
import org.apache.kafka.common.serialization.StringSerializer;
import org.apache.kafka.connect.data.Schema;
import org.apache.kafka.streams.StreamsConfig;
import org.apache.kafka.test.TestUtils;
import org.slf4j.Logger;
import org.slf4j.LoggerFactory;


@SuppressWarnings("unchecked")
public class IntegrationTestHarness {

  private static final Logger LOG = LoggerFactory.getLogger(IntegrationTestHarness.class);

  public static final long TEST_RECORD_FUTURE_TIMEOUT_MS = 5000;
  public static final long RESULTS_POLL_MAX_TIME_MS = 60000;
  public static final long RESULTS_EXTRA_POLL_TIME_MS = 250;

  public static final String CONSUMER_GROUP_ID_PREFIX = "KSQL_Integration_Test_Consumer_";

  public KsqlConfig ksqlConfig;
  private KafkaTopicClientImpl topicClient;

  public SchemaRegistryClient schemaRegistryClient;

<<<<<<< HEAD
  private final AtomicInteger consumedCount;
  private final AtomicInteger producedCount;

  private static IntegrationTestHarness THIS;
=======
  private final Map<String, Object> unifiedConfigs = new HashMap<>();
>>>>>>> b2b4e85d

  public IntegrationTestHarness() {
    this.schemaRegistryClient = new MockSchemaRegistryClient();
    THIS = this;
    consumedCount = new AtomicInteger(0);
    producedCount = new AtomicInteger(0);
  }

  public KafkaTopicClient topicClient() {
    return topicClient;
  }

  // Topic generation
  public void createTopic(final String topicName) {
    createTopic(topicName, 1, (short) 1);
  }
  public void createTopic(final String topicName, final int numPartitions, final short replicatonFactor) {
    topicClient.createTopic(topicName, numPartitions, replicatonFactor);
  }

  /**
   * Topic topicName will be automatically created if it doesn't exist.
   * @param topicName
   * @param recordsToPublish
   * @param timestamp
   * @return
   * @throws InterruptedException
   * @throws TimeoutException
   * @throws ExecutionException
   */
  public Map<String, RecordMetadata> produceData(final String topicName,
                                                 final Map<String, GenericRow> recordsToPublish,
                                                 final Serializer<GenericRow> serializer,
                                                 final Long timestamp) {

    createTopic(topicName);

    final Properties producerConfig = properties();
    try (KafkaProducer<String, GenericRow> producer =
            new KafkaProducer<>(producerConfig, new StringSerializer(), serializer)) {

      final Map<String, Future<RecordMetadata>> futures = recordsToPublish.entrySet().stream()
          .collect(Collectors.toMap(Entry::getKey, entry -> {
            final String key = entry.getKey();
            final GenericRow value = entry.getValue();

            LOG.debug("Producing message. topic:{}, key:{}, value:{}, timestamp:{}",
                topicName, key, value, timestamp);

            return producer.send(buildRecord(topicName, timestamp, value, key));
          }));

      return futures.entrySet().stream()
          .collect(Collectors.toMap(Entry::getKey, entry -> {
            try {
              return entry.getValue().get(TEST_RECORD_FUTURE_TIMEOUT_MS, TimeUnit.MILLISECONDS);
            } catch (final Exception e) {
              throw new RuntimeException(e);
            }
          }));
    }
  }

  private static ProducerRecord<String, GenericRow> buildRecord(
      final String topicName,
      final Long timestamp,
      final GenericRow value,
      final String key) {
    return new ProducerRecord<>(topicName, null, timestamp,  key, value);
  }

  private Properties properties() {
    final Properties producerConfig = new Properties();
    producerConfig.put(ProducerConfig.BOOTSTRAP_SERVERS_CONFIG,
                       ksqlConfig.getKsqlStreamConfigProps().get(
                           ProducerConfig.BOOTSTRAP_SERVERS_CONFIG));
    producerConfig.put(ProducerConfig.ACKS_CONFIG, "all");
    producerConfig.put(ProducerConfig.RETRIES_CONFIG, 0);
    return producerConfig;
  }

  void produceRecord(final String topicName, final String key, final String data) {
    try(final KafkaProducer<String, String> producer
                = new KafkaProducer<>(properties(),
                                      new StringSerializer(),
                                      new StringSerializer())) {
      producer.send(new ProducerRecord<>(topicName, key, data));
    }
  }

  /**
   *
   * @param topic
   * @param schema
   * @param expectedNumMessages
   * @param keyDeserializer
   * @param resultsPollMaxTimeMs
   * @param <K>
   * @return
   */
  public <K> Map<K, GenericRow> consumeData(final String topic,
                                            final Schema schema,
                                            final int expectedNumMessages,
                                            final Deserializer<K> keyDeserializer,
                                            final long resultsPollMaxTimeMs) {

    return consumeData(topic, schema, expectedNumMessages, keyDeserializer, resultsPollMaxTimeMs,
                 DataSource.DataSourceSerDe.JSON);

  }

  public <K> Map<K, GenericRow> consumeData(String topic,
                                            final Schema schema,
                                            final int expectedNumMessages,
                                            final Deserializer<K> keyDeserializer,
                                            final long resultsPollMaxTimeMs,
                                            final DataSource.DataSourceSerDe dataSourceSerDe) {

    topic = topic.toUpperCase();

    final Map<K, GenericRow> result = new HashMap<>();

    final Properties consumerConfig = consumerConfig();

    try (KafkaConsumer<K, GenericRow> consumer
             = new KafkaConsumer<>(consumerConfig,
                                 keyDeserializer,
                                 getDeserializer(schema, dataSourceSerDe))) {

      consumer.subscribe(Collections.singleton(topic));
      final long pollStart = System.currentTimeMillis();
      final long pollEnd = pollStart + resultsPollMaxTimeMs;
      while (System.currentTimeMillis() < pollEnd &&
             continueConsuming(result.size(), expectedNumMessages)) {
        final Duration duration = Duration.ofMillis(Math.max(1, pollEnd - System.currentTimeMillis()));
        for (final ConsumerRecord<K, GenericRow> record : consumer.poll(duration)) {
          if (record.value() != null) {
            LOG.trace("Consumed record. topic:{}, key:{}, value:{}",
                topic, record.key(), record.value());
            result.put(record.key(), record.value());
          }
        }
      }

      for (final ConsumerRecord<K, GenericRow> record : consumer.poll(RESULTS_EXTRA_POLL_TIME_MS)) {
        if (record.value() != null) {
          result.put(record.key(), record.value());
        }
      }
    }
    return result;
  }

  public List<ConsumerRecord> consumerRecords(final String topic,
                                              final int expectedNumMessages,
                                              final long resultsPollMaxTimeMs) {

    final List<ConsumerRecord> results = new ArrayList<>();
    try(final KafkaConsumer<String, byte[]> consumer = new KafkaConsumer<>(consumerConfig(),
        new StringDeserializer(),
        new ByteArrayDeserializer())) {
      consumer.subscribe(Collections.singleton(topic.toUpperCase()));
      final long pollStart = System.currentTimeMillis();
      final long pollEnd = pollStart + resultsPollMaxTimeMs;
      while (System.currentTimeMillis() < pollEnd &&
          continueConsuming(results.size(), expectedNumMessages)) {
        for (final ConsumerRecord<String, byte[]> record :
            consumer.poll(Math.max(1, pollEnd - System.currentTimeMillis()))) {
          if (record.value() != null) {
            results.add(record);
          }
        }
      }

      for (final ConsumerRecord<String, byte[]> record : consumer.poll(RESULTS_EXTRA_POLL_TIME_MS)) {
        if (record.value() != null) {
          results.add(record);
        }
      }
    }
    return results;

  }

  public Map<String, Object> allConfigs() {
    return unifiedConfigs;
  }

  private Properties consumerConfig() {
    final Properties consumerConfig = new Properties();
    consumerConfig.put(ConsumerConfig.BOOTSTRAP_SERVERS_CONFIG,
                       ksqlConfig.getKsqlStreamConfigProps().get(
                           ProducerConfig.BOOTSTRAP_SERVERS_CONFIG));
    consumerConfig.put(ConsumerConfig.GROUP_ID_CONFIG,
                       CONSUMER_GROUP_ID_PREFIX + System.currentTimeMillis());
    consumerConfig.put(ConsumerConfig.AUTO_OFFSET_RESET_CONFIG, "earliest");
    return consumerConfig;
  }

  private static boolean continueConsuming(final int messagesConsumed, final int maxMessages) {
    return maxMessages < 0 || messagesConsumed < maxMessages;
  }

  EmbeddedSingleNodeKafkaCluster embeddedKafkaCluster = null;

  public static class DummyConsumerInterceptor implements ConsumerInterceptor {

    public ConsumerRecords onConsume(final ConsumerRecords consumerRecords) {
      THIS.consumedCount.updateAndGet((current) -> current + consumerRecords.count());
      return consumerRecords;
    }

    public void close() {
    }

    public void onCommit(final Map map) {
    }

    public void configure(final Map<String, ?> map) {
    }
  }


  public static class DummyProducerInterceptor implements ProducerInterceptor {

    public void onAcknowledgement(final RecordMetadata rm, final Exception e) {
    }

    public ProducerRecord onSend(final ProducerRecord producerRecord) {
      THIS.producedCount.incrementAndGet();
      return producerRecord;
    }

    public void close() {
    }

    public void configure(final Map<String, ?> map) {
    }
  }


  public void start(final Map<String, Object> callerConfigMap) throws Exception {
    embeddedKafkaCluster = new EmbeddedSingleNodeKafkaCluster();
    embeddedKafkaCluster.start();
    final Map<String, Object> configMap = new HashMap<>();

    configMap.put(ConsumerConfig.BOOTSTRAP_SERVERS_CONFIG, embeddedKafkaCluster.bootstrapServers());
    configMap.put("application.id", "KSQL");
    configMap.put("commit.interval.ms", 0);
    configMap.put("cache.max.bytes.buffering", 0);
    configMap.put("auto.offset.reset", "earliest");
    configMap.put(StreamsConfig.STATE_DIR_CONFIG, TestUtils.tempDirectory().getPath());
    configMap.put("producer.interceptor.classes", DummyProducerInterceptor.class.getName());
    configMap.put("consumer.interceptor.classes", DummyConsumerInterceptor.class.getName());
    configMap.putAll(callerConfigMap);

    unifiedConfigs.putAll(configMap);

    this.ksqlConfig = new KsqlConfig(configMap);
    this.topicClient = new KafkaTopicClientImpl(ksqlConfig.getKsqlAdminClientConfigProps());
  }

  public void stop() {
    this.topicClient.close();
    this.embeddedKafkaCluster.stop();
  }

  public Map<String, RecordMetadata> publishTestData(final String topicName,
                                                     final TestDataProvider dataProvider,
                                                     final Long timestamp) {

    return publishTestData(topicName, dataProvider, timestamp, DataSource.DataSourceSerDe.JSON);
  }

  public Map<String, RecordMetadata> publishTestData(final String topicName,
                                                     final TestDataProvider dataProvider,
                                                     final Long timestamp,
                                                     final DataSource.DataSourceSerDe dataSourceSerDe) {
    createTopic(topicName);
    return produceData(topicName,
                       dataProvider.data(),
                       getSerializer(dataProvider.schema(),
                                     dataSourceSerDe),
                       timestamp);

  }

  public int getConsumedCount() {
    return consumedCount.intValue();
  }

  public int getProducedCount() {
    return producedCount.intValue();
  }

  private Serializer getSerializer(final Schema schema, final DataSource.DataSourceSerDe dataSourceSerDe) {
    switch (dataSourceSerDe) {
      case JSON:
        return new KsqlJsonSerializer(schema);
      case AVRO:
        return new KsqlAvroTopicSerDe().getGenericRowSerde(
            schema, new KsqlConfig(Collections.emptyMap()), false, this.schemaRegistryClient
        ).serializer();
      case DELIMITED:
        return new KsqlDelimitedSerializer(schema);
      default:
        throw new KsqlException("Format not supported: " + dataSourceSerDe);
    }
  }

  private Deserializer<GenericRow> getDeserializer(final Schema schema,
                                                   final DataSource.DataSourceSerDe dataSourceSerDe) {
    switch (dataSourceSerDe) {
      case JSON:
        return new KsqlJsonDeserializer(schema, false);
      case AVRO:
        return new KsqlAvroTopicSerDe().getGenericRowSerde(
            schema, new KsqlConfig(Collections.emptyMap()), false, this.schemaRegistryClient
        ).deserializer();
      case DELIMITED:
        return new KsqlDelimitedDeserializer(schema);
      default:
        throw new KsqlException("Format not supported: " + dataSourceSerDe);
    }
  }
}<|MERGE_RESOLUTION|>--- conflicted
+++ resolved
@@ -67,14 +67,12 @@
 
   public SchemaRegistryClient schemaRegistryClient;
 
-<<<<<<< HEAD
   private final AtomicInteger consumedCount;
   private final AtomicInteger producedCount;
 
   private static IntegrationTestHarness THIS;
-=======
+
   private final Map<String, Object> unifiedConfigs = new HashMap<>();
->>>>>>> b2b4e85d
 
   public IntegrationTestHarness() {
     this.schemaRegistryClient = new MockSchemaRegistryClient();
