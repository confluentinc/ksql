package io.confluent.ksql.integration;

import io.confluent.ksql.GenericRow;
import io.confluent.ksql.KsqlContext;
import io.confluent.ksql.serde.DataSource;
import io.confluent.ksql.util.ItemDataProvider;
import io.confluent.ksql.util.KsqlConfig;
import io.confluent.ksql.util.OrderDataProvider;

import org.apache.kafka.clients.consumer.ConsumerConfig;
import org.apache.kafka.clients.producer.RecordMetadata;
import org.apache.kafka.common.serialization.StringDeserializer;
import org.apache.kafka.connect.data.Schema;
import org.apache.kafka.streams.StreamsConfig;
import org.apache.kafka.test.IntegrationTest;
import org.apache.kafka.test.TestUtils;
import org.junit.After;
import org.junit.Before;
import org.junit.Test;
import org.junit.experimental.categories.Category;

import java.util.Arrays;
import java.util.Collections;
import java.util.HashMap;
import java.util.Map;


@Category({IntegrationTest.class})
public class JoinIntTest {

  private IntegrationTestHarness testHarness;
  private KsqlContext ksqlContext;


  private String orderStreamTopicJson = "OrderTopicJson";
  private String orderStreamNameJson = "Orders_json";
  private OrderDataProvider orderDataProvider;

  private String orderStreamTopicAvro = "OrderTopicAvro";
  private String orderStreamNameAvro = "Orders_avro";

  private String itemTableTopicJson = "ItemTopicJson";
  private String itemTableNameJson = "Item_json";
  private ItemDataProvider itemDataProvider;

  private String itemTableTopicAvro = "ItemTopicAvro";
  private String itemTableNameAvro = "Item_avro";

  private final long now = System.currentTimeMillis();

  @Before
  public void before() throws Exception {
    testHarness = new IntegrationTestHarness();
    testHarness.start();
    Map<String, Object> ksqlStreamConfigProps = new HashMap<>();
    ksqlStreamConfigProps.putAll(testHarness.ksqlConfig.getKsqlStreamConfigProps());
    // turn caching off to improve join consistency
    ksqlStreamConfigProps.put(StreamsConfig.CACHE_MAX_BYTES_BUFFERING_CONFIG, 0);
    ksqlStreamConfigProps.put(ConsumerConfig.AUTO_OFFSET_RESET_CONFIG, "latest");
    ksqlContext = KsqlContext.create(new KsqlConfig(ksqlStreamConfigProps),
                                     testHarness.schemaRegistryClient);

    /**
     * Setup test data
     */
    testHarness.createTopic(itemTableTopicJson);
    testHarness.createTopic(itemTableTopicAvro);
    itemDataProvider = new ItemDataProvider();

    testHarness.publishTestData(itemTableTopicJson,
                                itemDataProvider,
                                now -500);
    testHarness.publishTestData(itemTableTopicAvro,
                                itemDataProvider,
                                now -500,
                                DataSource.DataSourceSerDe.AVRO);


    testHarness.createTopic(orderStreamTopicJson);
    testHarness.createTopic(orderStreamTopicAvro);
    orderDataProvider = new OrderDataProvider();
    testHarness.publishTestData(orderStreamTopicJson,
                                orderDataProvider,
                                now);
    testHarness.publishTestData(orderStreamTopicAvro,
                                orderDataProvider,
                                now,
                                DataSource.DataSourceSerDe.AVRO);
    createStreams();
  }

  @After
  public void after() throws Exception {
    ksqlContext.close();
    testHarness.stop();
  }


  private void shouldLeftJoinOrderAndItems(String testStreamName,
                                          String orderStreamTopic,
                                          String orderStreamName,
                                          String itemTableName,
                                          DataSource.DataSourceSerDe dataSourceSerDe)
      throws Exception {

    final String queryString = String.format(
            "CREATE STREAM %s AS SELECT ORDERID, ITEMID, ORDERUNITS, DESCRIPTION FROM %s LEFT JOIN"
            + " %s on %s.ITEMID = %s.ID WHERE %s.ITEMID = 'ITEM_1' ;",
            testStreamName,
            orderStreamName,
            itemTableName,
            orderStreamName,
            itemTableName,
            orderStreamName);

    ksqlContext.sql(queryString);

    Schema resultSchema = ksqlContext.getMetaStore().getSource(testStreamName).getSchema();

    Map<String, GenericRow> expectedResults =
        Collections.singletonMap("ITEM_1",
                                 new GenericRow(Arrays.asList(
                                     null,
                                     null,
                                     "ORDER_1",
                                     "ITEM_1",
                                     10.0,
                                     "home cinema")));

    final Map<String, GenericRow> results = new HashMap<>();
    TestUtils.waitForCondition(() -> {
      results.putAll(testHarness.consumeData(testStreamName,
                                             resultSchema,
                                             1,
                                             new StringDeserializer(),
                                             IntegrationTestHarness.RESULTS_POLL_MAX_TIME_MS,
                                             dataSourceSerDe));
      final boolean success = results.equals(expectedResults);
      if (!success) {
        try {
          // The join may not be triggered fist time around due to order in which the
          // consumer pulls the records back. So we publish again to make the stream
          // trigger the join.
          testHarness.publishTestData(orderStreamTopic, orderDataProvider, now, dataSourceSerDe);
        } catch(Exception e) {
          throw new RuntimeException(e);
        }
      }
      return success;
    }, 60000, "failed to complete join correctly");
  }

  @Test
<<<<<<< HEAD
  public void shouldInsertLeftJoinOrderAndItems() throws Exception {
    final String testStreamName = "OrderedWithDescription".toUpperCase();

    final String csasQueryString = String.format(
        "CREATE STREAM %s AS SELECT ORDERID, ITEMID, ORDERUNITS, DESCRIPTION FROM orders LEFT JOIN items " +
        " on orders.ITEMID = items.ID WHERE orders.ITEMID = 'Hello' ;",
        testStreamName
    );

    final String insertQueryString = String.format(
        "INSERT INTO %s SELECT ORDERID, ITEMID, ORDERUNITS, DESCRIPTION FROM orders LEFT JOIN "
        + "items " +
        " on orders.ITEMID = items.ID WHERE orders.ITEMID = 'ITEM_1' ;",
        testStreamName
    );

    ksqlContext.sql(csasQueryString);
    ksqlContext.sql(insertQueryString);

    Schema resultSchema = ksqlContext.getMetaStore().getSource(testStreamName).getSchema();

    Map<String, GenericRow> expectedResults = Collections.singletonMap("ITEM_1", new GenericRow(Arrays.asList(null, null, "ORDER_1", "ITEM_1", 10.0, "home cinema")));

    final Map<String, GenericRow> results = new HashMap<>();
    TestUtils.waitForCondition(() -> {
      results.putAll(testHarness.consumeData(testStreamName, resultSchema, 1, new StringDeserializer(), IntegrationTestHarness.RESULTS_POLL_MAX_TIME_MS));
      final boolean success = results.equals(expectedResults);
      if (!success) {
        try {
          // The join may not be triggered fist time around due to order in which the
          // consumer pulls the records back. So we publish again to make the stream
          // trigger the join.
          testHarness.publishTestData(orderStreamTopic, orderDataProvider, now);
        } catch(Exception e) {
          throw new RuntimeException(e);
        }
      }
      return success;
    }, 60000, "failed to complete join correctly");
  }

=======
  public void shouldLeftJoinOrderAndItemsJson() throws Exception {
    shouldLeftJoinOrderAndItems("ORDERWITHDESCRIPTIONJSON",
                                orderStreamTopicJson,
                                orderStreamNameJson,
                                itemTableNameJson,
                                DataSource.DataSourceSerDe.JSON);

  }

  @Test
  public void shouldLeftJoinOrderAndItemsAvro() throws Exception {
    shouldLeftJoinOrderAndItems("ORDERWITHDESCRIPTIONAVRO",
                                orderStreamTopicAvro,
                                orderStreamNameAvro,
                                itemTableNameAvro,
                                DataSource.DataSourceSerDe.AVRO);
  }


>>>>>>> 1aeddc27
  private void createStreams() throws Exception {
    ksqlContext.sql(String.format("CREATE STREAM %s (ORDERTIME bigint, ORDERID varchar, "
                                  + "ITEMID varchar, ORDERUNITS double, PRICEARRAY array<double>, "
                                  + "KEYVALUEMAP map<varchar, double>) "
                                  + "WITH (kafka_topic='%s', value_format='JSON');",
                                  orderStreamNameJson,
                                  orderStreamTopicJson));
    ksqlContext.sql(String.format("CREATE TABLE %s (ID varchar, DESCRIPTION varchar) "
                                  + "WITH (kafka_topic='%s', value_format='JSON', key='ID');",
                                  itemTableNameJson,
                                  itemTableTopicJson));

    ksqlContext.sql(String.format(
        "CREATE STREAM %s (ORDERTIME bigint, ORDERID varchar, ITEMID varchar, "
                                  + "ORDERUNITS double, PRICEARRAY array<double>, "
                                  + "KEYVALUEMAP map<varchar, double>) "
        + "WITH (kafka_topic='%s', value_format='AVRO');",
                                  orderStreamNameAvro,
                                  orderStreamTopicAvro));
    ksqlContext.sql(String.format("CREATE TABLE %s (ID varchar, DESCRIPTION varchar)"
                                  + " WITH (kafka_topic='%s', value_format='AVRO', key='ID');",
                                  itemTableNameAvro,
                                  itemTableTopicAvro));
  }

}<|MERGE_RESOLUTION|>--- conflicted
+++ resolved
@@ -151,21 +151,31 @@
   }
 
   @Test
-<<<<<<< HEAD
   public void shouldInsertLeftJoinOrderAndItems() throws Exception {
     final String testStreamName = "OrderedWithDescription".toUpperCase();
 
     final String csasQueryString = String.format(
-        "CREATE STREAM %s AS SELECT ORDERID, ITEMID, ORDERUNITS, DESCRIPTION FROM orders LEFT JOIN items " +
-        " on orders.ITEMID = items.ID WHERE orders.ITEMID = 'Hello' ;",
-        testStreamName
+        "CREATE STREAM %s AS SELECT ORDERID, ITEMID, ORDERUNITS, DESCRIPTION FROM %s LEFT JOIN "
+        + "%s " +
+        " on %s.ITEMID = %s.ID WHERE %s.ITEMID = 'Hello' ;",
+        testStreamName,
+        orderStreamNameJson,
+        itemTableNameJson,
+        orderStreamNameJson,
+        itemTableNameJson,
+        orderStreamNameJson
     );
 
     final String insertQueryString = String.format(
-        "INSERT INTO %s SELECT ORDERID, ITEMID, ORDERUNITS, DESCRIPTION FROM orders LEFT JOIN "
-        + "items " +
-        " on orders.ITEMID = items.ID WHERE orders.ITEMID = 'ITEM_1' ;",
-        testStreamName
+        "INSERT INTO %s SELECT ORDERID, ITEMID, ORDERUNITS, DESCRIPTION FROM %s LEFT JOIN "
+        + "%s " +
+        " on %s.ITEMID = %s.ID WHERE %s.ITEMID = 'ITEM_1' ;",
+        testStreamName,
+        orderStreamNameJson,
+        itemTableNameJson,
+        orderStreamNameJson,
+        itemTableNameJson,
+        orderStreamNameJson
     );
 
     ksqlContext.sql(csasQueryString);
@@ -184,7 +194,7 @@
           // The join may not be triggered fist time around due to order in which the
           // consumer pulls the records back. So we publish again to make the stream
           // trigger the join.
-          testHarness.publishTestData(orderStreamTopic, orderDataProvider, now);
+          testHarness.publishTestData(orderStreamTopicJson, orderDataProvider, now);
         } catch(Exception e) {
           throw new RuntimeException(e);
         }
@@ -193,7 +203,7 @@
     }, 60000, "failed to complete join correctly");
   }
 
-=======
+  @Test
   public void shouldLeftJoinOrderAndItemsJson() throws Exception {
     shouldLeftJoinOrderAndItems("ORDERWITHDESCRIPTIONJSON",
                                 orderStreamTopicJson,
@@ -212,8 +222,6 @@
                                 DataSource.DataSourceSerDe.AVRO);
   }
 
-
->>>>>>> 1aeddc27
   private void createStreams() throws Exception {
     ksqlContext.sql(String.format("CREATE STREAM %s (ORDERTIME bigint, ORDERID varchar, "
                                   + "ITEMID varchar, ORDERUNITS double, PRICEARRAY array<double>, "
