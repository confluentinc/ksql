--- conflicted
+++ resolved
@@ -21,11 +21,7 @@
 import io.confluent.common.utils.IntegrationTest;
 import io.confluent.ksql.GenericRow;
 import io.confluent.ksql.metastore.model.DataSource;
-<<<<<<< HEAD
-import io.confluent.ksql.schema.ksql.KsqlSchemaWithOptions;
-=======
 import io.confluent.ksql.schema.ksql.PhysicalSchema;
->>>>>>> 6af8958f
 import io.confluent.ksql.serde.Format;
 import io.confluent.ksql.test.util.TopicTestUtil;
 import io.confluent.ksql.util.ItemDataProvider;
@@ -112,11 +108,7 @@
     final DataSource<?> source = ksqlContext.getMetaStore()
         .getSource(testStreamName);
 
-<<<<<<< HEAD
-    final KsqlSchemaWithOptions resultSchema = KsqlSchemaWithOptions.of(
-=======
     final PhysicalSchema resultSchema = PhysicalSchema.from(
->>>>>>> 6af8958f
         source.getSchema(),
         source.getSerdeOptions()
     );
@@ -190,11 +182,7 @@
     final DataSource<?> source = ksqlContext.getMetaStore()
         .getSource(testStreamName);
 
-<<<<<<< HEAD
-    final KsqlSchemaWithOptions resultSchema = KsqlSchemaWithOptions.of(
-=======
     final PhysicalSchema resultSchema = PhysicalSchema.from(
->>>>>>> 6af8958f
         source.getSchema(),
         source.getSerdeOptions()
     );
@@ -264,11 +252,7 @@
     final DataSource<?> source = ksqlContext.getMetaStore()
         .getSource(outputStream);
 
-<<<<<<< HEAD
-    final KsqlSchemaWithOptions resultSchema = KsqlSchemaWithOptions.of(
-=======
     final PhysicalSchema resultSchema = PhysicalSchema.from(
->>>>>>> 6af8958f
         source.getSchema(),
         source.getSerdeOptions()
     );
