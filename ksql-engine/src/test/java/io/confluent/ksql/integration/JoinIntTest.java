package io.confluent.ksql.integration;

import io.confluent.ksql.GenericRow;
import io.confluent.ksql.KsqlContext;
import io.confluent.ksql.serde.DataSource;
import io.confluent.ksql.util.ItemDataProvider;
import io.confluent.ksql.util.OrderDataProvider;
import org.apache.kafka.clients.producer.RecordMetadata;
import org.apache.kafka.common.serialization.StringDeserializer;
import org.apache.kafka.connect.data.Schema;
import org.apache.kafka.streams.StreamsConfig;
import org.apache.kafka.test.IntegrationTest;
import org.apache.kafka.test.TestUtils;
import org.junit.After;
import org.junit.Before;
import org.junit.Test;
import org.junit.experimental.categories.Category;

import java.util.Arrays;
import java.util.Collections;
import java.util.HashMap;
import java.util.Map;


@Category({IntegrationTest.class})
public class JoinIntTest {

  private IntegrationTestHarness testHarness;
  private KsqlContext ksqlContext;


  private String orderStreamTopic = "OrderTopic";
  private OrderDataProvider orderDataProvider;
  private Map<String, RecordMetadata> orderRecordMetadataMap;

  private String itemTableTopic = "ItemTopic";
  private ItemDataProvider itemDataProvider;
  private Map<String, RecordMetadata> itemRecordMetadataMap;
  private final long now = System.currentTimeMillis();

  @Before
  public void before() throws Exception {
    testHarness = new IntegrationTestHarness(DataSource.DataSourceSerDe.JSON.name());
    testHarness.start();
    Map<String, Object> ksqlStreamConfigProps = testHarness.ksqlConfig.getKsqlStreamConfigProps();
    // turn caching off to improve join consistency
    ksqlStreamConfigProps.put(StreamsConfig.CACHE_MAX_BYTES_BUFFERING_CONFIG, 0);
    ksqlContext = KsqlContext.create(ksqlStreamConfigProps);

    /**
     * Setup test data
     */
    testHarness.createTopic(itemTableTopic);
    itemDataProvider = new ItemDataProvider();

    itemRecordMetadataMap = testHarness.publishTestData(itemTableTopic, itemDataProvider, now -500);


    testHarness.createTopic(orderStreamTopic);
    orderDataProvider = new OrderDataProvider();
    orderRecordMetadataMap = testHarness.publishTestData(orderStreamTopic, orderDataProvider, now);
    createStreams();
  }

  @After
  public void after() throws Exception {
    ksqlContext.close();
    testHarness.stop();
  }

  @Test
  public void shouldLeftJoinOrderAndItems() throws Exception {
    final String testStreamName = "OrderedWithDescription".toUpperCase();

    final String queryString = String.format(
            "CREATE STREAM %s AS SELECT ORDERID, ITEMID, ORDERUNITS, DESCRIPTION FROM orders LEFT JOIN items " +
<<<<<<< HEAD
                    " on orders.ITEMID = items.ID WHERE orders.ITEMID = 'ITEM_1' ;",
=======
                    " on orders.ITEMID = item.ID WHERE orders.ITEMID = 'ITEM_1' ;",
>>>>>>> 2888dba2
            testStreamName
    );

    ksqlContext.sql(queryString);

    Schema resultSchema = ksqlContext.getMetaStore().getSource(testStreamName).getSchema();

    Map<String, GenericRow> expectedResults = Collections.singletonMap("ITEM_1", new GenericRow(Arrays.asList(null, null, "ORDER_1", "ITEM_1", 10.0, "home cinema")));

    final Map<String, GenericRow> results = new HashMap<>();
    TestUtils.waitForCondition(() -> {
      results.putAll(testHarness.consumeData(testStreamName, resultSchema, 1, new StringDeserializer(), IntegrationTestHarness.RESULTS_POLL_MAX_TIME_MS));
      final boolean success = results.equals(expectedResults);
      if (!success) {
        try {
          // The join may not be triggered fist time around due to order in which the
          // consumer pulls the records back. So we publish again to make the stream
          // trigger the join.
          testHarness.publishTestData(orderStreamTopic, orderDataProvider, now);
        } catch(Exception e) {
          throw new RuntimeException(e);
        }
      }
      return success;
    }, 60000, "failed to complete join correctly");
  }

  private void createStreams() throws Exception {
    ksqlContext.sql("CREATE STREAM orders (ORDERTIME bigint, ORDERID varchar, ITEMID varchar, ORDERUNITS double, PRICEARRAY array<double>, KEYVALUEMAP map<varchar, double>) WITH (kafka_topic='" + orderStreamTopic + "', value_format='JSON');");
    ksqlContext.sql("CREATE TABLE items (ID varchar, DESCRIPTION varchar) WITH (kafka_topic='" + itemTableTopic + "', value_format='JSON');");
  }

}<|MERGE_RESOLUTION|>--- conflicted
+++ resolved
@@ -74,11 +74,7 @@
 
     final String queryString = String.format(
             "CREATE STREAM %s AS SELECT ORDERID, ITEMID, ORDERUNITS, DESCRIPTION FROM orders LEFT JOIN items " +
-<<<<<<< HEAD
-                    " on orders.ITEMID = items.ID WHERE orders.ITEMID = 'ITEM_1' ;",
-=======
                     " on orders.ITEMID = item.ID WHERE orders.ITEMID = 'ITEM_1' ;",
->>>>>>> 2888dba2
             testStreamName
     );
 
