--- conflicted
+++ resolved
@@ -29,11 +29,7 @@
 import io.confluent.ksql.metastore.model.DataSource;
 import io.confluent.ksql.query.QueryId;
 import io.confluent.ksql.schema.ksql.KsqlSchema;
-<<<<<<< HEAD
-import io.confluent.ksql.schema.ksql.KsqlSchemaWithOptions;
-=======
 import io.confluent.ksql.schema.ksql.PhysicalSchema;
->>>>>>> 6af8958f
 import io.confluent.ksql.serde.SerdeOption;
 import io.confluent.ksql.services.DefaultServiceContext;
 import io.confluent.ksql.services.KafkaTopicClient;
@@ -132,11 +128,7 @@
     final Map<String, GenericRow> records = new HashMap<>();
     records.put("1", messageRow);
 
-<<<<<<< HEAD
-    final KsqlSchemaWithOptions schema = KsqlSchemaWithOptions.of(
-=======
     final PhysicalSchema schema = PhysicalSchema.from(
->>>>>>> 6af8958f
         KsqlSchema.of(messageSchema),
         SerdeOption.none()
     );
@@ -251,11 +243,7 @@
   ) {
     final DataSource<?> source = metaStore.getSource(streamName);
 
-<<<<<<< HEAD
-    final KsqlSchemaWithOptions resultSchema = KsqlSchemaWithOptions.of(
-=======
     final PhysicalSchema resultSchema = PhysicalSchema.from(
->>>>>>> 6af8958f
         source.getSchema().withoutImplicitFields(),
         source.getSerdeOptions()
     );
