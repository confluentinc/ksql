--- conflicted
+++ resolved
@@ -158,7 +158,7 @@
     PersistentQueryMetadata queryMetadata =
         (PersistentQueryMetadata) ksqlEngine.buildMultipleQueries(queryString, Collections.emptyMap()).get(0);
     queryMetadata.getKafkaStreams().start();
-    queryId = queryMetadata.getId();
+    queryId = queryMetadata.getQueryId();
 
     Schema resultSchema = SchemaUtil
         .removeImplicitRowTimeRowKeyFromSchema(metaStore.getSource(streamName).getSchema());
@@ -171,11 +171,7 @@
     Map<String, GenericRow> results = readNormalResults(streamName, resultSchema, expectedResults.size());
 
     assertThat(results, equalTo(expectedResults));
-<<<<<<< HEAD
-
-    ksqlEngine.terminateQuery(queryMetadata.getQueryId(), true);
-=======
->>>>>>> 89b87d05
+    ksqlEngine.terminateQuery(queryMetadata.getQueryId(), true);
   }
 
   @Test
@@ -188,7 +184,7 @@
     PersistentQueryMetadata queryMetadata =
             (PersistentQueryMetadata) ksqlEngine.buildMultipleQueries(queryString, Collections.emptyMap()).get(0);
     queryMetadata.getKafkaStreams().start();
-    queryId = queryMetadata.getId();
+    queryId = queryMetadata.getQueryId();
 
     KafkaTopicClient kafkaTopicClient = ksqlEngine.getTopicClient();
 
@@ -201,10 +197,7 @@
     Thread.sleep(2000);
 
     Assert.assertTrue(kafkaTopicClient.isTopicExists(streamName));
-<<<<<<< HEAD
-    ksqlEngine.terminateQuery(queryMetadata.getQueryId(), true);
-=======
->>>>>>> 89b87d05
+    ksqlEngine.terminateQuery(queryMetadata.getQueryId(), true);
   }
 
   @Test
@@ -219,7 +212,7 @@
     PersistentQueryMetadata queryMetadata =
         (PersistentQueryMetadata) ksqlEngine.buildMultipleQueries(queryString, Collections.emptyMap()).get(0);
     queryMetadata.getKafkaStreams().start();
-    queryId = queryMetadata.getId();
+    queryId = queryMetadata.getQueryId();
 
     Schema resultSchema = SchemaUtil
             .removeImplicitRowTimeRowKeyFromSchema(metaStore.getSource(streamName).getSchema());
@@ -230,11 +223,7 @@
     Map<String, GenericRow> results = readNormalResults(streamName, resultSchema, expectedResults.size());
 
     assertThat(results, equalTo(expectedResults));
-<<<<<<< HEAD
-
-    ksqlEngine.terminateQuery(queryMetadata.getQueryId(), true);
-=======
->>>>>>> 89b87d05
+    ksqlEngine.terminateQuery(queryMetadata.getQueryId(), true);
   }
 
   @Test
@@ -249,7 +238,7 @@
     PersistentQueryMetadata queryMetadata =
             (PersistentQueryMetadata) ksqlEngine.buildMultipleQueries(queryString, Collections.emptyMap()).get(0);
     queryMetadata.getKafkaStreams().start();
-    queryId = queryMetadata.getId();
+    queryId = queryMetadata.getQueryId();
 
     Schema resultSchema = SchemaUtil
             .removeImplicitRowTimeRowKeyFromSchema(metaStore.getSource(streamName).getSchema());
@@ -260,11 +249,7 @@
     Map<String, GenericRow> results = readNormalResults(streamName, resultSchema, expectedResults.size());
 
     assertThat(results, equalTo(expectedResults));
-<<<<<<< HEAD
-
-    ksqlEngine.terminateQuery(queryMetadata.getQueryId(), true);
-=======
->>>>>>> 89b87d05
+    ksqlEngine.terminateQuery(queryMetadata.getQueryId(), true);
   }
 
   //*********************************************************//
