/*
 * Copyright 2017 Confluent Inc.
 *
 * Licensed under the Apache License, Version 2.0 (the "License");
 * you may not use this file except in compliance with the License.
 * You may obtain a copy of the License at
 *
 * http://www.apache.org/licenses/LICENSE-2.0
 *
 * Unless required by applicable law or agreed to in writing, software
 * distributed under the License is distributed on an "AS IS" BASIS,
 * WITHOUT WARRANTIES OR CONDITIONS OF ANY KIND, either express or implied.
 * See the License for the specific language governing permissions and
 * limitations under the License.
 **/

package io.confluent.ksql.integration;

import com.google.common.collect.ImmutableList;

import org.apache.kafka.clients.admin.AdminClient;
import org.apache.kafka.clients.consumer.ConsumerConfig;
import org.apache.kafka.common.serialization.StringDeserializer;
import org.apache.kafka.connect.data.Schema;
import org.apache.kafka.connect.data.SchemaBuilder;
import org.apache.kafka.streams.kstream.TimeWindowedDeserializer;
import org.apache.kafka.streams.kstream.Windowed;
import org.junit.After;
import org.junit.Assert;
import org.junit.Before;
import org.junit.ClassRule;
import org.junit.Test;
import org.junit.experimental.categories.Category;
import org.slf4j.Logger;
import org.slf4j.LoggerFactory;
import org.apache.kafka.test.TestUtils;
import org.junit.After;
import org.junit.Before;
import org.junit.ClassRule;
import org.junit.Test;

import java.util.Arrays;
import java.util.Collections;
import java.util.HashMap;
import java.util.Map;

import io.confluent.common.utils.IntegrationTest;
import io.confluent.ksql.GenericRow;
import io.confluent.ksql.KsqlEngine;
import io.confluent.ksql.metastore.MetaStore;
import io.confluent.ksql.query.QueryId;
import io.confluent.ksql.testutils.EmbeddedSingleNodeKafkaCluster;
import io.confluent.ksql.util.KafkaTopicClient;
import io.confluent.ksql.util.KafkaTopicClientImpl;
import io.confluent.ksql.util.KsqlConfig;
import io.confluent.ksql.util.OrderDataProvider;
import io.confluent.ksql.util.PersistentQueryMetadata;
import io.confluent.ksql.util.QueryMetadata;
import io.confluent.ksql.util.SchemaUtil;
import io.confluent.ksql.util.TopicConsumer;
import io.confluent.ksql.util.TopicProducer;

import static org.hamcrest.CoreMatchers.equalTo;
import static org.hamcrest.MatcherAssert.assertThat;
import static org.hamcrest.Matchers.hasSize;

@Category({IntegrationTest.class})
public class JsonFormatTest {
  private static final String inputTopic = "orders_topic";
  private static final String inputStream = "ORDERS";
  private static final String messageLogTopic = "log_topic";
  private static final String messageLogStream = "message_log";

  @ClassRule
  public static final EmbeddedSingleNodeKafkaCluster CLUSTER = new EmbeddedSingleNodeKafkaCluster();

  private MetaStore metaStore;
  private KsqlEngine ksqlEngine;
  private final TopicProducer topicProducer = new TopicProducer(CLUSTER);
  private final TopicConsumer topicConsumer = new TopicConsumer(CLUSTER);

  private AdminClient adminClient;
  private QueryId queryId;
  private KafkaTopicClient topicClient;

  @Before
  public void before() throws Exception {
    Map<String, Object> configMap = new HashMap<>();
    configMap.put(ConsumerConfig.BOOTSTRAP_SERVERS_CONFIG, CLUSTER.bootstrapServers());
    configMap.put("application.id", "KSQL");
    configMap.put("commit.interval.ms", 0);
    configMap.put("cache.max.bytes.buffering", 0);
    configMap.put("auto.offset.reset", "earliest");

    KsqlConfig ksqlConfig = new KsqlConfig(configMap);
    adminClient = AdminClient.create(ksqlConfig.getKsqlAdminClientConfigProps());
    topicClient = new KafkaTopicClientImpl(adminClient);
    ksqlEngine = new KsqlEngine(ksqlConfig, topicClient);
    metaStore = ksqlEngine.getMetaStore();

    createInitTopics();
    produceInitData();
    execInitCreateStreamQueries();
  }

  private void createInitTopics() {
    topicClient.createTopic(inputTopic, 1, (short)1);
    topicClient.createTopic(messageLogTopic, 1, (short)1);
  }

  private void produceInitData() throws Exception {
    OrderDataProvider orderDataProvider = new OrderDataProvider();

    topicProducer
            .produceInputData(inputTopic, orderDataProvider.data(), orderDataProvider.schema());

    Schema messageSchema = SchemaBuilder.struct().field("MESSAGE", SchemaBuilder.STRING_SCHEMA).build();

    GenericRow messageRow = new GenericRow(Collections.singletonList(
        "{\"log\":{\"@timestamp\":\"2017-05-30T16:44:22.175Z\",\"@version\":\"1\","
        + "\"caasVersion\":\"0.0.2\",\"cloud\":\"aws\",\"logs\":[{\"entry\":\"first\"}],\"clusterId\":\"cp99\",\"clusterName\":\"kafka\",\"cpComponentId\":\"kafka\",\"host\":\"kafka-1-wwl0p\",\"k8sId\":\"k8s13\",\"k8sName\":\"perf\",\"level\":\"ERROR\",\"logger\":\"kafka.server.ReplicaFetcherThread\",\"message\":\"Found invalid messages during fetch for partition [foo512,172] offset 0 error Record is corrupt (stored crc = 1321230880, computed crc = 1139143803)\",\"networkId\":\"vpc-d8c7a9bf\",\"region\":\"us-west-2\",\"serverId\":\"1\",\"skuId\":\"sku5\",\"source\":\"kafka\",\"tenantId\":\"t47\",\"tenantName\":\"perf-test\",\"thread\":\"ReplicaFetcherThread-0-2\",\"zone\":\"us-west-2a\"},\"stream\":\"stdout\",\"time\":2017}"));

    Map<String, GenericRow> records = new HashMap<>();
    records.put("1", messageRow);

    topicProducer.produceInputData(messageLogTopic, records, messageSchema);
  }

  private void execInitCreateStreamQueries() throws Exception {
    String ordersStreamStr = String.format("CREATE STREAM %s (ORDERTIME bigint, ORDERID varchar, "
        + "ITEMID varchar, ORDERUNITS double, PRICEARRAY array<double>, KEYVALUEMAP "
        + "map<varchar, double>) WITH (value_format = 'json', "
        + "kafka_topic='%s' , "
        + "key='ordertime');", inputStream, inputTopic);

    String messageStreamStr = String.format("CREATE STREAM %s (message varchar) WITH (value_format = 'json', "
        + "kafka_topic='%s');", messageLogStream, messageLogTopic);

    ksqlEngine.buildMultipleQueries(ordersStreamStr, Collections.emptyMap());
    ksqlEngine.buildMultipleQueries(messageStreamStr, Collections.emptyMap());
  }

  @After
  public void after() {
    terminateQuery();
    ksqlEngine.close();
    adminClient.close();
  }

  //@Test
  public void testSelectDateTimeUDFs() throws Exception {
    final String streamName = "SelectDateTimeUDFsStream".toUpperCase();

    final String selectColumns =
        "(ORDERTIME+1500962514806) , TIMESTAMPTOSTRING(ORDERTIME+1500962514806, "
        + "'yyyy-MM-dd HH:mm:ss.SSS'), "
        + "STRINGTOTIMESTAMP"
            + "(TIMESTAMPTOSTRING"
            + "(ORDERTIME+1500962514806, 'yyyy-MM-dd HH:mm:ss.SSS'), 'yyyy-MM-dd HH:mm:ss.SSS')";
    final String whereClause = "ORDERUNITS > 20 AND ITEMID LIKE '%_8'";

    final String queryString = String.format(
        "CREATE STREAM %s AS SELECT %s FROM %s WHERE %s;",
        streamName,
        selectColumns,
        inputStream,
        whereClause
    );

<<<<<<< HEAD
    PersistentQueryMetadata queryMetadata =
        (PersistentQueryMetadata) ksqlEngine.buildMultipleQueries(queryString, Collections.emptyMap()).get(0);
    queryMetadata.getKafkaStreams().start();
    queryId = queryMetadata.getQueryId();
=======
    executePersistentQuery(queryString);
>>>>>>> 2bdf7f08

    Schema resultSchema = SchemaUtil
        .removeImplicitRowTimeRowKeyFromSchema(metaStore.getSource(streamName).getSchema());

    Map<String, GenericRow> expectedResults = new HashMap<>();
    expectedResults.put("8", new GenericRow(Arrays.asList(1500962514814L,
        "2017-07-24 23:01:54.814",
        1500962514814L)));

    Map<String, GenericRow> results = readNormalResults(streamName, resultSchema, expectedResults.size());

    assertThat(results, equalTo(expectedResults));
    ksqlEngine.terminateQuery(queryMetadata.getQueryId(), true);
  }

  @Test
  public void testSinkProperties() throws Exception {
    final String streamName = "SinkPropertiesStream".toUpperCase();
    final int resultPartitionCount = 3;
    final String queryString = String.format("CREATE STREAM %s WITH (PARTITIONS = %d) AS SELECT * "
            + "FROM %s;",
        streamName, resultPartitionCount, inputStream);
<<<<<<< HEAD
    PersistentQueryMetadata queryMetadata =
            (PersistentQueryMetadata) ksqlEngine.buildMultipleQueries(queryString, Collections.emptyMap()).get(0);
    queryMetadata.getKafkaStreams().start();
    queryId = queryMetadata.getQueryId();

    KafkaTopicClient kafkaTopicClient = ksqlEngine.getTopicClient();
=======
    executePersistentQuery(queryString);
>>>>>>> 2bdf7f08

    TestUtils.waitForCondition(
        () -> topicClient.isTopicExists(streamName),
        "Wait for async topic creation"
    );

<<<<<<< HEAD
    Assert.assertTrue(kafkaTopicClient.isTopicExists(streamName));
    ksqlEngine.terminateQuery(queryMetadata.getQueryId(), true);
=======
    assertThat(
        topicClient.describeTopics(ImmutableList.of(streamName)).get(streamName).partitions(),
        hasSize(3));
>>>>>>> 2bdf7f08
  }

  @Test
  public void testJsonStreamExtractor() throws Exception {

    final String streamName = "JSONSTREAM";
    final String queryString = String.format("CREATE STREAM %s AS SELECT EXTRACTJSONFIELD"
            + "(message, '$.log.cloud') "
            + "FROM %s;",
        streamName, messageLogStream);

<<<<<<< HEAD
    PersistentQueryMetadata queryMetadata =
        (PersistentQueryMetadata) ksqlEngine.buildMultipleQueries(queryString, Collections.emptyMap()).get(0);
    queryMetadata.getKafkaStreams().start();
    queryId = queryMetadata.getQueryId();
=======
    executePersistentQuery(queryString);
>>>>>>> 2bdf7f08

    Schema resultSchema = SchemaUtil
            .removeImplicitRowTimeRowKeyFromSchema(metaStore.getSource(streamName).getSchema());

    Map<String, GenericRow> expectedResults = new HashMap<>();
    expectedResults.put("1", new GenericRow(Collections.singletonList("aws")));

    Map<String, GenericRow> results = readNormalResults(streamName, resultSchema, expectedResults.size());

    assertThat(results, equalTo(expectedResults));
    ksqlEngine.terminateQuery(queryMetadata.getQueryId(), true);
  }

  @Test
  public void testJsonStreamExtractorNested() throws Exception {

    final String streamName = "JSONSTREAM";
    final String queryString = String.format("CREATE STREAM %s AS SELECT EXTRACTJSONFIELD"
                    + "(message, '$.log.logs[0].entry') "
                    + "FROM %s;",
            streamName, messageLogStream);

<<<<<<< HEAD
    PersistentQueryMetadata queryMetadata =
            (PersistentQueryMetadata) ksqlEngine.buildMultipleQueries(queryString, Collections.emptyMap()).get(0);
    queryMetadata.getKafkaStreams().start();
    queryId = queryMetadata.getQueryId();
=======
    executePersistentQuery(queryString);
>>>>>>> 2bdf7f08

    Schema resultSchema = SchemaUtil
            .removeImplicitRowTimeRowKeyFromSchema(metaStore.getSource(streamName).getSchema());

    Map<String, GenericRow> expectedResults = new HashMap<>();
    expectedResults.put("1", new GenericRow(Collections.singletonList("first")));

    Map<String, GenericRow> results = readNormalResults(streamName, resultSchema, expectedResults.size());

    assertThat(results, equalTo(expectedResults));
    ksqlEngine.terminateQuery(queryMetadata.getQueryId(), true);
  }

  private void executePersistentQuery(String queryString) throws Exception {
    final QueryMetadata queryMetadata = ksqlEngine
        .buildMultipleQueries(queryString, Collections.emptyMap()).get(0);

    queryMetadata.getKafkaStreams().start();
    queryId = ((PersistentQueryMetadata)queryMetadata).getId();
  }

  private Map<String, GenericRow> readNormalResults(String resultTopic, Schema resultSchema, int expectedNumMessages) {
    return topicConsumer.readResults(resultTopic, resultSchema, expectedNumMessages, new StringDeserializer());
  }

  private void terminateQuery() {
    ksqlEngine.terminateQuery(queryId, true);
  }

}<|MERGE_RESOLUTION|>--- conflicted
+++ resolved
@@ -167,14 +167,7 @@
         whereClause
     );
 
-<<<<<<< HEAD
-    PersistentQueryMetadata queryMetadata =
-        (PersistentQueryMetadata) ksqlEngine.buildMultipleQueries(queryString, Collections.emptyMap()).get(0);
-    queryMetadata.getKafkaStreams().start();
-    queryId = queryMetadata.getQueryId();
-=======
-    executePersistentQuery(queryString);
->>>>>>> 2bdf7f08
+    executePersistentQuery(queryString);
 
     Schema resultSchema = SchemaUtil
         .removeImplicitRowTimeRowKeyFromSchema(metaStore.getSource(streamName).getSchema());
@@ -187,7 +180,6 @@
     Map<String, GenericRow> results = readNormalResults(streamName, resultSchema, expectedResults.size());
 
     assertThat(results, equalTo(expectedResults));
-    ksqlEngine.terminateQuery(queryMetadata.getQueryId(), true);
   }
 
   @Test
@@ -197,30 +189,17 @@
     final String queryString = String.format("CREATE STREAM %s WITH (PARTITIONS = %d) AS SELECT * "
             + "FROM %s;",
         streamName, resultPartitionCount, inputStream);
-<<<<<<< HEAD
-    PersistentQueryMetadata queryMetadata =
-            (PersistentQueryMetadata) ksqlEngine.buildMultipleQueries(queryString, Collections.emptyMap()).get(0);
-    queryMetadata.getKafkaStreams().start();
-    queryId = queryMetadata.getQueryId();
-
-    KafkaTopicClient kafkaTopicClient = ksqlEngine.getTopicClient();
-=======
-    executePersistentQuery(queryString);
->>>>>>> 2bdf7f08
+
+    executePersistentQuery(queryString);
 
     TestUtils.waitForCondition(
         () -> topicClient.isTopicExists(streamName),
         "Wait for async topic creation"
     );
 
-<<<<<<< HEAD
-    Assert.assertTrue(kafkaTopicClient.isTopicExists(streamName));
-    ksqlEngine.terminateQuery(queryMetadata.getQueryId(), true);
-=======
     assertThat(
         topicClient.describeTopics(ImmutableList.of(streamName)).get(streamName).partitions(),
         hasSize(3));
->>>>>>> 2bdf7f08
   }
 
   @Test
@@ -232,14 +211,7 @@
             + "FROM %s;",
         streamName, messageLogStream);
 
-<<<<<<< HEAD
-    PersistentQueryMetadata queryMetadata =
-        (PersistentQueryMetadata) ksqlEngine.buildMultipleQueries(queryString, Collections.emptyMap()).get(0);
-    queryMetadata.getKafkaStreams().start();
-    queryId = queryMetadata.getQueryId();
-=======
-    executePersistentQuery(queryString);
->>>>>>> 2bdf7f08
+    executePersistentQuery(queryString);
 
     Schema resultSchema = SchemaUtil
             .removeImplicitRowTimeRowKeyFromSchema(metaStore.getSource(streamName).getSchema());
@@ -250,7 +222,6 @@
     Map<String, GenericRow> results = readNormalResults(streamName, resultSchema, expectedResults.size());
 
     assertThat(results, equalTo(expectedResults));
-    ksqlEngine.terminateQuery(queryMetadata.getQueryId(), true);
   }
 
   @Test
@@ -262,14 +233,7 @@
                     + "FROM %s;",
             streamName, messageLogStream);
 
-<<<<<<< HEAD
-    PersistentQueryMetadata queryMetadata =
-            (PersistentQueryMetadata) ksqlEngine.buildMultipleQueries(queryString, Collections.emptyMap()).get(0);
-    queryMetadata.getKafkaStreams().start();
-    queryId = queryMetadata.getQueryId();
-=======
-    executePersistentQuery(queryString);
->>>>>>> 2bdf7f08
+    executePersistentQuery(queryString);
 
     Schema resultSchema = SchemaUtil
             .removeImplicitRowTimeRowKeyFromSchema(metaStore.getSource(streamName).getSchema());
@@ -280,7 +244,6 @@
     Map<String, GenericRow> results = readNormalResults(streamName, resultSchema, expectedResults.size());
 
     assertThat(results, equalTo(expectedResults));
-    ksqlEngine.terminateQuery(queryMetadata.getQueryId(), true);
   }
 
   private void executePersistentQuery(String queryString) throws Exception {
@@ -288,7 +251,7 @@
         .buildMultipleQueries(queryString, Collections.emptyMap()).get(0);
 
     queryMetadata.getKafkaStreams().start();
-    queryId = ((PersistentQueryMetadata)queryMetadata).getId();
+    queryId = ((PersistentQueryMetadata)queryMetadata).getQueryId();
   }
 
   private Map<String, GenericRow> readNormalResults(String resultTopic, Schema resultSchema, int expectedNumMessages) {
