/*
 * Copyright 2018 Confluent Inc.
 *
 * Licensed under the Confluent Community License (the "License"); you may not use
 * this file except in compliance with the License.  You may obtain a copy of the
 * License at
 *
 * http://www.confluent.io/confluent-community-license
 *
 * Unless required by applicable law or agreed to in writing, software
 * distributed under the License is distributed on an "AS IS" BASIS, WITHOUT
 * WARRANTIES OF ANY KIND, either express or implied.  See the License for the
 * specific language governing permissions and limitations under the License.
 */

package io.confluent.ksql.integration;

import static org.hamcrest.Matchers.is;
import static org.junit.Assert.assertThat;

import io.confluent.ksql.GenericRow;
import io.confluent.ksql.execution.plan.SelectExpression;
import io.confluent.ksql.execution.streams.SelectValueMapper;
import io.confluent.ksql.execution.streams.SelectValueMapperFactory;
import io.confluent.ksql.execution.util.StructKeyUtil;
import io.confluent.ksql.function.InternalFunctionRegistry;
import io.confluent.ksql.logging.processing.ProcessingLogger;
import io.confluent.ksql.metastore.MetaStore;
import io.confluent.ksql.planner.plan.PlanNode;
import io.confluent.ksql.planner.plan.ProjectNode;
import io.confluent.ksql.schema.ksql.LogicalSchema;
import io.confluent.ksql.testutils.AnalysisTestUtil;
import io.confluent.ksql.util.KsqlConfig;
import io.confluent.ksql.util.MetaStoreFixture;
import java.util.Arrays;
import java.util.Collections;
import java.util.List;
import org.apache.kafka.connect.data.Struct;
import org.junit.Rule;
import org.junit.Test;
import org.mockito.Mock;
import org.mockito.junit.MockitoJUnit;
import org.mockito.junit.MockitoRule;

public class SelectValueMapperIntegrationTest {

  private static final Struct NON_WINDOWED_KEY = StructKeyUtil.asStructKey("someKey");

  private final MetaStore metaStore = MetaStoreFixture
      .getNewMetaStore(new InternalFunctionRegistry());

  private final KsqlConfig ksqlConfig = new KsqlConfig(Collections.emptyMap());

  @Mock
  private ProcessingLogger processingLogger;

  @Rule
  public final MockitoRule mockitoRule = MockitoJUnit.rule();

  @Test
  public void shouldSelectChosenColumns() {
    // Given:
    final SelectValueMapper<Struct> selectMapper = givenSelectMapperFor(
        "SELECT col0, col2, col3 FROM test1 WHERE col0 > 100 EMIT CHANGES;");

    // When:
<<<<<<< HEAD
    final GenericRow transformed = selectMapper.transform(
        NON_WINDOWED_KEY,
        genericRow(1521834663L, "key1", 1L, "hi", "bye", 2.0F, "blah")
    );
=======
    final GenericRow transformed = selectMapper.apply(
        genericRow(1521834663L, "key1", 1L, "hi", "bye", 2.0D, "blah"));
>>>>>>> bc74fef7

    // Then:
    assertThat(transformed, is(genericRow(1L, "bye", 2.0D)));
  }

  @Test
  public void shouldApplyUdfsToColumns() {
    // Given:
    final SelectValueMapper<Struct> selectMapper = givenSelectMapperFor(
        "SELECT col0, col1, col2, CEIL(col3) FROM test1 WHERE col0 > 100 EMIT CHANGES;");

    // When:
<<<<<<< HEAD
    final GenericRow row = selectMapper.transform(
        NON_WINDOWED_KEY,
        genericRow(1521834663L, "key1", 2L, "foo", "whatever", 6.9F, "boo", "hoo")
    );
=======
    final GenericRow row = selectMapper.apply(
        genericRow(1521834663L, "key1", 2L, "foo", "whatever", 6.9D, "boo", "hoo"));
>>>>>>> bc74fef7

    // Then:
    assertThat(row, is(genericRow(2L, "foo", "whatever", 7.0D)));
  }

  private SelectValueMapper<Struct> givenSelectMapperFor(final String query) {
    final PlanNode planNode = AnalysisTestUtil.buildLogicalPlan(ksqlConfig, query, metaStore);
    final ProjectNode projectNode = (ProjectNode) planNode.getSources().get(0);
    final LogicalSchema schema = planNode.getTheSourceNode().getSchema();
    final List<SelectExpression> selectExpressions = projectNode.getSelectExpressions();

    return SelectValueMapperFactory.create(
        selectExpressions,
        schema,
        ksqlConfig,
        new InternalFunctionRegistry(),
        processingLogger
    );
  }

  private static GenericRow genericRow(final Object... columns) {
    return new GenericRow(Arrays.asList(columns));
  }
}<|MERGE_RESOLUTION|>--- conflicted
+++ resolved
@@ -64,15 +64,10 @@
         "SELECT col0, col2, col3 FROM test1 WHERE col0 > 100 EMIT CHANGES;");
 
     // When:
-<<<<<<< HEAD
     final GenericRow transformed = selectMapper.transform(
         NON_WINDOWED_KEY,
-        genericRow(1521834663L, "key1", 1L, "hi", "bye", 2.0F, "blah")
+        genericRow(1521834663L, "key1", 1L, "hi", "bye", 2.0D, "blah")
     );
-=======
-    final GenericRow transformed = selectMapper.apply(
-        genericRow(1521834663L, "key1", 1L, "hi", "bye", 2.0D, "blah"));
->>>>>>> bc74fef7
 
     // Then:
     assertThat(transformed, is(genericRow(1L, "bye", 2.0D)));
@@ -85,15 +80,10 @@
         "SELECT col0, col1, col2, CEIL(col3) FROM test1 WHERE col0 > 100 EMIT CHANGES;");
 
     // When:
-<<<<<<< HEAD
     final GenericRow row = selectMapper.transform(
         NON_WINDOWED_KEY,
-        genericRow(1521834663L, "key1", 2L, "foo", "whatever", 6.9F, "boo", "hoo")
+        genericRow(1521834663L, "key1", 2L, "foo", "whatever", 6.9D, "boo", "hoo")
     );
-=======
-    final GenericRow row = selectMapper.apply(
-        genericRow(1521834663L, "key1", 2L, "foo", "whatever", 6.9D, "boo", "hoo"));
->>>>>>> bc74fef7
 
     // Then:
     assertThat(row, is(genericRow(2L, "foo", "whatever", 7.0D)));
