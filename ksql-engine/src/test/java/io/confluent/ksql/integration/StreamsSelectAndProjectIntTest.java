/*
 * Copyright 2018 Confluent Inc.
 *
 * Licensed under the Confluent Community License (the "License"); you may not use
 * this file except in compliance with the License.  You may obtain a copy of the
 * License at
 *
 * http://www.confluent.io/confluent-community-license
 *
 * Unless required by applicable law or agreed to in writing, software
 * distributed under the License is distributed on an "AS IS" BASIS, WITHOUT
 * WARRANTIES OF ANY KIND, either express or implied.  See the License for the
 * specific language governing permissions and limitations under the License.
 */

package io.confluent.ksql.integration;

import static io.confluent.ksql.serde.DataSource.DataSourceSerDe.AVRO;
import static io.confluent.ksql.serde.DataSource.DataSourceSerDe.JSON;
import static org.hamcrest.CoreMatchers.equalTo;
import static org.hamcrest.MatcherAssert.assertThat;
import static org.hamcrest.Matchers.is;

import io.confluent.common.utils.IntegrationTest;
import io.confluent.ksql.GenericRow;
import io.confluent.ksql.serde.DataSource;
import io.confluent.ksql.test.util.KsqlIdentifierTestUtil;
import io.confluent.ksql.test.util.TopicTestUtil;
import io.confluent.ksql.util.OrderDataProvider;
import java.text.SimpleDateFormat;
import java.util.Arrays;
import java.util.HashMap;
import java.util.List;
import java.util.Map;
import java.util.concurrent.TimeUnit;
import kafka.zookeeper.ZooKeeperClientException;
import org.apache.kafka.clients.consumer.ConsumerRecord;
import org.apache.kafka.clients.producer.RecordMetadata;
import org.apache.kafka.connect.data.Schema;
import org.junit.Assert;
import org.junit.Before;
<<<<<<< HEAD
import org.junit.ClassRule;
=======
>>>>>>> 662be398
import org.junit.Rule;
import org.junit.Test;
import org.junit.experimental.categories.Category;


@Category({IntegrationTest.class})
public class StreamsSelectAndProjectIntTest {

  private static final String JSON_STREAM_NAME = "orders_json";
  private static final String AVRO_STREAM_NAME = "orders_avro";
  private static final String AVRO_TIMESTAMP_STREAM_NAME = "orders_timestamp_avro";
  private static final OrderDataProvider DATA_PROVIDER = new OrderDataProvider();

<<<<<<< HEAD
  @ClassRule
  public static final IntegrationTestHarness TEST_HARNESS = IntegrationTestHarness.build();

  @Rule
  public final TestKsqlContext ksqlContext = TEST_HARNESS.buildKsqlContext();
=======
  @Rule
  public Retry retry = Retry.of(3, ZooKeeperClientException.class, 3, TimeUnit.SECONDS);

  @Before
  public void before() throws Exception {
    testHarness = new IntegrationTestHarness();
    testHarness.start(Collections.emptyMap());
    ksqlContext = KsqlContext.create(
        testHarness.ksqlConfig,
        testHarness.schemaRegistryClientFactory);
    testHarness.createTopic(jsonTopicName);
    testHarness.createTopic(avroTopicName);

    /**
     * Setup test data
     */
    dataProvider = new OrderDataProvider();
    jsonRecordMetadataMap = testHarness.publishTestData(jsonTopicName,
                                                        dataProvider,
                                                        null,
                                                        DataSource.DataSourceSerDe.JSON);
    avroRecordMetadataMap = testHarness.publishTestData(avroTopicName,
                                                        dataProvider,
                                                        null,
                                                        DataSource.DataSourceSerDe.AVRO);
    createOrdersStream();
  }

  @After
  public void after() throws Exception {
    if (ksqlContext != null) {
      ksqlContext.close();
    }
    testHarness.stop();
  }
>>>>>>> 662be398

  private String jsonTopicName;
  private String avroTopicName;
  private String intermediateStream;
  private String resultStream;
  private Map<String, RecordMetadata> producedAvroRecords;
  private Map<String, RecordMetadata> producedJsonRecords;

  @Before
  public void before() {
    intermediateStream = KsqlIdentifierTestUtil.uniqueIdentifierName("int");
    resultStream = KsqlIdentifierTestUtil.uniqueIdentifierName("output");
    jsonTopicName = TopicTestUtil.uniqueTopicName("json");
    avroTopicName = TopicTestUtil.uniqueTopicName("avro");

    TEST_HARNESS.ensureTopics(jsonTopicName, avroTopicName);
    producedJsonRecords = TEST_HARNESS.produceRows(jsonTopicName, DATA_PROVIDER, JSON);
    producedAvroRecords = TEST_HARNESS.produceRows(avroTopicName, DATA_PROVIDER, AVRO);

    createOrdersStream();
  }

  @Test
  public void testTimestampColumnSelectionJson() {
    testTimestampColumnSelection(JSON_STREAM_NAME, JSON, producedJsonRecords);
  }

  @Test
  public void testTimestampColumnSelectionAvro() {
    testTimestampColumnSelection(AVRO_STREAM_NAME, AVRO, producedAvroRecords);
  }

  @Test
  public void testSelectProjectKeyTimestampJson() {
    testSelectProjectKeyTimestamp(JSON_STREAM_NAME, JSON, producedJsonRecords);
  }

  @Test
  public void testSelectProjectKeyTimestampAvro() {
    testSelectProjectKeyTimestamp(AVRO_STREAM_NAME, AVRO, producedAvroRecords);
  }

  @Test
  public void testSelectProjectJson() {
    testSelectProject(JSON_STREAM_NAME, JSON);
  }

  @Test
  public void testSelectProjectAvro() {
    testSelectProject(AVRO_STREAM_NAME, AVRO);
  }

  @Test
  public void testSelectStarJson() {
    testSelectStar(JSON_STREAM_NAME, JSON);
  }

  @Test
  public void testSelectStarAvro() {
    testSelectStar(AVRO_STREAM_NAME, AVRO);
  }

  @Test
  public void testSelectWithFilterJson() {
    testSelectWithFilter(JSON_STREAM_NAME, JSON);
  }

  @Test
  public void testSelectWithFilterAvro() {
    testSelectWithFilter(AVRO_STREAM_NAME, AVRO);
  }

  @Test
  public void shouldSkipBadData() {
    ksqlContext.sql("CREATE STREAM " + intermediateStream + " AS"
        + " SELECT * FROM " + JSON_STREAM_NAME + ";");

    TEST_HARNESS
        .produceRecord(intermediateStream.toUpperCase(), "bad", "something that is not json");

    testSelectWithFilter(intermediateStream, JSON);
  }

  @Test
  public void shouldSkipBadDataAvro() {
    ksqlContext.sql("CREATE STREAM " + intermediateStream + " AS"
        + " SELECT * FROM " + AVRO_STREAM_NAME + ";");

    TEST_HARNESS
        .produceRecord(intermediateStream.toUpperCase(), "bad", "something that is not avro");

    testSelectWithFilter(intermediateStream, AVRO);
  }

  @Test
  public void shouldUseStringTimestampWithFormat() throws Exception {
    ksqlContext.sql("CREATE STREAM " + intermediateStream +
        " WITH (timestamp='TIMESTAMP', timestamp_format='yyyy-MM-dd') AS"
        + " SELECT ORDERID, TIMESTAMP FROM " + AVRO_STREAM_NAME + " WHERE ITEMID='ITEM_6';"
        + ""
        + " CREATE STREAM " + resultStream + " AS"
        + " SELECT ORDERID, TIMESTAMP from " + intermediateStream + ";");

    final List<ConsumerRecord<String, String>> records =
        TEST_HARNESS.verifyAvailableRecords(resultStream.toUpperCase(), 1);

    final SimpleDateFormat dateFormat = new SimpleDateFormat("yyyy-MM-dd");
    final long timestamp = records.get(0).timestamp();
    assertThat(timestamp, equalTo(dateFormat.parse("2018-01-06").getTime()));
  }

  @Test
  public void shouldUseTimestampExtractedFromDDLStatement() throws Exception {
    ksqlContext.sql("CREATE STREAM " + resultStream + " WITH(timestamp='ordertime')"
        + " AS SELECT ORDERID, ORDERTIME FROM " + AVRO_TIMESTAMP_STREAM_NAME
        + " WHERE ITEMID='ITEM_4';");

    final List<ConsumerRecord<String, String>> records =
        TEST_HARNESS.verifyAvailableRecords(resultStream.toUpperCase(), 1);

    final SimpleDateFormat dateFormat = new SimpleDateFormat("yyyy-MM-dd");
    final long timestamp = records.get(0).timestamp();
    assertThat(timestamp, equalTo(dateFormat.parse("2018-01-04").getTime()));
  }

  private void testTimestampColumnSelection(
      final String inputStreamName,
      final DataSource.DataSourceSerDe dataSourceSerDe,
      final Map<String, RecordMetadata> recordMetadataMap
  ) {
    final String query1String =
        String.format("CREATE STREAM %s WITH (timestamp='RTIME') AS SELECT ROWKEY AS RKEY, "
                + "ROWTIME+10000 AS "
                + "RTIME, ROWTIME+100 AS RT100, ORDERID, ITEMID "
                + "FROM %s WHERE ORDERUNITS > 20 AND ITEMID = 'ITEM_8'; "
                + ""
                + "CREATE STREAM %s AS SELECT ROWKEY AS NEWRKEY, "
                + "ROWTIME AS NEWRTIME, RKEY, RTIME, RT100, ORDERID, ITEMID "
                + "FROM %s ;", intermediateStream,
            inputStreamName, resultStream, intermediateStream);


    ksqlContext.sql(query1String);

    final Map<String, GenericRow> expectedResults = new HashMap<>();
    expectedResults.put("8",
        new GenericRow(Arrays.asList(null,
            null,
            "8",
            recordMetadataMap.get("8").timestamp() + 10000,
            "8",
            recordMetadataMap.get("8").timestamp() + 10000,
            recordMetadataMap.get("8").timestamp() + 100,
            "ORDER_6",
            "ITEM_8")));

    final Schema resultSchema = ksqlContext
        .getMetaStore()
        .getSource(resultStream.toUpperCase())
        .getSchema();

    TEST_HARNESS.verifyAvailableRows(
        resultStream.toUpperCase(),
        expectedResults.size(),
        dataSourceSerDe,
        resultSchema);
  }

  private void testSelectProjectKeyTimestamp(
      final String inputStreamName,
      final DataSource.DataSourceSerDe dataSourceSerDe,
      final Map<String, RecordMetadata> recordMetadataMap
  ) {
    ksqlContext.sql(String.format("CREATE STREAM %s AS SELECT ROWKEY AS RKEY, ROWTIME "
                                  + "AS RTIME, ITEMID FROM %s WHERE ORDERUNITS > 20 AND ITEMID = "
                                  + "'ITEM_8';", resultStream, inputStreamName));

    final Schema resultSchema = ksqlContext
        .getMetaStore()
        .getSource(resultStream.toUpperCase())
        .getSchema();

    final List<ConsumerRecord<String, GenericRow>> results = TEST_HARNESS.verifyAvailableRows(
        resultStream.toUpperCase(),
        1,
        dataSourceSerDe,
        resultSchema);

    assertThat(results.get(0).key(), is("8"));
    assertThat(results.get(0).value(), is(new GenericRow(
        Arrays.asList(null, null, "8", recordMetadataMap.get("8").timestamp(), "ITEM_8"))));
  }

  private void testSelectProject(
      final String inputStreamName,
      final DataSource.DataSourceSerDe dataSourceSerDe
  ) {
    ksqlContext.sql(String.format("CREATE STREAM %s AS SELECT ITEMID, ORDERUNITS, "
                                  + "PRICEARRAY FROM %s;", resultStream, inputStreamName));

    final Schema resultSchema = ksqlContext
        .getMetaStore()
        .getSource(resultStream.toUpperCase())
        .getSchema();

    final List<ConsumerRecord<String, GenericRow>> results = TEST_HARNESS.verifyAvailableRows(
        resultStream.toUpperCase(),
        DATA_PROVIDER.data().size(),
        dataSourceSerDe,
        resultSchema);

    final GenericRow value = results.get(0).value();
    // skip over first to values (rowKey, rowTime)
    Assert.assertEquals( "ITEM_1", value.getColumns().get(2));
  }


  @Test
  public void testSelectProjectAvroJson() {

    ksqlContext.sql(String.format("CREATE STREAM %s WITH ( value_format = 'JSON') AS SELECT "
                                  + "ITEMID, "
                                  + "ORDERUNITS, "
        + "PRICEARRAY FROM %s;", resultStream, AVRO_STREAM_NAME));

    final Schema resultSchema = ksqlContext
        .getMetaStore()
        .getSource(resultStream.toUpperCase())
        .getSchema();

    final List<ConsumerRecord<String, GenericRow>> results = TEST_HARNESS.verifyAvailableRows(
        resultStream.toUpperCase(),
        DATA_PROVIDER.data().size(),
        JSON,
        resultSchema);

    final GenericRow value = results.get(0).value();
    // skip over first to values (rowKey, rowTime)
    Assert.assertEquals( "ITEM_1", value.getColumns().get(2).toString());
  }

  private void testSelectStar(
      final String inputStreamName,
      final DataSource.DataSourceSerDe dataSourceSerDe
  ) {
    ksqlContext.sql(String.format("CREATE STREAM %s AS SELECT * FROM %s;",
                                  resultStream,
                                  inputStreamName));

    final Map<String, GenericRow> results = TEST_HARNESS.verifyAvailableUniqueRows(
        resultStream.toUpperCase(),
        DATA_PROVIDER.data().size(),
        dataSourceSerDe,
        DATA_PROVIDER.schema());

    assertThat(results, is(DATA_PROVIDER.data()));
  }

  private void testSelectWithFilter(
      final String inputStreamName,
      final DataSource.DataSourceSerDe dataSourceSerDe
  ) {
    ksqlContext.sql("CREATE STREAM " + resultStream + " AS "
        + "SELECT * FROM " + inputStreamName + " WHERE ORDERUNITS > 40;");

    TEST_HARNESS.verifyAvailableRows(
        resultStream.toUpperCase(),
        4,
        dataSourceSerDe,
        DATA_PROVIDER.schema());
  }

  @Test
  public void testInsertIntoJson() {
    givenStreamExists(resultStream, "ITEMID, ORDERUNITS, PRICEARRAY", JSON_STREAM_NAME);

    ksqlContext.sql("INSERT INTO " + resultStream +
        " SELECT ITEMID, ORDERUNITS, PRICEARRAY FROM " + JSON_STREAM_NAME + ";");

    final Schema resultSchema = ksqlContext.getMetaStore()
        .getSource(resultStream.toUpperCase())
        .getSchema();

    final List<ConsumerRecord<String, GenericRow>> results = TEST_HARNESS.verifyAvailableRows(
        resultStream.toUpperCase(),
        DATA_PROVIDER.data().size(),
        JSON,
        resultSchema);

    final GenericRow value = results.get(0).value();
    // skip over first to values (rowKey, rowTime)
    Assert.assertEquals( "ITEM_1", value.getColumns().get(2).toString());
  }

  @Test
  public void testInsertIntoAvro() {

    givenStreamExists(resultStream, "ITEMID, ORDERUNITS, PRICEARRAY", AVRO_STREAM_NAME);

    ksqlContext.sql("INSERT INTO " + resultStream + " "
        + "SELECT ITEMID, ORDERUNITS, PRICEARRAY FROM " + AVRO_STREAM_NAME + ";");

    final Schema resultSchema = ksqlContext
        .getMetaStore()
        .getSource(resultStream.toUpperCase())
        .getSchema();

    final List<ConsumerRecord<String, GenericRow>> results = TEST_HARNESS.verifyAvailableRows(
        resultStream.toUpperCase(),
        DATA_PROVIDER.data().size(),
        AVRO,
        resultSchema);

    final GenericRow value = results.get(0).value();
    // skip over first to values (rowKey, rowTime)
    Assert.assertEquals( "ITEM_1", value.getColumns().get(2).toString());
  }

  @Test
  public void testInsertSelectStarJson() {

    givenStreamExists(resultStream, "*", JSON_STREAM_NAME);

    ksqlContext.sql("INSERT INTO " + resultStream + " SELECT * FROM " + JSON_STREAM_NAME + ";");

    final Map<String, GenericRow> results = TEST_HARNESS.verifyAvailableUniqueRows(
        resultStream.toUpperCase(),
        DATA_PROVIDER.data().size(),
        JSON,
        DATA_PROVIDER.schema());

    assertThat(results, is(DATA_PROVIDER.data()));
  }

  @Test
  public void testInsertSelectStarAvro() {

    givenStreamExists(resultStream, "*", AVRO_STREAM_NAME);

    ksqlContext.sql("INSERT INTO " + resultStream + " SELECT * FROM " + AVRO_STREAM_NAME + ";");

    final Map<String, GenericRow> results = TEST_HARNESS.verifyAvailableUniqueRows(
        resultStream.toUpperCase(),
        DATA_PROVIDER.data().size(),
        AVRO,
        DATA_PROVIDER.schema());

    assertThat(results, is(DATA_PROVIDER.data()));
  }

  @Test
  public void testInsertSelectWithFilterJson() {
    givenStreamExists(resultStream, "*", JSON_STREAM_NAME);

    ksqlContext.sql("INSERT INTO " + resultStream
        + " SELECT * FROM " + JSON_STREAM_NAME + " WHERE ORDERUNITS > 40;");

    TEST_HARNESS.verifyAvailableRows(
        resultStream.toUpperCase(),
        4,
        JSON,
        DATA_PROVIDER.schema());
  }

  @Test
  public void testInsertSelectWithFilterAvro() {
    givenStreamExists(resultStream, "*", AVRO_STREAM_NAME);

    ksqlContext.sql("INSERT INTO " + resultStream
        + " SELECT * FROM " + AVRO_STREAM_NAME + " WHERE ORDERUNITS > 40;");

    TEST_HARNESS.verifyAvailableRows(
        resultStream.toUpperCase(),
        4,
        AVRO,
        DATA_PROVIDER.schema());
  }

  private void createOrdersStream() {
    final String columns = ""
        + "ORDERTIME bigint, "
        + "ORDERID varchar, "
        + "ITEMID varchar, "
        + "ORDERUNITS double, "
        + "TIMESTAMP varchar, "
        + "PRICEARRAY array<double>,"
        + " KEYVALUEMAP map<varchar, double>";

    ksqlContext.sql("CREATE STREAM " + JSON_STREAM_NAME + " (" + columns + ") WITH "
        + "(kafka_topic='" + jsonTopicName + "', value_format='JSON', key='ordertime');");

    ksqlContext.sql("CREATE STREAM " + AVRO_STREAM_NAME + " (" + columns + ") WITH "
        + "(kafka_topic='" + avroTopicName + "', value_format='AVRO', key='ordertime');");

    ksqlContext.sql("CREATE STREAM " + AVRO_TIMESTAMP_STREAM_NAME + " (" + columns + ") WITH "
        + "(kafka_topic='" + avroTopicName + "', value_format='AVRO', key='ordertime', "
        + "timestamp='timestamp', timestamp_format='yyyy-MM-dd');");
  }

  private void givenStreamExists(
      final String streamName,
      final String selectColumns,
      final String sourceStream
  ) {
    ksqlContext.sql(
        "CREATE STREAM " + streamName + " AS SELECT " + selectColumns + " FROM " + sourceStream
            + " WHERE ITEMID = 'will not find me';");
  }
}<|MERGE_RESOLUTION|>--- conflicted
+++ resolved
@@ -39,13 +39,11 @@
 import org.apache.kafka.connect.data.Schema;
 import org.junit.Assert;
 import org.junit.Before;
-<<<<<<< HEAD
 import org.junit.ClassRule;
-=======
->>>>>>> 662be398
 import org.junit.Rule;
 import org.junit.Test;
 import org.junit.experimental.categories.Category;
+import org.junit.rules.RuleChain;
 
 
 @Category({IntegrationTest.class})
@@ -56,49 +54,15 @@
   private static final String AVRO_TIMESTAMP_STREAM_NAME = "orders_timestamp_avro";
   private static final OrderDataProvider DATA_PROVIDER = new OrderDataProvider();
 
-<<<<<<< HEAD
+  private static final IntegrationTestHarness TEST_HARNESS = IntegrationTestHarness.build();
+
   @ClassRule
-  public static final IntegrationTestHarness TEST_HARNESS = IntegrationTestHarness.build();
+  public static final RuleChain CLUSTER_WITH_RETRY = RuleChain
+      .outerRule(Retry.of(3, ZooKeeperClientException.class, 3, TimeUnit.SECONDS))
+      .around(TEST_HARNESS);
 
   @Rule
   public final TestKsqlContext ksqlContext = TEST_HARNESS.buildKsqlContext();
-=======
-  @Rule
-  public Retry retry = Retry.of(3, ZooKeeperClientException.class, 3, TimeUnit.SECONDS);
-
-  @Before
-  public void before() throws Exception {
-    testHarness = new IntegrationTestHarness();
-    testHarness.start(Collections.emptyMap());
-    ksqlContext = KsqlContext.create(
-        testHarness.ksqlConfig,
-        testHarness.schemaRegistryClientFactory);
-    testHarness.createTopic(jsonTopicName);
-    testHarness.createTopic(avroTopicName);
-
-    /**
-     * Setup test data
-     */
-    dataProvider = new OrderDataProvider();
-    jsonRecordMetadataMap = testHarness.publishTestData(jsonTopicName,
-                                                        dataProvider,
-                                                        null,
-                                                        DataSource.DataSourceSerDe.JSON);
-    avroRecordMetadataMap = testHarness.publishTestData(avroTopicName,
-                                                        dataProvider,
-                                                        null,
-                                                        DataSource.DataSourceSerDe.AVRO);
-    createOrdersStream();
-  }
-
-  @After
-  public void after() throws Exception {
-    if (ksqlContext != null) {
-      ksqlContext.close();
-    }
-    testHarness.stop();
-  }
->>>>>>> 662be398
 
   private String jsonTopicName;
   private String avroTopicName;
