/*
 * Copyright 2018 Confluent Inc.
 *
 * Licensed under the Confluent Community License (the "License"); you may not use
 * this file except in compliance with the License.  You may obtain a copy of the
 * License at
 *
 * http://www.confluent.io/confluent-community-license
 *
 * Unless required by applicable law or agreed to in writing, software
 * distributed under the License is distributed on an "AS IS" BASIS, WITHOUT
 * WARRANTIES OF ANY KIND, either express or implied.  See the License for the
 * specific language governing permissions and limitations under the License.
 */

package io.confluent.ksql.integration;

import static io.confluent.ksql.serde.Format.AVRO;
import static io.confluent.ksql.serde.Format.JSON;
import static org.hamcrest.CoreMatchers.equalTo;
import static org.hamcrest.MatcherAssert.assertThat;
import static org.hamcrest.Matchers.is;

import io.confluent.common.utils.IntegrationTest;
import io.confluent.ksql.GenericRow;
import io.confluent.ksql.metastore.model.DataSource;
<<<<<<< HEAD
import io.confluent.ksql.schema.ksql.KsqlSchemaWithOptions;
=======
import io.confluent.ksql.schema.ksql.PhysicalSchema;
>>>>>>> 6af8958f
import io.confluent.ksql.serde.Format;
import io.confluent.ksql.test.util.KsqlIdentifierTestUtil;
import io.confluent.ksql.test.util.TopicTestUtil;
import io.confluent.ksql.util.OrderDataProvider;
import java.text.SimpleDateFormat;
import java.util.Arrays;
import java.util.HashMap;
import java.util.List;
import java.util.Map;
import java.util.concurrent.TimeUnit;
import kafka.zookeeper.ZooKeeperClientException;
import org.apache.kafka.clients.consumer.ConsumerRecord;
import org.apache.kafka.clients.producer.RecordMetadata;
import org.junit.Assert;
import org.junit.Before;
import org.junit.ClassRule;
import org.junit.Rule;
import org.junit.Test;
import org.junit.experimental.categories.Category;
import org.junit.rules.RuleChain;


@Category({IntegrationTest.class})
public class StreamsSelectAndProjectIntTest {

  private static final String JSON_STREAM_NAME = "orders_json";
  private static final String AVRO_STREAM_NAME = "orders_avro";
  private static final String AVRO_TIMESTAMP_STREAM_NAME = "orders_timestamp_avro";
  private static final OrderDataProvider DATA_PROVIDER = new OrderDataProvider();

  private static final IntegrationTestHarness TEST_HARNESS = IntegrationTestHarness.build();

  @ClassRule
  public static final RuleChain CLUSTER_WITH_RETRY = RuleChain
      .outerRule(Retry.of(3, ZooKeeperClientException.class, 3, TimeUnit.SECONDS))
      .around(TEST_HARNESS);

  @Rule
  public final TestKsqlContext ksqlContext = TEST_HARNESS.buildKsqlContext();

  private String jsonTopicName;
  private String avroTopicName;
  private String intermediateStream;
  private String resultStream;
  private Map<String, RecordMetadata> producedAvroRecords;
  private Map<String, RecordMetadata> producedJsonRecords;

  @Before
  public void before() {
    intermediateStream = KsqlIdentifierTestUtil.uniqueIdentifierName("int");
    resultStream = KsqlIdentifierTestUtil.uniqueIdentifierName("output");
    jsonTopicName = TopicTestUtil.uniqueTopicName("json");
    avroTopicName = TopicTestUtil.uniqueTopicName("avro");

    TEST_HARNESS.ensureTopics(jsonTopicName, avroTopicName);
    producedJsonRecords = TEST_HARNESS.produceRows(jsonTopicName, DATA_PROVIDER, JSON);
    producedAvroRecords = TEST_HARNESS.produceRows(avroTopicName, DATA_PROVIDER, AVRO);

    createOrdersStream();
  }

  @Test
  public void testTimestampColumnSelectionJson() {
    testTimestampColumnSelection(JSON_STREAM_NAME, JSON, producedJsonRecords);
  }

  @Test
  public void testTimestampColumnSelectionAvro() {
    testTimestampColumnSelection(AVRO_STREAM_NAME, AVRO, producedAvroRecords);
  }

  @Test
  public void testSelectProjectKeyTimestampJson() {
    testSelectProjectKeyTimestamp(JSON_STREAM_NAME, JSON, producedJsonRecords);
  }

  @Test
  public void testSelectProjectKeyTimestampAvro() {
    testSelectProjectKeyTimestamp(AVRO_STREAM_NAME, AVRO, producedAvroRecords);
  }

  @Test
  public void testSelectProjectJson() {
    testSelectProject(JSON_STREAM_NAME, JSON);
  }

  @Test
  public void testSelectProjectAvro() {
    testSelectProject(AVRO_STREAM_NAME, AVRO);
  }

  @Test
  public void testSelectStarJson() {
    testSelectStar(JSON_STREAM_NAME, JSON);
  }

  @Test
  public void testSelectStarAvro() {
    testSelectStar(AVRO_STREAM_NAME, AVRO);
  }

  @Test
  public void testSelectWithFilterJson() {
    testSelectWithFilter(JSON_STREAM_NAME, JSON);
  }

  @Test
  public void testSelectWithFilterAvro() {
    testSelectWithFilter(AVRO_STREAM_NAME, AVRO);
  }

  @Test
  public void shouldSkipBadData() {
    ksqlContext.sql("CREATE STREAM " + intermediateStream + " AS"
        + " SELECT * FROM " + JSON_STREAM_NAME + ";");

    TEST_HARNESS
        .produceRecord(intermediateStream.toUpperCase(), "bad", "something that is not json");

    testSelectWithFilter(intermediateStream, JSON);
  }

  @Test
  public void shouldSkipBadDataAvro() {
    ksqlContext.sql("CREATE STREAM " + intermediateStream + " AS"
        + " SELECT * FROM " + AVRO_STREAM_NAME + ";");

    TEST_HARNESS
        .produceRecord(intermediateStream.toUpperCase(), "bad", "something that is not avro");

    testSelectWithFilter(intermediateStream, AVRO);
  }

  @Test
  public void shouldUseStringTimestampWithFormat() throws Exception {
    ksqlContext.sql("CREATE STREAM " + intermediateStream +
        " WITH (timestamp='TIMESTAMP', timestamp_format='yyyy-MM-dd') AS"
        + " SELECT ORDERID, TIMESTAMP FROM " + AVRO_STREAM_NAME + " WHERE ITEMID='ITEM_6';"
        + ""
        + " CREATE STREAM " + resultStream + " AS"
        + " SELECT ORDERID, TIMESTAMP from " + intermediateStream + ";");

    final List<ConsumerRecord<String, String>> records =
        TEST_HARNESS.verifyAvailableRecords(resultStream.toUpperCase(), 1);

    final SimpleDateFormat dateFormat = new SimpleDateFormat("yyyy-MM-dd");
    final long timestamp = records.get(0).timestamp();
    assertThat(timestamp, equalTo(dateFormat.parse("2018-01-06").getTime()));
  }

  @Test
  public void shouldUseTimestampExtractedFromDDLStatement() throws Exception {
    ksqlContext.sql("CREATE STREAM " + resultStream + " WITH(timestamp='ordertime')"
        + " AS SELECT ORDERID, ORDERTIME FROM " + AVRO_TIMESTAMP_STREAM_NAME
        + " WHERE ITEMID='ITEM_4';");

    final List<ConsumerRecord<String, String>> records =
        TEST_HARNESS.verifyAvailableRecords(resultStream.toUpperCase(), 1);

    final SimpleDateFormat dateFormat = new SimpleDateFormat("yyyy-MM-dd");
    final long timestamp = records.get(0).timestamp();
    assertThat(timestamp, equalTo(dateFormat.parse("2018-01-04").getTime()));
  }

  private void testTimestampColumnSelection(
      final String inputStreamName,
      final Format dataSourceSerDe,
      final Map<String, RecordMetadata> recordMetadataMap
  ) {
    final String query1String =
        String.format("CREATE STREAM %s WITH (timestamp='RTIME') AS SELECT ROWKEY AS RKEY, "
                + "ROWTIME+10000 AS "
                + "RTIME, ROWTIME+100 AS RT100, ORDERID, ITEMID "
                + "FROM %s WHERE ORDERUNITS > 20 AND ITEMID = 'ITEM_8'; "
                + ""
                + "CREATE STREAM %s AS SELECT ROWKEY AS NEWRKEY, "
                + "ROWTIME AS NEWRTIME, RKEY, RTIME, RT100, ORDERID, ITEMID "
                + "FROM %s ;", intermediateStream,
            inputStreamName, resultStream, intermediateStream);


    ksqlContext.sql(query1String);

    final Map<String, GenericRow> expectedResults = new HashMap<>();
    expectedResults.put("8",
        new GenericRow(Arrays.asList(null,
            null,
            "8",
            recordMetadataMap.get("8").timestamp() + 10000,
            "8",
            recordMetadataMap.get("8").timestamp() + 10000,
            recordMetadataMap.get("8").timestamp() + 100,
            "ORDER_6",
            "ITEM_8")));

    TEST_HARNESS.verifyAvailableRows(
        resultStream.toUpperCase(),
        expectedResults.size(),
        dataSourceSerDe,
        getResultSchema());
  }

  private void testSelectProjectKeyTimestamp(
      final String inputStreamName,
      final Format dataSourceSerDe,
      final Map<String, RecordMetadata> recordMetadataMap
  ) {
    ksqlContext.sql(String.format("CREATE STREAM %s AS SELECT ROWKEY AS RKEY, ROWTIME "
                                  + "AS RTIME, ITEMID FROM %s WHERE ORDERUNITS > 20 AND ITEMID = "
                                  + "'ITEM_8';", resultStream, inputStreamName));

    final List<ConsumerRecord<String, GenericRow>> results = TEST_HARNESS.verifyAvailableRows(
        resultStream.toUpperCase(),
        1,
        dataSourceSerDe,
        getResultSchema());

    assertThat(results.get(0).key(), is("8"));
    assertThat(results.get(0).value(), is(new GenericRow(
        Arrays.asList(null, null, "8", recordMetadataMap.get("8").timestamp(), "ITEM_8"))));
  }

  private void testSelectProject(
      final String inputStreamName,
      final Format dataSourceSerDe
  ) {
    ksqlContext.sql(String.format("CREATE STREAM %s AS SELECT ITEMID, ORDERUNITS, "
                                  + "PRICEARRAY FROM %s;", resultStream, inputStreamName));

    final List<ConsumerRecord<String, GenericRow>> results = TEST_HARNESS.verifyAvailableRows(
        resultStream.toUpperCase(),
        DATA_PROVIDER.data().size(),
        dataSourceSerDe,
        getResultSchema());

    final GenericRow value = results.get(0).value();
    // skip over first to values (rowKey, rowTime)
    Assert.assertEquals( "ITEM_1", value.getColumns().get(2));
  }


  @Test
  public void testSelectProjectAvroJson() {

    ksqlContext.sql(String.format("CREATE STREAM %s WITH ( value_format = 'JSON') AS SELECT "
                                  + "ITEMID, "
                                  + "ORDERUNITS, "
        + "PRICEARRAY FROM %s;", resultStream, AVRO_STREAM_NAME));

    final List<ConsumerRecord<String, GenericRow>> results = TEST_HARNESS.verifyAvailableRows(
        resultStream.toUpperCase(),
        DATA_PROVIDER.data().size(),
        JSON,
        getResultSchema());

    final GenericRow value = results.get(0).value();
    // skip over first to values (rowKey, rowTime)
    Assert.assertEquals( "ITEM_1", value.getColumns().get(2).toString());
  }

  private void testSelectStar(
      final String inputStreamName,
      final Format dataSourceSerDe
  ) {
    ksqlContext.sql(String.format("CREATE STREAM %s AS SELECT * FROM %s;",
                                  resultStream,
                                  inputStreamName));

    final Map<String, GenericRow> results = TEST_HARNESS.verifyAvailableUniqueRows(
        resultStream.toUpperCase(),
        DATA_PROVIDER.data().size(),
        dataSourceSerDe,
        DATA_PROVIDER.schema());

    assertThat(results, is(DATA_PROVIDER.data()));
  }

  private void testSelectWithFilter(
      final String inputStreamName,
      final Format dataSourceSerDe
  ) {
    ksqlContext.sql("CREATE STREAM " + resultStream + " AS "
        + "SELECT * FROM " + inputStreamName + " WHERE ORDERUNITS > 40;");

    TEST_HARNESS.verifyAvailableRows(
        resultStream.toUpperCase(),
        4,
        dataSourceSerDe,
        DATA_PROVIDER.schema());
  }

  @Test
  public void testInsertIntoJson() {
    givenStreamExists(resultStream, "ITEMID, ORDERUNITS, PRICEARRAY", JSON_STREAM_NAME);

    ksqlContext.sql("INSERT INTO " + resultStream +
        " SELECT ITEMID, ORDERUNITS, PRICEARRAY FROM " + JSON_STREAM_NAME + ";");

    final List<ConsumerRecord<String, GenericRow>> results = TEST_HARNESS.verifyAvailableRows(
        resultStream.toUpperCase(),
        DATA_PROVIDER.data().size(),
        JSON,
        getResultSchema());

    final GenericRow value = results.get(0).value();
    // skip over first to values (rowKey, rowTime)
    Assert.assertEquals( "ITEM_1", value.getColumns().get(2).toString());
  }

  @Test
  public void testInsertIntoAvro() {

    givenStreamExists(resultStream, "ITEMID, ORDERUNITS, PRICEARRAY", AVRO_STREAM_NAME);

    ksqlContext.sql("INSERT INTO " + resultStream + " "
        + "SELECT ITEMID, ORDERUNITS, PRICEARRAY FROM " + AVRO_STREAM_NAME + ";");

    final List<ConsumerRecord<String, GenericRow>> results = TEST_HARNESS.verifyAvailableRows(
        resultStream.toUpperCase(),
        DATA_PROVIDER.data().size(),
        AVRO,
        getResultSchema());

    final GenericRow value = results.get(0).value();
    // skip over first to values (rowKey, rowTime)
    Assert.assertEquals( "ITEM_1", value.getColumns().get(2).toString());
  }

  @Test
  public void testInsertSelectStarJson() {

    givenStreamExists(resultStream, "*", JSON_STREAM_NAME);

    ksqlContext.sql("INSERT INTO " + resultStream + " SELECT * FROM " + JSON_STREAM_NAME + ";");

    final Map<String, GenericRow> results = TEST_HARNESS.verifyAvailableUniqueRows(
        resultStream.toUpperCase(),
        DATA_PROVIDER.data().size(),
        JSON,
        DATA_PROVIDER.schema());

    assertThat(results, is(DATA_PROVIDER.data()));
  }

  @Test
  public void testInsertSelectStarAvro() {

    givenStreamExists(resultStream, "*", AVRO_STREAM_NAME);

    ksqlContext.sql("INSERT INTO " + resultStream + " SELECT * FROM " + AVRO_STREAM_NAME + ";");

    final Map<String, GenericRow> results = TEST_HARNESS.verifyAvailableUniqueRows(
        resultStream.toUpperCase(),
        DATA_PROVIDER.data().size(),
        AVRO,
        DATA_PROVIDER.schema());

    assertThat(results, is(DATA_PROVIDER.data()));
  }

  @Test
  public void testInsertSelectWithFilterJson() {
    givenStreamExists(resultStream, "*", JSON_STREAM_NAME);

    ksqlContext.sql("INSERT INTO " + resultStream
        + " SELECT * FROM " + JSON_STREAM_NAME + " WHERE ORDERUNITS > 40;");

    TEST_HARNESS.verifyAvailableRows(
        resultStream.toUpperCase(),
        4,
        JSON,
        DATA_PROVIDER.schema());
  }

  @Test
  public void testInsertSelectWithFilterAvro() {
    givenStreamExists(resultStream, "*", AVRO_STREAM_NAME);

    ksqlContext.sql("INSERT INTO " + resultStream
        + " SELECT * FROM " + AVRO_STREAM_NAME + " WHERE ORDERUNITS > 40;");

    TEST_HARNESS.verifyAvailableRows(
        resultStream.toUpperCase(),
        4,
        AVRO,
        DATA_PROVIDER.schema());
  }

<<<<<<< HEAD
  private KsqlSchemaWithOptions getResultSchema() {
=======
  private PhysicalSchema getResultSchema() {
>>>>>>> 6af8958f
    final DataSource<?> source = ksqlContext
        .getMetaStore()
        .getSource(resultStream.toUpperCase());

<<<<<<< HEAD
    return KsqlSchemaWithOptions.of(
=======
    return PhysicalSchema.from(
>>>>>>> 6af8958f
        source.getSchema(),
        source.getSerdeOptions()
    );
  }

  private void createOrdersStream() {
    final String columns = ""
        + "ORDERTIME bigint, "
        + "ORDERID varchar, "
        + "ITEMID varchar, "
        + "ORDERUNITS double, "
        + "TIMESTAMP varchar, "
        + "PRICEARRAY array<double>,"
        + " KEYVALUEMAP map<varchar, double>";

    ksqlContext.sql("CREATE STREAM " + JSON_STREAM_NAME + " (" + columns + ") WITH "
        + "(kafka_topic='" + jsonTopicName + "', value_format='JSON', key='ordertime');");

    ksqlContext.sql("CREATE STREAM " + AVRO_STREAM_NAME + " (" + columns + ") WITH "
        + "(kafka_topic='" + avroTopicName + "', value_format='AVRO', key='ordertime');");

    ksqlContext.sql("CREATE STREAM " + AVRO_TIMESTAMP_STREAM_NAME + " (" + columns + ") WITH "
        + "(kafka_topic='" + avroTopicName + "', value_format='AVRO', key='ordertime', "
        + "timestamp='timestamp', timestamp_format='yyyy-MM-dd');");
  }

  private void givenStreamExists(
      final String streamName,
      final String selectColumns,
      final String sourceStream
  ) {
    ksqlContext.sql(
        "CREATE STREAM " + streamName + " AS SELECT " + selectColumns + " FROM " + sourceStream
            + " WHERE ITEMID = 'will not find me';");
  }
}<|MERGE_RESOLUTION|>--- conflicted
+++ resolved
@@ -24,11 +24,7 @@
 import io.confluent.common.utils.IntegrationTest;
 import io.confluent.ksql.GenericRow;
 import io.confluent.ksql.metastore.model.DataSource;
-<<<<<<< HEAD
-import io.confluent.ksql.schema.ksql.KsqlSchemaWithOptions;
-=======
 import io.confluent.ksql.schema.ksql.PhysicalSchema;
->>>>>>> 6af8958f
 import io.confluent.ksql.serde.Format;
 import io.confluent.ksql.test.util.KsqlIdentifierTestUtil;
 import io.confluent.ksql.test.util.TopicTestUtil;
@@ -417,20 +413,12 @@
         DATA_PROVIDER.schema());
   }
 
-<<<<<<< HEAD
-  private KsqlSchemaWithOptions getResultSchema() {
-=======
   private PhysicalSchema getResultSchema() {
->>>>>>> 6af8958f
     final DataSource<?> source = ksqlContext
         .getMetaStore()
         .getSource(resultStream.toUpperCase());
 
-<<<<<<< HEAD
-    return KsqlSchemaWithOptions.of(
-=======
     return PhysicalSchema.from(
->>>>>>> 6af8958f
         source.getSchema(),
         source.getSerdeOptions()
     );
