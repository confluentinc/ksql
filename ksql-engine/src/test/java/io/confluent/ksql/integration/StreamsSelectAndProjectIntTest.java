--- conflicted
+++ resolved
@@ -50,8 +50,14 @@
      * Setup test data
      */
     dataProvider = new OrderDataProvider();
-    jsonRecordMetadataMap = testHarness.publishTestData(jsonTopicName, dataProvider, null , DataSource.DataSourceSerDe.JSON);
-    avroRecordMetadataMap = testHarness.publishTestData(avroTopicName, dataProvider, null , DataSource.DataSourceSerDe.AVRO);
+    jsonRecordMetadataMap = testHarness.publishTestData(jsonTopicName,
+                                                        dataProvider,
+                                                        null,
+                                                        DataSource.DataSourceSerDe.JSON);
+    avroRecordMetadataMap = testHarness.publishTestData(avroTopicName,
+                                                        dataProvider,
+                                                        null,
+                                                        DataSource.DataSourceSerDe.AVRO);
     createOrdersStream();
   }
 
@@ -66,122 +72,106 @@
   @Test
   public void testTimestampColumnSelectionJson() throws Exception {
 
-    testTimestampColumnSelection("ORIGINALSTREAM_JSON", "TIMESTAMPSTREAM_JSON", jsonStreamName,
-                                 DataSource.DataSourceSerDe.JSON, jsonRecordMetadataMap);
-  }
-
-<<<<<<< HEAD
+    testTimestampColumnSelection("ORIGINALSTREAM_JSON",
+                                 "TIMESTAMPSTREAM_JSON",
+                                 jsonStreamName,
+                                 DataSource.DataSourceSerDe.JSON,
+                                 jsonRecordMetadataMap);
+  }
+
   @Test
   public void testTimestampColumnSelectionAvro() throws Exception {
 
-    testTimestampColumnSelection("ORIGINALSTREAM_AVRO", "TIMESTAMPSTREAM_AVRO", avroStreamName,
-                                 DataSource.DataSourceSerDe.AVRO, avroRecordMetadataMap);
+    testTimestampColumnSelection("ORIGINALSTREAM_AVRO",
+                                 "TIMESTAMPSTREAM_AVRO",
+                                 avroStreamName,
+                                 DataSource.DataSourceSerDe.AVRO,
+                                 avroRecordMetadataMap);
   }
 
   @Test
   public void testSelectProjectKeyTimestampJson() throws Exception {
-    testSelectProjectKeyTimestamp("PROJECT_KEY_TIMESTAMP_JSON", jsonStreamName, DataSource
-        .DataSourceSerDe.JSON, jsonRecordMetadataMap);
+    testSelectProjectKeyTimestamp("PROJECT_KEY_TIMESTAMP_JSON",
+                                  jsonStreamName,
+                                  DataSource.DataSourceSerDe.JSON,
+                                  jsonRecordMetadataMap);
   }
 
   @Test
   public void testSelectProjectKeyTimestampAvro() throws Exception {
-    testSelectProjectKeyTimestamp("PROJECT_KEY_TIMESTAMP_AVRO", avroStreamName, DataSource
-        .DataSourceSerDe.AVRO, avroRecordMetadataMap);
+    testSelectProjectKeyTimestamp("PROJECT_KEY_TIMESTAMP_AVRO",
+                                  avroStreamName,
+                                  DataSource.DataSourceSerDe.AVRO,
+                                  avroRecordMetadataMap);
   }
 
   @Test
   public void testSelectProjectJson() throws Exception {
-    testSelectProject("PROJECT_STREAM_JSON", jsonStreamName, DataSource.DataSourceSerDe.JSON);
+    testSelectProject("PROJECT_STREAM_JSON",
+                      jsonStreamName,
+                      DataSource.DataSourceSerDe.JSON);
   }
 
   @Test
   public void testSelectProjectAvro() throws Exception {
-    testSelectProject("PROJECT_STREAM_AVRO", avroStreamName, DataSource.DataSourceSerDe.AVRO);
+    testSelectProject("PROJECT_STREAM_AVRO",
+                      avroStreamName,
+                      DataSource.DataSourceSerDe.AVRO);
   }
 
   @Test
   public void testSelectStarJson() throws Exception {
-    testSelectStar("EASYORDERS_JSON", jsonStreamName, DataSource.DataSourceSerDe.JSON);
+    testSelectStar("EASYORDERS_JSON",
+                   jsonStreamName,
+                   DataSource.DataSourceSerDe.JSON);
   }
 
   @Test
   public void testSelectStarAvro() throws Exception {
-    testSelectStar("EASYORDERS_AVRO", avroStreamName, DataSource.DataSourceSerDe.AVRO);
-  }
-
-=======
-  @Test
-  public void testTimestampColumnSelectionAvro() throws Exception {
-
-    testTimestampColumnSelection("ORIGINALSTREAM_AVRO", "TIMESTAMPSTREAM_AVRO", avroStreamName,
-                                 DataSource.DataSourceSerDe.AVRO, avroRecordMetadataMap);
-  }
-
-  @Test
-  public void testSelectProjectKeyTimestampJson() throws Exception {
-    testSelectProjectKeyTimestamp("PROJECT_KEY_TIMESTAMP_JSON", jsonStreamName, DataSource
-        .DataSourceSerDe.JSON, jsonRecordMetadataMap);
-  }
-
-  @Test
-  public void testSelectProjectKeyTimestampAvro() throws Exception {
-    testSelectProjectKeyTimestamp("PROJECT_KEY_TIMESTAMP_AVRO", avroStreamName, DataSource
-        .DataSourceSerDe.AVRO, avroRecordMetadataMap);
-  }
-
-  @Test
-  public void testSelectProjectJson() throws Exception {
-    testSelectProject("PROJECT_STREAM_JSON", jsonStreamName, DataSource.DataSourceSerDe.JSON);
-  }
-
-  @Test
-  public void testSelectProjectAvro() throws Exception {
-    testSelectProject("PROJECT_STREAM_AVRO", avroStreamName, DataSource.DataSourceSerDe.AVRO);
-  }
-
-  @Test
-  public void testSelectStarJson() throws Exception {
-    testSelectStar("EASYORDERS_JSON", jsonStreamName, DataSource.DataSourceSerDe.JSON);
-  }
-
-  @Test
-  public void testSelectStarAvro() throws Exception {
-    testSelectStar("EASYORDERS_AVRO", avroStreamName, DataSource.DataSourceSerDe.AVRO);
-  }
-
->>>>>>> 64fca0fe
+    testSelectStar("EASYORDERS_AVRO",
+                   avroStreamName,
+                   DataSource.DataSourceSerDe.AVRO);
+  }
+
 
   @Test
   public void testSelectWithFilterJson() throws Exception {
-    testSelectWithFilter("bigorders_json".toUpperCase(), jsonStreamName, DataSource.DataSourceSerDe.JSON);
+    testSelectWithFilter("BIGORDERS_JSON",
+                         jsonStreamName,
+                         DataSource.DataSourceSerDe.JSON);
   }
 
   @Test
   public void testSelectWithFilterAvro() throws Exception {
-    testSelectWithFilter("bigorders_avro".toUpperCase(), avroStreamName, DataSource.DataSourceSerDe.AVRO);
+    testSelectWithFilter("BIGORDERS_AVRO",
+                         avroStreamName,
+                         DataSource.DataSourceSerDe.AVRO);
   }
 
   @Test
   public void shouldSkipBadData() throws Exception {
     testHarness.createTopic(jsonTopicName);
     testHarness.produceRecord(jsonTopicName, "bad", "something that is not json");
-    testSelectWithFilter("bigorders_json1".toUpperCase(), jsonStreamName, DataSource.DataSourceSerDe
-        .JSON);
+    testSelectWithFilter("BIGORDERS_JSON1",
+                         jsonStreamName,
+                         DataSource.DataSourceSerDe.JSON);
   }
 
   @Test
   public void shouldSkipBadDataAvro() throws Exception {
     testHarness.createTopic(avroTopicName);
     testHarness.produceRecord(avroTopicName, "bad", "something that is not avro");
-    testSelectWithFilter("bigorders_avro1".toUpperCase(), avroStreamName, DataSource.DataSourceSerDe.AVRO);
+    testSelectWithFilter("BIGORDERS_AVRO1",
+                         avroStreamName,
+                         DataSource.DataSourceSerDe.AVRO);
   }
 
   private void testTimestampColumnSelection(String stream1Name,
                                             String stream2Name,
                                             String inputStreamName,
                                             DataSource.DataSourceSerDe dataSourceSerDe,
-                                            Map<String, RecordMetadata> recordMetadataMap) throws Exception {
+                                            Map<String, RecordMetadata> recordMetadataMap)
+      throws Exception {
     final String query1String =
         String.format("CREATE STREAM %s WITH (timestamp='RTIME') AS SELECT ROWKEY AS RKEY, "
                       + "ROWTIME+10000 AS "
@@ -196,11 +186,16 @@
     ksqlContext.sql(query1String);
 
     Map<String, GenericRow> expectedResults = new HashMap<>();
-    expectedResults.put("8", new GenericRow(Arrays.asList(null, null, "8", recordMetadataMap
-                                                                               .get("8")
-                                                                               .timestamp() + 10000, "8", recordMetadataMap.get("8").timestamp() + 10000,
-                                                          recordMetadataMap.get("8").timestamp
-                                                              () + 100, "ORDER_6", "ITEM_8")));
+    expectedResults.put("8",
+                        new GenericRow(Arrays.asList(null,
+                                                     null,
+                                                     "8",
+                                                     recordMetadataMap.get("8").timestamp() + 10000,
+                                                     "8",
+                                                     recordMetadataMap.get("8").timestamp() + 10000,
+                                                     recordMetadataMap.get("8").timestamp() + 100,
+                                                     "ORDER_6",
+                                                     "ITEM_8")));
 
     Schema resultSchema = ksqlContext.getMetaStore().getSource(stream2Name).getSchema();
 
@@ -208,7 +203,8 @@
                                                                expectedResults.size(), new
                                                                    StringDeserializer(),
                                                                IntegrationTestHarness
-                                                                   .RESULTS_POLL_MAX_TIME_MS, dataSourceSerDe);
+                                                                   .RESULTS_POLL_MAX_TIME_MS,
+                                                               dataSourceSerDe);
 
     assertThat(results2, equalTo(expectedResults));
   }
@@ -216,8 +212,8 @@
   private void testSelectProjectKeyTimestamp(String resultStream,
                                              String inputStreamName,
                                              DataSource.DataSourceSerDe dataSourceSerDe,
-                                             Map<String, RecordMetadata> recordMetadataMap) throws
-                                                                                            Exception {
+                                             Map<String, RecordMetadata> recordMetadataMap)
+      throws Exception {
 
     ksqlContext.sql(String.format("CREATE STREAM %s AS SELECT ROWKEY AS RKEY, ROWTIME "
                                   + "AS RTIME, ITEMID FROM %s WHERE ORDERUNITS > 20 AND ITEMID = "
@@ -229,34 +225,43 @@
                                                               dataProvider.data().size(), new
                                                                   StringDeserializer(),
                                                               IntegrationTestHarness
-                                                                  .RESULTS_POLL_MAX_TIME_MS, dataSourceSerDe);
-
-    Map<String, GenericRow> expectedResults = Collections.singletonMap("8", new GenericRow(Arrays.asList(null, null, "8", recordMetadataMap.get("8").timestamp(), "ITEM_8")));
+                                                                  .RESULTS_POLL_MAX_TIME_MS,
+                                                              dataSourceSerDe);
+
+    Map<String, GenericRow> expectedResults =
+        Collections.singletonMap("8", new GenericRow(
+            Arrays.asList(null,
+                          null,
+                          "8",
+                          recordMetadataMap.get("8").timestamp(),
+                          "ITEM_8")));
 
     assertThat(results, equalTo(expectedResults));
   }
 
-  private void testSelectProject(String resultStream, String inputStreamName, DataSource.DataSourceSerDe dataSourceSerDe) throws Exception {
+  private void testSelectProject(String resultStream,
+                                 String inputStreamName,
+                                 DataSource
+      .DataSourceSerDe dataSourceSerDe) throws Exception {
 
     ksqlContext.sql(String.format("CREATE STREAM %s AS SELECT ITEMID, ORDERUNITS, "
                                   + "PRICEARRAY FROM %s;", resultStream, inputStreamName));
 
     Schema resultSchema = ksqlContext.getMetaStore().getSource(resultStream).getSchema();
 
-    Map<String, GenericRow> easyOrdersData = testHarness.consumeData(resultStream, resultSchema,
-                                                                     dataProvider.data().size(),
-                                                                     new StringDeserializer(),
-                                                                     IntegrationTestHarness.RESULTS_POLL_MAX_TIME_MS,
-                                                                     dataSourceSerDe);
+    Map<String, GenericRow> easyOrdersData =
+        testHarness.consumeData(resultStream, resultSchema,
+                                dataProvider.data().size(),
+                                new StringDeserializer(),
+                                IntegrationTestHarness.RESULTS_POLL_MAX_TIME_MS,
+                                dataSourceSerDe);
 
     GenericRow value = easyOrdersData.values().iterator().next();
     // skip over first to values (rowKey, rowTime)
     Assert.assertEquals( "ITEM_1", value.getColumns().get(2));
   }
 
-  private void testSelectStar(String resultStream, String inputStreamName, DataSource.DataSourceSerDe dataSourceSerDe) throws Exception {
-
-<<<<<<< HEAD
+
   @Test
   public void testSelectProjectAvroJson() throws Exception {
 
@@ -267,72 +272,70 @@
                                   + "PRICEARRAY FROM %s;", resultStream, avroStreamName));
 
     Schema resultSchema = ksqlContext.getMetaStore().getSource(resultStream).getSchema();
-=======
-    ksqlContext.sql(String.format("CREATE STREAM %s AS SELECT * FROM %s;", resultStream, inputStreamName));
-
-    Map<String, GenericRow> easyOrdersData = testHarness.consumeData(resultStream, dataProvider
-        .schema(), dataProvider.data().size(), new StringDeserializer(), IntegrationTestHarness
-                                                                         .RESULTS_POLL_MAX_TIME_MS, dataSourceSerDe);
->>>>>>> 64fca0fe
-
-    Map<String, GenericRow> easyOrdersData = testHarness.consumeData(resultStream, resultSchema,
+
+    Map<String, GenericRow> easyOrdersData =
+        testHarness.consumeData(resultStream, resultSchema,
+                                dataProvider.data().size(),
+                                new StringDeserializer(),
+                                IntegrationTestHarness.RESULTS_POLL_MAX_TIME_MS,
+                                DataSource.DataSourceSerDe.JSON);
+
+    GenericRow value = easyOrdersData.values().iterator().next();
+    // skip over first to values (rowKey, rowTime)
+    Assert.assertEquals( "ITEM_1", value.getColumns().get(2).toString());
+  }
+
+  private void testSelectStar(String resultStream, String inputStreamName,
+                              DataSource.DataSourceSerDe dataSourceSerDe) throws Exception {
+
+    ksqlContext.sql(String.format("CREATE STREAM %s AS SELECT * FROM %s;",
+                                  resultStream,
+                                  inputStreamName));
+
+    Map<String, GenericRow> easyOrdersData = testHarness.consumeData(resultStream,
+                                                                     dataProvider.schema(),
                                                                      dataProvider.data().size(),
                                                                      new StringDeserializer(),
                                                                      IntegrationTestHarness
-                                                                         .RESULTS_POLL_MAX_TIME_MS, DataSource.DataSourceSerDe.JSON);
-
-<<<<<<< HEAD
-    GenericRow value = easyOrdersData.values().iterator().next();
-    // skip over first to values (rowKey, rowTime)
-    Assert.assertEquals( "ITEM_1", value.getColumns().get(2).toString());
-  }
-
-  private void testSelectStar(String resultStream, String inputStreamName, DataSource.DataSourceSerDe dataSourceSerDe) throws Exception {
-
-    ksqlContext.sql(String.format("CREATE STREAM %s AS SELECT * FROM %s;", resultStream, inputStreamName));
-
-    Map<String, GenericRow> easyOrdersData = testHarness.consumeData(resultStream, dataProvider
-        .schema(), dataProvider.data().size(), new StringDeserializer(), IntegrationTestHarness
-                                                                         .RESULTS_POLL_MAX_TIME_MS, dataSourceSerDe);
-=======
-  private void testSelectWithFilter(String resultStream, String inputStreamName, DataSource.DataSourceSerDe dataSourceSerDe) throws Exception {
+                                                                         .RESULTS_POLL_MAX_TIME_MS,
+                                                                     dataSourceSerDe);
+
+    assertThat(easyOrdersData, equalTo(dataProvider.data()));
+  }
+
+  private void testSelectWithFilter(String resultStream,
+                                    String inputStreamName,
+                                    DataSource.DataSourceSerDe dataSourceSerDe) throws Exception {
 
     ksqlContext.sql(String.format("CREATE STREAM %s AS SELECT * FROM %s WHERE ORDERUNITS > 40;",
                                   resultStream, inputStreamName));
 
-    Map<String, GenericRow> results = testHarness.consumeData(resultStream, dataProvider.schema()
-        , 4, new StringDeserializer(), IntegrationTestHarness.RESULTS_POLL_MAX_TIME_MS, dataSourceSerDe);
->>>>>>> 64fca0fe
-
-    assertThat(easyOrdersData, equalTo(dataProvider.data()));
-  }
-
-<<<<<<< HEAD
-  private void testSelectWithFilter(String resultStream, String inputStreamName, DataSource.DataSourceSerDe dataSourceSerDe) throws Exception {
-
-    ksqlContext.sql(String.format("CREATE STREAM %s AS SELECT * FROM %s WHERE ORDERUNITS > 40;",
-                                  resultStream, inputStreamName));
-
-    Map<String, GenericRow> results = testHarness.consumeData(resultStream, dataProvider.schema()
-        , 4, new StringDeserializer(), IntegrationTestHarness.RESULTS_POLL_MAX_TIME_MS, dataSourceSerDe);
+    Map<String, GenericRow> results = testHarness.consumeData(resultStream,
+                                                              dataProvider.schema(),
+                                                              4,
+                                                              new StringDeserializer(),
+                                                              IntegrationTestHarness
+                                                                  .RESULTS_POLL_MAX_TIME_MS,
+                                                              dataSourceSerDe);
 
     Assert.assertEquals(4, results.size());
   }
 
-=======
->>>>>>> 64fca0fe
   private void createOrdersStream() throws Exception {
     ksqlContext.sql(String.format("CREATE STREAM %s (ORDERTIME bigint, ORDERID varchar, ITEMID "
-                         + "varchar, ORDERUNITS double, PRICEARRAY array<double>, KEYVALUEMAP "
+                                  + "varchar, ORDERUNITS double, PRICEARRAY array<double>,"
+                                  + " KEYVALUEMAP "
                                   + "map<varchar, double>) WITH (kafka_topic='%s', "
                                   + "value_format='JSON', key='ordertime');", jsonStreamName,
                                   jsonTopicName, DataSource.DataSourceSerDe.JSON.name()));
 
     ksqlContext.sql(String.format("CREATE STREAM %s (ORDERTIME bigint, ORDERID varchar, ITEMID "
-                           + "varchar, "
-                    + "ORDERUNITS double, PRICEARRAY array<double>, KEYVALUEMAP map<varchar, "
-                    + "double>) WITH (kafka_topic='%s', value_format='%s', "
-                    + "key='ordertime');", avroStreamName, avroTopicName, DataSource.DataSourceSerDe.AVRO.name()));
+                                  + "varchar, "
+                                  + "ORDERUNITS double, PRICEARRAY array<double>, "
+                                  + "KEYVALUEMAP map<varchar, "
+                                  + "double>) WITH (kafka_topic='%s', value_format='%s', "
+                                  + "key='ordertime');", avroStreamName, avroTopicName,
+                                  DataSource.DataSourceSerDe.AVRO.name()));
   }
 
 }