/*
 * Copyright 2018 Confluent Inc.
 *
 * Licensed under the Confluent Community License; you may not use this file
 * except in compliance with the License.  You may obtain a copy of the License at
 *
 * http://www.confluent.io/confluent-community-license
 *
 * Unless required by applicable law or agreed to in writing, software
 * distributed under the License is distributed on an "AS IS" BASIS, WITHOUT
 * WARRANTIES OF ANY KIND, either express or implied.  See the License for the
 * specific language governing permissions and limitations under the License.
 */

package io.confluent.ksql.integration;

import io.confluent.ksql.KsqlContext;
import io.confluent.ksql.KsqlContextTestUtil;
import io.confluent.ksql.function.InternalFunctionRegistry;
import io.confluent.ksql.function.MutableFunctionRegistry;
import io.confluent.ksql.function.UdfLoaderUtil;
import io.confluent.ksql.metastore.MetaStore;
import io.confluent.ksql.query.QueryId;
import io.confluent.ksql.services.ServiceContext;
import io.confluent.ksql.util.KsqlConfig;
import io.confluent.ksql.util.PersistentQueryMetadata;
import io.confluent.ksql.util.QueryMetadata;
import java.util.List;
import java.util.Map;
import java.util.Objects;
import org.junit.rules.ExternalResource;

public final class TestKsqlContext extends ExternalResource {

  private final IntegrationTestHarness testHarness;
  private final Map<String, Object> additionalConfig;
  private final MutableFunctionRegistry functionRegistry;
  private KsqlContext delegate;

  TestKsqlContext(
      final IntegrationTestHarness testHarness,
      final Map<String, Object> additionalConfig
  ) {
    this.testHarness = Objects.requireNonNull(testHarness, "testHarness");
    this.additionalConfig = Objects.requireNonNull(additionalConfig, "additionalConfig");
    this.functionRegistry = new InternalFunctionRegistry();

    UdfLoaderUtil.load(functionRegistry);
  }

  public ServiceContext getServiceContext() {
    return delegate.getServiceContext();
  }

  public MetaStore getMetaStore() {
    return delegate.getMetaStore();
  }

  public List<QueryMetadata> sql(final String sql) {
    return delegate.sql(sql);
  }

  List<PersistentQueryMetadata> getPersistentQueries() {
    return delegate.getPersistentQueries();
  }

  void terminateQuery(final QueryId queryId) {
    delegate.terminateQuery(queryId);
  }

  @Override
  protected void before() {
    final KsqlConfig ksqlConfig = KsqlContextTestUtil.createKsqlConfig(
        testHarness.kafkaBootstrapServers(),
        additionalConfig
    );

    delegate = KsqlContextTestUtil
<<<<<<< HEAD
        .create(ksqlConfig, testHarness.getServiceContext().getSchemaRegistryClient());
=======
        .create(ksqlConfig, testHarness.schemaRegistryClient(), functionRegistry);
>>>>>>> da282057
  }

  @Override
  protected void after() {
    delegate.close();
  }
}<|MERGE_RESOLUTION|>--- conflicted
+++ resolved
@@ -76,11 +76,7 @@
     );
 
     delegate = KsqlContextTestUtil
-<<<<<<< HEAD
-        .create(ksqlConfig, testHarness.getServiceContext().getSchemaRegistryClient());
-=======
-        .create(ksqlConfig, testHarness.schemaRegistryClient(), functionRegistry);
->>>>>>> da282057
+        .create(ksqlConfig, getServiceContext().getSchemaRegistryClient(), functionRegistry);
   }
 
   @Override
