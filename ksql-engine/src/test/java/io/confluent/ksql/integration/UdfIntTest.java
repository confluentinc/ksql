package io.confluent.ksql.integration;

import static org.hamcrest.CoreMatchers.equalTo;
import static org.hamcrest.MatcherAssert.assertThat;
import static org.hamcrest.Matchers.is;
import static org.hamcrest.Matchers.not;

import com.google.common.collect.ImmutableList;
import com.google.common.collect.ImmutableMap;
import io.confluent.common.utils.IntegrationTest;
import io.confluent.ksql.GenericRow;
import io.confluent.ksql.KsqlContext;
import io.confluent.ksql.function.UdfLoaderUtil;
import io.confluent.ksql.serde.DataSource;
import io.confluent.ksql.serde.DataSource.DataSourceSerDe;
import io.confluent.ksql.util.ItemDataProvider;
import io.confluent.ksql.util.OrderDataProvider;
import io.confluent.ksql.util.SchemaUtil;
import java.util.Arrays;
import java.util.Collection;
import java.util.Collections;
import java.util.Map;
import java.util.concurrent.atomic.AtomicInteger;
import org.apache.kafka.clients.producer.RecordMetadata;
import org.apache.kafka.common.serialization.StringDeserializer;
import org.apache.kafka.connect.data.Schema;
import org.junit.After;
import org.junit.AfterClass;
import org.junit.Assume;
import org.junit.Before;
import org.junit.BeforeClass;
import org.junit.Test;
import org.junit.experimental.categories.Category;
import org.junit.runner.RunWith;
import org.junit.runners.Parameterized;

@RunWith(Parameterized.class)
@Category({IntegrationTest.class})
public class UdfIntTest {

  private static final String JSON_TOPIC_NAME = "jsonTopic";
  private static final String JSON_STREAM_NAME = "orders_json";
  private static final String AVRO_TOPIC_NAME = "avroTopic";
  private static final String AVRO_STREAM_NAME = "orders_avro";
  private static final String DELIMITED_TOPIC_NAME = "delimitedTopic";
  private static final String DELIMITED_STREAM_NAME = "items_delimited";
  private static final AtomicInteger COUNTER = new AtomicInteger();
  private static final IntegrationTestHarness TEST_HARNESS = new IntegrationTestHarness();

  private static Map<String, RecordMetadata> jsonRecordMetadataMap;
  private static Map<String, RecordMetadata> avroRecordMetadataMap;

  private final TestData testData;

  private String resultStreamName;
  private KsqlContext ksqlContext;

  @Parameterized.Parameters(name = "{0}")
  public static Collection<DataSource.DataSourceSerDe> formats() {
    return ImmutableList.of(DataSourceSerDe.AVRO, DataSourceSerDe.JSON, DataSourceSerDe.DELIMITED);
  }

  @BeforeClass
  public static void classSetUp() throws Exception {
    TEST_HARNESS.start(Collections.emptyMap());

    TEST_HARNESS.createTopic(JSON_TOPIC_NAME);
    TEST_HARNESS.createTopic(AVRO_TOPIC_NAME);
    TEST_HARNESS.createTopic(DELIMITED_TOPIC_NAME);

<<<<<<< HEAD
    final OrderDataProvider orderDataProvider = new OrderDataProvider();
    final ItemDataProvider itemDataProvider = new ItemDataProvider();
=======
  @Before
  public void before() throws Exception {
    testHarness = new IntegrationTestHarness();
    testHarness.start(Collections.emptyMap());
    ksqlContext = KsqlContext.create(
        testHarness.ksqlConfig,
        testHarness.schemaRegistryClientFactory);
    testHarness.createTopic(jsonTopicName);

    testHarness.createTopic(avroTopicName);

    // load substring udf from classpath
    new UdfLoader(ksqlContext.getMetaStore(),
        TestUtils.tempDirectory(),
        getClass().getClassLoader(),
        value -> true, new UdfCompiler(Optional.empty()), Optional.empty(), true)
        .load();

    /**
     * Setup test data
     */
    orderDataProvider = new OrderDataProvider();
    itemDataProvider = new ItemDataProvider();
    jsonRecordMetadataMap = testHarness.publishTestData(jsonTopicName,
                                                        orderDataProvider,
                                                        null,
                                                        DataSource.DataSourceSerDe.JSON);
    avroRecordMetadataMap = testHarness.publishTestData(avroTopicName,
                                                        orderDataProvider,
                                                        null,
                                                        DataSource.DataSourceSerDe.AVRO);
    testHarness.publishTestData(delimitedTopicName,
                                itemDataProvider,
                                null,
                                DataSource.DataSourceSerDe.DELIMITED);
    createOrdersStream();
>>>>>>> 52094a44

    jsonRecordMetadataMap = ImmutableMap.copyOf(TEST_HARNESS.publishTestData(JSON_TOPIC_NAME,
        orderDataProvider,
        null,
        DataSource.DataSourceSerDe.JSON));

    avroRecordMetadataMap = ImmutableMap.copyOf(TEST_HARNESS.publishTestData(AVRO_TOPIC_NAME,
        orderDataProvider,
        null,
        DataSource.DataSourceSerDe.AVRO));

    TEST_HARNESS.publishTestData(DELIMITED_TOPIC_NAME,
        itemDataProvider,
        null,
        DataSource.DataSourceSerDe.DELIMITED);
  }

  @AfterClass
  public static void classTearDown() {
    TEST_HARNESS.stop();
  }

  public UdfIntTest(final DataSource.DataSourceSerDe format) {
    switch (format) {
      case AVRO:
        this.testData =
            new TestData(format, AVRO_TOPIC_NAME, AVRO_STREAM_NAME, avroRecordMetadataMap);
        break;
      case JSON:
        this.testData =
            new TestData(format, JSON_TOPIC_NAME, JSON_STREAM_NAME, jsonRecordMetadataMap);
        break;
      default:
        this.testData =
            new TestData(format, DELIMITED_TOPIC_NAME, DELIMITED_STREAM_NAME, ImmutableMap.of());
        break;
    }
  }

  @Before
  public void before() {
    resultStreamName = "OUTPUT-" + COUNTER.getAndIncrement();

    ksqlContext = KsqlContext.create(TEST_HARNESS.ksqlConfig, TEST_HARNESS.schemaRegistryClient);

    UdfLoaderUtil.load(ksqlContext.getMetaStore());

    createSourceStream();
  }

  @After
  public void after() {
    ksqlContext.close();
  }

  @Test
  public void testApplyUdfsToColumns() {
    Assume.assumeThat(testData.format, is(not(DataSourceSerDe.DELIMITED)));

    // Given:
    final String queryString = String.format(
        "CREATE STREAM \"%s\" AS SELECT "
            + "ITEMID, "
            + "ORDERUNITS*10, "
            + "PRICEARRAY[0]+10, "
            + "KEYVALUEMAP['key1'] * KEYVALUEMAP['key2']+10, "
            + "PRICEARRAY[1] > 1000 "
            + "FROM %s WHERE ORDERUNITS > 20 AND ITEMID LIKE '%%_8';",
        resultStreamName,
        testData.sourceStreamName
    );

    // When:
    ksqlContext.sql(queryString);

    // Then:
    final Map<String, GenericRow> results = consumeOutputMessages();

    assertThat(results, is(ImmutableMap.of("8",
        new GenericRow(Arrays.asList("ITEM_8", 800.0, 1110.0, 12.0, true)))));
  }

  @Test
  public void testShouldCastSelectedColumns() {
    Assume.assumeThat(testData.format, is(not(DataSourceSerDe.DELIMITED)));

    // Given:
    final String queryString = String.format(
        "CREATE STREAM \"%s\" AS SELECT "
            + "CAST (ORDERUNITS AS INTEGER), "
            + "CAST( PRICEARRAY[1]>1000 AS STRING), "
            + "CAST (SUBSTRING(ITEMID, 6) AS DOUBLE), "
            + "CAST(ORDERUNITS AS VARCHAR) "
            + "FROM %s WHERE ORDERUNITS > 20 AND ITEMID LIKE '%%_8';",
        resultStreamName,
        testData.sourceStreamName
    );

    // When:
    ksqlContext.sql(queryString);

    // Then:
    final Map<String, GenericRow> results = consumeOutputMessages();

    assertThat(results, is(ImmutableMap.of("8",
        new GenericRow(Arrays.asList(80, "true", 8.0, "80.0")))));
  }

  @Test
  public void testTimestampColumnSelection() {
    Assume.assumeThat(testData.format, is(not(DataSourceSerDe.DELIMITED)));

    // Given:
    final String originalStream = "ORIGINALSTREAM" + COUNTER.getAndIncrement();

    final String queryString = String.format(
        "CREATE STREAM \"%s\" AS SELECT "
            + "ROWKEY AS RKEY, ROWTIME+10000 AS RTIME, ROWTIME+100 AS RT100, ORDERID, ITEMID "
            + "FROM %s WHERE ORDERUNITS > 20 AND ITEMID = 'ITEM_8';"
            + ""
            + "CREATE STREAM \"%s\" AS SELECT "
            + "ROWKEY AS NEWRKEY, ROWTIME AS NEWRTIME, RKEY, RTIME, RT100, ORDERID, ITEMID "
            + "FROM %s;",
        originalStream, testData.sourceStreamName, resultStreamName, originalStream);

    // When:
    ksqlContext.sql(queryString);

    // Then:
    final Map<String, GenericRow> results = consumeOutputMessages();

    final long ts = testData.recordMetadata.get("8").timestamp();

    assertThat(results, equalTo(ImmutableMap.of("8",
        new GenericRow(Arrays.asList("8", ts, "8", ts + 10000, ts + 100, "ORDER_6", "ITEM_8")))));
  }

  @Test
  public void testApplyUdfsToColumnsDelimited() {
    Assume.assumeThat(testData.format, is(DataSourceSerDe.DELIMITED));

    // Given:
    final String queryString = String.format(
        "CREATE STREAM \"%s\" AS SELECT ID, DESCRIPTION FROM %s WHERE ID LIKE '%%_1';",
        resultStreamName, DELIMITED_STREAM_NAME
    );

    // When:
    ksqlContext.sql(queryString);

    // Then:
    final Map<String, GenericRow> results = consumeOutputMessages();

    assertThat(results, equalTo(Collections.singletonMap("ITEM_1",
        new GenericRow(Arrays.asList("ITEM_1", "home cinema")))));
  }

  private void createSourceStream() {
    if (testData.format == DataSourceSerDe.DELIMITED) {
      // Delimited does not support array or map types, so use simplier schema:
      ksqlContext.sql(String.format("CREATE STREAM %s (ID varchar, DESCRIPTION varchar) WITH "
              + "(kafka_topic='%s', value_format='%s');",
          testData.sourceStreamName, testData.sourceTopicName, testData.format.name()));
    } else {
      ksqlContext.sql(String.format("CREATE STREAM %s ("
              + "ORDERTIME bigint, "
              + "ORDERID varchar, "
              + "ITEMID varchar, "
              + "ORDERUNITS double, "
              + "TIMESTAMP varchar, "
              + "PRICEARRAY array<double>, "
              + "KEYVALUEMAP map<varchar, double>) "
              + "WITH (kafka_topic='%s', value_format='%s');",
          testData.sourceStreamName, testData.sourceTopicName, testData.format.name()));
    }
  }

  private Map<String, GenericRow> consumeOutputMessages() {
    final Schema resultSchema = SchemaUtil.removeImplicitRowTimeRowKeyFromSchema(
        ksqlContext.getMetaStore().getSource(resultStreamName).getSchema());

    return TEST_HARNESS.consumeData(
        resultStreamName,
        resultSchema,
        1,
        new StringDeserializer(),
        IntegrationTestHarness.RESULTS_POLL_MAX_TIME_MS,
        testData.format);
  }

  private static class TestData {

    private final DataSourceSerDe format;
    private final String sourceStreamName;
    private final String sourceTopicName;
    private final Map<String, RecordMetadata> recordMetadata;

    private TestData(
        final DataSourceSerDe format,
        final String sourceTopicName,
        final String sourceStreamName,
        final Map<String, RecordMetadata> recordMetadata) {
      this.format = format;
      this.sourceStreamName = sourceStreamName;
      this.sourceTopicName = sourceTopicName;
      this.recordMetadata = recordMetadata;
    }
  }
}<|MERGE_RESOLUTION|>--- conflicted
+++ resolved
@@ -68,47 +68,8 @@
     TEST_HARNESS.createTopic(AVRO_TOPIC_NAME);
     TEST_HARNESS.createTopic(DELIMITED_TOPIC_NAME);
 
-<<<<<<< HEAD
     final OrderDataProvider orderDataProvider = new OrderDataProvider();
     final ItemDataProvider itemDataProvider = new ItemDataProvider();
-=======
-  @Before
-  public void before() throws Exception {
-    testHarness = new IntegrationTestHarness();
-    testHarness.start(Collections.emptyMap());
-    ksqlContext = KsqlContext.create(
-        testHarness.ksqlConfig,
-        testHarness.schemaRegistryClientFactory);
-    testHarness.createTopic(jsonTopicName);
-
-    testHarness.createTopic(avroTopicName);
-
-    // load substring udf from classpath
-    new UdfLoader(ksqlContext.getMetaStore(),
-        TestUtils.tempDirectory(),
-        getClass().getClassLoader(),
-        value -> true, new UdfCompiler(Optional.empty()), Optional.empty(), true)
-        .load();
-
-    /**
-     * Setup test data
-     */
-    orderDataProvider = new OrderDataProvider();
-    itemDataProvider = new ItemDataProvider();
-    jsonRecordMetadataMap = testHarness.publishTestData(jsonTopicName,
-                                                        orderDataProvider,
-                                                        null,
-                                                        DataSource.DataSourceSerDe.JSON);
-    avroRecordMetadataMap = testHarness.publishTestData(avroTopicName,
-                                                        orderDataProvider,
-                                                        null,
-                                                        DataSource.DataSourceSerDe.AVRO);
-    testHarness.publishTestData(delimitedTopicName,
-                                itemDataProvider,
-                                null,
-                                DataSource.DataSourceSerDe.DELIMITED);
-    createOrdersStream();
->>>>>>> 52094a44
 
     jsonRecordMetadataMap = ImmutableMap.copyOf(TEST_HARNESS.publishTestData(JSON_TOPIC_NAME,
         orderDataProvider,
@@ -152,7 +113,8 @@
   public void before() {
     resultStreamName = "OUTPUT-" + COUNTER.getAndIncrement();
 
-    ksqlContext = KsqlContext.create(TEST_HARNESS.ksqlConfig, TEST_HARNESS.schemaRegistryClient);
+    ksqlContext = KsqlContext.create(
+        TEST_HARNESS.ksqlConfig, () -> TEST_HARNESS.schemaRegistryClient);
 
     UdfLoaderUtil.load(ksqlContext.getMetaStore());
 
