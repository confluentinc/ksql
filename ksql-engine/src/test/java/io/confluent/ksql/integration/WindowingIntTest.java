--- conflicted
+++ resolved
@@ -28,11 +28,7 @@
 import io.confluent.common.utils.IntegrationTest;
 import io.confluent.ksql.GenericRow;
 import io.confluent.ksql.metastore.model.DataSource;
-<<<<<<< HEAD
-import io.confluent.ksql.schema.ksql.KsqlSchemaWithOptions;
-=======
 import io.confluent.ksql.schema.ksql.PhysicalSchema;
->>>>>>> 6af8958f
 import io.confluent.ksql.services.KafkaTopicClient;
 import io.confluent.ksql.services.KafkaTopicClient.TopicCleanupPolicy;
 import io.confluent.ksql.test.util.KsqlIdentifierTestUtil;
@@ -92,11 +88,7 @@
   private String sourceTopicName;
   private String resultStream0;
   private String resultStream1;
-<<<<<<< HEAD
-  private KsqlSchemaWithOptions resultSchema;
-=======
   private PhysicalSchema resultSchema;
->>>>>>> 6af8958f
   private Set<String> preExistingTopics;
   private KafkaTopicClient topicClient;
 
@@ -220,11 +212,7 @@
   private void givenTable(final String sql) {
     ksqlContext.sql(String.format(sql, resultStream0));
     final DataSource<?> source = ksqlContext.getMetaStore().getSource(resultStream0);
-<<<<<<< HEAD
-    resultSchema = KsqlSchemaWithOptions.of(
-=======
     resultSchema = PhysicalSchema.from(
->>>>>>> 6af8958f
         source.getSchema(),
         source.getSerdeOptions()
     );
@@ -251,11 +239,7 @@
 
     final DataSource<?> source = ksqlContext.getMetaStore().getSource(resultStream1);
 
-<<<<<<< HEAD
-    resultSchema = KsqlSchemaWithOptions.of(
-=======
     resultSchema = PhysicalSchema.from(
->>>>>>> 6af8958f
         source.getSchema(),
         source.getSerdeOptions()
     );
