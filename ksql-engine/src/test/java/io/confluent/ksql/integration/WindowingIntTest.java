/*
 * Copyright 2018 Confluent Inc.
 *
 * Licensed under the Confluent Community License (the "License"); you may not use
 * this file except in compliance with the License.  You may obtain a copy of the
 * License at
 *
 * http://www.confluent.io/confluent-community-license
 *
 * Unless required by applicable law or agreed to in writing, software
 * distributed under the License is distributed on an "AS IS" BASIS, WITHOUT
 * WARRANTIES OF ANY KIND, either express or implied.  See the License for the
 * specific language governing permissions and limitations under the License.
 */

package io.confluent.ksql.integration;

import static io.confluent.ksql.serde.DataSource.DataSourceSerDe.JSON;
import static io.confluent.ksql.test.util.AssertEventually.assertThatEventually;
import static io.confluent.ksql.test.util.ConsumerTestUtil.hasUniqueRecords;
import static io.confluent.ksql.test.util.MapMatchers.mapHasItems;
import static org.hamcrest.MatcherAssert.assertThat;
import static org.hamcrest.Matchers.containsInAnyOrder;
import static org.hamcrest.Matchers.hasSize;
import static org.hamcrest.Matchers.is;

import com.google.common.collect.ImmutableMap;
import io.confluent.common.utils.IntegrationTest;
import io.confluent.ksql.GenericRow;
import io.confluent.ksql.services.KafkaTopicClient;
import io.confluent.ksql.services.KafkaTopicClient.TopicCleanupPolicy;
import io.confluent.ksql.test.util.KsqlIdentifierTestUtil;
import io.confluent.ksql.test.util.TopicTestUtil;
import io.confluent.ksql.util.OrderDataProvider;
import io.confluent.ksql.util.QueryMetadata;
import java.time.Duration;
import java.util.Arrays;
import java.util.Map;
import java.util.Set;
import java.util.concurrent.TimeUnit;
<<<<<<< HEAD
import org.apache.kafka.common.serialization.Deserializer;
=======
import kafka.zookeeper.ZooKeeperClientException;
import org.apache.kafka.clients.producer.RecordMetadata;
>>>>>>> 662be398
import org.apache.kafka.common.serialization.StringDeserializer;
import org.apache.kafka.connect.data.Schema;
import org.apache.kafka.streams.kstream.SessionWindowedDeserializer;
import org.apache.kafka.streams.kstream.TimeWindowedDeserializer;
import org.apache.kafka.streams.kstream.Windowed;
import org.apache.kafka.streams.kstream.internals.SessionWindow;
import org.apache.kafka.streams.kstream.internals.TimeWindow;
import org.hamcrest.Matcher;
import org.junit.Before;
<<<<<<< HEAD
import org.junit.ClassRule;
=======
>>>>>>> 662be398
import org.junit.Rule;
import org.junit.Test;
import org.junit.experimental.categories.Category;

@Category({IntegrationTest.class})
public class WindowingIntTest {

  private static final String ORDERS_STREAM = "ORDERS";

<<<<<<< HEAD
  private static final StringDeserializer STRING_DESERIALIZER = new StringDeserializer();

  private static final TimeWindowedDeserializer<String> TIME_WINDOWED_DESERIALIZER =
      new TimeWindowedDeserializer<>(STRING_DESERIALIZER);
=======
  @Rule
  public Retry retry = Retry.of(3, ZooKeeperClientException.class, 3, TimeUnit.SECONDS);

  @Before
  public void before() throws Exception {
    testHarness = new IntegrationTestHarness();
    testHarness.start(Collections.emptyMap());
    ksqlContext = KsqlContext.create(testHarness.ksqlConfig);
    testHarness.createTopic(topicName);
    UdfLoaderUtil.load(ksqlContext.getMetaStore());
    /*
     * Setup test data - align to the next time unit to support tumbling window alignment
     */
    alignTimeToWindowSize(WINDOW_SIZE_SEC);

    now = System.currentTimeMillis()+500;

    testHarness.createTopic("ORDERS");
    dataProvider = new OrderDataProvider();
    datasetOneMetaData = testHarness.publishTestData(topicName, dataProvider, now - 500);
    createOrdersStream();
  }

  @After
  public void after() throws Exception {
    if (ksqlContext != null) {
      ksqlContext.close();
    }
    testHarness.stop();
  }
>>>>>>> 662be398

  private static final SessionWindowedDeserializer<String> SESSION_WINDOWED_DESERIALIZER =
      new SessionWindowedDeserializer<>(STRING_DESERIALIZER);

  private static final Duration VERIFY_TIMEOUT = Duration.ofSeconds(60);

  private final long batch0SentMs;
  private final long batch1Delay;
  private final long tenSecWindowStartMs;

  @ClassRule
  public static final IntegrationTestHarness TEST_HARNESS = IntegrationTestHarness.build();

  @Rule
  public final TestKsqlContext ksqlContext = TEST_HARNESS.buildKsqlContext();

  private String sourceTopicName;
  private String resultStream0;
  private String resultStream1;
  private Schema resultSchema;
  private Set<String> preExistingTopics;
  private KafkaTopicClient topicClient;

  public WindowingIntTest() {
    final long currentTimeMillis = System.currentTimeMillis();
    // set the batch to be in the middle of a ten second window
    batch0SentMs = currentTimeMillis - (currentTimeMillis % TimeUnit.SECONDS.toMillis(10)) + (5001);
    tenSecWindowStartMs = batch0SentMs - (batch0SentMs % TimeUnit.SECONDS.toMillis(10));
    batch1Delay = 500;
  }

  @Before
  public void before() {
    topicClient = ksqlContext.getServiceContext().getTopicClient();

    sourceTopicName = TopicTestUtil.uniqueTopicName("orders");
    resultStream0 = KsqlIdentifierTestUtil.uniqueIdentifierName("FIRST");
    resultStream1 = KsqlIdentifierTestUtil.uniqueIdentifierName("SECOND");

    TEST_HARNESS.ensureTopics(sourceTopicName, ORDERS_STREAM.toUpperCase());

    final OrderDataProvider dataProvider = new OrderDataProvider();
    TEST_HARNESS.produceRows(sourceTopicName, dataProvider, JSON, () -> batch0SentMs);
    TEST_HARNESS.produceRows(sourceTopicName, dataProvider, JSON, () -> batch0SentMs + batch1Delay);

    createOrdersStream();

    preExistingTopics = topicClient.listTopicNames();
  }

  @Test
  public void shouldAggregateWithNoWindow() {
    // Given:
    givenTable("CREATE TABLE %s AS "
        + "SELECT ITEMID, COUNT(ITEMID), SUM(ORDERUNITS), SUM(KEYVALUEMAP['key2']/2) "
        + "FROM " + ORDERS_STREAM + " WHERE ITEMID = 'ITEM_1' GROUP BY ITEMID;");

    final Map<String, GenericRow> expected = ImmutableMap.of(
        "ITEM_1",
        new GenericRow(Arrays.asList(null, null, "ITEM_1", 2, 20.0, 2.0)));

    // Then:
    assertOutputOf(resultStream0, expected, is(expected));
    assertTableCanBeUsedAsSource(expected, is(expected));
    assertTopicsCleanedUp(TopicCleanupPolicy.COMPACT);
  }

  @Test
  public void shouldAggregateTumblingWindow() {
    // Given:
    givenTable("CREATE TABLE %s AS "
        + "SELECT ITEMID, COUNT(ITEMID), SUM(ORDERUNITS), SUM(ORDERUNITS * 10)/COUNT(*) "
        + "FROM " + ORDERS_STREAM + " WINDOW TUMBLING (SIZE 10 SECONDS) "
        + "WHERE ITEMID = 'ITEM_1' GROUP BY ITEMID;");

    final Map<Windowed<String>, GenericRow> expected = ImmutableMap.of(
        new Windowed<>("ITEM_1", new TimeWindow(tenSecWindowStartMs, Long.MAX_VALUE)),
        new GenericRow(Arrays.asList(null, null, "ITEM_1", 2, 20.0, 100.0)));

    // Then:
    assertOutputOf(resultStream0, expected, is(expected));
    assertTableCanBeUsedAsSource(expected, is(expected));
    assertTopicsCleanedUp(TopicCleanupPolicy.DELETE);
  }

  @Test
  public void shouldAggregateHoppingWindow() {
    // Given:
    givenTable("CREATE TABLE %s AS "
        + "SELECT ITEMID, COUNT(ITEMID), SUM(ORDERUNITS), SUM(ORDERUNITS * 10) "
        + "FROM " + ORDERS_STREAM + " WINDOW HOPPING (SIZE 10 SECONDS, ADVANCE BY 5 SECONDS) "
        + "WHERE ITEMID = 'ITEM_1' GROUP BY ITEMID;");

    final long firstWindowStart = tenSecWindowStartMs;
    final long secondWindowStart = firstWindowStart + TimeUnit.SECONDS.toMillis(5);

    final Map<Windowed<String>, GenericRow> expected = ImmutableMap.of(
        new Windowed<>("ITEM_1", new TimeWindow(firstWindowStart, Long.MAX_VALUE)),
        new GenericRow(Arrays.asList(null, null, "ITEM_1", 2, 20.0, 200.0)),
        new Windowed<>("ITEM_1", new TimeWindow(secondWindowStart, Long.MAX_VALUE)),
        new GenericRow(Arrays.asList(null, null, "ITEM_1", 2, 20.0, 200.0)));

    // Then:
    assertOutputOf(resultStream0, expected, is(expected));
    assertTableCanBeUsedAsSource(expected, is(expected));
    assertTopicsCleanedUp(TopicCleanupPolicy.DELETE);
  }

  @Test
  public void shouldAggregateSessionWindow() {
    // Given:
    givenTable("CREATE TABLE %s AS "
        + "SELECT ORDERID, COUNT(*), SUM(ORDERUNITS) "
        + "FROM " + ORDERS_STREAM + " WINDOW SESSION (10 SECONDS) "
        + "GROUP BY ORDERID;");

    final long sessionEnd = batch0SentMs + batch1Delay;

    final Map<Windowed<String>, GenericRow> expected = ImmutableMap
        .<Windowed<String>, GenericRow>builder()
        .put(new Windowed<>("ORDER_1", new SessionWindow(batch0SentMs, sessionEnd)),
            new GenericRow(Arrays.asList(null, null, "ORDER_1", 2, 20.0)))
        .put(new Windowed<>("ORDER_2", new SessionWindow(batch0SentMs, sessionEnd)),
            new GenericRow(Arrays.asList(null, null, "ORDER_2", 2, 40.0)))
        .put(new Windowed<>("ORDER_3", new SessionWindow(batch0SentMs, sessionEnd)),
            new GenericRow(Arrays.asList(null, null, "ORDER_3", 2, 60.0)))
        .put(new Windowed<>("ORDER_4", new SessionWindow(batch0SentMs, sessionEnd)),
            new GenericRow(Arrays.asList(null, null, "ORDER_4", 2, 80.0)))
        .put(new Windowed<>("ORDER_5", new SessionWindow(batch0SentMs, sessionEnd)),
            new GenericRow(Arrays.asList(null, null, "ORDER_5", 2, 100.0)))
        .put(new Windowed<>("ORDER_6", new SessionWindow(batch0SentMs, sessionEnd)),
            new GenericRow(Arrays.asList(null, null, "ORDER_6", 6, 420.0)))
        .build();

    // Then:
    assertOutputOf(resultStream0, expected, mapHasItems(expected));
    assertTableCanBeUsedAsSource(expected, mapHasItems(expected));
    assertTopicsCleanedUp(TopicCleanupPolicy.DELETE);
  }

  private void givenTable(final String sql) {
    ksqlContext.sql(String.format(sql, resultStream0));
    resultSchema = ksqlContext.getMetaStore().getSource(resultStream0).getSchema();
  }

  @SuppressWarnings("unchecked")
  private <K> void assertOutputOf(
      final String streamName,
      final Map<K, GenericRow> expected,
      final Matcher<? super Map<K, GenericRow>> tableRowMatcher
  ) {
    final Deserializer keyDeserializer = getKeyDeserializerFor(expected.keySet().iterator().next());

    TEST_HARNESS.verifyAvailableRows(
        streamName, hasUniqueRecords(tableRowMatcher), JSON, resultSchema, keyDeserializer,
        VERIFY_TIMEOUT);
  }

  private <K> void assertTableCanBeUsedAsSource(
      final Map<K, GenericRow> expected,
      final Matcher<? super Map<K, GenericRow>> tableRowMatcher
  ) {
    ksqlContext.sql("CREATE TABLE " + resultStream1 + " AS SELECT * FROM " + resultStream0 + ";");
    resultSchema = ksqlContext.getMetaStore().getSource(resultStream1).getSchema();

    assertOutputOf(resultStream1, expected, tableRowMatcher);
  }

  private void assertTopicsCleanedUp(final TopicCleanupPolicy topicCleanupPolicy) {
    assertThat("Initial topics", getTopicNames(), hasSize(5));

    ksqlContext.getPersistentQueries().forEach(QueryMetadata::close);

    assertThatEventually("After cleanup", this::getTopicNames,
        containsInAnyOrder(resultStream0, resultStream1));

    assertThat(topicClient.getTopicCleanupPolicy(resultStream0),
        is(topicCleanupPolicy));
  }

  private Set<String> getTopicNames() {
    final Set<String> names = topicClient.listTopicNames();
    names.removeAll(preExistingTopics);
    return names;
  }

  private static Deserializer getKeyDeserializerFor(final Object key) {
    if (key instanceof Windowed) {
      if (((Windowed) key).window() instanceof SessionWindow) {
        return SESSION_WINDOWED_DESERIALIZER;
      }
      return TIME_WINDOWED_DESERIALIZER;
    }

    return STRING_DESERIALIZER;
  }

  private void createOrdersStream() {
    ksqlContext.sql("CREATE STREAM " + ORDERS_STREAM + " ("
        + "ORDERTIME bigint, "
        + "ORDERID varchar, "
        + "ITEMID varchar, "
        + "ORDERUNITS double, "
        + "PRICEARRAY array<double>, "
        + "KEYVALUEMAP map<varchar, double>) "
        + "WITH (kafka_topic='" + sourceTopicName + "', value_format='JSON', key='ordertime');");
  }
}<|MERGE_RESOLUTION|>--- conflicted
+++ resolved
@@ -38,12 +38,8 @@
 import java.util.Map;
 import java.util.Set;
 import java.util.concurrent.TimeUnit;
-<<<<<<< HEAD
+import kafka.zookeeper.ZooKeeperClientException;
 import org.apache.kafka.common.serialization.Deserializer;
-=======
-import kafka.zookeeper.ZooKeeperClientException;
-import org.apache.kafka.clients.producer.RecordMetadata;
->>>>>>> 662be398
 import org.apache.kafka.common.serialization.StringDeserializer;
 import org.apache.kafka.connect.data.Schema;
 import org.apache.kafka.streams.kstream.SessionWindowedDeserializer;
@@ -53,56 +49,21 @@
 import org.apache.kafka.streams.kstream.internals.TimeWindow;
 import org.hamcrest.Matcher;
 import org.junit.Before;
-<<<<<<< HEAD
 import org.junit.ClassRule;
-=======
->>>>>>> 662be398
 import org.junit.Rule;
 import org.junit.Test;
 import org.junit.experimental.categories.Category;
+import org.junit.rules.RuleChain;
 
 @Category({IntegrationTest.class})
 public class WindowingIntTest {
 
   private static final String ORDERS_STREAM = "ORDERS";
 
-<<<<<<< HEAD
   private static final StringDeserializer STRING_DESERIALIZER = new StringDeserializer();
 
   private static final TimeWindowedDeserializer<String> TIME_WINDOWED_DESERIALIZER =
       new TimeWindowedDeserializer<>(STRING_DESERIALIZER);
-=======
-  @Rule
-  public Retry retry = Retry.of(3, ZooKeeperClientException.class, 3, TimeUnit.SECONDS);
-
-  @Before
-  public void before() throws Exception {
-    testHarness = new IntegrationTestHarness();
-    testHarness.start(Collections.emptyMap());
-    ksqlContext = KsqlContext.create(testHarness.ksqlConfig);
-    testHarness.createTopic(topicName);
-    UdfLoaderUtil.load(ksqlContext.getMetaStore());
-    /*
-     * Setup test data - align to the next time unit to support tumbling window alignment
-     */
-    alignTimeToWindowSize(WINDOW_SIZE_SEC);
-
-    now = System.currentTimeMillis()+500;
-
-    testHarness.createTopic("ORDERS");
-    dataProvider = new OrderDataProvider();
-    datasetOneMetaData = testHarness.publishTestData(topicName, dataProvider, now - 500);
-    createOrdersStream();
-  }
-
-  @After
-  public void after() throws Exception {
-    if (ksqlContext != null) {
-      ksqlContext.close();
-    }
-    testHarness.stop();
-  }
->>>>>>> 662be398
 
   private static final SessionWindowedDeserializer<String> SESSION_WINDOWED_DESERIALIZER =
       new SessionWindowedDeserializer<>(STRING_DESERIALIZER);
@@ -113,8 +74,12 @@
   private final long batch1Delay;
   private final long tenSecWindowStartMs;
 
+  private static final IntegrationTestHarness TEST_HARNESS = IntegrationTestHarness.build();
+
   @ClassRule
-  public static final IntegrationTestHarness TEST_HARNESS = IntegrationTestHarness.build();
+  public static final RuleChain CLUSTER_WITH_RETRY = RuleChain
+      .outerRule(Retry.of(3, ZooKeeperClientException.class, 3, TimeUnit.SECONDS))
+      .around(TEST_HARNESS);
 
   @Rule
   public final TestKsqlContext ksqlContext = TEST_HARNESS.buildKsqlContext();
