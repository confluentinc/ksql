/*
 * Copyright 2017 Confluent Inc.
 *
 * Licensed under the Apache License, Version 2.0 (the "License"); you may not use this file except
 * in compliance with the License. You may obtain a copy of the License at
 *
 * http://www.apache.org/licenses/LICENSE-2.0
 *
 * Unless required by applicable law or agreed to in writing, software distributed under the License
 * is distributed on an "AS IS" BASIS, WITHOUT WARRANTIES OR CONDITIONS OF ANY KIND, either express
 * or implied. See the License for the specific language governing permissions and limitations under
 * the License.
 **/

package io.confluent.ksql.physical;

import static org.hamcrest.CoreMatchers.equalTo;
import static org.hamcrest.MatcherAssert.assertThat;
import static org.hamcrest.core.IsInstanceOf.instanceOf;

import com.google.common.collect.ImmutableMap;
import io.confluent.kafka.schemaregistry.client.SchemaRegistryClient;
import io.confluent.ksql.KsqlEngine;
import io.confluent.ksql.KsqlEngineTestUtil;
import io.confluent.ksql.function.InternalFunctionRegistry;
import io.confluent.ksql.metastore.MetaStore;
import io.confluent.ksql.metastore.MetaStoreImpl;
import io.confluent.ksql.metrics.ConsumerCollector;
import io.confluent.ksql.metrics.ProducerCollector;
import io.confluent.ksql.planner.LogicalPlanNode;
import io.confluent.ksql.planner.plan.KsqlBareOutputNode;
import io.confluent.ksql.planner.plan.KsqlStructuredDataOutputNode;
import io.confluent.ksql.planner.plan.PlanNode;
import io.confluent.ksql.schema.registry.MockSchemaRegistryClientFactory;
import io.confluent.ksql.serde.DataSource;
import io.confluent.ksql.testutils.AnalysisTestUtil;
import io.confluent.ksql.util.FakeKafkaTopicClient;
import io.confluent.ksql.util.KafkaTopicClient;
import io.confluent.ksql.util.KsqlConfig;
import io.confluent.ksql.util.KsqlConstants;
import io.confluent.ksql.util.KsqlException;
import io.confluent.ksql.util.MetaStoreFixture;
import io.confluent.ksql.util.QueryIdGenerator;
import io.confluent.ksql.util.QueryMetadata;
import java.util.Collections;
import java.util.HashMap;
import java.util.LinkedList;
import java.util.List;
import java.util.Map;
import java.util.Properties;
import java.util.function.Supplier;

import org.apache.kafka.clients.consumer.ConsumerConfig;
import org.apache.kafka.clients.consumer.ConsumerInterceptor;
import org.apache.kafka.clients.consumer.ConsumerRecords;
import org.apache.kafka.clients.producer.ProducerConfig;
import org.apache.kafka.clients.producer.ProducerInterceptor;
import org.apache.kafka.clients.producer.ProducerRecord;
import org.apache.kafka.clients.producer.RecordMetadata;
import org.apache.kafka.connect.data.Schema;
import org.apache.kafka.streams.KafkaStreams;
import org.apache.kafka.streams.StreamsBuilder;
import org.apache.kafka.streams.StreamsConfig;
import org.apache.kafka.streams.processor.internals.DefaultKafkaClientSupplier;
import org.junit.After;
import org.junit.Assert;
import org.junit.Before;
import org.junit.Test;

@SuppressWarnings("unchecked")
public class PhysicalPlanBuilderTest {

  private static final String simpleSelectFilter = "SELECT col0, col2, col3 FROM test1 WHERE col0 > 100;";
  private PhysicalPlanBuilder physicalPlanBuilder;
  private final MetaStore metaStore = MetaStoreFixture.getNewMetaStore(new InternalFunctionRegistry());
  private final Supplier<SchemaRegistryClient> schemaRegistryClientFactory
      = new MockSchemaRegistryClientFactory()::get;
  private final KsqlConfig ksqlConfig = new KsqlConfig(
      ImmutableMap.of(
          ConsumerConfig.BOOTSTRAP_SERVERS_CONFIG, "localhost:9092",
          "commit.interval.ms", 0,
          "cache.max.bytes.buffering", 0,
          "auto.offset.reset", "earliest"));
  private final KafkaTopicClient kafkaTopicClient = new FakeKafkaTopicClient();
  private KsqlEngine ksqlEngine;

  // Test implementation of KafkaStreamsBuilder that tracks calls and returned values
  private static class TestKafkaStreamsBuilder implements KafkaStreamsBuilder {

    private static class Call {
      private final Properties props;

      private Call(final Properties props) {
        this.props = props;
      }
    }

    private final List<Call> calls = new LinkedList<>();

    @Override
    public KafkaStreams buildKafkaStreams(final StreamsBuilder builder, final Map<String, Object> conf) {
      final Properties props = new Properties();
      props.putAll(conf);
      final KafkaStreams kafkaStreams = new KafkaStreams(builder.build(), props);
      calls.add(new Call(props));
      return kafkaStreams;
    }

    List<Call> getCalls() {
      return calls;
    }
  }

  private TestKafkaStreamsBuilder testKafkaStreamsBuilder;

  @Before
  public void before() {
    testKafkaStreamsBuilder = new TestKafkaStreamsBuilder();
    physicalPlanBuilder = buildPhysicalPlanBuilder(Collections.emptyMap());
    ksqlEngine = KsqlEngineTestUtil.createKsqlEngine(
        kafkaTopicClient,
        schemaRegistryClientFactory,
        new DefaultKafkaClientSupplier(),
        new MetaStoreImpl(new InternalFunctionRegistry()),
        ksqlConfig,
        new DefaultKafkaClientSupplier().getAdminClient(
            ksqlConfig.getKsqlAdminClientConfigProps())
    );
  }

  @After
  public void after() {
    ksqlEngine.close();
  }

  private PhysicalPlanBuilder buildPhysicalPlanBuilder(final Map<String, Object> overrideProperties) {
    final StreamsBuilder streamsBuilder = new StreamsBuilder();
    final InternalFunctionRegistry functionRegistry = new InternalFunctionRegistry();
    return new PhysicalPlanBuilder(
        streamsBuilder,
        ksqlConfig,
        new FakeKafkaTopicClient(),
        functionRegistry,
        overrideProperties,
        false,
        metaStore,
        schemaRegistryClientFactory,
        new QueryIdGenerator(),
        testKafkaStreamsBuilder
    );

  }

  private QueryMetadata buildPhysicalPlan(final String query) {
<<<<<<< HEAD
    final PlanNode logical = AnalysisTestUtil.buildLogicalPlan(query, metaStore);;
=======
    final PlanNode logical = planBuilder.buildLogicalPlan(query);
>>>>>>> e10aa6f2
    return physicalPlanBuilder.buildPhysicalPlan(new LogicalPlanNode(query, logical));
  }

  @Test
  public void shouldHaveKStreamDataSource() {
    final QueryMetadata metadata = buildPhysicalPlan(simpleSelectFilter);
    assertThat(metadata.getDataSourceType(), equalTo(DataSource.DataSourceType.KSTREAM));
  }

  @Test
  public void shouldHaveOutputNode() {
    final QueryMetadata queryMetadata = buildPhysicalPlan(simpleSelectFilter);
    assertThat(queryMetadata.getOutputNode(), instanceOf(KsqlBareOutputNode.class));
  }

  @Test
  public void shouldCreateExecutionPlan() {
    final String queryString = "SELECT col0, sum(col3), count(col3) FROM test1 "
        + "WHERE col0 > 100 GROUP BY col0;";
    final QueryMetadata metadata = buildPhysicalPlan(queryString);
    final String planText = metadata.getExecutionPlan();
    final String[] lines = planText.split("\n");
    Assert.assertEquals(" > [ SINK ] Schema: [COL0 : BIGINT, KSQL_COL_1 : DOUBLE"
        + ", KSQL_COL_2 : BIGINT].", lines[0]);
    Assert.assertEquals(
        "\t\t > [ AGGREGATE ] Schema: [KSQL_INTERNAL_COL_0 : BIGINT, KSQL_INTERNAL_COL_1 : DOUBLE, KSQL_AGG_VARIABLE_0 : DOUBLE, KSQL_AGG_VARIABLE_1 : BIGINT].",
        lines[1]);
    Assert.assertEquals(
        "\t\t\t\t > [ PROJECT ] Schema: [KSQL_INTERNAL_COL_0 : BIGINT, KSQL_INTERNAL_COL_1 : DOUBLE].",
        lines[2]);
    Assert.assertEquals(
        "\t\t\t\t\t\t > [ FILTER ] Schema: [TEST1.ROWTIME : BIGINT, TEST1.ROWKEY : BIGINT, TEST1.COL0 : BIGINT, TEST1.COL1 : VARCHAR, TEST1.COL2 : VARCHAR, TEST1.COL3 : DOUBLE, TEST1.COL4 : ARRAY<DOUBLE>, TEST1.COL5 : MAP<VARCHAR,DOUBLE>].",
        lines[3]);
    Assert.assertEquals(
        "\t\t\t\t\t\t\t\t > [ SOURCE ] Schema: [TEST1.ROWTIME : BIGINT, TEST1.ROWKEY : BIGINT, TEST1.COL0 : BIGINT, TEST1.COL1 : VARCHAR, TEST1.COL2 : VARCHAR, TEST1.COL3 : DOUBLE, TEST1.COL4 : ARRAY<DOUBLE>, TEST1.COL5 : MAP<VARCHAR,DOUBLE>].",
        lines[4]);
  }

  @Test
  public void shouldCreateExecutionPlanForInsert() {
    final String createStream = "CREATE STREAM TEST1 (COL0 BIGINT, COL1 VARCHAR, COL2 DOUBLE) WITH ( "
        + "KAFKA_TOPIC = 'test1', VALUE_FORMAT = 'JSON' );";
    final String csasQuery = "CREATE STREAM s1 WITH (value_format = 'delimited') AS SELECT col0, col1, "
        + "col2 FROM "
        + "test1;";
    final String insertIntoQuery = "INSERT INTO s1 SELECT col0, col1, col2 FROM test1;";
    kafkaTopicClient.createTopic("test1", 1, (short) 1, Collections.emptyMap());

    final List<QueryMetadata> queryMetadataList = ksqlEngine.buildMultipleQueries(
        createStream + "\n " + csasQuery + "\n " + insertIntoQuery,
        ksqlConfig,
        Collections.emptyMap());
    Assert.assertTrue(queryMetadataList.size() == 2);
    final String planText = queryMetadataList.get(1).getExecutionPlan();
    final String[] lines = planText.split("\n");
    Assert.assertTrue(lines.length == 3);
    Assert.assertEquals(lines[0],
        " > [ SINK ] Schema: [COL0 : BIGINT, COL1 : VARCHAR, COL2 : DOUBLE].");
    Assert.assertEquals(lines[1],
        "\t\t > [ PROJECT ] Schema: [COL0 : BIGINT, COL1 : VARCHAR, COL2 : DOUBLE].");
    Assert.assertEquals(lines[2],
        "\t\t\t\t > [ SOURCE ] Schema: [TEST1.ROWTIME : BIGINT, TEST1.ROWKEY : VARCHAR, TEST1.COL0 : BIGINT, TEST1.COL1 : VARCHAR, TEST1.COL2 : DOUBLE].");
    assertThat(queryMetadataList.get(1).getOutputNode(),
        instanceOf(KsqlStructuredDataOutputNode.class));
    final KsqlStructuredDataOutputNode ksqlStructuredDataOutputNode = (KsqlStructuredDataOutputNode)
        queryMetadataList.get(1).getOutputNode();
    assertThat(ksqlStructuredDataOutputNode.getKsqlTopic().getKsqlTopicSerDe().getSerDe(),
        equalTo(DataSource.DataSourceSerDe.DELIMITED));
    closeQueries(queryMetadataList);
  }

  @Test
  public void shouldFailIfInsertSinkDoesNotExist() {
    final String createStream = "CREATE STREAM TEST1 (COL0 BIGINT, COL1 VARCHAR, COL2 DOUBLE) WITH ( "
        + "KAFKA_TOPIC = 'test1', VALUE_FORMAT = 'JSON' );";
    final String insertIntoQuery = "INSERT INTO s1 SELECT col0, col1, col2 FROM test1;";
    try {
      ksqlEngine.buildMultipleQueries(
          createStream + "\n " + insertIntoQuery,
          ksqlConfig,
          Collections.emptyMap());
      Assert.fail();
    } catch (final KsqlException ksqlException) {
      assertThat(ksqlException.getMessage(), equalTo("Exception while processing statement: "
          + "INSERT INTO s1 SELECT col0, col1, col2 FROM test1;. "
          + "Error: Sink, S1, does not exist for the INSERT INTO statement."));
    }
  }

  @Test
  public void shouldFailInsertIfTheResultSchemaDoesNotMatch() {
    final String createStream = "CREATE STREAM TEST1 (COL0 BIGINT, COL1 VARCHAR, COL2 DOUBLE, COL3 "
        + "DOUBLE) "
        + "WITH ( "
        + "KAFKA_TOPIC = 'test1', VALUE_FORMAT = 'JSON' );";
    final String csasQuery = "CREATE STREAM s1 AS SELECT col0, col1, col2 FROM test1;";
    final String insertIntoQuery = "INSERT INTO s1 SELECT col0, col1, col2, col3  FROM test1;";
    kafkaTopicClient.createTopic("test1", 1, (short) 1, Collections.emptyMap());

    try {
      ksqlEngine.buildMultipleQueries(
          createStream + "\n " + csasQuery + "\n " + insertIntoQuery,
          ksqlConfig,
          Collections.emptyMap());
      Assert.fail();
    } catch (final KsqlException ksqlException) {
      assertThat(ksqlException.getMessage(),
          equalTo("Incompatible schema between results and sink. Result schema is [COL0 :"
              + " BIGINT, COL1 : VARCHAR, COL2 : DOUBLE, COL3 : DOUBLE], but the sink schema is [COL0 : BIGINT, COL1 : VARCHAR, COL2 : DOUBLE]."));
    }
  }

  @Test
  public void shouldCreatePlanForInsertIntoTableFromTable() {
    final String createTable = "CREATE TABLE T1 (COL0 BIGINT, COL1 VARCHAR, COL2 DOUBLE, COL3 "
        + "DOUBLE) "
        + "WITH ( "
        + "KAFKA_TOPIC = 'test1', VALUE_FORMAT = 'JSON', KEY = 'COL1' );";
    final String csasQuery = "CREATE TABLE T2 AS SELECT * FROM T1;";
    final String insertIntoQuery = "INSERT INTO T2 SELECT *  FROM T1;";
    kafkaTopicClient.createTopic("test1", 1, (short) 1, Collections.emptyMap());

    final List<QueryMetadata> queryMetadataList = ksqlEngine.buildMultipleQueries(
        createTable + "\n " + csasQuery + "\n " + insertIntoQuery,
        ksqlConfig,
        Collections.emptyMap());
    Assert.assertTrue(queryMetadataList.size() == 2);
    final String planText = queryMetadataList.get(1).getExecutionPlan();
    final String[] lines = planText.split("\n");
    assertThat(lines.length, equalTo(2));
    assertThat(lines[0],
        equalTo(" > [ PROJECT ] Schema: [ROWTIME : BIGINT, ROWKEY : VARCHAR, COL0 : "
            + "BIGINT, COL1 : VARCHAR, COL2 : DOUBLE, COL3 : DOUBLE]."));
    assertThat(lines[1],
        equalTo("\t\t > [ SOURCE ] Schema: [T1.ROWTIME : BIGINT, T1.ROWKEY : VARCHAR, "
            + "T1.COL0 : BIGINT, T1.COL1 : VARCHAR, T1.COL2 : DOUBLE, T1.COL3 : "
            + "DOUBLE]."));
    closeQueries(queryMetadataList);
  }

  @Test
  public void shouldFailInsertIfTheResultTypesDontMatch() {
    final String createTable = "CREATE TABLE T1 (COL0 BIGINT, COL1 VARCHAR, COL2 DOUBLE, COL3 "
        + "DOUBLE) "
        + "WITH ( "
        + "KAFKA_TOPIC = 't1', VALUE_FORMAT = 'JSON', KEY = 'COL1' );";
    final String createStream = "CREATE STREAM S1 (COL0 BIGINT, COL1 VARCHAR, COL2 DOUBLE, COL3 "
        + "DOUBLE) "
        + "WITH ( "
        + "KAFKA_TOPIC = 's1', VALUE_FORMAT = 'JSON' );";
    final String csasQuery = "CREATE STREAM S2 AS SELECT * FROM S1;";
    final String insertIntoQuery = "INSERT INTO S2 SELECT col0, col1, col2, col3 FROM T1;";
    // No need for setting the correct clean up policy in test.
    kafkaTopicClient.createTopic("t1", 1, (short) 1, Collections.emptyMap());
    kafkaTopicClient.createTopic("s1", 1, (short) 1, Collections.emptyMap());

    try {
      ksqlEngine.buildMultipleQueries(
          createTable + "\n " + createStream + "\n " + csasQuery + "\n " + insertIntoQuery,
          ksqlConfig,
          Collections.emptyMap());
      Assert.fail();
    } catch (final KsqlException ksqlException) {
      assertThat(ksqlException.getMessage(), equalTo("Incompatible data sink and query result. "
          + "Data sink (S2) type is KTABLE but select query result is KSTREAM."));
    }
  }

  @Test
  public void shouldCheckSinkAndResultKeysDoNotMatch() {
    final String createStream = "CREATE STREAM TEST1 (COL0 BIGINT, COL1 VARCHAR, COL2 DOUBLE) WITH ( "
        + "KAFKA_TOPIC = 'test1', VALUE_FORMAT = 'JSON' );";
    final String csasQuery = "CREATE STREAM s1 AS SELECT col0, col1, col2 FROM test1 PARTITION BY col0;";
    final String insertIntoQuery = "INSERT INTO s1 SELECT col0, col1, col2 FROM test1 PARTITION BY col0;";
    kafkaTopicClient.createTopic("test1", 1, (short) 1, Collections.emptyMap());

    final List<QueryMetadata> queryMetadataList = ksqlEngine.buildMultipleQueries(
        createStream + "\n " + csasQuery + "\n " + insertIntoQuery,
        ksqlConfig,
        Collections.emptyMap());
    Assert.assertTrue(queryMetadataList.size() == 2);
    final String planText = queryMetadataList.get(1).getExecutionPlan();
    final String[] lines = planText.split("\n");
    assertThat(lines.length, equalTo(4));
    assertThat(lines[0],
        equalTo(" > [ REKEY ] Schema: [COL0 : BIGINT, COL1 : VARCHAR, COL2 : DOUBLE]."));
    assertThat(lines[1], equalTo("\t\t > [ SINK ] Schema: [COL0 : BIGINT, COL1 : VARCHAR, COL2 "
        + ": DOUBLE]."));
    assertThat(lines[2], equalTo("\t\t\t\t > [ PROJECT ] Schema: [COL0 : BIGINT, COL1 : VARCHAR"
        + ", COL2 : DOUBLE]."));
    closeQueries(queryMetadataList);
  }

  @Test
  public void shouldFailIfSinkAndResultKeysDoNotMatch() {
    final String createStream = "CREATE STREAM TEST1 (COL0 BIGINT, COL1 VARCHAR, COL2 DOUBLE) WITH ( "
        + "KAFKA_TOPIC = 'test1', VALUE_FORMAT = 'JSON' );";
    final String csasQuery = "CREATE STREAM s1 AS SELECT col0, col1, col2 FROM test1 PARTITION BY col0;";
    final String insertIntoQuery = "INSERT INTO s1 SELECT col0, col1, col2 FROM test1;";
    kafkaTopicClient.createTopic("test1", 1, (short) 1, Collections.emptyMap());

    try {
      ksqlEngine.buildMultipleQueries(
          createStream + "\n " + csasQuery + "\n " + insertIntoQuery,
          ksqlConfig,
          Collections.emptyMap());
      Assert.fail();
    } catch (final Exception ksqlException) {
      assertThat(ksqlException.getMessage(), equalTo("Incompatible key fields for sink and "
          + "results. Sink key field is COL0 (type: "
          + "Schema{INT64}) while result key field is null (type: null)"));
    }
  }

  @Test
  public void shouldAddMetricsInterceptors() throws Exception {
    buildPhysicalPlan(simpleSelectFilter);

    final List<TestKafkaStreamsBuilder.Call> calls = testKafkaStreamsBuilder.getCalls();
    Assert.assertEquals(1, calls.size());
    final Properties props = calls.get(0).props;

    Object val = props.get(StreamsConfig.consumerPrefix(ConsumerConfig.INTERCEPTOR_CLASSES_CONFIG));
    Assert.assertThat(val, instanceOf(List.class));
    final List<String> consumerInterceptors = (List<String>) val;
    assertThat(consumerInterceptors.size(), equalTo(1));
    assertThat(ConsumerCollector.class, equalTo(Class.forName(consumerInterceptors.get(0))));

    val = props.get(StreamsConfig.producerPrefix(ConsumerConfig.INTERCEPTOR_CLASSES_CONFIG));
    Assert.assertThat(val, instanceOf(List.class));
    final List<String> producerInterceptors = (List<String>) val;
    assertThat(producerInterceptors.size(), equalTo(1));
    assertThat(ProducerCollector.class, equalTo(Class.forName(producerInterceptors.get(0))));
  }

  @Test
  public void shouldTurnOptimizationsOff() {
    // Given:
    final Map<String, Object> properties =
        Collections.singletonMap(
            StreamsConfig.TOPOLOGY_OPTIMIZATION, StreamsConfig.OPTIMIZE);
    physicalPlanBuilder = buildPhysicalPlanBuilder(properties);

    // When:
    buildPhysicalPlan(simpleSelectFilter);

    // Then:
    final List<TestKafkaStreamsBuilder.Call> calls = testKafkaStreamsBuilder.getCalls();
    assertThat(calls.size(), equalTo(1));
    final Properties props = calls.get(0).props;
    assertThat(
        props.get(StreamsConfig.TOPOLOGY_OPTIMIZATION),
        equalTo(StreamsConfig.NO_OPTIMIZATION));
  }

  public static class DummyConsumerInterceptor implements ConsumerInterceptor {

    public ConsumerRecords onConsume(final ConsumerRecords consumerRecords) {
      return consumerRecords;
    }

    public void close() {
    }

    public void onCommit(final Map map) {
    }

    public void configure(final Map<String, ?> map) {
    }
  }

  public static class DummyProducerInterceptor implements ProducerInterceptor {

    public void onAcknowledgement(final RecordMetadata rm, final Exception e) {
    }

    public ProducerRecord onSend(final ProducerRecord producerRecords) {
      return producerRecords;
    }

    public void close() {
    }

    public void configure(final Map<String, ?> map) {
    }
  }

  @Test
  public void shouldAddMetricsInterceptorsToExistingList() throws Exception {
    // Initialize override properties with lists for producer/consumer interceptors
    final Map<String, Object> overrideProperties = new HashMap<>();
    List<String> consumerInterceptors = new LinkedList<>();
    consumerInterceptors.add(DummyConsumerInterceptor.class.getName());
    overrideProperties.put(StreamsConfig.consumerPrefix(ConsumerConfig.INTERCEPTOR_CLASSES_CONFIG),
        consumerInterceptors);
    List<String> producerInterceptors = new LinkedList<>();
    producerInterceptors.add(DummyProducerInterceptor.class.getName());
    overrideProperties.put(StreamsConfig.producerPrefix(ConsumerConfig.INTERCEPTOR_CLASSES_CONFIG),
        producerInterceptors);
    physicalPlanBuilder = buildPhysicalPlanBuilder(overrideProperties);

    buildPhysicalPlan(simpleSelectFilter);

    final List<TestKafkaStreamsBuilder.Call> calls = testKafkaStreamsBuilder.getCalls();
    Assert.assertEquals(1, calls.size());
    final Properties props = calls.get(0).props;

    Object val = props.get(StreamsConfig.consumerPrefix(ConsumerConfig.INTERCEPTOR_CLASSES_CONFIG));
    Assert.assertThat(val, instanceOf(List.class));
    consumerInterceptors = (List<String>) val;
    assertThat(consumerInterceptors.size(), equalTo(2));
    assertThat(DummyConsumerInterceptor.class.getName(), equalTo(consumerInterceptors.get(0)));
    assertThat(ConsumerCollector.class, equalTo(Class.forName(consumerInterceptors.get(1))));

    val = props.get(StreamsConfig.producerPrefix(ProducerConfig.INTERCEPTOR_CLASSES_CONFIG));
    Assert.assertThat(val, instanceOf(List.class));
    producerInterceptors = (List<String>) val;
    assertThat(producerInterceptors.size(), equalTo(2));
    assertThat(DummyProducerInterceptor.class.getName(), equalTo(producerInterceptors.get(0)));
    assertThat(ProducerCollector.class, equalTo(Class.forName(producerInterceptors.get(1))));
  }

  @Test
  public void shouldAddMetricsInterceptorsToExistingString() throws Exception {
    // Initialize override properties with class name strings for producer/consumer interceptors
    final Map<String, Object> overrideProperties = new HashMap<>();
    overrideProperties.put(StreamsConfig.consumerPrefix(ConsumerConfig.INTERCEPTOR_CLASSES_CONFIG),
        DummyConsumerInterceptor.class.getName());
    overrideProperties.put(StreamsConfig.producerPrefix(ConsumerConfig.INTERCEPTOR_CLASSES_CONFIG),
        DummyProducerInterceptor.class.getName());
    physicalPlanBuilder = buildPhysicalPlanBuilder(overrideProperties);

    buildPhysicalPlan(simpleSelectFilter);

    final List<TestKafkaStreamsBuilder.Call> calls = testKafkaStreamsBuilder.getCalls();
    assertThat(calls.size(), equalTo(1));
    final Properties props = calls.get(0).props;

    Object val = props.get(StreamsConfig.consumerPrefix(ConsumerConfig.INTERCEPTOR_CLASSES_CONFIG));
    Assert.assertThat(val, instanceOf(List.class));
    final List<String> consumerInterceptors = (List<String>) val;
    assertThat(consumerInterceptors.size(), equalTo(2));
    assertThat(DummyConsumerInterceptor.class.getName(), equalTo(consumerInterceptors.get(0)));
    assertThat(ConsumerCollector.class, equalTo(Class.forName(consumerInterceptors.get(1))));

    val = props.get(StreamsConfig.producerPrefix(ProducerConfig.INTERCEPTOR_CLASSES_CONFIG));
    Assert.assertThat(val, instanceOf(List.class));
    final List<String> producerInterceptors = (List<String>) val;
    assertThat(producerInterceptors.size(), equalTo(2));
    assertThat(DummyProducerInterceptor.class.getName(), equalTo(producerInterceptors.get(0)));
    assertThat(ProducerCollector.class, equalTo(Class.forName(producerInterceptors.get(1))));
  }

  public static class DummyConsumerInterceptor2 implements ConsumerInterceptor {

    public ConsumerRecords onConsume(final ConsumerRecords consumerRecords) {
      return consumerRecords;
    }

    public void close() {
    }

    public void onCommit(final Map map) {
    }

    public void configure(final Map<String, ?> map) {
    }
  }

  @Test
  public void shouldAddMetricsInterceptorsToExistingStringList() throws Exception {
    // Initialize override properties with class name strings for producer/consumer interceptors
    final Map<String, Object> overrideProperties = new HashMap<>();
    final String consumerInterceptorStr = DummyConsumerInterceptor.class.getName()
        + " , " + DummyConsumerInterceptor2.class.getName();
    overrideProperties.put(StreamsConfig.consumerPrefix(ConsumerConfig.INTERCEPTOR_CLASSES_CONFIG),
        consumerInterceptorStr);
    physicalPlanBuilder = buildPhysicalPlanBuilder(overrideProperties);

    buildPhysicalPlan(simpleSelectFilter);

    final List<TestKafkaStreamsBuilder.Call> calls = testKafkaStreamsBuilder.getCalls();
    Assert.assertEquals(1, calls.size());
    final Properties props = calls.get(0).props;

    final Object val = props.get(
        StreamsConfig.consumerPrefix(ConsumerConfig.INTERCEPTOR_CLASSES_CONFIG));
    Assert.assertThat(val, instanceOf(List.class));
    final List<String> consumerInterceptors = (List<String>) val;
    assertThat(consumerInterceptors.size(), equalTo(3));
    assertThat(DummyConsumerInterceptor.class.getName(), equalTo(consumerInterceptors.get(0)));
    assertThat(DummyConsumerInterceptor2.class.getName(), equalTo(consumerInterceptors.get(1)));
    assertThat(ConsumerCollector.class, equalTo(Class.forName(consumerInterceptors.get(2))));
  }

  @Test
  public void shouldCreateExpectedServiceId() {
    final String serviceId = physicalPlanBuilder.getServiceId();
    assertThat(serviceId, equalTo(KsqlConstants.KSQL_INTERNAL_TOPIC_PREFIX
        + KsqlConfig.KSQL_SERVICE_ID_DEFAULT));
  }

  @Test
  public void shouldHaveOptionalFieldsInResultSchema() {
    final String createStream = "CREATE STREAM TEST1 (COL0 BIGINT, COL1 VARCHAR, COL2 DOUBLE) WITH ( "
        + "KAFKA_TOPIC = 'test1', VALUE_FORMAT = 'JSON' );";
    final String csasQuery = "CREATE STREAM s1 WITH (value_format = 'delimited') AS SELECT col0, col1, "
        + "col2 FROM "
        + "test1;";
    final String insertIntoQuery = "INSERT INTO s1 SELECT col0, col1, col2 FROM test1;";
    kafkaTopicClient.createTopic("test1", 1, (short) 1, Collections.emptyMap());
    final List<QueryMetadata> queryMetadataList = ksqlEngine.buildMultipleQueries(createStream + "\n " +
        csasQuery + "\n " +
        insertIntoQuery,
        ksqlConfig,
        Collections.emptyMap());
    final Schema resultSchema = queryMetadataList.get(0).getOutputNode().getSchema();
    resultSchema.fields().stream().forEach(
        field -> Assert.assertTrue(field.schema().isOptional())
    );
    closeQueries(queryMetadataList);
  }

  @Test
  public void shouldSetIsKSQLSinkInMetastoreCorrectly() {
    final String createStream = "CREATE STREAM TEST1 (COL0 BIGINT, COL1 VARCHAR, COL2 DOUBLE, COL3 "
        + "DOUBLE) "
        + "WITH ( "
        + "KAFKA_TOPIC = 'test1', VALUE_FORMAT = 'JSON' );";
    final String csasQuery = "CREATE STREAM s1 AS SELECT col0, col1, col2 FROM test1;";
    final String ctasQuery = "CREATE TABLE t1 AS SELECT col0, COUNT(*) FROM test1 GROUP BY col0;";
    kafkaTopicClient.createTopic("test1", 1, (short) 1, Collections.emptyMap());
    ksqlEngine.buildMultipleQueries(
        createStream + "\n " + csasQuery + "\n " + ctasQuery,
        ksqlConfig,
        Collections.emptyMap());
    assertThat(ksqlEngine.getMetaStore().getSource("TEST1").getKsqlTopic().isKsqlSink(), equalTo(false));
    assertThat(ksqlEngine.getMetaStore().getSource("S1").getKsqlTopic().isKsqlSink(), equalTo(true));
    assertThat(ksqlEngine.getMetaStore().getSource("T1").getKsqlTopic().isKsqlSink(), equalTo(true));
  }


  private void closeQueries(final List<QueryMetadata> queryMetadataList) {
    queryMetadataList.forEach(QueryMetadata::close);
  }
}<|MERGE_RESOLUTION|>--- conflicted
+++ resolved
@@ -152,11 +152,7 @@
   }
 
   private QueryMetadata buildPhysicalPlan(final String query) {
-<<<<<<< HEAD
     final PlanNode logical = AnalysisTestUtil.buildLogicalPlan(query, metaStore);;
-=======
-    final PlanNode logical = planBuilder.buildLogicalPlan(query);
->>>>>>> e10aa6f2
     return physicalPlanBuilder.buildPhysicalPlan(new LogicalPlanNode(query, logical));
   }
 
