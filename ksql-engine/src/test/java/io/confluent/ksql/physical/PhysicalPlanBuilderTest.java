/*
 * Copyright 2017 Confluent Inc.
 *
 * Licensed under the Apache License, Version 2.0 (the "License"); you may not use this file except
 * in compliance with the License. You may obtain a copy of the License at
 *
 * http://www.apache.org/licenses/LICENSE-2.0
 *
 * Unless required by applicable law or agreed to in writing, software distributed under the License
 * is distributed on an "AS IS" BASIS, WITHOUT WARRANTIES OR CONDITIONS OF ANY KIND, either express
 * or implied. See the License for the specific language governing permissions and limitations under
 * the License.
 **/

package io.confluent.ksql.physical;

import static org.hamcrest.CoreMatchers.equalTo;
import static org.hamcrest.MatcherAssert.assertThat;
import static org.hamcrest.core.IsInstanceOf.instanceOf;

import com.google.common.collect.ImmutableMap;
import io.confluent.kafka.schemaregistry.client.SchemaRegistryClient;
import io.confluent.ksql.KsqlEngine;
import io.confluent.ksql.KsqlEngineTestUtil;
import io.confluent.ksql.function.InternalFunctionRegistry;
import io.confluent.ksql.metastore.MetaStore;
import io.confluent.ksql.metastore.MetaStoreImpl;
import io.confluent.ksql.metrics.ConsumerCollector;
import io.confluent.ksql.metrics.ProducerCollector;
import io.confluent.ksql.planner.LogicalPlanNode;
import io.confluent.ksql.planner.plan.KsqlBareOutputNode;
import io.confluent.ksql.planner.plan.KsqlStructuredDataOutputNode;
import io.confluent.ksql.planner.plan.PlanNode;
import io.confluent.ksql.schema.registry.MockSchemaRegistryClientFactory;
import io.confluent.ksql.serde.DataSource;
import io.confluent.ksql.structured.LogicalPlanBuilder;
import io.confluent.ksql.util.FakeKafkaTopicClient;
import io.confluent.ksql.util.KafkaTopicClient;
import io.confluent.ksql.util.KsqlConfig;
import io.confluent.ksql.util.KsqlConstants;
import io.confluent.ksql.util.KsqlException;
import io.confluent.ksql.util.MetaStoreFixture;
import io.confluent.ksql.util.QueryIdGenerator;
import io.confluent.ksql.util.QueryMetadata;
import java.util.Collections;
import java.util.HashMap;
import java.util.LinkedList;
import java.util.List;
import java.util.Map;
import java.util.Properties;
import java.util.function.Supplier;

import org.apache.kafka.clients.consumer.ConsumerConfig;
import org.apache.kafka.clients.consumer.ConsumerInterceptor;
import org.apache.kafka.clients.consumer.ConsumerRecords;
import org.apache.kafka.clients.producer.ProducerConfig;
import org.apache.kafka.clients.producer.ProducerInterceptor;
import org.apache.kafka.clients.producer.ProducerRecord;
import org.apache.kafka.clients.producer.RecordMetadata;
import org.apache.kafka.connect.data.Schema;
import org.apache.kafka.streams.KafkaStreams;
import org.apache.kafka.streams.StreamsBuilder;
import org.apache.kafka.streams.StreamsConfig;
import org.apache.kafka.streams.processor.internals.DefaultKafkaClientSupplier;
import org.junit.After;
import org.junit.Assert;
import org.junit.Before;
import org.junit.Test;

@SuppressWarnings("unchecked")
public class PhysicalPlanBuilderTest {

  private static final String simpleSelectFilter = "SELECT col0, col2, col3 FROM test1 WHERE col0 > 100;";
  private PhysicalPlanBuilder physicalPlanBuilder;
  private final MetaStore metaStore = MetaStoreFixture.getNewMetaStore(new InternalFunctionRegistry());
  private LogicalPlanBuilder planBuilder;
  private final Supplier<SchemaRegistryClient> schemaRegistryClientFactory
      = new MockSchemaRegistryClientFactory()::get;
  private final KsqlConfig ksqlConfig = new KsqlConfig(
      ImmutableMap.of(
          ConsumerConfig.BOOTSTRAP_SERVERS_CONFIG, "localhost:9092",
          "commit.interval.ms", 0,
          "cache.max.bytes.buffering", 0,
          "auto.offset.reset", "earliest"));
  private final KafkaTopicClient kafkaTopicClient = new FakeKafkaTopicClient();
  private KsqlEngine ksqlEngine;

  // Test implementation of KafkaStreamsBuilder that tracks calls and returned values
  private static class TestKafkaStreamsBuilder implements KafkaStreamsBuilder {

    private static class Call {
      private final Properties props;

      private Call(final Properties props) {
        this.props = props;
      }
    }

    private final List<Call> calls = new LinkedList<>();

    @Override
    public KafkaStreams buildKafkaStreams(final StreamsBuilder builder, final Map<String, Object> conf) {
      final Properties props = new Properties();
      props.putAll(conf);
      final KafkaStreams kafkaStreams = new KafkaStreams(builder.build(), props);
      calls.add(new Call(props));
      return kafkaStreams;
    }

    List<Call> getCalls() {
      return calls;
    }
  }

  private TestKafkaStreamsBuilder testKafkaStreamsBuilder;

  @Before
  public void before() {
    testKafkaStreamsBuilder = new TestKafkaStreamsBuilder();
    physicalPlanBuilder = buildPhysicalPlanBuilder(Collections.emptyMap());
    planBuilder = new LogicalPlanBuilder(metaStore);
    ksqlEngine = KsqlEngineTestUtil.createKsqlEngine(
        kafkaTopicClient,
        schemaRegistryClientFactory,
        new DefaultKafkaClientSupplier(),
        new MetaStoreImpl(new InternalFunctionRegistry()),
        ksqlConfig,
        new DefaultKafkaClientSupplier().getAdminClient(
            ksqlConfig.getKsqlAdminClientConfigProps())
    );
  }

  @After
  public void after() {
    ksqlEngine.close();
  }

  private PhysicalPlanBuilder buildPhysicalPlanBuilder(final Map<String, Object> overrideProperties) {
    final StreamsBuilder streamsBuilder = new StreamsBuilder();
    final InternalFunctionRegistry functionRegistry = new InternalFunctionRegistry();
    return new PhysicalPlanBuilder(
        streamsBuilder,
        ksqlConfig,
        new FakeKafkaTopicClient(),
        functionRegistry,
        overrideProperties,
        false,
        metaStore,
        schemaRegistryClientFactory,
        new QueryIdGenerator(""),
        testKafkaStreamsBuilder
    );

  }

  private QueryMetadata buildPhysicalPlan(final String query) {
    final PlanNode logical = planBuilder.buildLogicalPlan(query);
    return physicalPlanBuilder.buildPhysicalPlan(new LogicalPlanNode(query, logical));
  }

  @Test
  public void shouldHaveKStreamDataSource() {
    final QueryMetadata metadata = buildPhysicalPlan(simpleSelectFilter);
    assertThat(metadata.getDataSourceType(), equalTo(DataSource.DataSourceType.KSTREAM));
  }

  @Test
  public void shouldHaveOutputNode() {
    final QueryMetadata queryMetadata = buildPhysicalPlan(simpleSelectFilter);
    assertThat(queryMetadata.getOutputNode(), instanceOf(KsqlBareOutputNode.class));
  }

  @Test
  public void shouldCreateExecutionPlan() {
    final String queryString = "SELECT col0, sum(col3), count(col3) FROM test1 "
        + "WHERE col0 > 100 GROUP BY col0;";
    final QueryMetadata metadata = buildPhysicalPlan(queryString);
    final String planText = metadata.getExecutionPlan();
    final String[] lines = planText.split("\n");
    Assert.assertEquals(" > [ SINK ] Schema: [COL0 : BIGINT, KSQL_COL_1 : DOUBLE"
        + ", KSQL_COL_2 : BIGINT].", lines[0]);
    Assert.assertEquals(
        "\t\t > [ AGGREGATE ] Schema: [KSQL_INTERNAL_COL_0 : BIGINT, KSQL_INTERNAL_COL_1 : DOUBLE, KSQL_AGG_VARIABLE_0 : DOUBLE, KSQL_AGG_VARIABLE_1 : BIGINT].",
        lines[1]);
    Assert.assertEquals(
        "\t\t\t\t > [ PROJECT ] Schema: [KSQL_INTERNAL_COL_0 : BIGINT, KSQL_INTERNAL_COL_1 : DOUBLE].",
        lines[2]);
    Assert.assertEquals(
        "\t\t\t\t\t\t > [ FILTER ] Schema: [TEST1.ROWTIME : BIGINT, TEST1.ROWKEY : BIGINT, TEST1.COL0 : BIGINT, TEST1.COL1 : VARCHAR, TEST1.COL2 : VARCHAR, TEST1.COL3 : DOUBLE, TEST1.COL4 : ARRAY<DOUBLE>, TEST1.COL5 : MAP<VARCHAR,DOUBLE>].",
        lines[3]);
    Assert.assertEquals(
        "\t\t\t\t\t\t\t\t > [ SOURCE ] Schema: [TEST1.ROWTIME : BIGINT, TEST1.ROWKEY : BIGINT, TEST1.COL0 : BIGINT, TEST1.COL1 : VARCHAR, TEST1.COL2 : VARCHAR, TEST1.COL3 : DOUBLE, TEST1.COL4 : ARRAY<DOUBLE>, TEST1.COL5 : MAP<VARCHAR,DOUBLE>].",
        lines[4]);
  }

  @Test
  public void shouldCreateExecutionPlanForInsert() {
    final String createStream = "CREATE STREAM TEST1 (COL0 BIGINT, COL1 VARCHAR, COL2 DOUBLE) WITH ( "
        + "KAFKA_TOPIC = 'test1', VALUE_FORMAT = 'JSON' );";
    final String csasQuery = "CREATE STREAM s1 WITH (value_format = 'delimited') AS SELECT col0, col1, "
        + "col2 FROM "
        + "test1;";
    final String insertIntoQuery = "INSERT INTO s1 SELECT col0, col1, col2 FROM test1;";
    kafkaTopicClient.createTopic("test1", 1, (short) 1, Collections.emptyMap());

    final List<QueryMetadata> queryMetadataList = ksqlEngine.execute(
        createStream + "\n " + csasQuery + "\n " + insertIntoQuery,
        ksqlConfig,
        Collections.emptyMap());
    Assert.assertTrue(queryMetadataList.size() == 2);
    final String planText = queryMetadataList.get(1).getExecutionPlan();
    final String[] lines = planText.split("\n");
    Assert.assertTrue(lines.length == 3);
    Assert.assertEquals(lines[0],
        " > [ SINK ] Schema: [COL0 : BIGINT, COL1 : VARCHAR, COL2 : DOUBLE].");
    Assert.assertEquals(lines[1],
        "\t\t > [ PROJECT ] Schema: [COL0 : BIGINT, COL1 : VARCHAR, COL2 : DOUBLE].");
    Assert.assertEquals(lines[2],
        "\t\t\t\t > [ SOURCE ] Schema: [TEST1.ROWTIME : BIGINT, TEST1.ROWKEY : VARCHAR, TEST1.COL0 : BIGINT, TEST1.COL1 : VARCHAR, TEST1.COL2 : DOUBLE].");
    assertThat(queryMetadataList.get(1).getOutputNode(),
        instanceOf(KsqlStructuredDataOutputNode.class));
    final KsqlStructuredDataOutputNode ksqlStructuredDataOutputNode = (KsqlStructuredDataOutputNode)
        queryMetadataList.get(1).getOutputNode();
    assertThat(ksqlStructuredDataOutputNode.getKsqlTopic().getKsqlTopicSerDe().getSerDe(),
        equalTo(DataSource.DataSourceSerDe.DELIMITED));
    closeQueries(queryMetadataList);
    ksqlEngine.close();
  }

  @Test
  public void shouldFailIfInsertSinkDoesNotExist() {
    final String createStream = "CREATE STREAM TEST1 (COL0 BIGINT, COL1 VARCHAR, COL2 DOUBLE) WITH ( "
        + "KAFKA_TOPIC = 'test1', VALUE_FORMAT = 'JSON' );";
    final String insertIntoQuery = "INSERT INTO s1 SELECT col0, col1, col2 FROM test1;";
    try {
<<<<<<< HEAD
      ksqlEngine.execute(
=======
      ksqlEngine.buildMultipleQueries(
>>>>>>> e10aa6f2
          createStream + "\n " + insertIntoQuery,
          ksqlConfig,
          Collections.emptyMap());
    } catch (final KsqlException ksqlException) {
      assertThat(ksqlException.getMessage(), equalTo("Exception while processing statement: "
          + "INSERT INTO s1 SELECT col0, col1, col2 FROM test1;. "
          + "Error: Sink, S1, does not exist for the INSERT INTO statement."));
      return;
    } finally {
      ksqlEngine.close();
    }
    Assert.fail();
  }

  @Test
  public void shouldFailInsertIfTheResultSchemaDoesNotMatch() {
    final String createStream = "CREATE STREAM TEST1 (COL0 BIGINT, COL1 VARCHAR, COL2 DOUBLE, COL3 "
        + "DOUBLE) "
        + "WITH ( "
        + "KAFKA_TOPIC = 'test1', VALUE_FORMAT = 'JSON' );";
    final String csasQuery = "CREATE STREAM s1 AS SELECT col0, col1, col2 FROM test1;";
    final String insertIntoQuery = "INSERT INTO s1 SELECT col0, col1, col2, col3  FROM test1;";
    kafkaTopicClient.createTopic("test1", 1, (short) 1, Collections.emptyMap());

    try {
<<<<<<< HEAD
      ksqlEngine.execute(
=======
      ksqlEngine.buildMultipleQueries(
>>>>>>> e10aa6f2
          createStream + "\n " + csasQuery + "\n " + insertIntoQuery,
          ksqlConfig,
          Collections.emptyMap());
    } catch (final KsqlException ksqlException) {
      assertThat(ksqlException.getMessage(),
          equalTo("Incompatible schema between results and sink. Result schema is [COL0 :"
              + " BIGINT, COL1 : VARCHAR, COL2 : DOUBLE, COL3 : DOUBLE], but the sink schema is [COL0 : BIGINT, COL1 : VARCHAR, COL2 : DOUBLE]."));
      return;
    } finally {
      ksqlEngine.close();
    }
    Assert.fail();
  }

  @Test
  public void shouldCreatePlanForInsertIntoTableFromTable() {
    final String createTable = "CREATE TABLE T1 (COL0 BIGINT, COL1 VARCHAR, COL2 DOUBLE, COL3 "
        + "DOUBLE) "
        + "WITH ( "
        + "KAFKA_TOPIC = 'test1', VALUE_FORMAT = 'JSON', KEY = 'COL1' );";
    final String csasQuery = "CREATE TABLE T2 AS SELECT * FROM T1;";
    final String insertIntoQuery = "INSERT INTO T2 SELECT *  FROM T1;";
    kafkaTopicClient.createTopic("test1", 1, (short) 1, Collections.emptyMap());

    final List<QueryMetadata> queryMetadataList = ksqlEngine.execute(
        createTable + "\n " + csasQuery + "\n " + insertIntoQuery,
        ksqlConfig,
        Collections.emptyMap());
    Assert.assertTrue(queryMetadataList.size() == 2);
    final String planText = queryMetadataList.get(1).getExecutionPlan();
    final String[] lines = planText.split("\n");
    assertThat(lines.length, equalTo(2));
    assertThat(lines[0],
        equalTo(" > [ PROJECT ] Schema: [ROWTIME : BIGINT, ROWKEY : VARCHAR, COL0 : "
            + "BIGINT, COL1 : VARCHAR, COL2 : DOUBLE, COL3 : DOUBLE]."));
    assertThat(lines[1],
        equalTo("\t\t > [ SOURCE ] Schema: [T1.ROWTIME : BIGINT, T1.ROWKEY : VARCHAR, "
            + "T1.COL0 : BIGINT, T1.COL1 : VARCHAR, T1.COL2 : DOUBLE, T1.COL3 : "
            + "DOUBLE]."));
    closeQueries(queryMetadataList);
    ksqlEngine.close();
  }

  @Test
  public void shouldFailInsertIfTheResultTypesDontMatch() {
    final String createTable = "CREATE TABLE T1 (COL0 BIGINT, COL1 VARCHAR, COL2 DOUBLE, COL3 "
        + "DOUBLE) "
        + "WITH ( "
        + "KAFKA_TOPIC = 't1', VALUE_FORMAT = 'JSON', KEY = 'COL1' );";
    final String createStream = "CREATE STREAM S1 (COL0 BIGINT, COL1 VARCHAR, COL2 DOUBLE, COL3 "
        + "DOUBLE) "
        + "WITH ( "
        + "KAFKA_TOPIC = 's1', VALUE_FORMAT = 'JSON' );";
    final String csasQuery = "CREATE STREAM S2 AS SELECT * FROM S1;";
    final String insertIntoQuery = "INSERT INTO S2 SELECT col0, col1, col2, col3 FROM T1;";
    // No need for setting the correct clean up policy in test.
    kafkaTopicClient.createTopic("t1", 1, (short) 1, Collections.emptyMap());
    kafkaTopicClient.createTopic("s1", 1, (short) 1, Collections.emptyMap());

    try {
<<<<<<< HEAD
      final List<QueryMetadata> queryMetadataList = ksqlEngine.execute(
=======
      ksqlEngine.buildMultipleQueries(
>>>>>>> e10aa6f2
          createTable + "\n " + createStream + "\n " + csasQuery + "\n " + insertIntoQuery,
          ksqlConfig,
          Collections.emptyMap());
    } catch (final KsqlException ksqlException) {
      assertThat(ksqlException.getMessage(), equalTo("Incompatible data sink and query result. "
          + "Data sink (S2) type is KTABLE but select query result is KSTREAM."));
      return;
    } finally {
      ksqlEngine.close();
    }
    Assert.fail();
  }

  @Test
  public void shouldCheckSinkAndResultKeysDoNotMatch() {
    final String createStream = "CREATE STREAM TEST1 (COL0 BIGINT, COL1 VARCHAR, COL2 DOUBLE) WITH ( "
        + "KAFKA_TOPIC = 'test1', VALUE_FORMAT = 'JSON' );";
    final String csasQuery = "CREATE STREAM s1 AS SELECT col0, col1, col2 FROM test1 PARTITION BY col0;";
    final String insertIntoQuery = "INSERT INTO s1 SELECT col0, col1, col2 FROM test1 PARTITION BY col0;";
    kafkaTopicClient.createTopic("test1", 1, (short) 1, Collections.emptyMap());

    final List<QueryMetadata> queryMetadataList = ksqlEngine.execute(
        createStream + "\n " + csasQuery + "\n " + insertIntoQuery,
        ksqlConfig,
        Collections.emptyMap());
    Assert.assertTrue(queryMetadataList.size() == 2);
    final String planText = queryMetadataList.get(1).getExecutionPlan();
    final String[] lines = planText.split("\n");
    assertThat(lines.length, equalTo(4));
    assertThat(lines[0],
        equalTo(" > [ REKEY ] Schema: [COL0 : BIGINT, COL1 : VARCHAR, COL2 : DOUBLE]."));
    assertThat(lines[1], equalTo("\t\t > [ SINK ] Schema: [COL0 : BIGINT, COL1 : VARCHAR, COL2 "
        + ": DOUBLE]."));
    assertThat(lines[2], equalTo("\t\t\t\t > [ PROJECT ] Schema: [COL0 : BIGINT, COL1 : VARCHAR"
        + ", COL2 : DOUBLE]."));
    closeQueries(queryMetadataList);
    ksqlEngine.close();
  }

  @Test
  public void shouldFailIfSinkAndResultKeysDoNotMatch() {
    final String createStream = "CREATE STREAM TEST1 (COL0 BIGINT, COL1 VARCHAR, COL2 DOUBLE) WITH ( "
        + "KAFKA_TOPIC = 'test1', VALUE_FORMAT = 'JSON' );";
    final String csasQuery = "CREATE STREAM s1 AS SELECT col0, col1, col2 FROM test1 PARTITION BY col0;";
    final String insertIntoQuery = "INSERT INTO s1 SELECT col0, col1, col2 FROM test1;";
    kafkaTopicClient.createTopic("test1", 1, (short) 1, Collections.emptyMap());

    try {
<<<<<<< HEAD
      final List<QueryMetadata> queryMetadataList = ksqlEngine.execute(
=======
      ksqlEngine.buildMultipleQueries(
>>>>>>> e10aa6f2
          createStream + "\n " + csasQuery + "\n " + insertIntoQuery,
          ksqlConfig,
          Collections.emptyMap());
    } catch (final Exception ksqlException) {
      assertThat(ksqlException.getMessage(), equalTo("Incompatible key fields for sink and "
          + "results. Sink key field is COL0 (type: "
          + "Schema{INT64}) while result key field is null (type: null)"));
      return;
    } finally {
      ksqlEngine.close();
    }
    Assert.fail();
  }

  @Test
  public void shouldAddMetricsInterceptors() throws Exception {
    buildPhysicalPlan(simpleSelectFilter);

    final List<TestKafkaStreamsBuilder.Call> calls = testKafkaStreamsBuilder.getCalls();
    Assert.assertEquals(1, calls.size());
    final Properties props = calls.get(0).props;

    Object val = props.get(StreamsConfig.consumerPrefix(ConsumerConfig.INTERCEPTOR_CLASSES_CONFIG));
    Assert.assertThat(val, instanceOf(List.class));
    final List<String> consumerInterceptors = (List<String>) val;
    assertThat(consumerInterceptors.size(), equalTo(1));
    assertThat(ConsumerCollector.class, equalTo(Class.forName(consumerInterceptors.get(0))));

    val = props.get(StreamsConfig.producerPrefix(ConsumerConfig.INTERCEPTOR_CLASSES_CONFIG));
    Assert.assertThat(val, instanceOf(List.class));
    final List<String> producerInterceptors = (List<String>) val;
    assertThat(producerInterceptors.size(), equalTo(1));
    assertThat(ProducerCollector.class, equalTo(Class.forName(producerInterceptors.get(0))));
  }

  @Test
  public void shouldTurnOptimizationsOff() {
    // Given:
    final Map<String, Object> properties =
        Collections.singletonMap(
            StreamsConfig.TOPOLOGY_OPTIMIZATION, StreamsConfig.OPTIMIZE);
    physicalPlanBuilder = buildPhysicalPlanBuilder(properties);

    // When:
    buildPhysicalPlan(simpleSelectFilter);

    // Then:
    final List<TestKafkaStreamsBuilder.Call> calls = testKafkaStreamsBuilder.getCalls();
    assertThat(calls.size(), equalTo(1));
    final Properties props = calls.get(0).props;
    assertThat(
        props.get(StreamsConfig.TOPOLOGY_OPTIMIZATION),
        equalTo(StreamsConfig.NO_OPTIMIZATION));
  }

  public static class DummyConsumerInterceptor implements ConsumerInterceptor {

    public ConsumerRecords onConsume(final ConsumerRecords consumerRecords) {
      return consumerRecords;
    }

    public void close() {
    }

    public void onCommit(final Map map) {
    }

    public void configure(final Map<String, ?> map) {
    }
  }

  public static class DummyProducerInterceptor implements ProducerInterceptor {

    public void onAcknowledgement(final RecordMetadata rm, final Exception e) {
    }

    public ProducerRecord onSend(final ProducerRecord producerRecords) {
      return producerRecords;
    }

    public void close() {
    }

    public void configure(final Map<String, ?> map) {
    }
  }

  @Test
  public void shouldAddMetricsInterceptorsToExistingList() throws Exception {
    // Initialize override properties with lists for producer/consumer interceptors
    final Map<String, Object> overrideProperties = new HashMap<>();
    List<String> consumerInterceptors = new LinkedList<>();
    consumerInterceptors.add(DummyConsumerInterceptor.class.getName());
    overrideProperties.put(StreamsConfig.consumerPrefix(ConsumerConfig.INTERCEPTOR_CLASSES_CONFIG),
        consumerInterceptors);
    List<String> producerInterceptors = new LinkedList<>();
    producerInterceptors.add(DummyProducerInterceptor.class.getName());
    overrideProperties.put(StreamsConfig.producerPrefix(ConsumerConfig.INTERCEPTOR_CLASSES_CONFIG),
        producerInterceptors);
    physicalPlanBuilder = buildPhysicalPlanBuilder(overrideProperties);

    buildPhysicalPlan(simpleSelectFilter);

    final List<TestKafkaStreamsBuilder.Call> calls = testKafkaStreamsBuilder.getCalls();
    Assert.assertEquals(1, calls.size());
    final Properties props = calls.get(0).props;

    Object val = props.get(StreamsConfig.consumerPrefix(ConsumerConfig.INTERCEPTOR_CLASSES_CONFIG));
    Assert.assertThat(val, instanceOf(List.class));
    consumerInterceptors = (List<String>) val;
    assertThat(consumerInterceptors.size(), equalTo(2));
    assertThat(DummyConsumerInterceptor.class.getName(), equalTo(consumerInterceptors.get(0)));
    assertThat(ConsumerCollector.class, equalTo(Class.forName(consumerInterceptors.get(1))));

    val = props.get(StreamsConfig.producerPrefix(ProducerConfig.INTERCEPTOR_CLASSES_CONFIG));
    Assert.assertThat(val, instanceOf(List.class));
    producerInterceptors = (List<String>) val;
    assertThat(producerInterceptors.size(), equalTo(2));
    assertThat(DummyProducerInterceptor.class.getName(), equalTo(producerInterceptors.get(0)));
    assertThat(ProducerCollector.class, equalTo(Class.forName(producerInterceptors.get(1))));
  }

  @Test
  public void shouldAddMetricsInterceptorsToExistingString() throws Exception {
    // Initialize override properties with class name strings for producer/consumer interceptors
    final Map<String, Object> overrideProperties = new HashMap<>();
    overrideProperties.put(StreamsConfig.consumerPrefix(ConsumerConfig.INTERCEPTOR_CLASSES_CONFIG),
        DummyConsumerInterceptor.class.getName());
    overrideProperties.put(StreamsConfig.producerPrefix(ConsumerConfig.INTERCEPTOR_CLASSES_CONFIG),
        DummyProducerInterceptor.class.getName());
    physicalPlanBuilder = buildPhysicalPlanBuilder(overrideProperties);

    buildPhysicalPlan(simpleSelectFilter);

    final List<TestKafkaStreamsBuilder.Call> calls = testKafkaStreamsBuilder.getCalls();
    assertThat(calls.size(), equalTo(1));
    final Properties props = calls.get(0).props;

    Object val = props.get(StreamsConfig.consumerPrefix(ConsumerConfig.INTERCEPTOR_CLASSES_CONFIG));
    Assert.assertThat(val, instanceOf(List.class));
    final List<String> consumerInterceptors = (List<String>) val;
    assertThat(consumerInterceptors.size(), equalTo(2));
    assertThat(DummyConsumerInterceptor.class.getName(), equalTo(consumerInterceptors.get(0)));
    assertThat(ConsumerCollector.class, equalTo(Class.forName(consumerInterceptors.get(1))));

    val = props.get(StreamsConfig.producerPrefix(ProducerConfig.INTERCEPTOR_CLASSES_CONFIG));
    Assert.assertThat(val, instanceOf(List.class));
    final List<String> producerInterceptors = (List<String>) val;
    assertThat(producerInterceptors.size(), equalTo(2));
    assertThat(DummyProducerInterceptor.class.getName(), equalTo(producerInterceptors.get(0)));
    assertThat(ProducerCollector.class, equalTo(Class.forName(producerInterceptors.get(1))));
  }

  public static class DummyConsumerInterceptor2 implements ConsumerInterceptor {

    public ConsumerRecords onConsume(final ConsumerRecords consumerRecords) {
      return consumerRecords;
    }

    public void close() {
    }

    public void onCommit(final Map map) {
    }

    public void configure(final Map<String, ?> map) {
    }
  }

  @Test
  public void shouldAddMetricsInterceptorsToExistingStringList() throws Exception {
    // Initialize override properties with class name strings for producer/consumer interceptors
    final Map<String, Object> overrideProperties = new HashMap<>();
    final String consumerInterceptorStr = DummyConsumerInterceptor.class.getName()
        + " , " + DummyConsumerInterceptor2.class.getName();
    overrideProperties.put(StreamsConfig.consumerPrefix(ConsumerConfig.INTERCEPTOR_CLASSES_CONFIG),
        consumerInterceptorStr);
    physicalPlanBuilder = buildPhysicalPlanBuilder(overrideProperties);

    buildPhysicalPlan(simpleSelectFilter);

    final List<TestKafkaStreamsBuilder.Call> calls = testKafkaStreamsBuilder.getCalls();
    Assert.assertEquals(1, calls.size());
    final Properties props = calls.get(0).props;

    final Object val = props.get(
        StreamsConfig.consumerPrefix(ConsumerConfig.INTERCEPTOR_CLASSES_CONFIG));
    Assert.assertThat(val, instanceOf(List.class));
    final List<String> consumerInterceptors = (List<String>) val;
    assertThat(consumerInterceptors.size(), equalTo(3));
    assertThat(DummyConsumerInterceptor.class.getName(), equalTo(consumerInterceptors.get(0)));
    assertThat(DummyConsumerInterceptor2.class.getName(), equalTo(consumerInterceptors.get(1)));
    assertThat(ConsumerCollector.class, equalTo(Class.forName(consumerInterceptors.get(2))));
  }

  @Test
  public void shouldCreateExpectedServiceId() {
    final String serviceId = physicalPlanBuilder.getServiceId();
    assertThat(serviceId, equalTo(KsqlConstants.KSQL_INTERNAL_TOPIC_PREFIX
        + KsqlConfig.KSQL_SERVICE_ID_DEFAULT));
  }

  @Test
  public void shouldHaveOptionalFieldsInResultSchema() {
    final String createStream = "CREATE STREAM TEST1 (COL0 BIGINT, COL1 VARCHAR, COL2 DOUBLE) WITH ( "
        + "KAFKA_TOPIC = 'test1', VALUE_FORMAT = 'JSON' );";
    final String csasQuery = "CREATE STREAM s1 WITH (value_format = 'delimited') AS SELECT col0, col1, "
        + "col2 FROM "
        + "test1;";
    final String insertIntoQuery = "INSERT INTO s1 SELECT col0, col1, col2 FROM test1;";
    kafkaTopicClient.createTopic("test1", 1, (short) 1, Collections.emptyMap());
    final List<QueryMetadata> queryMetadataList = ksqlEngine.execute(createStream + "\n " +
        csasQuery + "\n " +
        insertIntoQuery,
        ksqlConfig,
        Collections.emptyMap());
    final Schema resultSchema = queryMetadataList.get(0).getOutputNode().getSchema();
    resultSchema.fields().stream().forEach(
        field -> Assert.assertTrue(field.schema().isOptional())
    );
    closeQueries(queryMetadataList);
    ksqlEngine.close();
  }

  @Test
  public void shouldSetIsKSQLSinkInMetastoreCorrectly() {
    final String createStream = "CREATE STREAM TEST1 (COL0 BIGINT, COL1 VARCHAR, COL2 DOUBLE, COL3 "
        + "DOUBLE) "
        + "WITH ( "
        + "KAFKA_TOPIC = 'test1', VALUE_FORMAT = 'JSON' );";
    final String csasQuery = "CREATE STREAM s1 AS SELECT col0, col1, col2 FROM test1;";
    final String ctasQuery = "CREATE TABLE t1 AS SELECT col0, COUNT(*) FROM test1 GROUP BY col0;";
    kafkaTopicClient.createTopic("test1", 1, (short) 1, Collections.emptyMap());
<<<<<<< HEAD
    final List<QueryMetadata> queryMetadataList = ksqlEngine.execute(
=======
    ksqlEngine.buildMultipleQueries(
>>>>>>> e10aa6f2
        createStream + "\n " + csasQuery + "\n " + ctasQuery,
        ksqlConfig,
        Collections.emptyMap());
    assertThat(ksqlEngine.getMetaStore().getSource("TEST1").getKsqlTopic().isKsqlSink(), equalTo(false));
    assertThat(ksqlEngine.getMetaStore().getSource("S1").getKsqlTopic().isKsqlSink(), equalTo(true));
    assertThat(ksqlEngine.getMetaStore().getSource("T1").getKsqlTopic().isKsqlSink(), equalTo(true));
    ksqlEngine.close();
  }


  private void closeQueries(final List<QueryMetadata> queryMetadataList) {
    queryMetadataList.forEach(QueryMetadata::close);
  }
}<|MERGE_RESOLUTION|>--- conflicted
+++ resolved
@@ -233,11 +233,7 @@
         + "KAFKA_TOPIC = 'test1', VALUE_FORMAT = 'JSON' );";
     final String insertIntoQuery = "INSERT INTO s1 SELECT col0, col1, col2 FROM test1;";
     try {
-<<<<<<< HEAD
       ksqlEngine.execute(
-=======
-      ksqlEngine.buildMultipleQueries(
->>>>>>> e10aa6f2
           createStream + "\n " + insertIntoQuery,
           ksqlConfig,
           Collections.emptyMap());
@@ -263,11 +259,7 @@
     kafkaTopicClient.createTopic("test1", 1, (short) 1, Collections.emptyMap());
 
     try {
-<<<<<<< HEAD
       ksqlEngine.execute(
-=======
-      ksqlEngine.buildMultipleQueries(
->>>>>>> e10aa6f2
           createStream + "\n " + csasQuery + "\n " + insertIntoQuery,
           ksqlConfig,
           Collections.emptyMap());
@@ -328,11 +320,7 @@
     kafkaTopicClient.createTopic("s1", 1, (short) 1, Collections.emptyMap());
 
     try {
-<<<<<<< HEAD
       final List<QueryMetadata> queryMetadataList = ksqlEngine.execute(
-=======
-      ksqlEngine.buildMultipleQueries(
->>>>>>> e10aa6f2
           createTable + "\n " + createStream + "\n " + csasQuery + "\n " + insertIntoQuery,
           ksqlConfig,
           Collections.emptyMap());
@@ -381,11 +369,7 @@
     kafkaTopicClient.createTopic("test1", 1, (short) 1, Collections.emptyMap());
 
     try {
-<<<<<<< HEAD
-      final List<QueryMetadata> queryMetadataList = ksqlEngine.execute(
-=======
-      ksqlEngine.buildMultipleQueries(
->>>>>>> e10aa6f2
+      ksqlEngine.execute(
           createStream + "\n " + csasQuery + "\n " + insertIntoQuery,
           ksqlConfig,
           Collections.emptyMap());
@@ -619,11 +603,7 @@
     final String csasQuery = "CREATE STREAM s1 AS SELECT col0, col1, col2 FROM test1;";
     final String ctasQuery = "CREATE TABLE t1 AS SELECT col0, COUNT(*) FROM test1 GROUP BY col0;";
     kafkaTopicClient.createTopic("test1", 1, (short) 1, Collections.emptyMap());
-<<<<<<< HEAD
-    final List<QueryMetadata> queryMetadataList = ksqlEngine.execute(
-=======
-    ksqlEngine.buildMultipleQueries(
->>>>>>> e10aa6f2
+    ksqlEngine.execute(
         createStream + "\n " + csasQuery + "\n " + ctasQuery,
         ksqlConfig,
         Collections.emptyMap());
