--- conflicted
+++ resolved
@@ -197,13 +197,8 @@
   }
 
   private QueryMetadata buildPhysicalPlan(final String query) {
-<<<<<<< HEAD
-    final PlanNode logical = AnalysisTestUtil.buildLogicalPlan(query, metaStore);
-    return physicalPlanBuilder.buildPhysicalPlan(new LogicalPlanNode(query, logical));
-=======
     final OutputNode logical = AnalysisTestUtil.buildLogicalPlan(query, metaStore);;
     return physicalPlanBuilder.buildPhysicalPlan(new LogicalPlanNode(query, Optional.of(logical)));
->>>>>>> eaee8559
   }
 
   @Test
