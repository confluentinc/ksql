--- conflicted
+++ resolved
@@ -48,17 +48,11 @@
 import io.confluent.ksql.processing.log.ProcessingLogContext;
 import io.confluent.ksql.query.QueryId;
 import io.confluent.ksql.serde.DataSource;
-<<<<<<< HEAD
-import io.confluent.ksql.testutils.AnalysisTestUtil;
-import io.confluent.ksql.util.FakeKafkaTopicClient;
-import io.confluent.ksql.util.KafkaTopicClient;
-=======
 import io.confluent.ksql.services.FakeKafkaTopicClient;
 import io.confluent.ksql.services.KafkaTopicClient;
 import io.confluent.ksql.services.ServiceContext;
 import io.confluent.ksql.services.TestServiceContext;
-import io.confluent.ksql.structured.LogicalPlanBuilderTestUtil;
->>>>>>> 7b0f9578
+import io.confluent.ksql.testutils.AnalysisTestUtil;
 import io.confluent.ksql.util.KsqlConfig;
 import io.confluent.ksql.util.KsqlConstants;
 import io.confluent.ksql.util.KsqlStatementException;
@@ -102,13 +96,7 @@
       + "KAFKA_TOPIC = 'test1', VALUE_FORMAT = 'JSON' );";
   private static final String simpleSelectFilter = "SELECT col0, col2, col3 FROM test1 WHERE col0 > 100;";
   private PhysicalPlanBuilder physicalPlanBuilder;
-<<<<<<< HEAD
-  private final MetaStore metaStore = MetaStoreFixture.getNewMetaStore(new InternalFunctionRegistry());
-  private final Supplier<SchemaRegistryClient> schemaRegistryClientFactory
-      = new MockSchemaRegistryClientFactory()::get;
-=======
   private final MutableMetaStore metaStore = MetaStoreFixture.getNewMetaStore(new InternalFunctionRegistry());
->>>>>>> 7b0f9578
   private final KsqlConfig ksqlConfig = new KsqlConfig(
       ImmutableMap.of(
           ConsumerConfig.BOOTSTRAP_SERVERS_CONFIG, "localhost:9092",
@@ -198,11 +186,7 @@
   }
 
   private QueryMetadata buildPhysicalPlan(final String query) {
-<<<<<<< HEAD
     final PlanNode logical = AnalysisTestUtil.buildLogicalPlan(query, metaStore);;
-=======
-    final PlanNode logical = LogicalPlanBuilderTestUtil.buildLogicalPlan(query, metaStore);
->>>>>>> 7b0f9578
     return physicalPlanBuilder.buildPhysicalPlan(new LogicalPlanNode(query, logical));
   }
 
@@ -296,15 +280,6 @@
           createStream + "\n " + insertIntoQuery,
           ksqlConfig,
           Collections.emptyMap());
-<<<<<<< HEAD
-      Assert.fail();
-    } catch (final KsqlException ksqlException) {
-      assertThat(ksqlException.getMessage(), equalTo("Exception while processing statement: "
-          + "INSERT INTO s1 SELECT col0, col1, col2 FROM test1;. "
-          + "Error: Sink, S1, does not exist for the INSERT INTO statement."));
-    }
-=======
->>>>>>> 7b0f9578
   }
 
   @Test
@@ -327,15 +302,6 @@
           createStream + "\n " + csasQuery + "\n " + insertIntoQuery,
           ksqlConfig,
           Collections.emptyMap());
-<<<<<<< HEAD
-      Assert.fail();
-    } catch (final KsqlException ksqlException) {
-      assertThat(ksqlException.getMessage(),
-          equalTo("Incompatible schema between results and sink. Result schema is [COL0 :"
-              + " BIGINT, COL1 : VARCHAR, COL2 : DOUBLE, COL3 : DOUBLE], but the sink schema is [COL0 : BIGINT, COL1 : VARCHAR, COL2 : DOUBLE]."));
-    }
-=======
->>>>>>> 7b0f9578
   }
 
   @Test
@@ -380,17 +346,6 @@
     assertThat(queries, hasSize(2));
     final String planText = queries.get(1).getExecutionPlan();
     final String[] lines = planText.split("\n");
-<<<<<<< HEAD
-    assertThat(lines.length, equalTo(2));
-    assertThat(lines[0],
-        equalTo(" > [ PROJECT ] Schema: [ROWTIME : BIGINT, ROWKEY : VARCHAR, COL0 : "
-            + "BIGINT, COL1 : VARCHAR, COL2 : DOUBLE, COL3 : DOUBLE]."));
-    assertThat(lines[1],
-        equalTo("\t\t > [ SOURCE ] Schema: [T1.ROWTIME : BIGINT, T1.ROWKEY : VARCHAR, "
-            + "T1.COL0 : BIGINT, T1.COL1 : VARCHAR, T1.COL2 : DOUBLE, T1.COL3 : "
-            + "DOUBLE]."));
-    closeQueries(queryMetadataList);
-=======
     assertThat(lines.length, equalTo(3));
     assertThat(lines[0], containsString("> [ SINK ] | "
         + "Schema: [ROWTIME : BIGINT, ROWKEY : VARCHAR, COL0 : INT]"));
@@ -401,7 +356,6 @@
     assertThat(lines[2], containsString("> [ SOURCE ] | "
         + "Schema: [TEST1.ROWTIME : BIGINT, TEST1.ROWKEY : VARCHAR, TEST1.COL0 : INT]"));
     closeQueries(queries);
->>>>>>> 7b0f9578
   }
 
   @Test
@@ -428,14 +382,6 @@
           createTable + "\n " + createStream + "\n " + csasQuery + "\n " + insertIntoQuery,
           ksqlConfig,
           Collections.emptyMap());
-<<<<<<< HEAD
-      Assert.fail();
-    } catch (final KsqlException ksqlException) {
-      assertThat(ksqlException.getMessage(), equalTo("Incompatible data sink and query result. "
-          + "Data sink (S2) type is KTABLE but select query result is KSTREAM."));
-    }
-=======
->>>>>>> 7b0f9578
   }
 
   @Test
@@ -482,15 +428,6 @@
           createStream + "\n " + csasQuery + "\n " + insertIntoQuery,
           ksqlConfig,
           Collections.emptyMap());
-<<<<<<< HEAD
-      Assert.fail();
-    } catch (final Exception ksqlException) {
-      assertThat(ksqlException.getMessage(), equalTo("Incompatible key fields for sink and "
-          + "results. Sink key field is COL0 (type: "
-          + "Schema{INT64}) while result key field is null (type: null)"));
-    }
-=======
->>>>>>> 7b0f9578
   }
 
   @Test
@@ -664,7 +601,7 @@
     final StructuredLogger logger = mock(StructuredLogger.class);
     when(processingLogContext.getLoggerFactory()).thenReturn(loggerFactory);
     final OutputNode spyNode = spy(
-        (OutputNode) LogicalPlanBuilderTestUtil.buildLogicalPlan(simpleSelectFilter, metaStore));
+        (OutputNode) AnalysisTestUtil.buildLogicalPlan(simpleSelectFilter, metaStore));
     doReturn(new QueryId("foo")).when(spyNode).getQueryId(any());
     when(loggerFactory.getLogger("foo")).thenReturn(logger);
     when(loggerFactory.getLogger(ArgumentMatchers.startsWith("foo.")))
