/*
 * Copyright 2017 Confluent Inc.
 *
 * Licensed under the Apache License, Version 2.0 (the "License"); you may not use this file except
 * in compliance with the License. You may obtain a copy of the License at
 *
 * http://www.apache.org/licenses/LICENSE-2.0
 *
 * Unless required by applicable law or agreed to in writing, software distributed under the License
 * is distributed on an "AS IS" BASIS, WITHOUT WARRANTIES OR CONDITIONS OF ANY KIND, either express
 * or implied. See the License for the specific language governing permissions and limitations under
 * the License.
 **/

package io.confluent.ksql.physical;

import static org.hamcrest.CoreMatchers.equalTo;
import static org.hamcrest.MatcherAssert.assertThat;
import static org.hamcrest.core.IsInstanceOf.instanceOf;

import com.google.common.collect.ImmutableMap;
import io.confluent.kafka.schemaregistry.client.SchemaRegistryClient;
import io.confluent.ksql.KsqlEngine;
import io.confluent.ksql.KsqlEngineTestUtil;
import io.confluent.ksql.function.InternalFunctionRegistry;
import io.confluent.ksql.metastore.MetaStore;
import io.confluent.ksql.metastore.MetaStoreImpl;
import io.confluent.ksql.metrics.ConsumerCollector;
import io.confluent.ksql.metrics.ProducerCollector;
import io.confluent.ksql.planner.LogicalPlanNode;
import io.confluent.ksql.planner.plan.KsqlBareOutputNode;
import io.confluent.ksql.planner.plan.KsqlStructuredDataOutputNode;
import io.confluent.ksql.planner.plan.PlanNode;
import io.confluent.ksql.schema.registry.MockSchemaRegistryClientFactory;
import io.confluent.ksql.serde.DataSource;
import io.confluent.ksql.structured.LogicalPlanBuilder;
import io.confluent.ksql.util.FakeKafkaTopicClient;
import io.confluent.ksql.util.KafkaTopicClient;
import io.confluent.ksql.util.KsqlConfig;
import io.confluent.ksql.util.KsqlConstants;
import io.confluent.ksql.util.KsqlException;
import io.confluent.ksql.util.MetaStoreFixture;
import io.confluent.ksql.util.QueryIdGenerator;
import io.confluent.ksql.util.QueryMetadata;
import java.util.Collections;
import java.util.HashMap;
import java.util.LinkedList;
import java.util.List;
import java.util.Map;
import java.util.Properties;
import java.util.function.Supplier;

import org.apache.kafka.clients.consumer.ConsumerConfig;
import org.apache.kafka.clients.consumer.ConsumerInterceptor;
import org.apache.kafka.clients.consumer.ConsumerRecords;
import org.apache.kafka.clients.producer.ProducerConfig;
import org.apache.kafka.clients.producer.ProducerInterceptor;
import org.apache.kafka.clients.producer.ProducerRecord;
import org.apache.kafka.clients.producer.RecordMetadata;
import org.apache.kafka.connect.data.Schema;
import org.apache.kafka.streams.KafkaStreams;
import org.apache.kafka.streams.StreamsBuilder;
import org.apache.kafka.streams.StreamsConfig;
import org.apache.kafka.streams.processor.internals.DefaultKafkaClientSupplier;
import org.junit.After;
import org.junit.Assert;
import org.junit.Before;
import org.junit.Test;

@SuppressWarnings("unchecked")
public class PhysicalPlanBuilderTest {

  private final String simpleSelectFilter = "SELECT col0, col2, col3 FROM test1 WHERE col0 > 100;";
  private PhysicalPlanBuilder physicalPlanBuilder;
  private final MetaStore metaStore = MetaStoreFixture.getNewMetaStore(new InternalFunctionRegistry());
  private LogicalPlanBuilder planBuilder;
  private final Supplier<SchemaRegistryClient> schemaRegistryClientFactory
      = new MockSchemaRegistryClientFactory()::get;
  private final KsqlConfig ksqlConfig = new KsqlConfig(
      ImmutableMap.of(
          ConsumerConfig.BOOTSTRAP_SERVERS_CONFIG, "localhost:9092",
          "commit.interval.ms", 0,
          "cache.max.bytes.buffering", 0,
          "auto.offset.reset", "earliest"));
  private final KafkaTopicClient kafkaTopicClient = new FakeKafkaTopicClient();
  private KsqlEngine ksqlEngine;

  // Test implementation of KafkaStreamsBuilder that tracks calls and returned values
  class TestKafkaStreamsBuilder implements KafkaStreamsBuilder {

    class Call {

      public StreamsBuilder builder;
      public Properties props;
      KafkaStreams kafkaStreams;

      private Call(final StreamsBuilder builder, final Properties props, final KafkaStreams kafkaStreams) {
        this.builder = builder;
        this.props = props;
        this.kafkaStreams = kafkaStreams;
      }
    }

    private List<Call> calls = new LinkedList<>();

    @Override
    public KafkaStreams buildKafkaStreams(final StreamsBuilder builder, final Map<String, Object> conf) {
      final Properties props = new Properties();
      props.putAll(conf);
      final KafkaStreams kafkaStreams = new KafkaStreams(builder.build(), props);
      calls.add(new Call(builder, props, kafkaStreams));
      return kafkaStreams;
    }

    List<Call> getCalls() {
      return calls;
    }
  }

  private TestKafkaStreamsBuilder testKafkaStreamsBuilder;

  @Before
  public void before() {
    testKafkaStreamsBuilder = new TestKafkaStreamsBuilder();
    physicalPlanBuilder = buildPhysicalPlanBuilder(Collections.emptyMap());
    planBuilder = new LogicalPlanBuilder(metaStore);
    ksqlEngine = KsqlEngineTestUtil.createKsqlEngine(
        kafkaTopicClient,
        schemaRegistryClientFactory,
        new DefaultKafkaClientSupplier(),
        new MetaStoreImpl(new InternalFunctionRegistry()),
        ksqlConfig,
        new DefaultKafkaClientSupplier().getAdminClient(
            ksqlConfig.getKsqlAdminClientConfigProps())
    );
  }

  @After
  public void after() {
    ksqlEngine.close();
  }

  private PhysicalPlanBuilder buildPhysicalPlanBuilder(final Map<String, Object> overrideProperties) {
    final StreamsBuilder streamsBuilder = new StreamsBuilder();
    final InternalFunctionRegistry functionRegistry = new InternalFunctionRegistry();
    return new PhysicalPlanBuilder(
        streamsBuilder,
        ksqlConfig,
        new FakeKafkaTopicClient(),
        functionRegistry,
        overrideProperties,
        false,
        metaStore,
        schemaRegistryClientFactory,
        new QueryIdGenerator(""),
        testKafkaStreamsBuilder
    );

  }

  private QueryMetadata buildPhysicalPlan(final String query) {
    final PlanNode logical = planBuilder.buildLogicalPlan(query);
    return physicalPlanBuilder.buildPhysicalPlan(new LogicalPlanNode(query, logical));
  }

  @Test
  public void shouldHaveKStreamDataSource() {
    final QueryMetadata metadata = buildPhysicalPlan(simpleSelectFilter);
    assertThat(metadata.getDataSourceType(), equalTo(DataSource.DataSourceType.KSTREAM));
  }

  @Test
  public void shouldHaveOutputNode() {
    final QueryMetadata queryMetadata = buildPhysicalPlan(simpleSelectFilter);
    assertThat(queryMetadata.getOutputNode(), instanceOf(KsqlBareOutputNode.class));
  }

  @Test
  public void shouldCreateExecutionPlan() {
    final String queryString = "SELECT col0, sum(col3), count(col3) FROM test1 "
        + "WHERE col0 > 100 GROUP BY col0;";
    final QueryMetadata metadata = buildPhysicalPlan(queryString);
    final String planText = metadata.getExecutionPlan();
    final String[] lines = planText.split("\n");
    Assert.assertEquals(" > [ SINK ] Schema: [COL0 : BIGINT, KSQL_COL_1 : DOUBLE"
        + ", KSQL_COL_2 : BIGINT].", lines[0]);
    Assert.assertEquals(
        "\t\t > [ AGGREGATE ] Schema: [KSQL_INTERNAL_COL_0 : BIGINT, KSQL_INTERNAL_COL_1 : DOUBLE, KSQL_AGG_VARIABLE_0 : DOUBLE, KSQL_AGG_VARIABLE_1 : BIGINT].",
        lines[1]);
    Assert.assertEquals(
        "\t\t\t\t > [ PROJECT ] Schema: [KSQL_INTERNAL_COL_0 : BIGINT, KSQL_INTERNAL_COL_1 : DOUBLE].",
        lines[2]);
    Assert.assertEquals(
        "\t\t\t\t\t\t > [ FILTER ] Schema: [TEST1.ROWTIME : BIGINT, TEST1.ROWKEY : BIGINT, TEST1.COL0 : BIGINT, TEST1.COL1 : VARCHAR, TEST1.COL2 : VARCHAR, TEST1.COL3 : DOUBLE, TEST1.COL4 : ARRAY<DOUBLE>, TEST1.COL5 : MAP<VARCHAR,DOUBLE>].",
        lines[3]);
    Assert.assertEquals(
        "\t\t\t\t\t\t\t\t > [ SOURCE ] Schema: [TEST1.ROWTIME : BIGINT, TEST1.ROWKEY : BIGINT, TEST1.COL0 : BIGINT, TEST1.COL1 : VARCHAR, TEST1.COL2 : VARCHAR, TEST1.COL3 : DOUBLE, TEST1.COL4 : ARRAY<DOUBLE>, TEST1.COL5 : MAP<VARCHAR,DOUBLE>].",
        lines[4]);
  }

  @Test
  public void shouldCreateExecutionPlanForInsert() {
    final String createStream = "CREATE STREAM TEST1 (COL0 BIGINT, COL1 VARCHAR, COL2 DOUBLE) WITH ( "
        + "KAFKA_TOPIC = 'test1', VALUE_FORMAT = 'JSON' );";
    final String csasQuery = "CREATE STREAM s1 WITH (value_format = 'delimited') AS SELECT col0, col1, "
        + "col2 FROM "
        + "test1;";
    final String insertIntoQuery = "INSERT INTO s1 SELECT col0, col1, col2 FROM test1;";
    kafkaTopicClient.createTopic("test1", 1, (short) 1, Collections.emptyMap());

    final List<QueryMetadata> queryMetadataList = ksqlEngine.execute(
        createStream + "\n " + csasQuery + "\n " + insertIntoQuery,
        ksqlConfig,
        Collections.emptyMap());
    Assert.assertTrue(queryMetadataList.size() == 2);
    final String planText = queryMetadataList.get(1).getExecutionPlan();
    final String[] lines = planText.split("\n");
    Assert.assertTrue(lines.length == 3);
    Assert.assertEquals(lines[0],
        " > [ SINK ] Schema: [COL0 : BIGINT, COL1 : VARCHAR, COL2 : DOUBLE].");
    Assert.assertEquals(lines[1],
        "\t\t > [ PROJECT ] Schema: [COL0 : BIGINT, COL1 : VARCHAR, COL2 : DOUBLE].");
    Assert.assertEquals(lines[2],
        "\t\t\t\t > [ SOURCE ] Schema: [TEST1.ROWTIME : BIGINT, TEST1.ROWKEY : VARCHAR, TEST1.COL0 : BIGINT, TEST1.COL1 : VARCHAR, TEST1.COL2 : DOUBLE].");
    assertThat(queryMetadataList.get(1).getOutputNode(),
        instanceOf(KsqlStructuredDataOutputNode.class));
    final KsqlStructuredDataOutputNode ksqlStructuredDataOutputNode = (KsqlStructuredDataOutputNode)
        queryMetadataList.get(1).getOutputNode();
    assertThat(ksqlStructuredDataOutputNode.getKsqlTopic().getKsqlTopicSerDe().getSerDe(),
        equalTo(DataSource.DataSourceSerDe.DELIMITED));
    closeQueries(queryMetadataList);
    ksqlEngine.close();
  }

  @Test
  public void shouldFailIfInsertSinkDoesNotExist() {
    final String createStream = "CREATE STREAM TEST1 (COL0 BIGINT, COL1 VARCHAR, COL2 DOUBLE) WITH ( "
        + "KAFKA_TOPIC = 'test1', VALUE_FORMAT = 'JSON' );";
    final String insertIntoQuery = "INSERT INTO s1 SELECT col0, col1, col2 FROM test1;";
    try {
      ksqlEngine.execute(
          createStream + "\n " + insertIntoQuery,
          ksqlConfig,
          Collections.emptyMap());
    } catch (final KsqlException ksqlException) {
      assertThat(ksqlException.getMessage(), equalTo("Exception while processing statement: "
          + "INSERT INTO s1 SELECT col0, col1, col2 FROM test1;. "
          + "Error: Sink, S1, does not exist for the INSERT INTO statement."));
      return;
    } finally {
      ksqlEngine.close();
    }
    Assert.fail();
  }

  @Test
  public void shouldFailInsertIfTheResultSchemaDoesNotMatch() {
    final String createStream = "CREATE STREAM TEST1 (COL0 BIGINT, COL1 VARCHAR, COL2 DOUBLE, COL3 "
        + "DOUBLE) "
        + "WITH ( "
        + "KAFKA_TOPIC = 'test1', VALUE_FORMAT = 'JSON' );";
    final String csasQuery = "CREATE STREAM s1 AS SELECT col0, col1, col2 FROM test1;";
    final String insertIntoQuery = "INSERT INTO s1 SELECT col0, col1, col2, col3  FROM test1;";
    kafkaTopicClient.createTopic("test1", 1, (short) 1, Collections.emptyMap());

    try {
      ksqlEngine.execute(
          createStream + "\n " + csasQuery + "\n " + insertIntoQuery,
          ksqlConfig,
          Collections.emptyMap());
    } catch (final KsqlException ksqlException) {
      assertThat(ksqlException.getMessage(),
          equalTo("Incompatible schema between results and sink. Result schema is [COL0 :"
              + " BIGINT, COL1 : VARCHAR, COL2 : DOUBLE, COL3 : DOUBLE], but the sink schema is [COL0 : BIGINT, COL1 : VARCHAR, COL2 : DOUBLE]."));
      return;
    } finally {
      ksqlEngine.close();
    }
    Assert.fail();
  }

  @Test
  public void shouldCreatePlanForInsertIntoTableFromTable() {
    final String createTable = "CREATE TABLE T1 (COL0 BIGINT, COL1 VARCHAR, COL2 DOUBLE, COL3 "
        + "DOUBLE) "
        + "WITH ( "
        + "KAFKA_TOPIC = 'test1', VALUE_FORMAT = 'JSON', KEY = 'COL1' );";
    final String csasQuery = "CREATE TABLE T2 AS SELECT * FROM T1;";
    final String insertIntoQuery = "INSERT INTO T2 SELECT *  FROM T1;";
    kafkaTopicClient.createTopic("test1", 1, (short) 1, Collections.emptyMap());

    final List<QueryMetadata> queryMetadataList = ksqlEngine.execute(
        createTable + "\n " + csasQuery + "\n " + insertIntoQuery,
        ksqlConfig,
        Collections.emptyMap());
    Assert.assertTrue(queryMetadataList.size() == 2);
    final String planText = queryMetadataList.get(1).getExecutionPlan();
    final String[] lines = planText.split("\n");
    assertThat(lines.length, equalTo(2));
    assertThat(lines[0],
        equalTo(" > [ PROJECT ] Schema: [ROWTIME : BIGINT, ROWKEY : VARCHAR, COL0 : "
            + "BIGINT, COL1 : VARCHAR, COL2 : DOUBLE, COL3 : DOUBLE]."));
    assertThat(lines[1],
        equalTo("\t\t > [ SOURCE ] Schema: [T1.ROWTIME : BIGINT, T1.ROWKEY : VARCHAR, "
            + "T1.COL0 : BIGINT, T1.COL1 : VARCHAR, T1.COL2 : DOUBLE, T1.COL3 : "
            + "DOUBLE]."));
    closeQueries(queryMetadataList);
    ksqlEngine.close();
  }

  @Test
  public void shouldFailInsertIfTheResultTypesDontMatch() {
    final String createTable = "CREATE TABLE T1 (COL0 BIGINT, COL1 VARCHAR, COL2 DOUBLE, COL3 "
        + "DOUBLE) "
        + "WITH ( "
        + "KAFKA_TOPIC = 't1', VALUE_FORMAT = 'JSON', KEY = 'COL1' );";
    final String createStream = "CREATE STREAM S1 (COL0 BIGINT, COL1 VARCHAR, COL2 DOUBLE, COL3 "
        + "DOUBLE) "
        + "WITH ( "
        + "KAFKA_TOPIC = 's1', VALUE_FORMAT = 'JSON' );";
    final String csasQuery = "CREATE STREAM S2 AS SELECT * FROM S1;";
    final String insertIntoQuery = "INSERT INTO S2 SELECT col0, col1, col2, col3 FROM T1;";
    // No need for setting the correct clean up policy in test.
    kafkaTopicClient.createTopic("t1", 1, (short) 1, Collections.emptyMap());
    kafkaTopicClient.createTopic("s1", 1, (short) 1, Collections.emptyMap());

    try {
      final List<QueryMetadata> queryMetadataList = ksqlEngine.execute(
          createTable + "\n " + createStream + "\n " + csasQuery + "\n " + insertIntoQuery,
          ksqlConfig,
          Collections.emptyMap());
    } catch (final KsqlException ksqlException) {
      assertThat(ksqlException.getMessage(), equalTo("Incompatible data sink and query result. "
          + "Data sink (S2) type is KTABLE but select query result is KSTREAM."));
      return;
    } finally {
      ksqlEngine.close();
    }
    Assert.fail();
  }

  @Test
  public void shouldCheckSinkAndResultKeysDoNotMatch() {
    final String createStream = "CREATE STREAM TEST1 (COL0 BIGINT, COL1 VARCHAR, COL2 DOUBLE) WITH ( "
        + "KAFKA_TOPIC = 'test1', VALUE_FORMAT = 'JSON' );";
    final String csasQuery = "CREATE STREAM s1 AS SELECT col0, col1, col2 FROM test1 PARTITION BY col0;";
    final String insertIntoQuery = "INSERT INTO s1 SELECT col0, col1, col2 FROM test1 PARTITION BY col0;";
    kafkaTopicClient.createTopic("test1", 1, (short) 1, Collections.emptyMap());

    final List<QueryMetadata> queryMetadataList = ksqlEngine.execute(
        createStream + "\n " + csasQuery + "\n " + insertIntoQuery,
        ksqlConfig,
        Collections.emptyMap());
    Assert.assertTrue(queryMetadataList.size() == 2);
    final String planText = queryMetadataList.get(1).getExecutionPlan();
    final String[] lines = planText.split("\n");
    assertThat(lines.length, equalTo(4));
    assertThat(lines[0],
        equalTo(" > [ REKEY ] Schema: [COL0 : BIGINT, COL1 : VARCHAR, COL2 : DOUBLE]."));
    assertThat(lines[1], equalTo("\t\t > [ SINK ] Schema: [COL0 : BIGINT, COL1 : VARCHAR, COL2 "
        + ": DOUBLE]."));
    assertThat(lines[2], equalTo("\t\t\t\t > [ PROJECT ] Schema: [COL0 : BIGINT, COL1 : VARCHAR"
        + ", COL2 : DOUBLE]."));
    closeQueries(queryMetadataList);
    ksqlEngine.close();
  }

  @Test
  public void shouldFailIfSinkAndResultKeysDoNotMatch() {
    final String createStream = "CREATE STREAM TEST1 (COL0 BIGINT, COL1 VARCHAR, COL2 DOUBLE) WITH ( "
        + "KAFKA_TOPIC = 'test1', VALUE_FORMAT = 'JSON' );";
    final String csasQuery = "CREATE STREAM s1 AS SELECT col0, col1, col2 FROM test1 PARTITION BY col0;";
    final String insertIntoQuery = "INSERT INTO s1 SELECT col0, col1, col2 FROM test1;";
    kafkaTopicClient.createTopic("test1", 1, (short) 1, Collections.emptyMap());

    try {
      final List<QueryMetadata> queryMetadataList = ksqlEngine.execute(
          createStream + "\n " + csasQuery + "\n " + insertIntoQuery,
          ksqlConfig,
          Collections.emptyMap());
    } catch (final Exception ksqlException) {
      assertThat(ksqlException.getMessage(), equalTo("Incompatible key fields for sink and "
          + "results. Sink key field is COL0 (type: "
          + "Schema{INT64}) while result key field is null (type: null)"));
      return;
    } finally {
      ksqlEngine.close();
    }
    Assert.fail();
  }

<<<<<<< HEAD

  @Test
  public void shouldReturnCreatedKafkaStream() {
    final QueryMetadata queryMetadata = buildPhysicalPlan(simpleSelectFilter);
    final List<TestKafkaStreamsBuilder.Call> calls = testKafkaStreamsBuilder.getCalls();
    assertThat(1, equalTo(calls.size()));
    Assert.assertSame(calls.get(0).kafkaStreams, queryMetadata.getKafkaStreams());
  }

=======
>>>>>>> 0e08685d
  @Test
  public void shouldAddMetricsInterceptors() throws Exception {
    buildPhysicalPlan(simpleSelectFilter);

    final List<TestKafkaStreamsBuilder.Call> calls = testKafkaStreamsBuilder.getCalls();
    Assert.assertEquals(1, calls.size());
    final Properties props = calls.get(0).props;

    Object val = props.get(StreamsConfig.consumerPrefix(ConsumerConfig.INTERCEPTOR_CLASSES_CONFIG));
    Assert.assertThat(val, instanceOf(List.class));
    final List<String> consumerInterceptors = (List<String>) val;
    assertThat(consumerInterceptors.size(), equalTo(1));
    assertThat(ConsumerCollector.class, equalTo(Class.forName(consumerInterceptors.get(0))));

    val = props.get(StreamsConfig.producerPrefix(ConsumerConfig.INTERCEPTOR_CLASSES_CONFIG));
    Assert.assertThat(val, instanceOf(List.class));
    final List<String> producerInterceptors = (List<String>) val;
    assertThat(producerInterceptors.size(), equalTo(1));
    assertThat(ProducerCollector.class, equalTo(Class.forName(producerInterceptors.get(0))));
  }

  @Test
  public void shouldTurnOptimizationsOff() {
    // Given:
    final Map<String, Object> properties =
        Collections.singletonMap(
            StreamsConfig.TOPOLOGY_OPTIMIZATION, StreamsConfig.OPTIMIZE);
    physicalPlanBuilder = buildPhysicalPlanBuilder(properties);

    // When:
    buildPhysicalPlan(simpleSelectFilter);

    // Then:
    final List<TestKafkaStreamsBuilder.Call> calls = testKafkaStreamsBuilder.getCalls();
    assertThat(calls.size(), equalTo(1));
    final Properties props = calls.get(0).props;
    assertThat(
        props.get(StreamsConfig.TOPOLOGY_OPTIMIZATION),
        equalTo(StreamsConfig.NO_OPTIMIZATION));
  }

  public static class DummyConsumerInterceptor implements ConsumerInterceptor {

    public ConsumerRecords onConsume(final ConsumerRecords consumerRecords) {
      return consumerRecords;
    }

    public void close() {
    }

    public void onCommit(final Map map) {
    }

    public void configure(final Map<String, ?> map) {
    }
  }

  public static class DummyProducerInterceptor implements ProducerInterceptor {

    public void onAcknowledgement(final RecordMetadata rm, final Exception e) {
    }

    public ProducerRecord onSend(final ProducerRecord producerRecords) {
      return producerRecords;
    }

    public void close() {
    }

    public void configure(final Map<String, ?> map) {
    }
  }

  @Test
  public void shouldAddMetricsInterceptorsToExistingList() throws Exception {
    // Initialize override properties with lists for producer/consumer interceptors
    final Map<String, Object> overrideProperties = new HashMap<>();
    List<String> consumerInterceptors = new LinkedList<>();
    consumerInterceptors.add(DummyConsumerInterceptor.class.getName());
    overrideProperties.put(StreamsConfig.consumerPrefix(ConsumerConfig.INTERCEPTOR_CLASSES_CONFIG),
        consumerInterceptors);
    List<String> producerInterceptors = new LinkedList<>();
    producerInterceptors.add(DummyProducerInterceptor.class.getName());
    overrideProperties.put(StreamsConfig.producerPrefix(ConsumerConfig.INTERCEPTOR_CLASSES_CONFIG),
        producerInterceptors);
    physicalPlanBuilder = buildPhysicalPlanBuilder(overrideProperties);

    buildPhysicalPlan(simpleSelectFilter);

    final List<TestKafkaStreamsBuilder.Call> calls = testKafkaStreamsBuilder.getCalls();
    Assert.assertEquals(1, calls.size());
    final Properties props = calls.get(0).props;

    Object val = props.get(StreamsConfig.consumerPrefix(ConsumerConfig.INTERCEPTOR_CLASSES_CONFIG));
    Assert.assertThat(val, instanceOf(List.class));
    consumerInterceptors = (List<String>) val;
    assertThat(consumerInterceptors.size(), equalTo(2));
    assertThat(DummyConsumerInterceptor.class.getName(), equalTo(consumerInterceptors.get(0)));
    assertThat(ConsumerCollector.class, equalTo(Class.forName(consumerInterceptors.get(1))));

    val = props.get(StreamsConfig.producerPrefix(ProducerConfig.INTERCEPTOR_CLASSES_CONFIG));
    Assert.assertThat(val, instanceOf(List.class));
    producerInterceptors = (List<String>) val;
    assertThat(producerInterceptors.size(), equalTo(2));
    assertThat(DummyProducerInterceptor.class.getName(), equalTo(producerInterceptors.get(0)));
    assertThat(ProducerCollector.class, equalTo(Class.forName(producerInterceptors.get(1))));
  }

  @Test
  public void shouldAddMetricsInterceptorsToExistingString() throws Exception {
    // Initialize override properties with class name strings for producer/consumer interceptors
    final Map<String, Object> overrideProperties = new HashMap<>();
    overrideProperties.put(StreamsConfig.consumerPrefix(ConsumerConfig.INTERCEPTOR_CLASSES_CONFIG),
        DummyConsumerInterceptor.class.getName());
    overrideProperties.put(StreamsConfig.producerPrefix(ConsumerConfig.INTERCEPTOR_CLASSES_CONFIG),
        DummyProducerInterceptor.class.getName());
    physicalPlanBuilder = buildPhysicalPlanBuilder(overrideProperties);

    buildPhysicalPlan(simpleSelectFilter);

    final List<TestKafkaStreamsBuilder.Call> calls = testKafkaStreamsBuilder.getCalls();
    assertThat(calls.size(), equalTo(1));
    final Properties props = calls.get(0).props;

    Object val = props.get(StreamsConfig.consumerPrefix(ConsumerConfig.INTERCEPTOR_CLASSES_CONFIG));
    Assert.assertThat(val, instanceOf(List.class));
    final List<String> consumerInterceptors = (List<String>) val;
    assertThat(consumerInterceptors.size(), equalTo(2));
    assertThat(DummyConsumerInterceptor.class.getName(), equalTo(consumerInterceptors.get(0)));
    assertThat(ConsumerCollector.class, equalTo(Class.forName(consumerInterceptors.get(1))));

    val = props.get(StreamsConfig.producerPrefix(ProducerConfig.INTERCEPTOR_CLASSES_CONFIG));
    Assert.assertThat(val, instanceOf(List.class));
    final List<String> producerInterceptors = (List<String>) val;
    assertThat(producerInterceptors.size(), equalTo(2));
    assertThat(DummyProducerInterceptor.class.getName(), equalTo(producerInterceptors.get(0)));
    assertThat(ProducerCollector.class, equalTo(Class.forName(producerInterceptors.get(1))));
  }

  public static class DummyConsumerInterceptor2 implements ConsumerInterceptor {

    public ConsumerRecords onConsume(final ConsumerRecords consumerRecords) {
      return consumerRecords;
    }

    public void close() {
    }

    public void onCommit(final Map map) {
    }

    public void configure(final Map<String, ?> map) {
    }
  }

  @Test
  public void shouldAddMetricsInterceptorsToExistingStringList() throws Exception {
    // Initialize override properties with class name strings for producer/consumer interceptors
    final Map<String, Object> overrideProperties = new HashMap<>();
    final String consumerInterceptorStr = DummyConsumerInterceptor.class.getName()
        + " , " + DummyConsumerInterceptor2.class.getName();
    overrideProperties.put(StreamsConfig.consumerPrefix(ConsumerConfig.INTERCEPTOR_CLASSES_CONFIG),
        consumerInterceptorStr);
    physicalPlanBuilder = buildPhysicalPlanBuilder(overrideProperties);

    buildPhysicalPlan(simpleSelectFilter);

    final List<TestKafkaStreamsBuilder.Call> calls = testKafkaStreamsBuilder.getCalls();
    Assert.assertEquals(1, calls.size());
    final Properties props = calls.get(0).props;

    final Object val = props.get(
        StreamsConfig.consumerPrefix(ConsumerConfig.INTERCEPTOR_CLASSES_CONFIG));
    Assert.assertThat(val, instanceOf(List.class));
    final List<String> consumerInterceptors = (List<String>) val;
    assertThat(consumerInterceptors.size(), equalTo(3));
    assertThat(DummyConsumerInterceptor.class.getName(), equalTo(consumerInterceptors.get(0)));
    assertThat(DummyConsumerInterceptor2.class.getName(), equalTo(consumerInterceptors.get(1)));
    assertThat(ConsumerCollector.class, equalTo(Class.forName(consumerInterceptors.get(2))));
  }

  @Test
  public void shouldCreateExpectedServiceId() {
    final String serviceId = physicalPlanBuilder.getServiceId();
    assertThat(serviceId, equalTo(KsqlConstants.KSQL_INTERNAL_TOPIC_PREFIX
        + KsqlConfig.KSQL_SERVICE_ID_DEFAULT));
  }

  @Test
  public void shouldHaveOptionalFieldsInResultSchema() {
    final String createStream = "CREATE STREAM TEST1 (COL0 BIGINT, COL1 VARCHAR, COL2 DOUBLE) WITH ( "
        + "KAFKA_TOPIC = 'test1', VALUE_FORMAT = 'JSON' );";
    final String csasQuery = "CREATE STREAM s1 WITH (value_format = 'delimited') AS SELECT col0, col1, "
        + "col2 FROM "
        + "test1;";
    final String insertIntoQuery = "INSERT INTO s1 SELECT col0, col1, col2 FROM test1;";
    kafkaTopicClient.createTopic("test1", 1, (short) 1, Collections.emptyMap());
    final List<QueryMetadata> queryMetadataList = ksqlEngine.execute(createStream + "\n " +
        csasQuery + "\n " +
        insertIntoQuery,
        ksqlConfig,
        Collections.emptyMap());
    final Schema resultSchema = queryMetadataList.get(0).getOutputNode().getSchema();
    resultSchema.fields().stream().forEach(
        field -> Assert.assertTrue(field.schema().isOptional())
    );
    closeQueries(queryMetadataList);
    ksqlEngine.close();
  }

  @Test
  public void shouldSetIsKSQLSinkInMetastoreCorrectly() {
    final String createStream = "CREATE STREAM TEST1 (COL0 BIGINT, COL1 VARCHAR, COL2 DOUBLE, COL3 "
        + "DOUBLE) "
        + "WITH ( "
        + "KAFKA_TOPIC = 'test1', VALUE_FORMAT = 'JSON' );";
    final String csasQuery = "CREATE STREAM s1 AS SELECT col0, col1, col2 FROM test1;";
    final String ctasQuery = "CREATE TABLE t1 AS SELECT col0, COUNT(*) FROM test1 GROUP BY col0;";
    kafkaTopicClient.createTopic("test1", 1, (short) 1, Collections.emptyMap());
    final List<QueryMetadata> queryMetadataList = ksqlEngine.execute(
        createStream + "\n " + csasQuery + "\n " + ctasQuery,
        ksqlConfig,
        Collections.emptyMap());
    assertThat(ksqlEngine.getMetaStore().getSource("TEST1").getKsqlTopic().isKsqlSink(), equalTo(false));
    assertThat(ksqlEngine.getMetaStore().getSource("S1").getKsqlTopic().isKsqlSink(), equalTo(true));
    assertThat(ksqlEngine.getMetaStore().getSource("T1").getKsqlTopic().isKsqlSink(), equalTo(true));
    ksqlEngine.close();
  }


  private void closeQueries(final List<QueryMetadata> queryMetadataList) {
    queryMetadataList.forEach(QueryMetadata::close);
  }
}<|MERGE_RESOLUTION|>--- conflicted
+++ resolved
@@ -389,18 +389,6 @@
     Assert.fail();
   }
 
-<<<<<<< HEAD
-
-  @Test
-  public void shouldReturnCreatedKafkaStream() {
-    final QueryMetadata queryMetadata = buildPhysicalPlan(simpleSelectFilter);
-    final List<TestKafkaStreamsBuilder.Call> calls = testKafkaStreamsBuilder.getCalls();
-    assertThat(1, equalTo(calls.size()));
-    Assert.assertSame(calls.get(0).kafkaStreams, queryMetadata.getKafkaStreams());
-  }
-
-=======
->>>>>>> 0e08685d
   @Test
   public void shouldAddMetricsInterceptors() throws Exception {
     buildPhysicalPlan(simpleSelectFilter);
