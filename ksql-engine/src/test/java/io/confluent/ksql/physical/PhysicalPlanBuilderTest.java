--- conflicted
+++ resolved
@@ -25,12 +25,10 @@
 import io.confluent.ksql.serde.DataSource;
 import io.confluent.ksql.structured.LogicalPlanBuilder;
 import io.confluent.ksql.util.FakeKafkaTopicClient;
+import io.confluent.ksql.util.KafkaTopicClient;
 import io.confluent.ksql.util.KsqlConfig;
-<<<<<<< HEAD
 import io.confluent.ksql.util.KsqlException;
-=======
 import io.confluent.ksql.util.KsqlConstants;
->>>>>>> 5a7aa323
 import io.confluent.ksql.util.MetaStoreFixture;
 import io.confluent.ksql.util.Pair;
 import io.confluent.ksql.util.QueryIdGenerator;
@@ -165,9 +163,10 @@
                           + "KAFKA_TOPIC = 'test1', VALUE_FORMAT = 'JSON' );";
     String csasQuery = "CREATE STREAM s1 AS SELECT col0, col1, col2 FROM test1;";
     String insertIntoQuery = "INSERT INTO s1 SELECT col0, col1, col2 FROM test1;";
-
-    KsqlEngine ksqlEngine = new KsqlEngine(new KsqlConfig(configMap), new
-        FakeKafkaTopicClient(), "shouldCreateExecutionPlanForInsert");
+    KafkaTopicClient kafkaTopicClient = new FakeKafkaTopicClient();
+    kafkaTopicClient.createTopic("test1", 1, (short) 1, true);
+    KsqlEngine ksqlEngine = new KsqlEngine(new KsqlConfig(configMap), kafkaTopicClient,
+                                           "shouldCreateExecutionPlanForInsert");
 
     List<QueryMetadata> queryMetadataList = ksqlEngine.buildMultipleQueries(createStream + "\n " +
                                                                             csasQuery + "\n " +
@@ -210,8 +209,10 @@
                           + "KAFKA_TOPIC = 'test1', VALUE_FORMAT = 'JSON' );";
     String csasQuery = "CREATE STREAM s1 AS SELECT col0, col1, col2 FROM test1;";
     String insertIntoQuery = "INSERT INTO s1 SELECT col0, col1, col2, col3  FROM test1;";
-    KsqlEngine ksqlEngine = new KsqlEngine(new KsqlConfig(configMap), new
-        FakeKafkaTopicClient(), "shouldFailInsertIfTheResultSchemaDoesNotMatch");
+    KafkaTopicClient kafkaTopicClient = new FakeKafkaTopicClient();
+    kafkaTopicClient.createTopic("test1", 1, (short) 1, true);
+    KsqlEngine ksqlEngine = new KsqlEngine(new KsqlConfig(configMap), kafkaTopicClient,
+                                           "shouldFailInsertIfTheResultSchemaDoesNotMatch");
 
     try {
       List<QueryMetadata> queryMetadataList = ksqlEngine.buildMultipleQueries(createStream + "\n " +
@@ -233,8 +234,10 @@
                           + "KAFKA_TOPIC = 'test1', VALUE_FORMAT = 'JSON', KEY = 'COL1' );";
     String csasQuery = "CREATE TABLE T2 AS SELECT * FROM T1;";
     String insertIntoQuery = "INSERT INTO T2 SELECT *  FROM T1;";
-    KsqlEngine ksqlEngine = new KsqlEngine(new KsqlConfig(configMap), new
-        FakeKafkaTopicClient(), "shouldCreatePlanForInsertIntoTableFromTabl");
+    KafkaTopicClient kafkaTopicClient = new FakeKafkaTopicClient();
+    kafkaTopicClient.createTopic("test1", 1, (short) 1, true);
+    KsqlEngine ksqlEngine = new KsqlEngine(new KsqlConfig(configMap), kafkaTopicClient,
+                                           "shouldCreatePlanForInsertIntoTableFromTabl");
 
     List<QueryMetadata> queryMetadataList = ksqlEngine.buildMultipleQueries(createTable + "\n " +
                                                                             csasQuery + "\n " +
@@ -260,8 +263,11 @@
                           + "KAFKA_TOPIC = 's1', VALUE_FORMAT = 'JSON' );";
     String csasQuery = "CREATE TABLE T2 AS SELECT * FROM T1;";
     String insertIntoQuery = "INSERT INTO T2 SELECT col0, col1, col2, col3 FROM S1;";
-    KsqlEngine ksqlEngine = new KsqlEngine(new KsqlConfig(configMap), new
-        FakeKafkaTopicClient(), "shouldFailInsertIfTheResultTypesDontMatch");
+    KafkaTopicClient kafkaTopicClient = new FakeKafkaTopicClient();
+    kafkaTopicClient.createTopic("t1", 1, (short) 1, true);
+    kafkaTopicClient.createTopic("s1", 1, (short) 1, false);
+    KsqlEngine ksqlEngine = new KsqlEngine(new KsqlConfig(configMap), kafkaTopicClient,
+                                           "shouldFailInsertIfTheResultTypesDontMatch");
 
     try {
       List<QueryMetadata> queryMetadataList = ksqlEngine.buildMultipleQueries(createTable + "\n " +
@@ -282,9 +288,10 @@
                           + "KAFKA_TOPIC = 'test1', VALUE_FORMAT = 'JSON' );";
     String csasQuery = "CREATE STREAM s1 AS SELECT col0, col1, col2 FROM test1 PARTITION BY col0;";
     String insertIntoQuery = "INSERT INTO s1 SELECT col0, col1, col2 FROM test1 PARTITION BY col0;";
-
-    KsqlEngine ksqlEngine = new KsqlEngine(new KsqlConfig(configMap), new
-        FakeKafkaTopicClient(), "shouldCheckSinkAndResultKeysDoNotMatch");
+    KafkaTopicClient kafkaTopicClient = new FakeKafkaTopicClient();
+    kafkaTopicClient.createTopic("test1", 1, (short) 1, true);
+    KsqlEngine ksqlEngine = new KsqlEngine(new KsqlConfig(configMap), kafkaTopicClient,
+                                           "shouldCheckSinkAndResultKeysDoNotMatch");
 
     List<QueryMetadata> queryMetadataList = ksqlEngine.buildMultipleQueries(createStream + "\n " +
                                                                             csasQuery + "\n " +
@@ -307,9 +314,10 @@
                           + "KAFKA_TOPIC = 'test1', VALUE_FORMAT = 'JSON' );";
     String csasQuery = "CREATE STREAM s1 AS SELECT col0, col1, col2 FROM test1 PARTITION BY col0;";
     String insertIntoQuery = "INSERT INTO s1 SELECT col0, col1, col2 FROM test1;";
-
-    KsqlEngine ksqlEngine = new KsqlEngine(new KsqlConfig(configMap), new
-        FakeKafkaTopicClient(), "shouldFailIfSinkAndResultKeysDoNotMatch");
+    KafkaTopicClient kafkaTopicClient = new FakeKafkaTopicClient();
+    kafkaTopicClient.createTopic("test1", 1, (short) 1, true);
+    KsqlEngine ksqlEngine = new KsqlEngine(new KsqlConfig(configMap), kafkaTopicClient,
+                                           "shouldFailIfSinkAndResultKeysDoNotMatch");
 
     try {
       List<QueryMetadata> queryMetadataList = ksqlEngine.buildMultipleQueries(createStream + "\n " +
@@ -477,14 +485,11 @@
     Assert.assertEquals(DummyConsumerInterceptor2.class.getName(), consumerInterceptors.get(1));
     Assert.assertEquals(ConsumerCollector.class, Class.forName(consumerInterceptors.get(2)));
   }
-<<<<<<< HEAD
-
-=======
+
   @Test
   public void shouldCreateExpectedServiceId() {
     String serviceId = physicalPlanBuilder.getServiceId();
     assertThat(serviceId, equalTo(KsqlConstants.KSQL_INTERNAL_TOPIC_PREFIX
                                   + KsqlConfig.KSQL_SERVICE_ID_DEFAULT));
   }
->>>>>>> 5a7aa323
 }