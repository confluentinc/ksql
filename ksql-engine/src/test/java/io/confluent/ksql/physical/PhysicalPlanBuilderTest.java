/**
 * Copyright 2017 Confluent Inc.
 *
 * Licensed under the Apache License, Version 2.0 (the "License"); you may not use this file except
 * in compliance with the License. You may obtain a copy of the License at
 *
 * http://www.apache.org/licenses/LICENSE-2.0
 *
 * Unless required by applicable law or agreed to in writing, software distributed under the License
 * is distributed on an "AS IS" BASIS, WITHOUT WARRANTIES OR CONDITIONS OF ANY KIND, either express
 * or implied. See the License for the specific language governing permissions and limitations under
 * the License.
 **/

package io.confluent.ksql.physical;

import io.confluent.kafka.schemaregistry.client.MockSchemaRegistryClient;
import io.confluent.ksql.KsqlEngine;
import io.confluent.ksql.function.FunctionRegistry;
import io.confluent.ksql.metastore.MetaStore;
import io.confluent.ksql.metrics.ConsumerCollector;
import io.confluent.ksql.metrics.ProducerCollector;
import io.confluent.ksql.planner.plan.KsqlBareOutputNode;
import io.confluent.ksql.planner.plan.KsqlStructuredDataOutputNode;
import io.confluent.ksql.planner.plan.PlanNode;
import io.confluent.ksql.serde.DataSource;
import io.confluent.ksql.structured.LogicalPlanBuilder;
import io.confluent.ksql.util.FakeKafkaTopicClient;
import io.confluent.ksql.util.KafkaTopicClient;
import io.confluent.ksql.util.KsqlConfig;
import io.confluent.ksql.util.KsqlException;
import io.confluent.ksql.util.KsqlConstants;
import io.confluent.ksql.util.MetaStoreFixture;
import io.confluent.ksql.util.Pair;
import io.confluent.ksql.util.QueryIdGenerator;
import io.confluent.ksql.util.QueryMetadata;

import org.apache.kafka.clients.consumer.ConsumerConfig;
import org.apache.kafka.clients.consumer.ConsumerInterceptor;
import org.apache.kafka.clients.consumer.ConsumerRecords;
import org.apache.kafka.clients.producer.ProducerConfig;
import org.apache.kafka.clients.producer.ProducerInterceptor;
import org.apache.kafka.clients.producer.ProducerRecord;
import org.apache.kafka.clients.producer.RecordMetadata;
import org.apache.kafka.streams.KafkaStreams;
import org.apache.kafka.streams.StreamsBuilder;
import org.apache.kafka.streams.StreamsConfig;
import org.junit.Assert;
import org.junit.Before;
import org.junit.Test;

import java.util.Collections;
import java.util.HashMap;
import java.util.List;
import java.util.LinkedList;
import java.util.Map;

import static org.hamcrest.CoreMatchers.equalTo;
import static org.hamcrest.MatcherAssert.assertThat;
import static org.hamcrest.core.IsInstanceOf.instanceOf;

public class PhysicalPlanBuilderTest {
  private final String simpleSelectFilter = "SELECT col0, col2, col3 FROM test1 WHERE col0 > 100;";
  private PhysicalPlanBuilder physicalPlanBuilder;
  private MetaStore metaStore = MetaStoreFixture.getNewMetaStore();
  private LogicalPlanBuilder planBuilder;
<<<<<<< HEAD
  private Map<String, Object> configMap;
=======
  private KsqlConfig ksqlConfig;
>>>>>>> e8f10583

  // Test implementation of KafkaStreamsBuilder that tracks calls and returned values
  class TestKafkaStreamsBuilder implements KafkaStreamsBuilder {
    class Call {
      public StreamsBuilder builder;
      public StreamsConfig config;
      KafkaStreams kafkaStreams;

      private Call(StreamsBuilder builder, StreamsConfig config, KafkaStreams kafkaStreams) {
        this.builder = builder;
        this.config = config;
        this.kafkaStreams = kafkaStreams;
      }
    }

    private List<Call> calls = new LinkedList<>();

    @Override
    public KafkaStreams buildKafkaStreams(StreamsBuilder builder, StreamsConfig conf) {
      KafkaStreams kafkaStreams = new KafkaStreams(builder.build(), conf);
      calls.add(new Call(builder, conf, kafkaStreams));
      return kafkaStreams;
    }

    List<Call> getCalls() {
      return calls;
    }
  }

  private TestKafkaStreamsBuilder testKafkaStreamsBuilder;

  @Before
  public void before() {
    testKafkaStreamsBuilder = new TestKafkaStreamsBuilder();
    physicalPlanBuilder = buildPhysicalPlanBuilder(Collections.emptyMap());
    planBuilder = new LogicalPlanBuilder(metaStore);
  }

  private PhysicalPlanBuilder buildPhysicalPlanBuilder(Map<String, Object> overrideProperties) {
    final StreamsBuilder streamsBuilder = new StreamsBuilder();
    final FunctionRegistry functionRegistry = new FunctionRegistry();
    configMap = new HashMap<>();
    configMap.put(ConsumerConfig.BOOTSTRAP_SERVERS_CONFIG, "localhost:9092");
    configMap.put("application.id", "KSQL");
    configMap.put("commit.interval.ms", 0);
    configMap.put("cache.max.bytes.buffering", 0);
    configMap.put("auto.offset.reset", "earliest");
    ksqlConfig = new KsqlConfig(configMap);
    return new PhysicalPlanBuilder(streamsBuilder,
        ksqlConfig,
        new FakeKafkaTopicClient(),
        functionRegistry,
        overrideProperties,
        false,
        metaStore,
                                                  new MockSchemaRegistryClient(),
                                                  new QueryIdGenerator(),
        testKafkaStreamsBuilder
    );

  }

  private QueryMetadata buildPhysicalPlan(final String query) throws Exception {
    final PlanNode logical = planBuilder.buildLogicalPlan(query);
    return physicalPlanBuilder.buildPhysicalPlan(new Pair<>(query, logical));
  }

  @Test
  public void shouldHaveKStreamDataSource() throws Exception {
    final QueryMetadata metadata = buildPhysicalPlan(simpleSelectFilter);
    assertThat(metadata.getDataSourceType(), equalTo(DataSource.DataSourceType.KSTREAM));
  }

  @Test
  public void shouldHaveOutputNode() throws Exception {
    final QueryMetadata queryMetadata = buildPhysicalPlan(simpleSelectFilter);
    assertThat(queryMetadata.getOutputNode(), instanceOf(KsqlBareOutputNode.class));
  }

  @Test
  public void shouldCreateExecutionPlan() throws Exception {
    String queryString = "SELECT col0, sum(col3), count(col3) FROM test1 "
        + "WHERE col0 > 100 GROUP BY col0;";
    final QueryMetadata metadata = buildPhysicalPlan(queryString);
    final String planText = metadata.getExecutionPlan();
    String[] lines = planText.split("\n");
    Assert.assertEquals(lines[0], " > [ SINK ] Schema: [COL0 : INT64 , KSQL_COL_1 : FLOAT64 "
        + ", KSQL_COL_2 : INT64].");
    Assert.assertEquals("\t\t > [ AGGREGATE ] Schema: [KSQL_INTERNAL_COL_0 : INT64 , KSQL_INTERNAL_COL_1 : FLOAT64 , KSQL_AGG_VARIABLE_0 : FLOAT64 , KSQL_AGG_VARIABLE_1 : INT64].", lines[1]);
    Assert.assertEquals("\t\t\t\t > [ PROJECT ] Schema: [KSQL_INTERNAL_COL_0 : INT64 , KSQL_INTERNAL_COL_1 : FLOAT64 , KSQL_INTERNAL_COL_2 : FLOAT64 , KSQL_INTERNAL_COL_3 : FLOAT64].", lines[2]);
    Assert.assertEquals("\t\t\t\t\t\t > [ FILTER ] Schema: [TEST1.ROWTIME : INT64 , TEST1.ROWKEY : INT64 , TEST1.COL0 : INT64 , TEST1.COL1 : STRING , TEST1.COL2 : STRING , TEST1.COL3 : FLOAT64 , TEST1.COL4 : ARRAY , TEST1.COL5 : MAP].", lines[3]);
    Assert.assertEquals("\t\t\t\t\t\t\t\t > [ SOURCE ] Schema: [TEST1.ROWTIME : INT64 , TEST1.ROWKEY : INT64 , TEST1.COL0 : INT64 , TEST1.COL1 : STRING , TEST1.COL2 : STRING , TEST1.COL3 : FLOAT64 , TEST1.COL4 : ARRAY , TEST1.COL5 : MAP].", lines[4]);
  }

  @Test
  public void shouldCreateExecutionPlanForInsert() throws Exception {
    String createStream = "CREATE STREAM TEST1 (COL0 BIGINT, COL1 VARCHAR, COL2 DOUBLE) WITH ( "
                          + "KAFKA_TOPIC = 'test1', VALUE_FORMAT = 'JSON' );";
    String csasQuery = "CREATE STREAM s1 WITH (value_format = 'delimited') AS SELECT col0, col1, "
                       + "col2 FROM "
                       + "test1;";
    String insertIntoQuery = "INSERT INTO s1 SELECT col0, col1, col2 FROM test1;";
    KafkaTopicClient kafkaTopicClient = new FakeKafkaTopicClient();
    kafkaTopicClient.createTopic("test1", 1, (short) 1, Collections.emptyMap());
    KsqlEngine ksqlEngine = new KsqlEngine(new KsqlConfig(configMap), kafkaTopicClient,
                                           "shouldCreateExecutionPlanForInsert");

    List<QueryMetadata> queryMetadataList = ksqlEngine.buildMultipleQueries(createStream + "\n " +
                                                                            csasQuery + "\n " +
                                                                            insertIntoQuery, new
        HashMap<>());
    Assert.assertTrue(queryMetadataList.size() == 2);
    final String planText = queryMetadataList.get(1).getExecutionPlan();
    String[] lines = planText.split("\n");
    Assert.assertTrue(lines.length == 3);
    Assert.assertEquals(lines[0], " > [ SINK ] Schema: [COL0 : INT64 , COL1 : STRING , COL2 : FLOAT64].");
    Assert.assertEquals(lines[1], "\t\t > [ PROJECT ] Schema: [COL0 : INT64 , COL1 : STRING , COL2 : FLOAT64].");
    Assert.assertEquals(lines[2], "\t\t\t\t > [ SOURCE ] Schema: [TEST1.ROWTIME : INT64 , TEST1.ROWKEY : STRING , TEST1.COL0 : INT64 , TEST1.COL1 : STRING , TEST1.COL2 : FLOAT64].");
    assertThat(queryMetadataList.get(1).getOutputNode(), instanceOf(KsqlStructuredDataOutputNode.class));
    KsqlStructuredDataOutputNode ksqlStructuredDataOutputNode = (KsqlStructuredDataOutputNode)
        queryMetadataList.get(1).getOutputNode();
    assertThat(ksqlStructuredDataOutputNode.getKsqlTopic().getKsqlTopicSerDe().getSerDe(),
               equalTo(DataSource.DataSourceSerDe.DELIMITED));
  }

  @Test
  public void shouldFailIfInsertSinkDoesNotExist() throws Exception {
    String createStream = "CREATE STREAM TEST1 (COL0 BIGINT, COL1 VARCHAR, COL2 DOUBLE) WITH ( "
                          + "KAFKA_TOPIC = 'test1', VALUE_FORMAT = 'JSON' );";
    String insertIntoQuery = "INSERT INTO s1 SELECT col0, col1, col2 FROM test1;";
    KsqlEngine ksqlEngine = new KsqlEngine(new KsqlConfig(configMap), new
        FakeKafkaTopicClient(), "shouldFailIfInsertSinkDoesNOtExist");
    try {
      List<QueryMetadata> queryMetadataList = ksqlEngine.buildMultipleQueries(createStream + "\n " +
                                                                              insertIntoQuery, new
                                                                                  HashMap<>());
    } catch (KsqlException ksqlException) {
      Assert.assertEquals(ksqlException.getMessage(),"Parsing failed on KsqlEngine msg:Sink, S1,"
                                                     + " does not exist for the INSERT INTO statement.");
      return;
    }
    Assert.fail();

  }

  @Test
  public void shouldFailInsertIfTheResultSchemaDoesNotMatch() throws Exception {
    String createStream = "CREATE STREAM TEST1 (COL0 BIGINT, COL1 VARCHAR, COL2 DOUBLE, COL3 "
                          + "DOUBLE) "
                          + "WITH ( "
                          + "KAFKA_TOPIC = 'test1', VALUE_FORMAT = 'JSON' );";
    String csasQuery = "CREATE STREAM s1 AS SELECT col0, col1, col2 FROM test1;";
    String insertIntoQuery = "INSERT INTO s1 SELECT col0, col1, col2, col3  FROM test1;";
    KafkaTopicClient kafkaTopicClient = new FakeKafkaTopicClient();
    kafkaTopicClient.createTopic("test1", 1, (short) 1, Collections.emptyMap());
    KsqlEngine ksqlEngine = new KsqlEngine(new KsqlConfig(configMap), kafkaTopicClient,
                                           "shouldFailInsertIfTheResultSchemaDoesNotMatch");

    try {
      List<QueryMetadata> queryMetadataList = ksqlEngine.buildMultipleQueries(createStream + "\n " +
                                                                              csasQuery + "\n " +
                                                                              insertIntoQuery, new
                                                                                  HashMap<>());
    } catch (KsqlException ksqlException) {
      Assert.assertTrue(ksqlException.getMessage().equalsIgnoreCase("Incompatible schema between results and sink. Result schema is [ (COL0 : Schema{INT64}), (COL1 : Schema{STRING}), (COL2 : Schema{FLOAT64}), (COL3 : Schema{FLOAT64})], but the sink schema is [ (ROWTIME : Schema{INT64}), (ROWKEY : Schema{STRING}), (COL0 : Schema{INT64}), (COL1 : Schema{STRING}), (COL2 : Schema{FLOAT64})]."));
      return;
    }
    Assert.fail();
  }

  @Test
  public void shouldCreatePlanForInsertIntoTableFromTable() throws Exception {
    String createTable = "CREATE TABLE T1 (COL0 BIGINT, COL1 VARCHAR, COL2 DOUBLE, COL3 "
                          + "DOUBLE) "
                          + "WITH ( "
                          + "KAFKA_TOPIC = 'test1', VALUE_FORMAT = 'JSON', KEY = 'COL1' );";
    String csasQuery = "CREATE TABLE T2 AS SELECT * FROM T1;";
    String insertIntoQuery = "INSERT INTO T2 SELECT *  FROM T1;";
    KafkaTopicClient kafkaTopicClient = new FakeKafkaTopicClient();
    kafkaTopicClient.createTopic("test1", 1, (short) 1, Collections.emptyMap());
    KsqlEngine ksqlEngine = new KsqlEngine(new KsqlConfig(configMap), kafkaTopicClient,
                                           "shouldCreatePlanForInsertIntoTableFromTabl");

    List<QueryMetadata> queryMetadataList = ksqlEngine.buildMultipleQueries(createTable + "\n " +
                                                                            csasQuery + "\n " +
                                                                            insertIntoQuery, new
                                                                                HashMap<>());
    Assert.assertTrue(queryMetadataList.size() == 2);
    final String planText = queryMetadataList.get(1).getExecutionPlan();
    String[] lines = planText.split("\n");
    Assert.assertTrue(lines.length == 2);
    Assert.assertEquals(lines[0], " > [ PROJECT ] Schema: [ROWTIME : INT64 , ROWKEY : STRING , COL0 : INT64 , COL1 : STRING , COL2 : FLOAT64 , COL3 : FLOAT64].");
    Assert.assertEquals(lines[1], "\t\t > [ SOURCE ] Schema: [T1.ROWTIME : INT64 , T1.ROWKEY : STRING , T1.COL0 : INT64 , T1.COL1 : STRING , T1.COL2 : FLOAT64 , T1.COL3 : FLOAT64].");
  }

  @Test
  public void shouldFailInsertIfTheResultTypesDontMatch() throws Exception {
    String createTable = "CREATE TABLE T1 (COL0 BIGINT, COL1 VARCHAR, COL2 DOUBLE, COL3 "
                          + "DOUBLE) "
                          + "WITH ( "
                          + "KAFKA_TOPIC = 't1', VALUE_FORMAT = 'JSON', KEY = 'COL1' );";
    String createStream = "CREATE STREAM S1 (COL0 BIGINT, COL1 VARCHAR, COL2 DOUBLE, COL3 "
                          + "DOUBLE) "
                          + "WITH ( "
                          + "KAFKA_TOPIC = 's1', VALUE_FORMAT = 'JSON' );";
    String csasQuery = "CREATE TABLE T2 AS SELECT * FROM T1;";
    String insertIntoQuery = "INSERT INTO T2 SELECT col0, col1, col2, col3 FROM S1;";
    KafkaTopicClient kafkaTopicClient = new FakeKafkaTopicClient();
    // No need for setting the correct clean up policy in test.
    kafkaTopicClient.createTopic("t1", 1, (short) 1, Collections.emptyMap());
    kafkaTopicClient.createTopic("s1", 1, (short) 1, Collections.emptyMap());
    KsqlEngine ksqlEngine = new KsqlEngine(new KsqlConfig(configMap), kafkaTopicClient,
                                           "shouldFailInsertIfTheResultTypesDontMatch");

    try {
      List<QueryMetadata> queryMetadataList = ksqlEngine.buildMultipleQueries(createTable + "\n " +
                                                                              createStream + "\n " +
                                                                              csasQuery + "\n " +
                                                                              insertIntoQuery, new
                                                                                  HashMap<>());
    } catch (KsqlException ksqlException) {
      Assert.assertTrue(ksqlException.getMessage().equalsIgnoreCase("Incompatible data sink and query result. Data sink (T2) type is KSTREAM but select query result is KTABLE."));
      return;
    }
    Assert.fail();
  }

  @Test
  public void shouldCheckSinkAndResultKeysDoNotMatch() throws Exception {
    String createStream = "CREATE STREAM TEST1 (COL0 BIGINT, COL1 VARCHAR, COL2 DOUBLE) WITH ( "
                          + "KAFKA_TOPIC = 'test1', VALUE_FORMAT = 'JSON' );";
    String csasQuery = "CREATE STREAM s1 AS SELECT col0, col1, col2 FROM test1 PARTITION BY col0;";
    String insertIntoQuery = "INSERT INTO s1 SELECT col0, col1, col2 FROM test1 PARTITION BY col0;";
    KafkaTopicClient kafkaTopicClient = new FakeKafkaTopicClient();
    kafkaTopicClient.createTopic("test1", 1, (short) 1, Collections.emptyMap());
    KsqlEngine ksqlEngine = new KsqlEngine(new KsqlConfig(configMap), kafkaTopicClient,
                                           "shouldCheckSinkAndResultKeysDoNotMatch");

    List<QueryMetadata> queryMetadataList = ksqlEngine.buildMultipleQueries(createStream + "\n " +
                                                                            csasQuery + "\n " +
                                                                            insertIntoQuery, new
                                                                                HashMap<>());
    Assert.assertTrue(queryMetadataList.size() == 2);
    final String planText = queryMetadataList.get(1).getExecutionPlan();
    String[] lines = planText.split("\n");
    Assert.assertTrue(lines.length == 4);
    Assert.assertEquals(lines[0], " > [ REKEY ] Schema: [COL0 : INT64 , COL1 : STRING , COL2 : FLOAT64].");
    Assert.assertEquals(lines[1], "\t\t > [ SINK ] Schema: [COL0 : INT64 , COL1 : STRING , COL2 "
                                  + ": FLOAT64].");
    Assert.assertEquals(lines[2], "\t\t\t\t > [ PROJECT ] Schema: [COL0 : INT64 , COL1 : STRING"
                                   + " , COL2 : FLOAT64].");
  }

  @Test
  public void shouldFailIfSinkAndResultKeysDoNotMatch() throws Exception {
    String createStream = "CREATE STREAM TEST1 (COL0 BIGINT, COL1 VARCHAR, COL2 DOUBLE) WITH ( "
                          + "KAFKA_TOPIC = 'test1', VALUE_FORMAT = 'JSON' );";
    String csasQuery = "CREATE STREAM s1 AS SELECT col0, col1, col2 FROM test1 PARTITION BY col0;";
    String insertIntoQuery = "INSERT INTO s1 SELECT col0, col1, col2 FROM test1;";
    KafkaTopicClient kafkaTopicClient = new FakeKafkaTopicClient();
    kafkaTopicClient.createTopic("test1", 1, (short) 1, Collections.emptyMap());
    KsqlEngine ksqlEngine = new KsqlEngine(new KsqlConfig(configMap), kafkaTopicClient,
                                           "shouldFailIfSinkAndResultKeysDoNotMatch");

    try {
      List<QueryMetadata> queryMetadataList = ksqlEngine.buildMultipleQueries(createStream + "\n " +
                                                                              csasQuery + "\n " +
                                                                              insertIntoQuery, new
                                                                                  HashMap<>());
    } catch (Exception ksqlException) {
      Assert.assertTrue(ksqlException.getMessage().equalsIgnoreCase("Incompatible key fields for sink and results. Sink key field is COL0 (type: Schema{INT64}) while result key fiels is null (type: null)"));
      return;
    }
    Assert.fail();
  }


  @Test
  public void shouldReturnCreatedKafkaStream() throws Exception {
    final QueryMetadata queryMetadata = buildPhysicalPlan(simpleSelectFilter);
    List<TestKafkaStreamsBuilder.Call> calls = testKafkaStreamsBuilder.getCalls();
    Assert.assertEquals(1, calls.size());
    Assert.assertSame(calls.get(0).kafkaStreams, queryMetadata.getKafkaStreams());
  }

  @Test
  public void shouldAddMetricsInterceptors() throws Exception {
    buildPhysicalPlan(simpleSelectFilter);

    List<TestKafkaStreamsBuilder.Call> calls = testKafkaStreamsBuilder.getCalls();
    Assert.assertEquals(1, calls.size());
    StreamsConfig config = calls.get(0).config;

    Object val = config.originals().get(
        StreamsConfig.consumerPrefix(ConsumerConfig.INTERCEPTOR_CLASSES_CONFIG));
    Assert.assertThat(val, instanceOf(List.class));
    List<String> consumerInterceptors = (List<String>) val;
    Assert.assertEquals(1, consumerInterceptors.size());
    Assert.assertEquals(ConsumerCollector.class, Class.forName(consumerInterceptors.get(0)));

    val = config.originals().get(
        StreamsConfig.producerPrefix(ConsumerConfig.INTERCEPTOR_CLASSES_CONFIG));
    Assert.assertThat(val, instanceOf(List.class));
    List<String> producerInterceptors = (List<String>) val;
    Assert.assertEquals(1, producerInterceptors.size());
    Assert.assertEquals(ProducerCollector.class, Class.forName(producerInterceptors.get(0)));
  }

  public static class DummyConsumerInterceptor implements ConsumerInterceptor {
    public ConsumerRecords onConsume(ConsumerRecords consumerRecords) {
      return consumerRecords;
    }
    public void close() {  }
    public void onCommit(Map map) {  }
    public void configure(Map<String, ?> map) {  }
  }

  public static class DummyProducerInterceptor implements ProducerInterceptor {
    public void onAcknowledgement(RecordMetadata rm, Exception e) {}
    public ProducerRecord onSend(ProducerRecord producerRecords) {
      return producerRecords;
    }
    public void close() {  }
    public void configure(Map<String, ?> map) {  }
  }

  @Test
  public void shouldAddMetricsInterceptorsToExistingList() throws Exception {
    // Initialize override properties with lists for producer/consumer interceptors
    Map<String, Object> overrideProperties = new HashMap<>();
    List<String> consumerInterceptors = new LinkedList<>();
    consumerInterceptors.add(DummyConsumerInterceptor.class.getName());
    overrideProperties.put(StreamsConfig.consumerPrefix(ConsumerConfig.INTERCEPTOR_CLASSES_CONFIG),
        consumerInterceptors);
    List<String> producerInterceptors = new LinkedList<>();
    producerInterceptors.add(DummyProducerInterceptor.class.getName());
    overrideProperties.put(StreamsConfig.producerPrefix(ConsumerConfig.INTERCEPTOR_CLASSES_CONFIG),
        producerInterceptors);
    physicalPlanBuilder = buildPhysicalPlanBuilder(overrideProperties);

    buildPhysicalPlan(simpleSelectFilter);

    List<TestKafkaStreamsBuilder.Call> calls = testKafkaStreamsBuilder.getCalls();
    Assert.assertEquals(1, calls.size());
    StreamsConfig config = calls.get(0).config;

    Object val = config.originals().get(
        StreamsConfig.consumerPrefix(ConsumerConfig.INTERCEPTOR_CLASSES_CONFIG));
    Assert.assertThat(val, instanceOf(List.class));
    consumerInterceptors = (List<String>) val;
    Assert.assertEquals(2, consumerInterceptors.size());
    Assert.assertEquals(DummyConsumerInterceptor.class.getName(), consumerInterceptors.get(0));
    Assert.assertEquals(ConsumerCollector.class, Class.forName(consumerInterceptors.get(1)));

    val = config.originals().get(
        StreamsConfig.producerPrefix(ProducerConfig.INTERCEPTOR_CLASSES_CONFIG));
    Assert.assertThat(val, instanceOf(List.class));
    producerInterceptors = (List<String>) val;
    Assert.assertEquals(2, producerInterceptors.size());
    Assert.assertEquals(DummyProducerInterceptor.class.getName(), producerInterceptors.get(0));
    Assert.assertEquals(ProducerCollector.class, Class.forName(producerInterceptors.get(1)));
  }

  @Test
  public void shouldAddMetricsInterceptorsToExistingString() throws Exception {
    // Initialize override properties with class name strings for producer/consumer interceptors
    Map<String, Object> overrideProperties = new HashMap<>();
    overrideProperties.put(StreamsConfig.consumerPrefix(ConsumerConfig.INTERCEPTOR_CLASSES_CONFIG),
        DummyConsumerInterceptor.class.getName());
    overrideProperties.put(StreamsConfig.producerPrefix(ConsumerConfig.INTERCEPTOR_CLASSES_CONFIG),
        DummyProducerInterceptor.class.getName());
    physicalPlanBuilder = buildPhysicalPlanBuilder(overrideProperties);

    buildPhysicalPlan(simpleSelectFilter);

    List<TestKafkaStreamsBuilder.Call> calls = testKafkaStreamsBuilder.getCalls();
    Assert.assertEquals(1, calls.size());
    StreamsConfig config = calls.get(0).config;

    Object val = config.originals().get(
        StreamsConfig.consumerPrefix(ConsumerConfig.INTERCEPTOR_CLASSES_CONFIG));
    Assert.assertThat(val, instanceOf(List.class));
    List<String> consumerInterceptors = (List<String>) val;
    Assert.assertEquals(2, consumerInterceptors.size());
    Assert.assertEquals(DummyConsumerInterceptor.class.getName(), consumerInterceptors.get(0));
    Assert.assertEquals(ConsumerCollector.class, Class.forName(consumerInterceptors.get(1)));

    val = config.originals().get(
        StreamsConfig.producerPrefix(ProducerConfig.INTERCEPTOR_CLASSES_CONFIG));
    Assert.assertThat(val, instanceOf(List.class));
    List<String> producerInterceptors = (List<String>) val;
    Assert.assertEquals(2, producerInterceptors.size());
    Assert.assertEquals(DummyProducerInterceptor.class.getName(), producerInterceptors.get(0));
    Assert.assertEquals(ProducerCollector.class, Class.forName(producerInterceptors.get(1)));
  }

  public static class DummyConsumerInterceptor2 implements ConsumerInterceptor {
    public ConsumerRecords onConsume(ConsumerRecords consumerRecords) {
      return consumerRecords;
    }
    public void close() { }
    public void onCommit(Map map) { }
    public void configure(Map<String, ?> map) { }
  }

  @Test
  public void shouldAddMetricsInterceptorsToExistingStringList() throws Exception {
    // Initialize override properties with class name strings for producer/consumer interceptors
    Map<String, Object> overrideProperties = new HashMap<>();
    String consumerInterceptorStr = DummyConsumerInterceptor.class.getName()
        + " , " + DummyConsumerInterceptor2.class.getName();
    overrideProperties.put(StreamsConfig.consumerPrefix(ConsumerConfig.INTERCEPTOR_CLASSES_CONFIG),
        consumerInterceptorStr);
    physicalPlanBuilder = buildPhysicalPlanBuilder(overrideProperties);

    buildPhysicalPlan(simpleSelectFilter);

    List<TestKafkaStreamsBuilder.Call> calls = testKafkaStreamsBuilder.getCalls();
    Assert.assertEquals(1, calls.size());
    StreamsConfig config = calls.get(0).config;

    Object val = config.originals().get(
        StreamsConfig.consumerPrefix(ConsumerConfig.INTERCEPTOR_CLASSES_CONFIG));
    Assert.assertThat(val, instanceOf(List.class));
    List<String> consumerInterceptors = (List<String>) val;
    Assert.assertEquals(3, consumerInterceptors.size());
    Assert.assertEquals(DummyConsumerInterceptor.class.getName(), consumerInterceptors.get(0));
    Assert.assertEquals(DummyConsumerInterceptor2.class.getName(), consumerInterceptors.get(1));
    Assert.assertEquals(ConsumerCollector.class, Class.forName(consumerInterceptors.get(2)));
  }

  @Test
  public void shouldCreateExpectedServiceId() {
    String serviceId = physicalPlanBuilder.getServiceId();
    assertThat(serviceId, equalTo(KsqlConstants.KSQL_INTERNAL_TOPIC_PREFIX
                                  + KsqlConfig.KSQL_SERVICE_ID_DEFAULT));
  }
}<|MERGE_RESOLUTION|>--- conflicted
+++ resolved
@@ -64,11 +64,8 @@
   private PhysicalPlanBuilder physicalPlanBuilder;
   private MetaStore metaStore = MetaStoreFixture.getNewMetaStore();
   private LogicalPlanBuilder planBuilder;
-<<<<<<< HEAD
   private Map<String, Object> configMap;
-=======
   private KsqlConfig ksqlConfig;
->>>>>>> e8f10583
 
   // Test implementation of KafkaStreamsBuilder that tracks calls and returned values
   class TestKafkaStreamsBuilder implements KafkaStreamsBuilder {
@@ -206,8 +203,8 @@
                                                                               insertIntoQuery, new
                                                                                   HashMap<>());
     } catch (KsqlException ksqlException) {
-      Assert.assertEquals(ksqlException.getMessage(),"Parsing failed on KsqlEngine msg:Sink, S1,"
-                                                     + " does not exist for the INSERT INTO statement.");
+      assertThat(ksqlException.getMessage(), equalTo("Exception while processing statements "
+                                                     + ":Sink, S1, does not exist for the INSERT INTO statement."));
       return;
     }
     Assert.fail();
@@ -274,8 +271,8 @@
                           + "DOUBLE) "
                           + "WITH ( "
                           + "KAFKA_TOPIC = 's1', VALUE_FORMAT = 'JSON' );";
-    String csasQuery = "CREATE TABLE T2 AS SELECT * FROM T1;";
-    String insertIntoQuery = "INSERT INTO T2 SELECT col0, col1, col2, col3 FROM S1;";
+    String csasQuery = "CREATE STREAM S2 AS SELECT * FROM S1;";
+    String insertIntoQuery = "INSERT INTO S2 SELECT col0, col1, col2, col3 FROM T1;";
     KafkaTopicClient kafkaTopicClient = new FakeKafkaTopicClient();
     // No need for setting the correct clean up policy in test.
     kafkaTopicClient.createTopic("t1", 1, (short) 1, Collections.emptyMap());
@@ -290,7 +287,8 @@
                                                                               insertIntoQuery, new
                                                                                   HashMap<>());
     } catch (KsqlException ksqlException) {
-      Assert.assertTrue(ksqlException.getMessage().equalsIgnoreCase("Incompatible data sink and query result. Data sink (T2) type is KSTREAM but select query result is KTABLE."));
+      assertThat(ksqlException.getMessage(), equalTo("Incompatible data sink and query result. "
+                                                    + "Data sink (S2) type is KTABLE but select query result is KSTREAM."));
       return;
     }
     Assert.fail();
