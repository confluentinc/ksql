/**
 * Copyright 2017 Confluent Inc.
 *
 * Licensed under the Apache License, Version 2.0 (the "License"); you may not use this file except
 * in compliance with the License. You may obtain a copy of the License at
 *
 * http://www.apache.org/licenses/LICENSE-2.0
 *
 * Unless required by applicable law or agreed to in writing, software distributed under the License
 * is distributed on an "AS IS" BASIS, WITHOUT WARRANTIES OR CONDITIONS OF ANY KIND, either express
 * or implied. See the License for the specific language governing permissions and limitations under
 * the License.
 **/

package io.confluent.ksql.physical;

import static org.hamcrest.CoreMatchers.equalTo;
import static org.hamcrest.MatcherAssert.assertThat;
import static org.hamcrest.core.IsInstanceOf.instanceOf;

import com.google.common.collect.ImmutableMap;
import io.confluent.kafka.schemaregistry.client.SchemaRegistryClient;
import io.confluent.ksql.KsqlEngine;
import io.confluent.ksql.KsqlEngineTestUtil;
import io.confluent.ksql.function.InternalFunctionRegistry;
import io.confluent.ksql.metastore.MetaStore;
import io.confluent.ksql.metastore.MetaStoreImpl;
import io.confluent.ksql.metrics.ConsumerCollector;
import io.confluent.ksql.metrics.ProducerCollector;
import io.confluent.ksql.planner.LogicalPlanNode;
import io.confluent.ksql.planner.plan.KsqlBareOutputNode;
import io.confluent.ksql.planner.plan.KsqlStructuredDataOutputNode;
import io.confluent.ksql.planner.plan.PlanNode;
import io.confluent.ksql.schema.registry.MockSchemaRegistryClientFactory;
import io.confluent.ksql.serde.DataSource;
import io.confluent.ksql.testutils.AnalysisTestUtil;
import io.confluent.ksql.util.FakeKafkaTopicClient;
import io.confluent.ksql.util.KafkaTopicClient;
import io.confluent.ksql.util.KsqlConfig;
import io.confluent.ksql.util.KsqlConstants;
import io.confluent.ksql.util.KsqlException;
import io.confluent.ksql.util.MetaStoreFixture;
import io.confluent.ksql.util.QueryIdGenerator;
import io.confluent.ksql.util.QueryMetadata;
import java.util.Collections;
import java.util.HashMap;
import java.util.LinkedList;
import java.util.List;
import java.util.Map;
import java.util.Properties;
import java.util.function.Supplier;

import org.apache.kafka.clients.consumer.ConsumerConfig;
import org.apache.kafka.clients.consumer.ConsumerInterceptor;
import org.apache.kafka.clients.consumer.ConsumerRecords;
import org.apache.kafka.clients.producer.ProducerConfig;
import org.apache.kafka.clients.producer.ProducerInterceptor;
import org.apache.kafka.clients.producer.ProducerRecord;
import org.apache.kafka.clients.producer.RecordMetadata;
import org.apache.kafka.connect.data.Schema;
import org.apache.kafka.streams.KafkaStreams;
import org.apache.kafka.streams.StreamsBuilder;
import org.apache.kafka.streams.StreamsConfig;
import org.apache.kafka.streams.processor.internals.DefaultKafkaClientSupplier;
import org.junit.After;
import org.junit.Assert;
import org.junit.Before;
import org.junit.Test;

@SuppressWarnings("unchecked")
public class PhysicalPlanBuilderTest {

  private final String simpleSelectFilter = "SELECT col0, col2, col3 FROM test1 WHERE col0 > 100;";
  private PhysicalPlanBuilder physicalPlanBuilder;
  private final MetaStore metaStore = MetaStoreFixture.getNewMetaStore(new InternalFunctionRegistry());
  private final Supplier<SchemaRegistryClient> schemaRegistryClientFactory
      = new MockSchemaRegistryClientFactory()::get;
  private final KsqlConfig ksqlConfig = new KsqlConfig(
      ImmutableMap.of(
          ConsumerConfig.BOOTSTRAP_SERVERS_CONFIG, "localhost:9092",
          "commit.interval.ms", 0,
          "cache.max.bytes.buffering", 0,
          "auto.offset.reset", "earliest"));
  private final KafkaTopicClient kafkaTopicClient = new FakeKafkaTopicClient();
  private KsqlEngine ksqlEngine;

  // Test implementation of KafkaStreamsBuilder that tracks calls and returned values
  class TestKafkaStreamsBuilder implements KafkaStreamsBuilder {

    class Call {

      public StreamsBuilder builder;
      public Properties props;
      KafkaStreams kafkaStreams;

      private Call(final StreamsBuilder builder, final Properties props, final KafkaStreams kafkaStreams) {
        this.builder = builder;
        this.props = props;
        this.kafkaStreams = kafkaStreams;
      }
    }

    private List<Call> calls = new LinkedList<>();

    @Override
    public KafkaStreams buildKafkaStreams(final StreamsBuilder builder, final Map<String, Object> conf) {
      final Properties props = new Properties();
      props.putAll(conf);
      final KafkaStreams kafkaStreams = new KafkaStreams(builder.build(), props);
      calls.add(new Call(builder, props, kafkaStreams));
      return kafkaStreams;
    }

    List<Call> getCalls() {
      return calls;
    }
  }

  private TestKafkaStreamsBuilder testKafkaStreamsBuilder;

  @Before
  public void before() {
    testKafkaStreamsBuilder = new TestKafkaStreamsBuilder();
    physicalPlanBuilder = buildPhysicalPlanBuilder(Collections.emptyMap());
<<<<<<< HEAD
=======
    planBuilder = new LogicalPlanBuilder(metaStore);
    ksqlEngine = KsqlEngineTestUtil.createKsqlEngine(
        kafkaTopicClient,
        schemaRegistryClientFactory,
        new DefaultKafkaClientSupplier(),
        new MetaStoreImpl(new InternalFunctionRegistry()),
        ksqlConfig,
        new DefaultKafkaClientSupplier().getAdminClient(
            ksqlConfig.getKsqlAdminClientConfigProps())
    );
  }

  @After
  public void after() {
    ksqlEngine.close();
>>>>>>> 0e08685d
  }

  private PhysicalPlanBuilder buildPhysicalPlanBuilder(final Map<String, Object> overrideProperties) {
    final StreamsBuilder streamsBuilder = new StreamsBuilder();
    final InternalFunctionRegistry functionRegistry = new InternalFunctionRegistry();
    return new PhysicalPlanBuilder(
        streamsBuilder,
        ksqlConfig,
        new FakeKafkaTopicClient(),
        functionRegistry,
        overrideProperties,
        false,
        metaStore,
        schemaRegistryClientFactory,
        new QueryIdGenerator(),
        testKafkaStreamsBuilder
    );

  }

  private QueryMetadata buildPhysicalPlan(final String query) {
    final PlanNode logical = AnalysisTestUtil.buildLogicalPlan(query, metaStore);;
    return physicalPlanBuilder.buildPhysicalPlan(new LogicalPlanNode(query, logical));
  }

  @Test
  public void shouldHaveKStreamDataSource() throws Exception {
    final QueryMetadata metadata = buildPhysicalPlan(simpleSelectFilter);
    assertThat(metadata.getDataSourceType(), equalTo(DataSource.DataSourceType.KSTREAM));
  }

  @Test
  public void shouldHaveOutputNode() throws Exception {
    final QueryMetadata queryMetadata = buildPhysicalPlan(simpleSelectFilter);
    assertThat(queryMetadata.getOutputNode(), instanceOf(KsqlBareOutputNode.class));
  }

  @Test
  public void shouldCreateExecutionPlan() throws Exception {
    final String queryString = "SELECT col0, sum(col3), count(col3) FROM test1 "
        + "WHERE col0 > 100 GROUP BY col0;";
    final QueryMetadata metadata = buildPhysicalPlan(queryString);
    final String planText = metadata.getExecutionPlan();
    final String[] lines = planText.split("\n");
    Assert.assertEquals(" > [ SINK ] Schema: [COL0 : BIGINT, KSQL_COL_1 : DOUBLE"
        + ", KSQL_COL_2 : BIGINT].", lines[0]);
    Assert.assertEquals(
        "\t\t > [ AGGREGATE ] Schema: [KSQL_INTERNAL_COL_0 : BIGINT, KSQL_INTERNAL_COL_1 : DOUBLE, KSQL_AGG_VARIABLE_0 : DOUBLE, KSQL_AGG_VARIABLE_1 : BIGINT].",
        lines[1]);
    Assert.assertEquals(
        "\t\t\t\t > [ PROJECT ] Schema: [KSQL_INTERNAL_COL_0 : BIGINT, KSQL_INTERNAL_COL_1 : DOUBLE].",
        lines[2]);
    Assert.assertEquals(
        "\t\t\t\t\t\t > [ FILTER ] Schema: [TEST1.ROWTIME : BIGINT, TEST1.ROWKEY : BIGINT, TEST1.COL0 : BIGINT, TEST1.COL1 : VARCHAR, TEST1.COL2 : VARCHAR, TEST1.COL3 : DOUBLE, TEST1.COL4 : ARRAY<DOUBLE>, TEST1.COL5 : MAP<VARCHAR,DOUBLE>].",
        lines[3]);
    Assert.assertEquals(
        "\t\t\t\t\t\t\t\t > [ SOURCE ] Schema: [TEST1.ROWTIME : BIGINT, TEST1.ROWKEY : BIGINT, TEST1.COL0 : BIGINT, TEST1.COL1 : VARCHAR, TEST1.COL2 : VARCHAR, TEST1.COL3 : DOUBLE, TEST1.COL4 : ARRAY<DOUBLE>, TEST1.COL5 : MAP<VARCHAR,DOUBLE>].",
        lines[4]);
  }

  @Test
  public void shouldCreateExecutionPlanForInsert() {
    final String createStream = "CREATE STREAM TEST1 (COL0 BIGINT, COL1 VARCHAR, COL2 DOUBLE) WITH ( "
        + "KAFKA_TOPIC = 'test1', VALUE_FORMAT = 'JSON' );";
    final String csasQuery = "CREATE STREAM s1 WITH (value_format = 'delimited') AS SELECT col0, col1, "
        + "col2 FROM "
        + "test1;";
    final String insertIntoQuery = "INSERT INTO s1 SELECT col0, col1, col2 FROM test1;";
    kafkaTopicClient.createTopic("test1", 1, (short) 1, Collections.emptyMap());

    final List<QueryMetadata> queryMetadataList = ksqlEngine.buildMultipleQueries(
        createStream + "\n " + csasQuery + "\n " + insertIntoQuery,
        ksqlConfig,
        Collections.emptyMap());
    Assert.assertTrue(queryMetadataList.size() == 2);
    final String planText = queryMetadataList.get(1).getExecutionPlan();
    final String[] lines = planText.split("\n");
    Assert.assertTrue(lines.length == 3);
    Assert.assertEquals(lines[0],
        " > [ SINK ] Schema: [COL0 : BIGINT, COL1 : VARCHAR, COL2 : DOUBLE].");
    Assert.assertEquals(lines[1],
        "\t\t > [ PROJECT ] Schema: [COL0 : BIGINT, COL1 : VARCHAR, COL2 : DOUBLE].");
    Assert.assertEquals(lines[2],
        "\t\t\t\t > [ SOURCE ] Schema: [TEST1.ROWTIME : BIGINT, TEST1.ROWKEY : VARCHAR, TEST1.COL0 : BIGINT, TEST1.COL1 : VARCHAR, TEST1.COL2 : DOUBLE].");
    assertThat(queryMetadataList.get(1).getOutputNode(),
        instanceOf(KsqlStructuredDataOutputNode.class));
    final KsqlStructuredDataOutputNode ksqlStructuredDataOutputNode = (KsqlStructuredDataOutputNode)
        queryMetadataList.get(1).getOutputNode();
    assertThat(ksqlStructuredDataOutputNode.getKsqlTopic().getKsqlTopicSerDe().getSerDe(),
        equalTo(DataSource.DataSourceSerDe.DELIMITED));
    closeQueries(queryMetadataList);
    ksqlEngine.close();
  }

  @Test
  public void shouldFailIfInsertSinkDoesNotExist() {
    final String createStream = "CREATE STREAM TEST1 (COL0 BIGINT, COL1 VARCHAR, COL2 DOUBLE) WITH ( "
        + "KAFKA_TOPIC = 'test1', VALUE_FORMAT = 'JSON' );";
    final String insertIntoQuery = "INSERT INTO s1 SELECT col0, col1, col2 FROM test1;";
    try {
      final List<QueryMetadata> queryMetadataList = ksqlEngine.buildMultipleQueries(
          createStream + "\n " + insertIntoQuery,
          ksqlConfig,
          Collections.emptyMap());
    } catch (final KsqlException ksqlException) {
      assertThat(ksqlException.getMessage(), equalTo("Exception while processing statement: "
          + "INSERT INTO s1 SELECT col0, col1, col2 FROM test1;. "
          + "Error: Sink, S1, does not exist for the INSERT INTO statement."));
      return;
    } finally {
      ksqlEngine.close();
    }
    Assert.fail();

  }

  @Test
  public void shouldFailInsertIfTheResultSchemaDoesNotMatch() {
    final String createStream = "CREATE STREAM TEST1 (COL0 BIGINT, COL1 VARCHAR, COL2 DOUBLE, COL3 "
        + "DOUBLE) "
        + "WITH ( "
        + "KAFKA_TOPIC = 'test1', VALUE_FORMAT = 'JSON' );";
    final String csasQuery = "CREATE STREAM s1 AS SELECT col0, col1, col2 FROM test1;";
    final String insertIntoQuery = "INSERT INTO s1 SELECT col0, col1, col2, col3  FROM test1;";
    kafkaTopicClient.createTopic("test1", 1, (short) 1, Collections.emptyMap());

    try {
      final List<QueryMetadata> queryMetadataList = ksqlEngine.buildMultipleQueries(
          createStream + "\n " + csasQuery + "\n " + insertIntoQuery,
          ksqlConfig,
          Collections.emptyMap());
    } catch (final KsqlException ksqlException) {
      assertThat(ksqlException.getMessage(),
          equalTo("Incompatible schema between results and sink. Result schema is [COL0 :"
              + " BIGINT, COL1 : VARCHAR, COL2 : DOUBLE, COL3 : DOUBLE], but the sink schema is [COL0 : BIGINT, COL1 : VARCHAR, COL2 : DOUBLE]."));
      return;
    } finally {
      ksqlEngine.close();
    }
    Assert.fail();
  }

  @Test
  public void shouldCreatePlanForInsertIntoTableFromTable() {
    final String createTable = "CREATE TABLE T1 (COL0 BIGINT, COL1 VARCHAR, COL2 DOUBLE, COL3 "
        + "DOUBLE) "
        + "WITH ( "
        + "KAFKA_TOPIC = 'test1', VALUE_FORMAT = 'JSON', KEY = 'COL1' );";
    final String csasQuery = "CREATE TABLE T2 AS SELECT * FROM T1;";
    final String insertIntoQuery = "INSERT INTO T2 SELECT *  FROM T1;";
    kafkaTopicClient.createTopic("test1", 1, (short) 1, Collections.emptyMap());

    final List<QueryMetadata> queryMetadataList = ksqlEngine.buildMultipleQueries(
        createTable + "\n " + csasQuery + "\n " + insertIntoQuery,
        ksqlConfig,
        Collections.emptyMap());
    Assert.assertTrue(queryMetadataList.size() == 2);
    final String planText = queryMetadataList.get(1).getExecutionPlan();
    final String[] lines = planText.split("\n");
    assertThat(lines.length, equalTo(2));
    assertThat(lines[0],
        equalTo(" > [ PROJECT ] Schema: [ROWTIME : BIGINT, ROWKEY : VARCHAR, COL0 : "
            + "BIGINT, COL1 : VARCHAR, COL2 : DOUBLE, COL3 : DOUBLE]."));
    assertThat(lines[1],
        equalTo("\t\t > [ SOURCE ] Schema: [T1.ROWTIME : BIGINT, T1.ROWKEY : VARCHAR, "
            + "T1.COL0 : BIGINT, T1.COL1 : VARCHAR, T1.COL2 : DOUBLE, T1.COL3 : "
            + "DOUBLE]."));
    closeQueries(queryMetadataList);
    ksqlEngine.close();
  }

  @Test
  public void shouldFailInsertIfTheResultTypesDontMatch() {
    final String createTable = "CREATE TABLE T1 (COL0 BIGINT, COL1 VARCHAR, COL2 DOUBLE, COL3 "
        + "DOUBLE) "
        + "WITH ( "
        + "KAFKA_TOPIC = 't1', VALUE_FORMAT = 'JSON', KEY = 'COL1' );";
    final String createStream = "CREATE STREAM S1 (COL0 BIGINT, COL1 VARCHAR, COL2 DOUBLE, COL3 "
        + "DOUBLE) "
        + "WITH ( "
        + "KAFKA_TOPIC = 's1', VALUE_FORMAT = 'JSON' );";
    final String csasQuery = "CREATE STREAM S2 AS SELECT * FROM S1;";
    final String insertIntoQuery = "INSERT INTO S2 SELECT col0, col1, col2, col3 FROM T1;";
    // No need for setting the correct clean up policy in test.
    kafkaTopicClient.createTopic("t1", 1, (short) 1, Collections.emptyMap());
    kafkaTopicClient.createTopic("s1", 1, (short) 1, Collections.emptyMap());

    try {
      final List<QueryMetadata> queryMetadataList = ksqlEngine.buildMultipleQueries(
          createTable + "\n " + createStream + "\n " + csasQuery + "\n " + insertIntoQuery,
          ksqlConfig,
          Collections.emptyMap());
    } catch (final KsqlException ksqlException) {
      assertThat(ksqlException.getMessage(), equalTo("Incompatible data sink and query result. "
          + "Data sink (S2) type is KTABLE but select query result is KSTREAM."));
      return;
    } finally {
      ksqlEngine.close();
    }
    Assert.fail();
  }

  @Test
  public void shouldCheckSinkAndResultKeysDoNotMatch() {
    final String createStream = "CREATE STREAM TEST1 (COL0 BIGINT, COL1 VARCHAR, COL2 DOUBLE) WITH ( "
        + "KAFKA_TOPIC = 'test1', VALUE_FORMAT = 'JSON' );";
    final String csasQuery = "CREATE STREAM s1 AS SELECT col0, col1, col2 FROM test1 PARTITION BY col0;";
    final String insertIntoQuery = "INSERT INTO s1 SELECT col0, col1, col2 FROM test1 PARTITION BY col0;";
    kafkaTopicClient.createTopic("test1", 1, (short) 1, Collections.emptyMap());

    final List<QueryMetadata> queryMetadataList = ksqlEngine.buildMultipleQueries(
        createStream + "\n " + csasQuery + "\n " + insertIntoQuery,
        ksqlConfig,
        Collections.emptyMap());
    Assert.assertTrue(queryMetadataList.size() == 2);
    final String planText = queryMetadataList.get(1).getExecutionPlan();
    final String[] lines = planText.split("\n");
    assertThat(lines.length, equalTo(4));
    assertThat(lines[0],
        equalTo(" > [ REKEY ] Schema: [COL0 : BIGINT, COL1 : VARCHAR, COL2 : DOUBLE]."));
    assertThat(lines[1], equalTo("\t\t > [ SINK ] Schema: [COL0 : BIGINT, COL1 : VARCHAR, COL2 "
        + ": DOUBLE]."));
    assertThat(lines[2], equalTo("\t\t\t\t > [ PROJECT ] Schema: [COL0 : BIGINT, COL1 : VARCHAR"
        + ", COL2 : DOUBLE]."));
    closeQueries(queryMetadataList);
    ksqlEngine.close();
  }

  @Test
  public void shouldFailIfSinkAndResultKeysDoNotMatch() {
    final String createStream = "CREATE STREAM TEST1 (COL0 BIGINT, COL1 VARCHAR, COL2 DOUBLE) WITH ( "
        + "KAFKA_TOPIC = 'test1', VALUE_FORMAT = 'JSON' );";
    final String csasQuery = "CREATE STREAM s1 AS SELECT col0, col1, col2 FROM test1 PARTITION BY col0;";
    final String insertIntoQuery = "INSERT INTO s1 SELECT col0, col1, col2 FROM test1;";
    kafkaTopicClient.createTopic("test1", 1, (short) 1, Collections.emptyMap());

    try {
      final List<QueryMetadata> queryMetadataList = ksqlEngine.buildMultipleQueries(
          createStream + "\n " + csasQuery + "\n " + insertIntoQuery,
          ksqlConfig,
          Collections.emptyMap());
    } catch (final Exception ksqlException) {
      assertThat(ksqlException.getMessage(), equalTo("Incompatible key fields for sink and "
          + "results. Sink key field is COL0 (type: "
          + "Schema{INT64}) while result key field is null (type: null)"));
      return;
    } finally {
      ksqlEngine.close();
    }
    Assert.fail();
  }

  @Test
  public void shouldAddMetricsInterceptors() throws Exception {
    buildPhysicalPlan(simpleSelectFilter);

    final List<TestKafkaStreamsBuilder.Call> calls = testKafkaStreamsBuilder.getCalls();
    Assert.assertEquals(1, calls.size());
    final Properties props = calls.get(0).props;

    Object val = props.get(StreamsConfig.consumerPrefix(ConsumerConfig.INTERCEPTOR_CLASSES_CONFIG));
    Assert.assertThat(val, instanceOf(List.class));
    final List<String> consumerInterceptors = (List<String>) val;
    assertThat(consumerInterceptors.size(), equalTo(1));
    assertThat(ConsumerCollector.class, equalTo(Class.forName(consumerInterceptors.get(0))));

    val = props.get(StreamsConfig.producerPrefix(ConsumerConfig.INTERCEPTOR_CLASSES_CONFIG));
    Assert.assertThat(val, instanceOf(List.class));
    final List<String> producerInterceptors = (List<String>) val;
    assertThat(producerInterceptors.size(), equalTo(1));
    assertThat(ProducerCollector.class, equalTo(Class.forName(producerInterceptors.get(0))));
  }

  @Test
  public void shouldTurnOptimizationsOff() throws Exception {
    // Given:
    final Map<String, Object> properties =
        Collections.singletonMap(
            StreamsConfig.TOPOLOGY_OPTIMIZATION, StreamsConfig.OPTIMIZE);
    physicalPlanBuilder = buildPhysicalPlanBuilder(properties);

    // When:
    buildPhysicalPlan(simpleSelectFilter);

    // Then:
    final List<TestKafkaStreamsBuilder.Call> calls = testKafkaStreamsBuilder.getCalls();
    assertThat(calls.size(), equalTo(1));
    final Properties props = calls.get(0).props;
    assertThat(
        props.get(StreamsConfig.TOPOLOGY_OPTIMIZATION),
        equalTo(StreamsConfig.NO_OPTIMIZATION));
  }

  public static class DummyConsumerInterceptor implements ConsumerInterceptor {

    public ConsumerRecords onConsume(final ConsumerRecords consumerRecords) {
      return consumerRecords;
    }

    public void close() {
    }

    public void onCommit(final Map map) {
    }

    public void configure(final Map<String, ?> map) {
    }
  }

  public static class DummyProducerInterceptor implements ProducerInterceptor {

    public void onAcknowledgement(final RecordMetadata rm, final Exception e) {
    }

    public ProducerRecord onSend(final ProducerRecord producerRecords) {
      return producerRecords;
    }

    public void close() {
    }

    public void configure(final Map<String, ?> map) {
    }
  }

  @Test
  public void shouldAddMetricsInterceptorsToExistingList() throws Exception {
    // Initialize override properties with lists for producer/consumer interceptors
    final Map<String, Object> overrideProperties = new HashMap<>();
    List<String> consumerInterceptors = new LinkedList<>();
    consumerInterceptors.add(DummyConsumerInterceptor.class.getName());
    overrideProperties.put(StreamsConfig.consumerPrefix(ConsumerConfig.INTERCEPTOR_CLASSES_CONFIG),
        consumerInterceptors);
    List<String> producerInterceptors = new LinkedList<>();
    producerInterceptors.add(DummyProducerInterceptor.class.getName());
    overrideProperties.put(StreamsConfig.producerPrefix(ConsumerConfig.INTERCEPTOR_CLASSES_CONFIG),
        producerInterceptors);
    physicalPlanBuilder = buildPhysicalPlanBuilder(overrideProperties);

    buildPhysicalPlan(simpleSelectFilter);

    final List<TestKafkaStreamsBuilder.Call> calls = testKafkaStreamsBuilder.getCalls();
    Assert.assertEquals(1, calls.size());
    final Properties props = calls.get(0).props;

    Object val = props.get(StreamsConfig.consumerPrefix(ConsumerConfig.INTERCEPTOR_CLASSES_CONFIG));
    Assert.assertThat(val, instanceOf(List.class));
    consumerInterceptors = (List<String>) val;
    assertThat(consumerInterceptors.size(), equalTo(2));
    assertThat(DummyConsumerInterceptor.class.getName(), equalTo(consumerInterceptors.get(0)));
    assertThat(ConsumerCollector.class, equalTo(Class.forName(consumerInterceptors.get(1))));

    val = props.get(StreamsConfig.producerPrefix(ProducerConfig.INTERCEPTOR_CLASSES_CONFIG));
    Assert.assertThat(val, instanceOf(List.class));
    producerInterceptors = (List<String>) val;
    assertThat(producerInterceptors.size(), equalTo(2));
    assertThat(DummyProducerInterceptor.class.getName(), equalTo(producerInterceptors.get(0)));
    assertThat(ProducerCollector.class, equalTo(Class.forName(producerInterceptors.get(1))));
  }

  @Test
  public void shouldAddMetricsInterceptorsToExistingString() throws Exception {
    // Initialize override properties with class name strings for producer/consumer interceptors
    final Map<String, Object> overrideProperties = new HashMap<>();
    overrideProperties.put(StreamsConfig.consumerPrefix(ConsumerConfig.INTERCEPTOR_CLASSES_CONFIG),
        DummyConsumerInterceptor.class.getName());
    overrideProperties.put(StreamsConfig.producerPrefix(ConsumerConfig.INTERCEPTOR_CLASSES_CONFIG),
        DummyProducerInterceptor.class.getName());
    physicalPlanBuilder = buildPhysicalPlanBuilder(overrideProperties);

    buildPhysicalPlan(simpleSelectFilter);

    final List<TestKafkaStreamsBuilder.Call> calls = testKafkaStreamsBuilder.getCalls();
    assertThat(calls.size(), equalTo(1));
    final Properties props = calls.get(0).props;

    Object val = props.get(StreamsConfig.consumerPrefix(ConsumerConfig.INTERCEPTOR_CLASSES_CONFIG));
    Assert.assertThat(val, instanceOf(List.class));
    final List<String> consumerInterceptors = (List<String>) val;
    assertThat(consumerInterceptors.size(), equalTo(2));
    assertThat(DummyConsumerInterceptor.class.getName(), equalTo(consumerInterceptors.get(0)));
    assertThat(ConsumerCollector.class, equalTo(Class.forName(consumerInterceptors.get(1))));

    val = props.get(StreamsConfig.producerPrefix(ProducerConfig.INTERCEPTOR_CLASSES_CONFIG));
    Assert.assertThat(val, instanceOf(List.class));
    final List<String> producerInterceptors = (List<String>) val;
    assertThat(producerInterceptors.size(), equalTo(2));
    assertThat(DummyProducerInterceptor.class.getName(), equalTo(producerInterceptors.get(0)));
    assertThat(ProducerCollector.class, equalTo(Class.forName(producerInterceptors.get(1))));
  }

  public static class DummyConsumerInterceptor2 implements ConsumerInterceptor {

    public ConsumerRecords onConsume(final ConsumerRecords consumerRecords) {
      return consumerRecords;
    }

    public void close() {
    }

    public void onCommit(final Map map) {
    }

    public void configure(final Map<String, ?> map) {
    }
  }

  @Test
  public void shouldAddMetricsInterceptorsToExistingStringList() throws Exception {
    // Initialize override properties with class name strings for producer/consumer interceptors
    final Map<String, Object> overrideProperties = new HashMap<>();
    final String consumerInterceptorStr = DummyConsumerInterceptor.class.getName()
        + " , " + DummyConsumerInterceptor2.class.getName();
    overrideProperties.put(StreamsConfig.consumerPrefix(ConsumerConfig.INTERCEPTOR_CLASSES_CONFIG),
        consumerInterceptorStr);
    physicalPlanBuilder = buildPhysicalPlanBuilder(overrideProperties);

    buildPhysicalPlan(simpleSelectFilter);

    final List<TestKafkaStreamsBuilder.Call> calls = testKafkaStreamsBuilder.getCalls();
    Assert.assertEquals(1, calls.size());
    final Properties props = calls.get(0).props;

    final Object val = props.get(
        StreamsConfig.consumerPrefix(ConsumerConfig.INTERCEPTOR_CLASSES_CONFIG));
    Assert.assertThat(val, instanceOf(List.class));
    final List<String> consumerInterceptors = (List<String>) val;
    assertThat(consumerInterceptors.size(), equalTo(3));
    assertThat(DummyConsumerInterceptor.class.getName(), equalTo(consumerInterceptors.get(0)));
    assertThat(DummyConsumerInterceptor2.class.getName(), equalTo(consumerInterceptors.get(1)));
    assertThat(ConsumerCollector.class, equalTo(Class.forName(consumerInterceptors.get(2))));
  }

  @Test
  public void shouldCreateExpectedServiceId() {
    final String serviceId = physicalPlanBuilder.getServiceId();
    assertThat(serviceId, equalTo(KsqlConstants.KSQL_INTERNAL_TOPIC_PREFIX
        + KsqlConfig.KSQL_SERVICE_ID_DEFAULT));
  }

  @Test
  public void shouldHaveOptionalFieldsInResultSchema() {
    final String createStream = "CREATE STREAM TEST1 (COL0 BIGINT, COL1 VARCHAR, COL2 DOUBLE) WITH ( "
        + "KAFKA_TOPIC = 'test1', VALUE_FORMAT = 'JSON' );";
    final String csasQuery = "CREATE STREAM s1 WITH (value_format = 'delimited') AS SELECT col0, col1, "
        + "col2 FROM "
        + "test1;";
    final String insertIntoQuery = "INSERT INTO s1 SELECT col0, col1, col2 FROM test1;";
    kafkaTopicClient.createTopic("test1", 1, (short) 1, Collections.emptyMap());
    final List<QueryMetadata> queryMetadataList = ksqlEngine.buildMultipleQueries(createStream + "\n " +
        csasQuery + "\n " +
        insertIntoQuery,
        ksqlConfig,
        Collections.emptyMap());
    final Schema resultSchema = queryMetadataList.get(0).getOutputNode().getSchema();
    resultSchema.fields().stream().forEach(
        field -> Assert.assertTrue(field.schema().isOptional())
    );
    closeQueries(queryMetadataList);
    ksqlEngine.close();
  }

  @Test
  public void shouldSetIsKSQLSinkInMetastoreCorrectly() {
    final String createStream = "CREATE STREAM TEST1 (COL0 BIGINT, COL1 VARCHAR, COL2 DOUBLE, COL3 "
        + "DOUBLE) "
        + "WITH ( "
        + "KAFKA_TOPIC = 'test1', VALUE_FORMAT = 'JSON' );";
    final String csasQuery = "CREATE STREAM s1 AS SELECT col0, col1, col2 FROM test1;";
    final String ctasQuery = "CREATE TABLE t1 AS SELECT col0, COUNT(*) FROM test1 GROUP BY col0;";
    kafkaTopicClient.createTopic("test1", 1, (short) 1, Collections.emptyMap());
    final List<QueryMetadata> queryMetadataList = ksqlEngine.buildMultipleQueries(
        createStream + "\n " + csasQuery + "\n " + ctasQuery,
        ksqlConfig,
        Collections.emptyMap());
    assertThat(ksqlEngine.getMetaStore().getSource("TEST1").getKsqlTopic().isKsqlSink(), equalTo(false));
    assertThat(ksqlEngine.getMetaStore().getSource("S1").getKsqlTopic().isKsqlSink(), equalTo(true));
    assertThat(ksqlEngine.getMetaStore().getSource("T1").getKsqlTopic().isKsqlSink(), equalTo(true));
    ksqlEngine.close();
  }


  private void closeQueries(final List<QueryMetadata> queryMetadataList) {
    queryMetadataList.forEach(QueryMetadata::close);
  }
}<|MERGE_RESOLUTION|>--- conflicted
+++ resolved
@@ -122,9 +122,6 @@
   public void before() {
     testKafkaStreamsBuilder = new TestKafkaStreamsBuilder();
     physicalPlanBuilder = buildPhysicalPlanBuilder(Collections.emptyMap());
-<<<<<<< HEAD
-=======
-    planBuilder = new LogicalPlanBuilder(metaStore);
     ksqlEngine = KsqlEngineTestUtil.createKsqlEngine(
         kafkaTopicClient,
         schemaRegistryClientFactory,
@@ -139,7 +136,6 @@
   @After
   public void after() {
     ksqlEngine.close();
->>>>>>> 0e08685d
   }
 
   private PhysicalPlanBuilder buildPhysicalPlanBuilder(final Map<String, Object> overrideProperties) {
