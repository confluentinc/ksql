/*
 * Copyright 2019 Confluent Inc.
 *
 * Licensed under the Confluent Community License (the "License"); you may not use
 * this file except in compliance with the License.  You may obtain a copy of the
 * License at
 *
 * http://www.confluent.io/confluent-community-license
 *
 * Unless required by applicable law or agreed to in writing, software
 * distributed under the License is distributed on an "AS IS" BASIS, WITHOUT
 * WARRANTIES OF ANY KIND, either express or implied.  See the License for the
 * specific language governing permissions and limitations under the License.
 */

package io.confluent.ksql.physical;

import static org.hamcrest.MatcherAssert.assertThat;
import static org.hamcrest.Matchers.instanceOf;
import static org.hamcrest.Matchers.is;
import static org.mockito.Mockito.when;

import io.confluent.ksql.schema.connect.SchemaFormatter;
import io.confluent.ksql.schema.persistence.PersistenceSchema;
import java.util.LinkedHashMap;
import org.apache.kafka.connect.data.ConnectSchema;
import org.apache.kafka.connect.data.Schema;
import org.apache.kafka.connect.data.SchemaBuilder;
import org.junit.Before;
import org.junit.Test;
import org.junit.runner.RunWith;
import org.mockito.Mock;
import org.mockito.junit.MockitoJUnitRunner;

@RunWith(MockitoJUnitRunner.class)
public class QuerySchemasTest {

  private static final PersistenceSchema SCHEMA_ONE = PersistenceSchema
      .of((ConnectSchema) Schema.FLOAT64_SCHEMA);
  private static final PersistenceSchema SCHEMA_TWO = PersistenceSchema
      .of((ConnectSchema) Schema.OPTIONAL_INT32_SCHEMA);
  private static final PersistenceSchema SCHEMA_THREE = PersistenceSchema
      .of((ConnectSchema) Schema.STRING_SCHEMA);

  private static final String SCHEMA_ONE_TEXT = "{if you squint, this looks like schema one}";
  private static final String SCHEMA_TWO_TEXT = "{better looking than schema one}";
  private static final String SCHEMA_THREE_TEXT =
      "{the pinnacle of schemas: De La Soul always said 3 is the magic number}";

  @Mock
  private SchemaFormatter schemaFormatter;
  private QuerySchemas schemas;

  @Before
  public void setUp() {
<<<<<<< HEAD
    final LinkedHashMap<String, PersistenceSchema> orderedSchemas = new LinkedHashMap<>();
    orderedSchemas.put("thing one", SCHEMA_ONE);
    orderedSchemas.put("thing two", SCHEMA_TWO);
    orderedSchemas.put("thing three", SCHEMA_THREE);
=======
    final LinkedHashMap<String, Schema> orderedSchemas = linkedMapOf(
        "thing one", SCHEMA_ONE,
        "thing two", SCHEMA_TWO,
        "thing three", SCHEMA_THREE
    );
>>>>>>> 9dd22f35

    schemas = new QuerySchemas(orderedSchemas, schemaFormatter);

    when(schemaFormatter.format(SCHEMA_ONE.getConnectSchema())).thenReturn(SCHEMA_ONE_TEXT);
    when(schemaFormatter.format(SCHEMA_TWO.getConnectSchema())).thenReturn(SCHEMA_TWO_TEXT);
    when(schemaFormatter.format(SCHEMA_THREE.getConnectSchema())).thenReturn(SCHEMA_THREE_TEXT);
  }

  @Test
  public void shouldSerializeInConsistentOrder() {
    // When:
    final String result = schemas.toString();

    // Then:
    assertThat(result, is(
        "thing one = " + SCHEMA_ONE_TEXT + System.lineSeparator()
            + "thing two = " + SCHEMA_TWO_TEXT + System.lineSeparator()
            + "thing three = " + SCHEMA_THREE_TEXT
    ));
  }

  @Test
  public void shouldBeStrictAboutOptionals() {
    // When:
    final QuerySchemas optionals = QuerySchemas.of(linkedMapOf(
        "a", Schema.OPTIONAL_INT32_SCHEMA,
        "b", SchemaBuilder
            .array(Schema.OPTIONAL_STRING_SCHEMA)
            .optional()
            .build(),
        "c", SchemaBuilder
            .map(Schema.OPTIONAL_FLOAT64_SCHEMA, Schema.OPTIONAL_BOOLEAN_SCHEMA)
            .optional()
            .build(),
        "d", SchemaBuilder
            .struct()
            .field("f0", SchemaBuilder.OPTIONAL_INT64_SCHEMA)
            .optional()
            .build()
    ));

    // Then:
    assertThat(optionals.toString(), is(""
        + "a = INT" + System.lineSeparator()
        + "b = ARRAY<VARCHAR>" + System.lineSeparator()
        + "c = MAP<DOUBLE, BOOLEAN>" + System.lineSeparator()
        + "d = STRUCT<f0 BIGINT>"
    ));
  }

  @Test
  public void shouldBeStrictAboutNonOptionals() {
    // When:
    final QuerySchemas nonOptionals = QuerySchemas.of(linkedMapOf(
        "a", Schema.INT32_SCHEMA,
        "b", SchemaBuilder
            .array(Schema.STRING_SCHEMA)
            .build(),
        "c", SchemaBuilder
            .map(Schema.FLOAT64_SCHEMA, Schema.BOOLEAN_SCHEMA)
            .build(),
        "d", SchemaBuilder
            .struct()
            .field("f0", SchemaBuilder.INT64_SCHEMA)
            .build()
    ));

    // Then:
    assertThat(nonOptionals.toString(), is(""
        + "a = INT NOT NULL" + System.lineSeparator()
        + "b = ARRAY<VARCHAR NOT NULL> NOT NULL" + System.lineSeparator()
        + "c = MAP<DOUBLE NOT NULL, BOOLEAN NOT NULL> NOT NULL" + System.lineSeparator()
        + "d = STRUCT<f0 BIGINT NOT NULL> NOT NULL"
    ));
  }

  private static LinkedHashMap<String, Schema> linkedMapOf(final Object... e) {

    assertThat("odd param count", e.length % 2, is(0));

    final LinkedHashMap<String, Schema> map = new LinkedHashMap<>();

    for (int idx = 0; idx < e.length; ) {
      final Object key = e[idx++];
      final Object value = e[idx++];

      assertThat("key must be String", key, instanceOf(String.class));
      assertThat("value must be Schema", value, instanceOf(Schema.class));

      map.put((String) key, (Schema) value);
    }

    return map;
  }
}<|MERGE_RESOLUTION|>--- conflicted
+++ resolved
@@ -35,12 +35,14 @@
 @RunWith(MockitoJUnitRunner.class)
 public class QuerySchemasTest {
 
-  private static final PersistenceSchema SCHEMA_ONE = PersistenceSchema
-      .of((ConnectSchema) Schema.FLOAT64_SCHEMA);
-  private static final PersistenceSchema SCHEMA_TWO = PersistenceSchema
-      .of((ConnectSchema) Schema.OPTIONAL_INT32_SCHEMA);
-  private static final PersistenceSchema SCHEMA_THREE = PersistenceSchema
-      .of((ConnectSchema) Schema.STRING_SCHEMA);
+  private static final PersistenceSchema SCHEMA_ONE =
+      persistenceSchema(Schema.FLOAT64_SCHEMA);
+
+  private static final PersistenceSchema SCHEMA_TWO =
+      persistenceSchema(Schema.OPTIONAL_INT32_SCHEMA);
+
+  private static final PersistenceSchema SCHEMA_THREE =
+      persistenceSchema(Schema.STRING_SCHEMA);
 
   private static final String SCHEMA_ONE_TEXT = "{if you squint, this looks like schema one}";
   private static final String SCHEMA_TWO_TEXT = "{better looking than schema one}";
@@ -53,18 +55,11 @@
 
   @Before
   public void setUp() {
-<<<<<<< HEAD
-    final LinkedHashMap<String, PersistenceSchema> orderedSchemas = new LinkedHashMap<>();
-    orderedSchemas.put("thing one", SCHEMA_ONE);
-    orderedSchemas.put("thing two", SCHEMA_TWO);
-    orderedSchemas.put("thing three", SCHEMA_THREE);
-=======
-    final LinkedHashMap<String, Schema> orderedSchemas = linkedMapOf(
+    final LinkedHashMap<String, PersistenceSchema> orderedSchemas = linkedMapOf(
         "thing one", SCHEMA_ONE,
         "thing two", SCHEMA_TWO,
         "thing three", SCHEMA_THREE
     );
->>>>>>> 9dd22f35
 
     schemas = new QuerySchemas(orderedSchemas, schemaFormatter);
 
@@ -141,22 +136,31 @@
     ));
   }
 
-  private static LinkedHashMap<String, Schema> linkedMapOf(final Object... e) {
+  private static LinkedHashMap<String, PersistenceSchema> linkedMapOf(final Object... e) {
 
     assertThat("odd param count", e.length % 2, is(0));
 
-    final LinkedHashMap<String, Schema> map = new LinkedHashMap<>();
+    final LinkedHashMap<String, PersistenceSchema> map = new LinkedHashMap<>();
 
     for (int idx = 0; idx < e.length; ) {
       final Object key = e[idx++];
-      final Object value = e[idx++];
+      Object value = e[idx++];
 
       assertThat("key must be String", key, instanceOf(String.class));
-      assertThat("value must be Schema", value, instanceOf(Schema.class));
 
-      map.put((String) key, (Schema) value);
+      if (value instanceof ConnectSchema) {
+        value = persistenceSchema((ConnectSchema) value);
+      }
+
+      assertThat("value must be Schema", value, instanceOf(PersistenceSchema.class));
+
+      map.put((String) key, (PersistenceSchema) value);
     }
 
     return map;
   }
+
+  private static PersistenceSchema persistenceSchema(final Schema connectSchema) {
+    return PersistenceSchema.of((ConnectSchema) connectSchema);
+  }
 }