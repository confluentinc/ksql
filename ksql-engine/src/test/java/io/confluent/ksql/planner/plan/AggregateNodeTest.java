--- conflicted
+++ resolved
@@ -23,21 +23,14 @@
 import static org.hamcrest.CoreMatchers.equalTo;
 import static org.hamcrest.CoreMatchers.hasItem;
 import static org.hamcrest.MatcherAssert.assertThat;
-<<<<<<< HEAD
-=======
 import static org.hamcrest.Matchers.contains;
 import static org.hamcrest.Matchers.hasSize;
->>>>>>> 82b603d2
 import static org.hamcrest.Matchers.instanceOf;
 import static org.hamcrest.Matchers.is;
 
 import com.google.common.collect.ImmutableSet;
 import io.confluent.ksql.function.FunctionRegistry;
 import io.confluent.ksql.function.InternalFunctionRegistry;
-<<<<<<< HEAD
-import io.confluent.ksql.function.UdfLoaderUtil;
-=======
->>>>>>> 82b603d2
 import io.confluent.ksql.metastore.MetaStore;
 import io.confluent.ksql.schema.registry.MockSchemaRegistryClientFactory;
 import io.confluent.ksql.structured.LogicalPlanBuilder;
@@ -72,14 +65,11 @@
   private final StreamsBuilder builder = new StreamsBuilder();
   private MetaStore metaStore;
 
-<<<<<<< HEAD
   @Before
   public void setUp() {
     metaStore = MetaStoreFixture.getNewMetaStore(functionRegistry);
   }
 
-=======
->>>>>>> 82b603d2
   @Test
   public void shouldBuildSourceNode() {
     // When:
@@ -163,35 +153,8 @@
 
   @Test
   public void shouldBeSchemaKTableResult() {
-<<<<<<< HEAD
-    final SchemaKStream stream = build();
-    assertThat(stream.getClass(), equalTo(SchemaKTable.class));
-  }
-
-  @Test
-  public void shouldBeWindowedWhenStatementSpecifiesWindowing() {
-    final SchemaKStream stream = build();
-    assertThat(stream.getKeySerde(), is(instanceOf(WindowedSerdes.TimeWindowedSerde.class)));
-  }
-
-  @Test
-  public void shouldHandleGroupByFunctionCall() {
-    buildQuery("SELECT SUBSTRING(col1, 0, 2) FROM TEST1 GROUP BY SUBSTRING(col1, 0, 2);");
-  }
-
-  @Test
-  public void shouldHandleGroupByOnLiteral() {
-    buildQuery("SELECT COUNT(*) FROM TEST1 GROUP BY 'literal';");
-  }
-
-  private SchemaKStream build() {
-    return buildQuery("SELECT col0, sum(col3), count(col3) FROM test1 window TUMBLING ( "
-        + "size 2 "
-        + "second) "
-=======
     // When:
     final SchemaKStream stream = buildQuery("SELECT col0, sum(col3), count(col3) FROM test1 "
->>>>>>> 82b603d2
         + "WHERE col0 > 100 GROUP BY col0;");
 
     // Then:
@@ -219,28 +182,11 @@
             new HashMap<>(), new MockSchemaRegistryClientFactory()::get);
   }
 
-<<<<<<< HEAD
-  private AggregateNode buildAggregateNode(final String queryString) {
-    final KsqlBareOutputNode planNode = (KsqlBareOutputNode)
-        new LogicalPlanBuilder(metaStore)
-            .buildLogicalPlan(queryString);
-
-    return (AggregateNode) planNode.getSource();
-  }
-
-  private SchemaKStream buildStream(final AggregateNode aggregateNode) {
-    return aggregateNode.buildStream(builder,
-        ksqlConfig,
-        topicClient,
-        functionRegistry,
-        new HashMap<>(), new MockSchemaRegistryClientFactory()::get);
-=======
   private static AggregateNode buildAggregateNode(final String queryString) {
     final MetaStore newMetaStore = MetaStoreFixture.getNewMetaStore(new InternalFunctionRegistry());
     final KsqlBareOutputNode planNode = (KsqlBareOutputNode) new LogicalPlanBuilder(newMetaStore)
         .buildLogicalPlan(queryString);
 
     return (AggregateNode) planNode.getSource();
->>>>>>> 82b603d2
   }
 }