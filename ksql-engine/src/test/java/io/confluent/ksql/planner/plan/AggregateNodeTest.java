/*
 * Copyright 2017 Confluent Inc.
 *
 * Licensed under the Apache License, Version 2.0 (the "License");
 * you may not use this file except in compliance with the License.
 * You may obtain a copy of the License at
 *
 * http://www.apache.org/licenses/LICENSE-2.0
 *
 * Unless required by applicable law or agreed to in writing, software
 * distributed under the License is distributed on an "AS IS" BASIS,
 * WITHOUT WARRANTIES OR CONDITIONS OF ANY KIND, either express or implied.
 * See the License for the specific language governing permissions and
 * limitations under the License.
 **/

package io.confluent.ksql.planner.plan;

import static io.confluent.ksql.planner.plan.PlanTestUtil.MAPVALUES_NODE;
import static io.confluent.ksql.planner.plan.PlanTestUtil.SOURCE_NODE;
import static io.confluent.ksql.planner.plan.PlanTestUtil.getNodeByName;
import static org.hamcrest.CoreMatchers.containsString;
import static org.hamcrest.CoreMatchers.equalTo;
import static org.hamcrest.CoreMatchers.hasItem;
import static org.hamcrest.CoreMatchers.not;
import static org.hamcrest.MatcherAssert.assertThat;
<<<<<<< HEAD
import static org.hamcrest.Matchers.contains;
import static org.hamcrest.Matchers.hasSize;
import static org.hamcrest.Matchers.instanceOf;
=======
>>>>>>> 0f8d215c
import static org.hamcrest.Matchers.is;

import com.google.common.collect.ImmutableSet;
import io.confluent.ksql.function.InternalFunctionRegistry;
import io.confluent.ksql.metastore.MetaStore;
import io.confluent.ksql.schema.registry.MockSchemaRegistryClientFactory;
import io.confluent.ksql.structured.LogicalPlanBuilder;
import io.confluent.ksql.structured.SchemaKStream;
import io.confluent.ksql.structured.SchemaKTable;
import io.confluent.ksql.util.KafkaTopicClient;
import io.confluent.ksql.util.KsqlConfig;
import io.confluent.ksql.util.MetaStoreFixture;
import java.util.Collections;
import java.util.HashMap;
import java.util.List;
import java.util.Optional;
import java.util.stream.Collectors;
import org.apache.kafka.connect.data.Field;
import org.apache.kafka.connect.data.Schema;
import org.apache.kafka.streams.StreamsBuilder;
import org.apache.kafka.streams.TopologyDescription;
import org.easymock.EasyMock;
import org.junit.Test;

public class AggregateNodeTest {
  private final KafkaTopicClient topicClient = EasyMock.createNiceMock(KafkaTopicClient.class);

  private final KsqlConfig ksqlConfig =  new KsqlConfig(new HashMap<>());
  private final StreamsBuilder builder = new StreamsBuilder();

  @Test
  public void shouldBuildSourceNode() {
    // When:
    buildQuery("SELECT col0, sum(col3), count(col3) FROM test1 "
        + "window TUMBLING (size 2 second) "
        + "WHERE col0 > 100 GROUP BY col0;");

    // Then:
    final TopologyDescription.Source node = (TopologyDescription.Source) getNodeByName(builder.build(), SOURCE_NODE);
    final List<String> successors = node.successors().stream().map(TopologyDescription.Node::name).collect(Collectors.toList());
    assertThat(node.predecessors(), equalTo(Collections.emptySet()));
    assertThat(successors, equalTo(Collections.singletonList(MAPVALUES_NODE)));
    assertThat(node.topicSet(), equalTo(ImmutableSet.of("test1")));
  }

  @Test
  public void shouldHaveOneSubTopologyIfGroupByKey() {
    // When:
    buildQuery("SELECT col0, sum(col3), count(col3) FROM test1 "
        + "window TUMBLING (size 2 second) "
        + "WHERE col0 > 100 GROUP BY col0;");

    // Then:
    assertThat(builder.build().describe().subtopologies(), hasSize(1));
  }

  @Test
  public void shouldHaveTwoSubTopologies() {
    // When:
    buildQuery("SELECT col1, sum(col3), count(col3) FROM test1 "
        + "window TUMBLING (size 2 second) "
        + "GROUP BY col1;");

    // Then:
    assertThat(builder.build().describe().subtopologies(), hasSize(2));
  }

  @Test
  public void shouldHaveSourceNodeForSecondSubtopolgy() {
    // When:
    buildQuery("SELECT col1, sum(col3), count(col3) FROM test1 "
        + "window TUMBLING (size 2 second) "
        + "GROUP BY col1;");

    // Then:
    final TopologyDescription.Source node = (TopologyDescription.Source) getNodeByName(builder.build(), "KSTREAM-SOURCE-0000000010");
    final List<String> successors = node.successors().stream().map(TopologyDescription.Node::name).collect(Collectors.toList());
    assertThat(node.predecessors(), equalTo(Collections.emptySet()));
    assertThat(successors, equalTo(Collections.singletonList("KSTREAM-AGGREGATE-0000000007")));
    assertThat(node.topicSet(), hasItem(containsString("KSTREAM-AGGREGATE-STATE-STORE-0000000006")));
    assertThat(node.topicSet(), hasItem(containsString("-repartition")));
  }

  @Test
  public void shouldHaveSinkNodeWithSameTopicAsSecondSource() {
    // When:
    buildQuery("SELECT col1, sum(col3), count(col3) FROM test1 "
        + "window TUMBLING (size 2 second) "
        + "GROUP BY col1;");

    // Then:
    final TopologyDescription.Sink sink = (TopologyDescription.Sink) getNodeByName(builder.build(), "KSTREAM-SINK-0000000008");
    final TopologyDescription.Source source = (TopologyDescription.Source) getNodeByName(builder.build(), "KSTREAM-SOURCE-0000000010");
    assertThat(sink.successors(), equalTo(Collections.emptySet()));
    assertThat(source.topicSet(), hasItem(sink.topic()));
  }

  @Test
  public void shouldBuildCorrectAggregateSchema() {
    // When:
    final SchemaKStream stream = buildQuery("SELECT col0, sum(col3), count(col3) FROM test1 "
        + "window TUMBLING (size 2 second) "
        + "WHERE col0 > 100 GROUP BY col0;");

    // Then:
    assertThat(stream.getSchema().fields(), contains(
        new Field("COL0", 0, Schema.OPTIONAL_INT64_SCHEMA),
        new Field("KSQL_COL_1", 1, Schema.OPTIONAL_FLOAT64_SCHEMA),
        new Field("KSQL_COL_2", 2, Schema.OPTIONAL_INT64_SCHEMA)));
  }

  @Test
  public void shouldBeSchemaKTableResult() {
<<<<<<< HEAD
    // When:
    final SchemaKStream stream = buildQuery("SELECT col0, sum(col3), count(col3) FROM test1 "
=======
    final SchemaKStream stream = build();
    assertThat(stream.getClass(), equalTo(SchemaKTable.class));
  }

  @Test
  public void shouldBeWindowedWhenStatementSpecifiesWindowing() {
    final SchemaKStream stream = build();
    assertThat(((SchemaKTable)stream).getKeySerde(), is(not(Optional.empty())));
  }

  private SchemaKStream build() {
    return buildQuery("SELECT col0, sum(col3), count(col3) FROM test1 window TUMBLING ( "
        + "size 2 "
        + "second) "
>>>>>>> 0f8d215c
        + "WHERE col0 > 100 GROUP BY col0;");

    // Then:
    assertThat(stream, is(instanceOf(SchemaKTable.class)));
  }

  @Test
  public void shouldBeWindowedTableWhenStatementSpecifiesWindowing() {
    // Given:
    final SchemaKStream stream = buildQuery("SELECT col0, sum(col3), count(col3) FROM test1 "
        + "window TUMBLING (size 2 second) "
        + "GROUP BY col0;");

    // Then:
    assertThat(stream, is(instanceOf(SchemaKTable.class)));
    assertThat(((SchemaKTable) stream).isWindowed(), is(true));
  }

  private SchemaKStream buildQuery(final String queryString) {
    return buildAggregateNode(queryString)
        .buildStream(builder,
            ksqlConfig,
            topicClient,
            new InternalFunctionRegistry(),
            new HashMap<>(), new MockSchemaRegistryClientFactory()::get);
  }

  private static AggregateNode buildAggregateNode(final String queryString) {
    final MetaStore newMetaStore = MetaStoreFixture.getNewMetaStore(new InternalFunctionRegistry());
    final KsqlBareOutputNode planNode = (KsqlBareOutputNode) new LogicalPlanBuilder(newMetaStore)
        .buildLogicalPlan(queryString);

    return (AggregateNode) planNode.getSource();
  }
}<|MERGE_RESOLUTION|>--- conflicted
+++ resolved
@@ -24,12 +24,9 @@
 import static org.hamcrest.CoreMatchers.hasItem;
 import static org.hamcrest.CoreMatchers.not;
 import static org.hamcrest.MatcherAssert.assertThat;
-<<<<<<< HEAD
 import static org.hamcrest.Matchers.contains;
 import static org.hamcrest.Matchers.hasSize;
 import static org.hamcrest.Matchers.instanceOf;
-=======
->>>>>>> 0f8d215c
 import static org.hamcrest.Matchers.is;
 
 import com.google.common.collect.ImmutableSet;
@@ -143,25 +140,8 @@
 
   @Test
   public void shouldBeSchemaKTableResult() {
-<<<<<<< HEAD
     // When:
     final SchemaKStream stream = buildQuery("SELECT col0, sum(col3), count(col3) FROM test1 "
-=======
-    final SchemaKStream stream = build();
-    assertThat(stream.getClass(), equalTo(SchemaKTable.class));
-  }
-
-  @Test
-  public void shouldBeWindowedWhenStatementSpecifiesWindowing() {
-    final SchemaKStream stream = build();
-    assertThat(((SchemaKTable)stream).getKeySerde(), is(not(Optional.empty())));
-  }
-
-  private SchemaKStream build() {
-    return buildQuery("SELECT col0, sum(col3), count(col3) FROM test1 window TUMBLING ( "
-        + "size 2 "
-        + "second) "
->>>>>>> 0f8d215c
         + "WHERE col0 > 100 GROUP BY col0;");
 
     // Then:
