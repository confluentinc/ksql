/*
 * Copyright 2017 Confluent Inc.
 *
 * Licensed under the Apache License, Version 2.0 (the "License");
 * you may not use this file except in compliance with the License.
 * You may obtain a copy of the License at
 *
 * http://www.apache.org/licenses/LICENSE-2.0
 *
 * Unless required by applicable law or agreed to in writing, software
 * distributed under the License is distributed on an "AS IS" BASIS,
 * WITHOUT WARRANTIES OR CONDITIONS OF ANY KIND, either express or implied.
 * See the License for the specific language governing permissions and
 * limitations under the License.
 **/

package io.confluent.ksql.planner.plan;

import static io.confluent.ksql.planner.plan.PlanTestUtil.MAPVALUES_NODE;
import static io.confluent.ksql.planner.plan.PlanTestUtil.SOURCE_NODE;
import static io.confluent.ksql.planner.plan.PlanTestUtil.getNodeByName;
import static org.hamcrest.CoreMatchers.containsString;
import static org.hamcrest.CoreMatchers.equalTo;
import static org.hamcrest.CoreMatchers.hasItem;
import static org.hamcrest.MatcherAssert.assertThat;
import static org.hamcrest.Matchers.contains;
import static org.hamcrest.Matchers.hasSize;
import static org.hamcrest.Matchers.instanceOf;
import static org.hamcrest.Matchers.is;
<<<<<<< HEAD
import static org.mockito.Mockito.when;
=======
import static org.hamcrest.Matchers.not;
>>>>>>> e743e10b

import com.google.common.collect.ImmutableMap;
import com.google.common.collect.ImmutableSet;
import io.confluent.ksql.function.FunctionRegistry;
import io.confluent.ksql.function.InternalFunctionRegistry;
import io.confluent.ksql.function.UdfLoaderUtil;
import io.confluent.ksql.metastore.MetaStore;
import io.confluent.ksql.services.ServiceContext;
import io.confluent.ksql.structured.LogicalPlanBuilder;
import io.confluent.ksql.structured.SchemaKStream;
import io.confluent.ksql.structured.SchemaKTable;
import io.confluent.ksql.util.KafkaTopicClient;
import io.confluent.ksql.util.KsqlConfig;
import io.confluent.ksql.util.MetaStoreFixture;
import java.util.Collections;
import java.util.HashMap;
import java.util.List;
import java.util.Optional;
import java.util.stream.Collectors;
import org.apache.kafka.connect.data.Field;
import org.apache.kafka.connect.data.Schema;
import org.apache.kafka.streams.StreamsBuilder;
import org.apache.kafka.streams.StreamsConfig;
import org.apache.kafka.streams.TopologyDescription;
import org.junit.Test;
import org.junit.runner.RunWith;
import org.mockito.Mock;
import org.mockito.junit.MockitoJUnitRunner;

@RunWith(MockitoJUnitRunner.class)
public class AggregateNodeTest {

  private static final FunctionRegistry functionRegistry = new InternalFunctionRegistry();

  static {
    UdfLoaderUtil.load(functionRegistry);
  }

  @Mock
  private KafkaTopicClient topicClient;
  @Mock
  private ServiceContext serviceContext;
  private final KsqlConfig ksqlConfig =  new KsqlConfig(new HashMap<>());
  private final StreamsBuilder builder = new StreamsBuilder();

  @Test
  public void name() {
    when(serviceContext.getTopicClient()).thenReturn(topicClient);
  }

  @Test
  public void shouldBuildSourceNode() {
    // When:
    buildQuery("SELECT col0, sum(col3), count(col3) FROM test1 "
        + "window TUMBLING (size 2 second) "
        + "WHERE col0 > 100 GROUP BY col0;");

    // Then:
    final TopologyDescription.Source node = (TopologyDescription.Source) getNodeByName(builder.build(), SOURCE_NODE);
    final List<String> successors = node.successors().stream().map(TopologyDescription.Node::name).collect(Collectors.toList());
    assertThat(node.predecessors(), equalTo(Collections.emptySet()));
    assertThat(successors, equalTo(Collections.singletonList(MAPVALUES_NODE)));
    assertThat(node.topicSet(), equalTo(ImmutableSet.of("test1")));
  }

  @Test
  public void shouldHaveOneSubTopologyIfGroupByKey() {
    // When:
    buildQuery("SELECT col0, sum(col3), count(col3) FROM test1 "
        + "window TUMBLING (size 2 second) "
        + "WHERE col0 > 100 GROUP BY col0;");

    // Then:
    assertThat(builder.build().describe().subtopologies(), hasSize(1));
  }

  @Test
  public void shouldHaveTwoSubTopologies() {
    // When:
    buildQuery("SELECT col1, sum(col3), count(col3) FROM test1 "
        + "window TUMBLING (size 2 second) "
        + "GROUP BY col1;");

    // Then:
    assertThat(builder.build().describe().subtopologies(), hasSize(2));
  }

  @Test
  public void shouldHaveSourceNodeForSecondSubtopolgyWithLegacyNameForRepartition() {
    // When:
    buildRequireRekey(
        ksqlConfig.overrideBreakingConfigsWithOriginalValues(
            ImmutableMap.of(
                KsqlConfig.KSQL_USE_NAMED_INTERNAL_TOPICS,
                String.valueOf(KsqlConfig.KSQL_USE_NAMED_INTERNAL_TOPICS_OFF))));

    // Then:
    final TopologyDescription.Source node = (TopologyDescription.Source) getNodeByName(builder.build(), "KSTREAM-SOURCE-0000000010");
    final List<String> successors = node.successors().stream().map(TopologyDescription.Node::name).collect(Collectors.toList());
    assertThat(node.predecessors(), equalTo(Collections.emptySet()));
    assertThat(successors, equalTo(Collections.singletonList("KSTREAM-AGGREGATE-0000000007")));
    assertThat(
        node.topicSet(),
        hasItem(equalTo("KSTREAM-AGGREGATE-STATE-STORE-0000000006-repartition")));
  }

  @Test
  public void shouldHaveSourceNodeForSecondSubtopolgyWithKsqlNameForRepartition() {
    // When:
    buildRequireRekey();

    // Then:
    final TopologyDescription.Source node = (TopologyDescription.Source) getNodeByName(builder.build(), "KSTREAM-SOURCE-0000000009");
    final List<String> successors = node.successors().stream().map(TopologyDescription.Node::name).collect(Collectors.toList());
    assertThat(node.predecessors(), equalTo(Collections.emptySet()));
    assertThat(successors, equalTo(Collections.singletonList("KSTREAM-AGGREGATE-0000000006")));
    assertThat(node.topicSet(), hasItem(equalTo("Aggregate-GROUP-BY-repartition")));
  }

  @Test
  public void shouldHaveSourceNodeForSecondSubtopolgyWithDefaultNameForRepartition() {
    buildRequireRekey(
        new KsqlConfig(
            ImmutableMap.of(
                StreamsConfig.TOPOLOGY_OPTIMIZATION,
                StreamsConfig.NO_OPTIMIZATION,
                KsqlConfig.KSQL_USE_NAMED_INTERNAL_TOPICS,
                KsqlConfig.KSQL_USE_NAMED_INTERNAL_TOPICS_OFF)
        )
    );
    final TopologyDescription.Source node = (TopologyDescription.Source) getNodeByName(
        builder.build(),
        "KSTREAM-SOURCE-0000000010");
    final List<String> successors = node.successors().stream()
        .map(TopologyDescription.Node::name)
        .collect(Collectors.toList());
    assertThat(node.predecessors(), equalTo(Collections.emptySet()));
    assertThat(successors, equalTo(Collections.singletonList("KSTREAM-AGGREGATE-0000000007")));
    assertThat(
        node.topicSet(),
        hasItem(containsString("KSTREAM-AGGREGATE-STATE-STORE-0000000006")));
    assertThat(node.topicSet(), hasItem(containsString("-repartition")));
  }

  @Test
  public void shouldHaveDefaultNameForAggregationStateStoreIfInternalTopicNamingOff() {
    build(
        new KsqlConfig(
            ImmutableMap.of(
                StreamsConfig.TOPOLOGY_OPTIMIZATION,
                StreamsConfig.NO_OPTIMIZATION,
                KsqlConfig.KSQL_USE_NAMED_INTERNAL_TOPICS,
                KsqlConfig.KSQL_USE_NAMED_INTERNAL_TOPICS_OFF)
        )
    );
    final TopologyDescription.Processor node = (TopologyDescription.Processor) getNodeByName(
        builder.build(), "KSTREAM-AGGREGATE-0000000006");
    assertThat(node.stores(), hasItem(equalTo("KSTREAM-AGGREGATE-STATE-STORE-0000000005")));
  }

  @Test
  public void shouldHaveKsqlNameForAggregationStateStore() {
    build();
    final TopologyDescription.Processor node = (TopologyDescription.Processor) getNodeByName(
        builder.build(), "KSTREAM-AGGREGATE-0000000005");
    assertThat(node.stores(), hasItem(equalTo("Aggregate-AGGREGATION")));
  }

  @Test
  public void shouldHaveSinkNodeWithSameTopicAsSecondSource() {
    // When:
    buildQuery("SELECT col1, sum(col3), count(col3) FROM test1 "
        + "window TUMBLING (size 2 second) "
        + "GROUP BY col1;");

    // Then:
    final TopologyDescription.Sink sink = (TopologyDescription.Sink) getNodeByName(builder.build(), "KSTREAM-SINK-0000000007");
    final TopologyDescription.Source source = (TopologyDescription.Source) getNodeByName(builder.build(), "KSTREAM-SOURCE-0000000009");
    assertThat(sink.successors(), equalTo(Collections.emptySet()));
    assertThat(source.topicSet(), hasItem(sink.topic()));
  }

  @Test
  public void shouldBuildCorrectAggregateSchema() {
    // When:
    final SchemaKStream stream = buildQuery("SELECT col0, sum(col3), count(col3) FROM test1 "
        + "window TUMBLING (size 2 second) "
        + "WHERE col0 > 100 GROUP BY col0;");

    // Then:
    assertThat(stream.getSchema().fields(), contains(
        new Field("COL0", 0, Schema.OPTIONAL_INT64_SCHEMA),
        new Field("KSQL_COL_1", 1, Schema.OPTIONAL_FLOAT64_SCHEMA),
        new Field("KSQL_COL_2", 2, Schema.OPTIONAL_INT64_SCHEMA)));
  }

  @Test
  public void shouldBeSchemaKTableResult() {
    final SchemaKStream stream = build();
    assertThat(stream.getClass(), equalTo(SchemaKTable.class));
  }

  @Test
  public void shouldBeWindowedWhenStatementSpecifiesWindowing() {
    final SchemaKStream stream = build();
    assertThat(((SchemaKTable)stream).getKeySerde(), is(not(Optional.empty())));
  }

  private SchemaKStream build() {
    return build(ksqlConfig);
  }

  private SchemaKStream build(final KsqlConfig ksqlConfig) {
    return buildQuery("SELECT col0, sum(col3), count(col3) FROM test1 window TUMBLING ( "
        + "size 2 "
        + "second) "
        + "WHERE col0 > 100 GROUP BY col0;", ksqlConfig);
  }

  @SuppressWarnings("UnusedReturnValue")
  private SchemaKStream buildRequireRekey() {
    return buildRequireRekey(ksqlConfig);
  }

  @SuppressWarnings("UnusedReturnValue")
  private SchemaKStream buildRequireRekey(final KsqlConfig ksqlConfig) {
    return buildQuery("SELECT col1, sum(col3), count(col3) FROM test1 window TUMBLING ( "
        + "size 2 "
        + "second) "
        + "GROUP BY col1;", ksqlConfig);
  }

  private SchemaKStream buildQuery(final String queryString) {
    return buildQuery(queryString, ksqlConfig);
  }

  private SchemaKStream buildQuery(final String queryString, final KsqlConfig ksqlConfig) {
    return buildAggregateNode(queryString)
        .buildStream(
            builder,
            ksqlConfig,
            serviceContext,
            new InternalFunctionRegistry(),
<<<<<<< HEAD
            new HashMap<>());
=======
            new HashMap<>(),
            new MockSchemaRegistryClientFactory()::get);

>>>>>>> e743e10b
  }

  private static AggregateNode buildAggregateNode(final String queryString) {
    final MetaStore newMetaStore = MetaStoreFixture.getNewMetaStore(new InternalFunctionRegistry());
    final KsqlBareOutputNode planNode = (KsqlBareOutputNode) new LogicalPlanBuilder(newMetaStore)
        .buildLogicalPlan(queryString);

    return (AggregateNode) planNode.getSource();
  }
}<|MERGE_RESOLUTION|>--- conflicted
+++ resolved
@@ -27,11 +27,8 @@
 import static org.hamcrest.Matchers.hasSize;
 import static org.hamcrest.Matchers.instanceOf;
 import static org.hamcrest.Matchers.is;
-<<<<<<< HEAD
+import static org.hamcrest.Matchers.not;
 import static org.mockito.Mockito.when;
-=======
-import static org.hamcrest.Matchers.not;
->>>>>>> e743e10b
 
 import com.google.common.collect.ImmutableMap;
 import com.google.common.collect.ImmutableSet;
@@ -275,13 +272,7 @@
             ksqlConfig,
             serviceContext,
             new InternalFunctionRegistry(),
-<<<<<<< HEAD
             new HashMap<>());
-=======
-            new HashMap<>(),
-            new MockSchemaRegistryClientFactory()::get);
-
->>>>>>> e743e10b
   }
 
   private static AggregateNode buildAggregateNode(final String queryString) {
