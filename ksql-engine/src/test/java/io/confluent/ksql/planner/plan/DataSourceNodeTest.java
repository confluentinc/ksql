--- conflicted
+++ resolved
@@ -41,11 +41,7 @@
 import io.confluent.ksql.physical.KsqlQueryBuilder;
 import io.confluent.ksql.query.QueryId;
 import io.confluent.ksql.schema.ksql.KsqlSchema;
-<<<<<<< HEAD
-import io.confluent.ksql.schema.ksql.KsqlSchemaWithOptions;
-=======
 import io.confluent.ksql.schema.ksql.PhysicalSchema;
->>>>>>> 6af8958f
 import io.confluent.ksql.serde.KsqlSerdeFactory;
 import io.confluent.ksql.serde.SerdeOption;
 import io.confluent.ksql.serde.json.KsqlJsonSerdeFactory;
@@ -272,18 +268,6 @@
   }
 
   @Test
-<<<<<<< HEAD
-=======
-  public void shouldHaveNoOutputNode() {
-    // When:
-    realStream = node.buildStream(ksqlStreamBuilder);
-
-    // Then:
-    assertThat(realStream.outputNode(), nullValue());
-  }
-
-  @Test
->>>>>>> 6af8958f
   public void shouldBeOfTypeSchemaKStreamWhenDataSourceIsKsqlStream() {
     // When:
     realStream = node.buildStream(ksqlStreamBuilder);
@@ -394,11 +378,7 @@
     // Given:
     final DataSourceNode node = nodeWithMockTableSource();
 
-<<<<<<< HEAD
-    final KsqlSchemaWithOptions expected = KsqlSchemaWithOptions.of(realSchema, serdeOptions);
-=======
     final PhysicalSchema expected = PhysicalSchema.from(realSchema, serdeOptions);
->>>>>>> 6af8958f
 
     // When:
     node.buildStream(ksqlStreamBuilder);
