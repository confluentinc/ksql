/*
 * Copyright 2018 Confluent Inc.
 *
 * Licensed under the Confluent Community License (the "License"); you may not use
 * this file except in compliance with the License.  You may obtain a copy of the
 * License at
 *
 * http://www.confluent.io/confluent-community-license
 *
 * Unless required by applicable law or agreed to in writing, software
 * distributed under the License is distributed on an "AS IS" BASIS, WITHOUT
 * WARRANTIES OF ANY KIND, either express or implied.  See the License for the
 * specific language governing permissions and limitations under the License.
 */

package io.confluent.ksql.planner.plan;

import static io.confluent.ksql.metastore.model.DataSource.DataSourceType;
import static io.confluent.ksql.planner.plan.PlanTestUtil.getNodeByName;
import static io.confluent.ksql.planner.plan.PlanTestUtil.verifyProcessorNode;
import static org.hamcrest.Matchers.equalTo;
import static org.hamcrest.Matchers.is;
import static org.junit.Assert.assertThat;
import static org.mockito.ArgumentMatchers.any;
import static org.mockito.ArgumentMatchers.eq;
import static org.mockito.ArgumentMatchers.same;
import static org.mockito.Mockito.mock;
import static org.mockito.Mockito.verify;
import static org.mockito.Mockito.when;

import com.google.common.collect.ImmutableList;
import com.google.common.collect.ImmutableSet;
import io.confluent.ksql.GenericRow;
import io.confluent.ksql.execution.builder.KsqlQueryBuilder;
import io.confluent.ksql.execution.context.QueryContext;
import io.confluent.ksql.execution.ddl.commands.KsqlTopic;
import io.confluent.ksql.execution.streams.KSPlanBuilder;
import io.confluent.ksql.execution.timestamp.TimestampColumn;
import io.confluent.ksql.function.FunctionRegistry;
import io.confluent.ksql.metastore.model.DataSource;
import io.confluent.ksql.metastore.model.KeyField;
import io.confluent.ksql.metastore.model.KsqlStream;
import io.confluent.ksql.metastore.model.KsqlTable;
import io.confluent.ksql.model.WindowType;
import io.confluent.ksql.name.ColumnName;
import io.confluent.ksql.name.SourceName;
import io.confluent.ksql.schema.ksql.ColumnRef;
import io.confluent.ksql.schema.ksql.LogicalSchema;
import io.confluent.ksql.schema.ksql.types.SqlTypes;
import io.confluent.ksql.serde.Format;
import io.confluent.ksql.serde.FormatInfo;
import io.confluent.ksql.serde.KeyFormat;
import io.confluent.ksql.serde.SerdeOption;
import io.confluent.ksql.serde.ValueFormat;
import io.confluent.ksql.serde.WindowInfo;
import io.confluent.ksql.structured.SchemaKStream;
import io.confluent.ksql.structured.SchemaKTable;
import io.confluent.ksql.util.KsqlConfig;
import io.confluent.ksql.util.SchemaUtil;
import java.util.Collections;
import java.util.List;
import java.util.Optional;
import java.util.stream.Collectors;
import org.apache.kafka.common.serialization.Deserializer;
import org.apache.kafka.common.serialization.Serde;
import org.apache.kafka.connect.data.Struct;
import org.apache.kafka.streams.StreamsBuilder;
import org.apache.kafka.streams.TopologyDescription;
import org.junit.Before;
import org.junit.Test;
import org.junit.runner.RunWith;
import org.mockito.ArgumentCaptor;
import org.mockito.Captor;
import org.mockito.Mock;
import org.mockito.junit.MockitoJUnitRunner;

@RunWith(MockitoJUnitRunner.class)
public class DataSourceNodeTest {

  private static final ColumnRef TIMESTAMP_FIELD
<<<<<<< HEAD
      = ColumnRef.withoutSource(ColumnName.of("timestamp"));

=======
      = ColumnRef.of(ColumnName.of("timestamp"));
>>>>>>> 4f7e4754
  private static final PlanNodeId PLAN_NODE_ID = new PlanNodeId("0");
  private static final SourceName SOURCE_NAME = SourceName.of("datasource");

  private final KsqlConfig realConfig = new KsqlConfig(Collections.emptyMap());
  private SchemaKStream<?> realStream;
  private StreamsBuilder realBuilder;

  private static final ColumnName FIELD1 = ColumnName.of("field1");
  private static final ColumnName FIELD2 = ColumnName.of("field2");
  private static final ColumnName FIELD3 = ColumnName.of("field3");

  private static final LogicalSchema REAL_SCHEMA = LogicalSchema.builder()
      .keyColumn(SchemaUtil.ROWKEY_NAME, SqlTypes.INTEGER)
      .valueColumn(FIELD1, SqlTypes.INTEGER)
      .valueColumn(FIELD2, SqlTypes.STRING)
      .valueColumn(FIELD3, SqlTypes.STRING)
      .valueColumn(TIMESTAMP_FIELD.name(), SqlTypes.BIGINT)
      .valueColumn(ColumnName.of("key"), SqlTypes.STRING)
      .build();
<<<<<<< HEAD

  private static final KeyField KEY_FIELD = KeyField.of(ColumnRef.withoutSource(FIELD1));

=======
  private static final KeyField KEY_FIELD
      = KeyField.of(ColumnRef.of(ColumnName.of("field1")));
>>>>>>> 4f7e4754
  private static final TimestampColumn TIMESTAMP_COLUMN =
      new TimestampColumn(TIMESTAMP_FIELD, Optional.empty());

  private final KsqlStream<String> SOME_SOURCE = new KsqlStream<>(
      "sqlExpression",
      SOURCE_NAME,
      REAL_SCHEMA,
      SerdeOption.none(),
<<<<<<< HEAD
      KEY_FIELD,
=======
      KeyField.of(ColumnRef.of(ColumnName.of("key"))),
>>>>>>> 4f7e4754
      Optional.of(
          new TimestampColumn(
              ColumnRef.of(ColumnName.of("timestamp")),
              Optional.empty()
          )
      ),
        false,
      new KsqlTopic(
          "topic",
          KeyFormat.nonWindowed(FormatInfo.of(Format.KAFKA)),
          ValueFormat.of(FormatInfo.of(Format.JSON))
      )
  );

  @Mock
  private DataSource<?> dataSource;
  @Mock
  private Serde<GenericRow> rowSerde;
  @Mock
  private Serde<String> keySerde;
  @Mock
  private KsqlQueryBuilder ksqlStreamBuilder;
  @Mock
  private FunctionRegistry functionRegistry;
  @Mock
  private DataSourceNode.SchemaKStreamFactory schemaKStreamFactory;
  @Captor
  private ArgumentCaptor<QueryContext.Stacker> stackerCaptor;
  @Mock
  private SchemaKStream<Struct> stream;
  @Mock
  private SchemaKTable<Struct> table;
  @Mock
  private KsqlTopic topic;

  private DataSourceNode node;

  @Before
  @SuppressWarnings("unchecked")
  public void before() {
    realBuilder = new StreamsBuilder();

    when(ksqlStreamBuilder.getKsqlConfig()).thenReturn(realConfig);
    when(ksqlStreamBuilder.getStreamsBuilder()).thenReturn(realBuilder);
    when(ksqlStreamBuilder.buildNodeContext(any())).thenAnswer(inv ->
        new QueryContext.Stacker()
            .push(inv.getArgument(0).toString()));

    when(ksqlStreamBuilder.buildKeySerde(any(), any(), any()))
        .thenReturn((Serde)keySerde);
    when(ksqlStreamBuilder.buildValueSerde(any(), any(), any())).thenReturn(rowSerde);
    when(ksqlStreamBuilder.getFunctionRegistry()).thenReturn(functionRegistry);

    when(rowSerde.deserializer()).thenReturn(mock(Deserializer.class));

    when(dataSource.getKsqlTopic()).thenReturn(topic);
    when(dataSource.getDataSourceType()).thenReturn(DataSourceType.KTABLE);

    when(schemaKStreamFactory.create(any(), any(), any(), any(), any()))
        .thenAnswer(inv -> inv.<DataSource<?>>getArgument(1)
            .getDataSourceType() == DataSourceType.KSTREAM
            ? stream : table
        );

    givenWindowedSource(false);

    node = new DataSourceNode(
        PLAN_NODE_ID,
        SOME_SOURCE,
        SOME_SOURCE.getName(),
        Collections.emptyList()
    );
  }

  @Test
  public void shouldBuildSourceNode() {
    // When:
    realStream = buildStream(node);

    // Then:
    final TopologyDescription.Source node = (TopologyDescription.Source) getNodeByName(realBuilder.build(), PlanTestUtil.SOURCE_NODE);
    final List<String> successors = node.successors().stream().map(TopologyDescription.Node::name).collect(Collectors.toList());
    assertThat(node.predecessors(), equalTo(Collections.emptySet()));
    assertThat(successors, equalTo(Collections.singletonList(PlanTestUtil.TRANSFORM_NODE)));
    assertThat(node.topicSet(), equalTo(ImmutableSet.of("topic")));
  }

  @Test
  public void shouldBuildTransformNode() {
    // When:
    realStream = buildStream(node);

    // Then:
    final TopologyDescription.Processor node = (TopologyDescription.Processor) getNodeByName(
        realBuilder.build(), PlanTestUtil.TRANSFORM_NODE);
    verifyProcessorNode(node, Collections.singletonList(PlanTestUtil.SOURCE_NODE), Collections.emptyList());
  }

  @Test
  public void shouldBeOfTypeSchemaKStreamWhenDataSourceIsKsqlStream() {
    // When:
    realStream = buildStream(node);

    // Then:
    assertThat(realStream.getClass(), equalTo(SchemaKStream.class));
  }

  @Test
  public void shouldBuildStreamWithSameKeyField() {
    // When:
    final SchemaKStream<?> stream = buildStream(node);

    // Then:
    assertThat(stream.getKeyField(), is(node.getKeyField()));
  }

  @Test
  public void shouldBuildSchemaKTableWhenKTableSource() {
    // Given:
    final KsqlTable<String> table = new KsqlTable<>("sqlExpression",
        SourceName.of("datasource"),
        REAL_SCHEMA,
        SerdeOption.none(),
        KeyField.of(ColumnRef.of(ColumnName.of("field1"))),
        Optional.of(TIMESTAMP_COLUMN),
        false,
        new KsqlTopic(
            "topic2",
            KeyFormat.nonWindowed(FormatInfo.of(Format.KAFKA)),
            ValueFormat.of(FormatInfo.of(Format.JSON))
        )
    );

    node = new DataSourceNode(
        PLAN_NODE_ID,
        table,
        table.getName(),
        Collections.emptyList());

    // When:
    final SchemaKStream<?> result = buildStream(node);

    // Then:
    assertThat(result.getClass(), equalTo(SchemaKTable.class));
  }

  @Test
  public void shouldHaveFullyQualifiedSchema() {
    // When:
    final LogicalSchema schema = node.getSchema();

    // Then:
<<<<<<< HEAD
    assertThat(schema, is(REAL_SCHEMA.withMetaAndKeyColsInValue(false).withAlias(sourceName)));
  }

  @Test
  public void shouldHaveFullyQualifiedWindowedSchema() {
    // Given:
    givenWindowedSource(true);
    givenNodeWithMockSource();
    final SourceName sourceName = SOME_SOURCE.getName();

    // When:
    final LogicalSchema schema = node.getSchema();

    // Then:
    assertThat(schema, is(REAL_SCHEMA.withMetaAndKeyColsInValue(true).withAlias(sourceName)));
=======
    assertThat(schema, is(
        LogicalSchema.builder()
            .valueColumn(SchemaUtil.ROWTIME_NAME, SqlTypes.BIGINT)
            .valueColumn(SchemaUtil.ROWKEY_NAME, SqlTypes.STRING)
            .valueColumn(ColumnName.of("field1"), SqlTypes.STRING)
            .valueColumn(ColumnName.of("field2"), SqlTypes.STRING)
            .valueColumn(ColumnName.of("field3"), SqlTypes.STRING)
            .valueColumn(TIMESTAMP_FIELD.name(), SqlTypes.BIGINT)
            .valueColumn(ColumnName.of("key"), SqlTypes.STRING)
            .build()));
>>>>>>> 4f7e4754
  }

  @Test
  public void shouldBuildSourceStreamWithCorrectTimestampIndex() {
    // Given:
    givenNodeWithMockSource();

    // When:
    node.buildStream(ksqlStreamBuilder);

    // Then:
    verify(schemaKStreamFactory).create(any(), any(), any(), any(), any());
  }

  // should this even be possible? if you are using a timestamp extractor then shouldn't the name
  // should be unqualified
  @Test
  public void shouldBuildSourceStreamWithCorrectTimestampIndexForQualifiedFieldName() {
    // Given:
    givenNodeWithMockSource();

    // When:
    node.buildStream(ksqlStreamBuilder);

    // Then:
    verify(schemaKStreamFactory).create(any(), any(), any(), any(), any());
  }

  @Test
  public void shouldBuildSourceStreamWithCorrectParams() {
    // Given:
    when(dataSource.getDataSourceType()).thenReturn(DataSourceType.KSTREAM);
    givenNodeWithMockSource();

    // When:
    final SchemaKStream<?> returned = node.buildStream(ksqlStreamBuilder);

    // Then:
    assertThat(returned, is(stream));
    verify(schemaKStreamFactory).create(
        same(ksqlStreamBuilder),
        same(dataSource),
        stackerCaptor.capture(),
        same(node.getKeyField()),
        eq(SOURCE_NAME)
    );
    assertThat(
        stackerCaptor.getValue().getQueryContext().getContext(),
        equalTo(ImmutableList.of("0", "Source"))
    );
  }

  @Test
  public void shouldBuildSourceStreamWithCorrectParamsWhenBuildingTable() {
    // Given:
    givenNodeWithMockSource();

    // When:
    node.buildStream(ksqlStreamBuilder);

    // Then:
    verify(schemaKStreamFactory).create(
        same(ksqlStreamBuilder),
        same(dataSource),
        stackerCaptor.capture(),
        same(node.getKeyField()),
        eq(SOURCE_NAME)
    );
    assertThat(
        stackerCaptor.getValue().getQueryContext().getContext(),
        equalTo(ImmutableList.of("0", "Source"))
    );
  }

  @Test
  public void shouldBuildTableByConvertingFromStream() {
    // Given:
    givenNodeWithMockSource();

    // When:
    final SchemaKStream<?> returned = node.buildStream(ksqlStreamBuilder);

    // Then:
    assertThat(returned, is(table));
  }

  private void givenNodeWithMockSource() {
    when(dataSource.getSchema()).thenReturn(REAL_SCHEMA);
    when(dataSource.getKeyField()).thenReturn(KEY_FIELD);
    node = new DataSourceNode(
        PLAN_NODE_ID,
        dataSource,
        SOURCE_NAME,
        Collections.emptyList(),
        schemaKStreamFactory
    );
  }

  private SchemaKStream<?> buildStream(final DataSourceNode node) {
    final SchemaKStream<?> stream = node.buildStream(ksqlStreamBuilder);
    if (stream instanceof SchemaKTable) {
      final SchemaKTable<?> table = (SchemaKTable<?>) stream;
      table.getSourceTableStep().build(new KSPlanBuilder(ksqlStreamBuilder));
    } else {
      stream.getSourceStep().build(new KSPlanBuilder(ksqlStreamBuilder));
    }
    return stream;
  }

  private void givenWindowedSource(final boolean windowed) {
    final FormatInfo format = FormatInfo.of(Format.KAFKA);

    final KeyFormat keyFormat = windowed
        ? KeyFormat.windowed(format, WindowInfo.of(WindowType.SESSION, Optional.empty()))
        : KeyFormat.nonWindowed(format);

    when(topic.getKeyFormat()).thenReturn(keyFormat);
  }
}<|MERGE_RESOLUTION|>--- conflicted
+++ resolved
@@ -78,12 +78,7 @@
 public class DataSourceNodeTest {
 
   private static final ColumnRef TIMESTAMP_FIELD
-<<<<<<< HEAD
-      = ColumnRef.withoutSource(ColumnName.of("timestamp"));
-
-=======
       = ColumnRef.of(ColumnName.of("timestamp"));
->>>>>>> 4f7e4754
   private static final PlanNodeId PLAN_NODE_ID = new PlanNodeId("0");
   private static final SourceName SOURCE_NAME = SourceName.of("datasource");
 
@@ -103,14 +98,8 @@
       .valueColumn(TIMESTAMP_FIELD.name(), SqlTypes.BIGINT)
       .valueColumn(ColumnName.of("key"), SqlTypes.STRING)
       .build();
-<<<<<<< HEAD
-
-  private static final KeyField KEY_FIELD = KeyField.of(ColumnRef.withoutSource(FIELD1));
-
-=======
-  private static final KeyField KEY_FIELD
-      = KeyField.of(ColumnRef.of(ColumnName.of("field1")));
->>>>>>> 4f7e4754
+
+  private static final KeyField KEY_FIELD = KeyField.of(ColumnRef.of(FIELD1));
   private static final TimestampColumn TIMESTAMP_COLUMN =
       new TimestampColumn(TIMESTAMP_FIELD, Optional.empty());
 
@@ -119,11 +108,7 @@
       SOURCE_NAME,
       REAL_SCHEMA,
       SerdeOption.none(),
-<<<<<<< HEAD
       KEY_FIELD,
-=======
-      KeyField.of(ColumnRef.of(ColumnName.of("key"))),
->>>>>>> 4f7e4754
       Optional.of(
           new TimestampColumn(
               ColumnRef.of(ColumnName.of("timestamp")),
@@ -276,8 +261,7 @@
     final LogicalSchema schema = node.getSchema();
 
     // Then:
-<<<<<<< HEAD
-    assertThat(schema, is(REAL_SCHEMA.withMetaAndKeyColsInValue(false).withAlias(sourceName)));
+    assertThat(schema, is(REAL_SCHEMA.withMetaAndKeyColsInValue(false)));
   }
 
   @Test
@@ -285,25 +269,12 @@
     // Given:
     givenWindowedSource(true);
     givenNodeWithMockSource();
-    final SourceName sourceName = SOME_SOURCE.getName();
 
     // When:
     final LogicalSchema schema = node.getSchema();
 
     // Then:
-    assertThat(schema, is(REAL_SCHEMA.withMetaAndKeyColsInValue(true).withAlias(sourceName)));
-=======
-    assertThat(schema, is(
-        LogicalSchema.builder()
-            .valueColumn(SchemaUtil.ROWTIME_NAME, SqlTypes.BIGINT)
-            .valueColumn(SchemaUtil.ROWKEY_NAME, SqlTypes.STRING)
-            .valueColumn(ColumnName.of("field1"), SqlTypes.STRING)
-            .valueColumn(ColumnName.of("field2"), SqlTypes.STRING)
-            .valueColumn(ColumnName.of("field3"), SqlTypes.STRING)
-            .valueColumn(TIMESTAMP_FIELD.name(), SqlTypes.BIGINT)
-            .valueColumn(ColumnName.of("key"), SqlTypes.STRING)
-            .build()));
->>>>>>> 4f7e4754
+    assertThat(schema, is(REAL_SCHEMA.withMetaAndKeyColsInValue(true)));
   }
 
   @Test
