/*
 * Copyright 2018 Confluent Inc.
 *
 * Licensed under the Confluent Community License (the "License"); you may not use
 * this file except in compliance with the License.  You may obtain a copy of the
 * License at
 *
 * http://www.confluent.io/confluent-community-license
 *
 * Unless required by applicable law or agreed to in writing, software
 * distributed under the License is distributed on an "AS IS" BASIS, WITHOUT
 * WARRANTIES OF ANY KIND, either express or implied.  See the License for the
 * specific language governing permissions and limitations under the License.
 */

package io.confluent.ksql.planner.plan;

import static io.confluent.ksql.metastore.model.DataSource.DataSourceType;
import static io.confluent.ksql.planner.plan.PlanTestUtil.getNodeByName;
import static io.confluent.ksql.planner.plan.PlanTestUtil.verifyProcessorNode;
import static org.hamcrest.Matchers.equalTo;
import static org.hamcrest.Matchers.is;
import static org.junit.Assert.assertThat;
import static org.mockito.ArgumentMatchers.any;
import static org.mockito.ArgumentMatchers.eq;
import static org.mockito.ArgumentMatchers.same;
import static org.mockito.Mockito.mock;
import static org.mockito.Mockito.verify;
import static org.mockito.Mockito.when;

import com.google.common.collect.ImmutableList;
import com.google.common.collect.ImmutableSet;
import io.confluent.ksql.GenericRow;
import io.confluent.ksql.execution.builder.KsqlQueryBuilder;
import io.confluent.ksql.execution.context.QueryContext;
import io.confluent.ksql.execution.ddl.commands.KsqlTopic;
import io.confluent.ksql.execution.plan.StreamSource;
import io.confluent.ksql.execution.streams.KSPlanBuilder;
import io.confluent.ksql.execution.timestamp.TimestampColumn;
import io.confluent.ksql.function.FunctionRegistry;
import io.confluent.ksql.metastore.model.DataSource;
import io.confluent.ksql.metastore.model.KeyField;
import io.confluent.ksql.metastore.model.KsqlStream;
import io.confluent.ksql.metastore.model.KsqlTable;
import io.confluent.ksql.name.ColumnName;
import io.confluent.ksql.name.SourceName;
import io.confluent.ksql.schema.ksql.ColumnRef;
import io.confluent.ksql.schema.ksql.LogicalSchema;
import io.confluent.ksql.schema.ksql.types.SqlTypes;
import io.confluent.ksql.serde.Format;
import io.confluent.ksql.serde.FormatInfo;
import io.confluent.ksql.serde.KeyFormat;
import io.confluent.ksql.serde.KeySerde;
import io.confluent.ksql.serde.SerdeOption;
import io.confluent.ksql.serde.ValueFormat;
import io.confluent.ksql.structured.SchemaKStream;
import io.confluent.ksql.structured.SchemaKTable;
import io.confluent.ksql.util.KsqlConfig;
import io.confluent.ksql.util.SchemaUtil;
import io.confluent.ksql.execution.streams.timestamp.LongColumnTimestampExtractionPolicy;
import java.util.Collections;
import java.util.List;
import java.util.Optional;
import java.util.stream.Collectors;
import org.apache.kafka.common.serialization.Deserializer;
import org.apache.kafka.common.serialization.Serde;
import org.apache.kafka.common.serialization.Serializer;
import org.apache.kafka.streams.StreamsBuilder;
import org.apache.kafka.streams.Topology.AutoOffsetReset;
import org.apache.kafka.streams.TopologyDescription;
import org.junit.Before;
import org.junit.Test;
import org.junit.runner.RunWith;
import org.mockito.ArgumentCaptor;
import org.mockito.Captor;
import org.mockito.Mock;
import org.mockito.junit.MockitoJUnitRunner;

@RunWith(MockitoJUnitRunner.class)
public class DataSourceNodeTest {

  private static final ColumnRef TIMESTAMP_FIELD
      = ColumnRef.withoutSource(ColumnName.of("timestamp"));
  private static final PlanNodeId PLAN_NODE_ID = new PlanNodeId("0");

  private final KsqlConfig realConfig = new KsqlConfig(Collections.emptyMap());
  private SchemaKStream realStream;
  private StreamsBuilder realBuilder;

  private static final ColumnName FIELD1 = ColumnName.of("field1");
  private static final ColumnName FIELD2 = ColumnName.of("field2");
  private static final ColumnName FIELD3 = ColumnName.of("field3");

  private static final LogicalSchema REAL_SCHEMA = LogicalSchema.builder()
      .valueColumn(FIELD1, SqlTypes.STRING)
      .valueColumn(FIELD2, SqlTypes.STRING)
      .valueColumn(FIELD3, SqlTypes.STRING)
      .valueColumn(TIMESTAMP_FIELD.name(), SqlTypes.BIGINT)
      .valueColumn(ColumnName.of("key"), SqlTypes.STRING)
      .build();
  private static final KeyField KEY_FIELD
      = KeyField.of(ColumnRef.withoutSource(ColumnName.of("field1")));
  private static final TimestampColumn TIMESTAMP_COLUMN =
      new TimestampColumn(TIMESTAMP_FIELD, Optional.empty());
  private static final Optional<AutoOffsetReset> OFFSET_RESET = Optional.of(AutoOffsetReset.LATEST);

  private final KsqlStream<String> SOME_SOURCE = new KsqlStream<>(
      "sqlExpression",
      SourceName.of("datasource"),
      REAL_SCHEMA,
      SerdeOption.none(),
      KeyField.of(ColumnRef.withoutSource(ColumnName.of("key"))),
      Optional.of(
          new TimestampColumn(
              ColumnRef.withoutSource(ColumnName.of("timestamp")),
              Optional.empty()
          )
      ),
        false,
      new KsqlTopic(
          "topic",
          KeyFormat.nonWindowed(FormatInfo.of(Format.KAFKA)),
          ValueFormat.of(FormatInfo.of(Format.JSON))
      )
  );

  private final DataSourceNode node = new DataSourceNode(
      PLAN_NODE_ID,
      SOME_SOURCE,
      SOME_SOURCE.getName(),
      Collections.emptyList()
  );

  @Mock
  private DataSource<?> dataSource;
  @Mock
  private KsqlTopic ksqlTopic;
  @Mock
  private Serde<GenericRow> rowSerde;
  @Mock
  private KeySerde<String> keySerde;
  @Mock
  private KsqlQueryBuilder ksqlStreamBuilder;
  @Mock
  private FunctionRegistry functionRegistry;
  @Mock
  private DataSourceNode.SchemaKStreamFactory schemaKStreamFactory;
  @Captor
  private ArgumentCaptor<QueryContext.Stacker> stackerCaptor;
  @Mock
  private SchemaKStream stream;
  @Mock
  private SchemaKTable table;

  @Before
  @SuppressWarnings("unchecked")
  public void before() {
    realBuilder = new StreamsBuilder();

    when(ksqlStreamBuilder.getKsqlConfig()).thenReturn(realConfig);
    when(ksqlStreamBuilder.getStreamsBuilder()).thenReturn(realBuilder);
    when(ksqlStreamBuilder.buildNodeContext(any())).thenAnswer(inv ->
        new QueryContext.Stacker()
            .push(inv.getArgument(0).toString()));

    when(ksqlStreamBuilder.buildKeySerde(any(), any(), any()))
        .thenReturn((KeySerde)keySerde);
    when(ksqlStreamBuilder.buildValueSerde(any(), any(), any())).thenReturn(rowSerde);
    when(ksqlStreamBuilder.getFunctionRegistry()).thenReturn(functionRegistry);

    when(rowSerde.serializer()).thenReturn(mock(Serializer.class));
    when(rowSerde.deserializer()).thenReturn(mock(Deserializer.class));

    when(dataSource.getKsqlTopic()).thenReturn(ksqlTopic);
    when(dataSource.getDataSourceType()).thenReturn(DataSourceType.KTABLE);
    when(ksqlTopic.getKeyFormat()).thenReturn(KeyFormat.nonWindowed(FormatInfo.of(Format.KAFKA)));
    when(ksqlTopic.getValueFormat()).thenReturn(ValueFormat.of(FormatInfo.of(Format.JSON)));
<<<<<<< HEAD
    when(timestampExtractionPolicy.getTimestampField()).thenReturn(TIMESTAMP_FIELD);
    when(schemaKStreamFactory.create(any(), any(), any(), any(), anyInt(), any(), any(), any()))
        .thenAnswer(inv -> inv.<DataSource<?>>getArgument(1)
            .getDataSourceType() == DataSourceType.KSTREAM
            ? stream : table
        );
=======
    when(schemaKStreamFactory.create(any(), any(), any(), any(), any(), any(), any()))
        .thenReturn(stream);
    when(stream.toTable(any(), any(), any())).thenReturn(table);
>>>>>>> cb817aa2
  }

  @Test
  public void shouldBuildSourceNode() {
    // When:
    realStream = buildStream(node);

    // Then:
    final TopologyDescription.Source node = (TopologyDescription.Source) getNodeByName(realBuilder.build(), PlanTestUtil.SOURCE_NODE);
    final List<String> successors = node.successors().stream().map(TopologyDescription.Node::name).collect(Collectors.toList());
    assertThat(node.predecessors(), equalTo(Collections.emptySet()));
    assertThat(successors, equalTo(Collections.singletonList(PlanTestUtil.TRANSFORM_NODE)));
    assertThat(node.topicSet(), equalTo(ImmutableSet.of("topic")));
  }

  @Test
  public void shouldBuildTransformNode() {
    // When:
    realStream = buildStream(node);

    // Then:
    final TopologyDescription.Processor node = (TopologyDescription.Processor) getNodeByName(
        realBuilder.build(), PlanTestUtil.TRANSFORM_NODE);
    verifyProcessorNode(node, Collections.singletonList(PlanTestUtil.SOURCE_NODE), Collections.emptyList());
  }

  @Test
  public void shouldBeOfTypeSchemaKStreamWhenDataSourceIsKsqlStream() {
    // When:
    realStream = buildStream(node);

    // Then:
    assertThat(realStream.getClass(), equalTo(SchemaKStream.class));
  }

  @Test
  public void shouldBuildStreamWithSameKeyField() {
    // When:
    final SchemaKStream<?> stream = buildStream(node);

    // Then:
    assertThat(stream.getKeyField(), is(node.getKeyField()));
  }

  @Test
  public void shouldBuildSchemaKTableWhenKTableSource() {
    final KsqlTable<String> table = new KsqlTable<>("sqlExpression",
        SourceName.of("datasource"),
        REAL_SCHEMA,
        SerdeOption.none(),
        KeyField.of(ColumnRef.withoutSource(ColumnName.of("field1"))),
        Optional.of(TIMESTAMP_COLUMN),
        false,
        new KsqlTopic(
            "topic2",
            KeyFormat.nonWindowed(FormatInfo.of(Format.KAFKA)),
            ValueFormat.of(FormatInfo.of(Format.JSON))
        )
    );

    final DataSourceNode node = new DataSourceNode(
        PLAN_NODE_ID,
        table,
        table.getName(),
        Collections.emptyList());

    final SchemaKStream result = buildStream(node);
    assertThat(result.getClass(), equalTo(SchemaKTable.class));
  }

  @Test
  public void shouldHaveFullyQualifiedSchema() {
    // Given:
    final SourceName sourceName = SOME_SOURCE.getName();

    // When:
    final LogicalSchema schema = node.getSchema();

    // Then:
    assertThat(schema, is(
        LogicalSchema.builder()
            .valueColumn(SchemaUtil.ROWTIME_NAME, SqlTypes.BIGINT)
            .valueColumn(SchemaUtil.ROWKEY_NAME, SqlTypes.STRING)
            .valueColumn(ColumnName.of("field1"), SqlTypes.STRING)
            .valueColumn(ColumnName.of("field2"), SqlTypes.STRING)
            .valueColumn(ColumnName.of("field3"), SqlTypes.STRING)
            .valueColumn(TIMESTAMP_FIELD.name(), SqlTypes.BIGINT)
            .valueColumn(ColumnName.of("key"), SqlTypes.STRING)
            .build().withAlias(sourceName)));
  }

  @Test
  public void shouldBuildSourceStreamWithCorrectTimestampIndex() {
    // Given:
    final DataSourceNode node = buildNodeWithMockSource();

    // When:
    node.buildStream(ksqlStreamBuilder);

    // Then:
    verify(schemaKStreamFactory).create(any(), any(), any(), any(), any(), any(), any());
  }

  // should this even be possible? if you are using a timestamp extractor then shouldn't the name
  // should be unqualified
  @Test
  public void shouldBuildSourceStreamWithCorrectTimestampIndexForQualifiedFieldName() {
    // Given:
    final DataSourceNode node = buildNodeWithMockSource();

    // When:
    node.buildStream(ksqlStreamBuilder);

    // Then:
    verify(schemaKStreamFactory).create(any(), any(), any(), any(), any(), any(), any());
  }

  @Test
  public void shouldBuildSourceStreamWithCorrectParams() {
    // Given:
    when(dataSource.getDataSourceType()).thenReturn(DataSourceType.KSTREAM);
    final DataSourceNode node = buildNodeWithMockSource();

    // When:
    final SchemaKStream returned = node.buildStream(ksqlStreamBuilder);

    // Then:
    assertThat(returned, is(stream));
    verify(schemaKStreamFactory).create(
        same(ksqlStreamBuilder),
        same(dataSource),
        eq(StreamSource.getSchemaWithMetaAndKeyFields(SourceName.of("name"), REAL_SCHEMA)),
        stackerCaptor.capture(),
        eq(OFFSET_RESET),
        same(node.getKeyField()),
        eq(SourceName.of("name"))
    );
    assertThat(
        stackerCaptor.getValue().getQueryContext().getContext(),
        equalTo(ImmutableList.of("0", "source"))
    );
  }

  @Test
  public void shouldBuildSourceStreamWithCorrectParamsWhenBuildingTable() {
    // Given:
    final DataSourceNode node = buildNodeWithMockSource();

    // When:
    node.buildStream(ksqlStreamBuilder);

    // Then:
    verify(schemaKStreamFactory).create(
        same(ksqlStreamBuilder),
        same(dataSource),
        eq(StreamSource.getSchemaWithMetaAndKeyFields(SourceName.of("name"), REAL_SCHEMA)),
        stackerCaptor.capture(),
        eq(OFFSET_RESET),
        same(node.getKeyField()),
        eq(SourceName.of("name"))
    );
    assertThat(
        stackerCaptor.getValue().getQueryContext().getContext(),
        equalTo(ImmutableList.of("0", "source"))
    );
  }

  @Test
  public void shouldBuildTableByConvertingFromStream() {
    // Given:
    final DataSourceNode node = buildNodeWithMockSource();

    // When:
    final SchemaKStream returned = node.buildStream(ksqlStreamBuilder);

    // Then:
    assertThat(returned, is(table));
  }

  private DataSourceNode buildNodeWithMockSource() {
    when(dataSource.getSchema()).thenReturn(REAL_SCHEMA);
    when(dataSource.getKeyField()).thenReturn(KEY_FIELD);
    return new DataSourceNode(
        PLAN_NODE_ID,
        dataSource,
        SourceName.of("name"),
        Collections.emptyList(),
        schemaKStreamFactory
    );
  }

  private SchemaKStream buildStream(final DataSourceNode node) {
    final SchemaKStream stream = node.buildStream(ksqlStreamBuilder);
    if (stream instanceof SchemaKTable) {
      final SchemaKTable table = (SchemaKTable) stream;
      table.getSourceTableStep().build(new KSPlanBuilder(ksqlStreamBuilder));
    } else {
      stream.getSourceStep().build(new KSPlanBuilder(ksqlStreamBuilder));
    }
    return stream;
  }
}<|MERGE_RESOLUTION|>--- conflicted
+++ resolved
@@ -57,7 +57,6 @@
 import io.confluent.ksql.structured.SchemaKTable;
 import io.confluent.ksql.util.KsqlConfig;
 import io.confluent.ksql.util.SchemaUtil;
-import io.confluent.ksql.execution.streams.timestamp.LongColumnTimestampExtractionPolicy;
 import java.util.Collections;
 import java.util.List;
 import java.util.Optional;
@@ -175,18 +174,11 @@
     when(dataSource.getDataSourceType()).thenReturn(DataSourceType.KTABLE);
     when(ksqlTopic.getKeyFormat()).thenReturn(KeyFormat.nonWindowed(FormatInfo.of(Format.KAFKA)));
     when(ksqlTopic.getValueFormat()).thenReturn(ValueFormat.of(FormatInfo.of(Format.JSON)));
-<<<<<<< HEAD
-    when(timestampExtractionPolicy.getTimestampField()).thenReturn(TIMESTAMP_FIELD);
-    when(schemaKStreamFactory.create(any(), any(), any(), any(), anyInt(), any(), any(), any()))
+    when(schemaKStreamFactory.create(any(), any(), any(), any(), any(), any(), any()))
         .thenAnswer(inv -> inv.<DataSource<?>>getArgument(1)
             .getDataSourceType() == DataSourceType.KSTREAM
             ? stream : table
         );
-=======
-    when(schemaKStreamFactory.create(any(), any(), any(), any(), any(), any(), any()))
-        .thenReturn(stream);
-    when(stream.toTable(any(), any(), any())).thenReturn(table);
->>>>>>> cb817aa2
   }
 
   @Test
