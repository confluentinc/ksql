/*
 * Copyright 2018 Confluent Inc.
 *
 * Licensed under the Confluent Community License (the "License"); you may not use
 * this file except in compliance with the License.  You may obtain a copy of the
 * License at
 *
 * http://www.confluent.io/confluent-community-license
 *
 * Unless required by applicable law or agreed to in writing, software
 * distributed under the License is distributed on an "AS IS" BASIS, WITHOUT
 * WARRANTIES OF ANY KIND, either express or implied.  See the License for the
 * specific language governing permissions and limitations under the License.
 */

package io.confluent.ksql.planner.plan;

import static io.confluent.ksql.metastore.model.DataSource.DataSourceType;
import static io.confluent.ksql.planner.plan.PlanTestUtil.MAPVALUES_NODE;
import static io.confluent.ksql.planner.plan.PlanTestUtil.SOURCE_NODE;
import static io.confluent.ksql.planner.plan.PlanTestUtil.getNodeByName;
import static org.hamcrest.CoreMatchers.equalTo;
import static org.hamcrest.MatcherAssert.assertThat;
import static org.hamcrest.Matchers.is;
import static org.mockito.ArgumentMatchers.any;
import static org.mockito.ArgumentMatchers.anyBoolean;
import static org.mockito.ArgumentMatchers.eq;
import static org.mockito.Mockito.mock;
import static org.mockito.Mockito.never;
import static org.mockito.Mockito.verify;
import static org.mockito.Mockito.when;

import com.google.common.collect.ImmutableList;
import com.google.common.collect.ImmutableMap;
import com.google.common.collect.ImmutableSet;
import io.confluent.ksql.function.FunctionRegistry;
import io.confluent.ksql.function.InternalFunctionRegistry;
import io.confluent.ksql.metastore.MetaStore;
import io.confluent.ksql.metastore.model.DataSource;
import io.confluent.ksql.metastore.model.KeyField;
import io.confluent.ksql.metastore.model.KsqlTopic;
import io.confluent.ksql.parser.tree.WithinExpression;
import io.confluent.ksql.physical.KsqlQueryBuilder;
import io.confluent.ksql.planner.plan.JoinNode.JoinType;
import io.confluent.ksql.query.QueryId;
import io.confluent.ksql.schema.ksql.KsqlSchema;
<<<<<<< HEAD
import io.confluent.ksql.schema.ksql.KsqlSchemaWithOptions;
=======
import io.confluent.ksql.schema.ksql.PhysicalSchema;
>>>>>>> 6af8958f
import io.confluent.ksql.serde.KsqlSerdeFactory;
import io.confluent.ksql.serde.SerdeOption;
import io.confluent.ksql.services.KafkaTopicClient;
import io.confluent.ksql.services.ServiceContext;
import io.confluent.ksql.structured.QueryContext;
import io.confluent.ksql.structured.SchemaKStream;
import io.confluent.ksql.structured.SchemaKTable;
import io.confluent.ksql.testutils.AnalysisTestUtil;
import io.confluent.ksql.util.KsqlConfig;
import io.confluent.ksql.util.KsqlException;
import io.confluent.ksql.util.MetaStoreFixture;
import io.confluent.ksql.util.SchemaUtil;
import java.util.Collections;
import java.util.HashMap;
import java.util.List;
import java.util.Optional;
import java.util.Set;
import java.util.concurrent.TimeUnit;
import java.util.function.Predicate;
import java.util.stream.Collectors;
import java.util.stream.IntStream;
import org.apache.kafka.clients.admin.TopicDescription;
import org.apache.kafka.common.Node;
import org.apache.kafka.common.TopicPartitionInfo;
import org.apache.kafka.common.utils.Utils;
import org.apache.kafka.connect.data.Field;
import org.apache.kafka.connect.data.Schema;
import org.apache.kafka.connect.data.SchemaBuilder;
import org.apache.kafka.streams.StreamsBuilder;
import org.apache.kafka.streams.Topology;
import org.apache.kafka.streams.TopologyDescription;
import org.junit.Before;
import org.junit.Rule;
import org.junit.Test;
import org.junit.rules.ExpectedException;
import org.junit.runner.RunWith;
import org.mockito.Mock;
import org.mockito.junit.MockitoJUnitRunner;


@SuppressWarnings({"SameParameterValue", "OptionalGetWithoutIsPresent"})
@RunWith(MockitoJUnitRunner.class)
public class JoinNodeTest {

  private static final Optional<String> NO_KEY_FIELD = Optional.empty();
  private final KsqlConfig ksqlConfig = new KsqlConfig(new HashMap<>());
  private StreamsBuilder builder;
  private SchemaKStream stream;
  private JoinNode joinNode;

  @Mock
  private KafkaTopicClient mockKafkaTopicClient;

  private static final String leftAlias = "left";
  private static final String rightAlias = "right";

  private final KsqlSchema leftSchema = createSchema(leftAlias);
  private final KsqlSchema rightSchema = createSchema(rightAlias);
  private final KsqlSchema joinSchema = joinSchema();

  private static final String LEFT_JOIN_FIELD_NAME = leftAlias + ".COL0";
  private static final String RIGHT_JOIN_FIELD_NAME = rightAlias + ".COL1";
  private static final KeyField leftJoinField = KeyField
      .of(LEFT_JOIN_FIELD_NAME, new Field(LEFT_JOIN_FIELD_NAME, 1, Schema.OPTIONAL_STRING_SCHEMA));
  private static final KeyField rightJoinField = KeyField
      .of(RIGHT_JOIN_FIELD_NAME,
          new Field(RIGHT_JOIN_FIELD_NAME, 1, Schema.OPTIONAL_STRING_SCHEMA));

  private static final WithinExpression WITHIN_EXPRESSION =
      new WithinExpression(10, TimeUnit.SECONDS);

  private static final PlanNodeId nodeId = new PlanNodeId("join");
  private static final QueryId queryId = new QueryId("join-query");
  private static final QueryContext.Stacker CONTEXT_STACKER =
      new QueryContext.Stacker(queryId).push(nodeId.toString());

  @Rule
  public final ExpectedException expectedException = ExpectedException.none();

  @Mock
  private DataSource<?> leftSource;
  @Mock
  private DataSource<?> rightSource;
  @Mock
  private DataSourceNode left;
  @Mock
  private DataSourceNode right;
  @Mock
  private SchemaKStream<String> leftSchemaKStream;
  @Mock
  private SchemaKStream<String> rightSchemaKStream;
  @Mock
  private SchemaKTable<String> leftSchemaKTable;
  @Mock
  private SchemaKTable<String> rightSchemaKTable;
  @Mock
  private KsqlQueryBuilder ksqlStreamBuilder;
  @Mock
  private FunctionRegistry functionRegistry;

  @Before
  public void setUp() {
    builder = new StreamsBuilder();

    final ServiceContext serviceContext = mock(ServiceContext.class);
    when(serviceContext.getTopicClient())
        .thenReturn(mockKafkaTopicClient);

    when(ksqlStreamBuilder.getKsqlConfig()).thenReturn(ksqlConfig);
    when(ksqlStreamBuilder.getStreamsBuilder()).thenReturn(builder);
    when(ksqlStreamBuilder.getServiceContext()).thenReturn(serviceContext);
    when(ksqlStreamBuilder.withKsqlConfig(any())).thenReturn(ksqlStreamBuilder);
    when(ksqlStreamBuilder.getFunctionRegistry()).thenReturn(functionRegistry);
    when(ksqlStreamBuilder.buildNodeContext(any())).thenAnswer(inv ->
        new QueryContext.Stacker(queryId)
            .push(inv.getArgument(0).toString()));

    when(left.getSchema()).thenReturn(leftSchema);
    when(right.getSchema()).thenReturn(rightSchema);

    when(left.getPartitions(mockKafkaTopicClient)).thenReturn(2);
    when(right.getPartitions(mockKafkaTopicClient)).thenReturn(2);

    setUpSource(left, leftSource, "Foobar1");
    setUpSource(right, rightSource, "Foobar2");

    when(leftSchemaKStream.getKeyField()).thenReturn(leftJoinField);
    when(leftSchemaKTable.getKeyField()).thenReturn(leftJoinField);
    when(rightSchemaKTable.getKeyField()).thenReturn(rightJoinField);
  }

  @Test
  public void shouldThrowIfLeftKeyFieldNotInLeftSchema() {
    // Then:
    expectedException.expect(IllegalArgumentException.class);
    expectedException.expectMessage("Invalid join field");

    // When:
    new JoinNode(
        nodeId,
        JoinNode.JoinType.LEFT,
        left,
        right,
        "won't find me",
        RIGHT_JOIN_FIELD_NAME,
        leftAlias,
        rightAlias,
        null,
        DataSource.DataSourceType.KSTREAM,
        DataSource.DataSourceType.KSTREAM);
  }

  @Test
  public void shouldThrowIfRightKeyFieldNotInRightSchema() {
    // Then:
    expectedException.expect(IllegalArgumentException.class);
    expectedException.expectMessage("Invalid join field");

    // When:
    new JoinNode(
        nodeId,
        JoinNode.JoinType.LEFT,
        left,
        right,
        LEFT_JOIN_FIELD_NAME,
        "won't find me",
        leftAlias,
        rightAlias,
        null,
        DataSource.DataSourceType.KSTREAM,
        DataSource.DataSourceType.KSTREAM);
  }

  @Test
  public void shouldReturnLeftJoinKeyAsKeyField() {
    // When:
    final JoinNode joinNode = new JoinNode(
        nodeId,
        JoinType.LEFT,
        left,
        right,
        LEFT_JOIN_FIELD_NAME,
        RIGHT_JOIN_FIELD_NAME,
        leftAlias,
        rightAlias,
        null,
        DataSourceType.KSTREAM,
        DataSourceType.KSTREAM);

    // Then:
    assertThat(joinNode.getKeyField().name(), is(Optional.of(LEFT_JOIN_FIELD_NAME)));
  }

  @Test
  public void shouldReturnJoinKeyNames() {
    // When:
    final JoinNode joinNode = new JoinNode(
        nodeId,
        JoinType.LEFT,
        left,
        right,
        LEFT_JOIN_FIELD_NAME,
        RIGHT_JOIN_FIELD_NAME,
        leftAlias,
        rightAlias,
        null,
        DataSourceType.KSTREAM,
        DataSourceType.KSTREAM);

    // Then:
    assertThat(joinNode.getLeftJoinFieldName(), is(LEFT_JOIN_FIELD_NAME));
    assertThat(joinNode.getRightJoinFieldName(), is(RIGHT_JOIN_FIELD_NAME));
  }

  @Test
  public void shouldReturnAliases() {
    // When:
    final JoinNode joinNode = new JoinNode(
        nodeId,
        JoinType.LEFT,
        left,
        right,
        LEFT_JOIN_FIELD_NAME,
        RIGHT_JOIN_FIELD_NAME,
        leftAlias,
        rightAlias,
        null,
        DataSourceType.KSTREAM,
        DataSourceType.KSTREAM);

    // Then:
    assertThat(joinNode.getLeftAlias(), is(leftAlias));
    assertThat(joinNode.getRightAlias(), is(rightAlias));
  }

  @Test
  public void shouldReturnJoinType() {
    // When:
    final JoinNode joinNode = new JoinNode(
        nodeId,
        JoinType.LEFT,
        left,
        right,
        LEFT_JOIN_FIELD_NAME,
        RIGHT_JOIN_FIELD_NAME,
        leftAlias,
        rightAlias,
        null,
        DataSourceType.KSTREAM,
        DataSourceType.KSTREAM);

    // Then:
    assertThat(joinNode.getJoinType(), is(JoinType.LEFT));
  }

  @Test
  public void shouldBuildSourceNode() {
    setupTopicClientExpectations(1, 1);
    buildJoin();
    final TopologyDescription.Source node = (TopologyDescription.Source) getNodeByName(
        builder.build(), SOURCE_NODE);
    final List<String> successors = node.successors().stream().map(TopologyDescription.Node::name)
        .collect(Collectors.toList());
    assertThat(node.predecessors(), equalTo(Collections.emptySet()));
    assertThat(successors, equalTo(Collections.singletonList(MAPVALUES_NODE)));
    assertThat(node.topicSet(), equalTo(ImmutableSet.of("test2")));
  }

  @Test
  public void shouldUseLegacyNameForReduceTopicIfOptimizationsOff() {
    setupTopicClientExpectations(1, 1);
    when(ksqlStreamBuilder.getKsqlConfig()).thenReturn(
        ksqlConfig.overrideBreakingConfigsWithOriginalValues(
            ImmutableMap.of(
                KsqlConfig.KSQL_USE_NAMED_INTERNAL_TOPICS,
                KsqlConfig.KSQL_USE_NAMED_INTERNAL_TOPICS_OFF)
        )
    );

    buildJoin();

    final Topology topology = builder.build();
    final TopologyDescription.Processor leftJoin
        = (TopologyDescription.Processor) getNodeByName(topology, "KSTREAM-LEFTJOIN-0000000015");
    assertThat(
        leftJoin.stores(),
        equalTo(Utils.mkSet("KSTREAM-AGGREGATE-STATE-STORE-0000000004")));
  }

  @Test
  public void shouldHaveLeftJoin() {
    setupTopicClientExpectations(1, 1);
    buildJoin();
    final Topology topology = builder.build();
    final TopologyDescription.Processor leftJoin
        = (TopologyDescription.Processor) getNodeByName(topology, "KSTREAM-LEFTJOIN-0000000014");
    final List<String> predecessors = leftJoin.predecessors().stream()
        .map(TopologyDescription.Node::name).collect(Collectors.toList());
    assertThat(leftJoin.stores(), equalTo(Utils.mkSet("KafkaTopic_Right-reduce")));
    assertThat(predecessors, equalTo(Collections.singletonList("KSTREAM-SOURCE-0000000013")));
  }

  @Test
  public void shouldThrowOnPartitionMismatch() {
    // Given:
    setupTopicClientExpectations(1, 2);

    // Then:
    expectedException.expect(KsqlException.class);
    expectedException.expectMessage(
        "Can't join TEST1 with TEST2 since the number of partitions don't match. TEST1 "
            + "partitions = 1; TEST2 partitions = 2. Please repartition either one so that the "
            + "number of partitions match."
    );

    // When:
    buildJoin(
          "SELECT t1.col0, t2.col0, t2.col1 "
              + "FROM test1 t1 LEFT JOIN test2 t2 ON t1.col0 = t2.col0;"
    );
  }

  @Test
  public void shouldHaveAllFieldsFromJoinedInputs() {
    setupTopicClientExpectations(1, 1);
    buildJoin();
    final MetaStore metaStore = MetaStoreFixture.getNewMetaStore(new InternalFunctionRegistry());
    final DataSource<?> source1
        = metaStore.getSource("TEST1");
    final DataSource<?> source2 = metaStore.getSource("TEST2");
    final Set<String> expected = source1.getSchema()
        .fields().stream()
        .map(field -> "T1." + field.name()).collect(Collectors.toSet());

    expected.addAll(source2.getSchema().fields().stream().map(field -> "T2." + field.name())
        .collect(Collectors.toSet()));
    final Set<String> fields = stream.getSchema().fields().stream().map(Field::name)
        .collect(Collectors.toSet());
    assertThat(fields, equalTo(expected));
  }

  @Test
  public void shouldPerformStreamToStreamLeftJoin() {
    // Given:
    setupStream(left, leftSchemaKStream, leftSchema);
    setupStream(right, rightSchemaKStream, rightSchema);

    final JoinNode joinNode = new JoinNode(
        nodeId,
        JoinNode.JoinType.LEFT,
        left,
        right,
        LEFT_JOIN_FIELD_NAME,
        RIGHT_JOIN_FIELD_NAME,
        leftAlias,
        rightAlias,
        WITHIN_EXPRESSION,
        DataSourceType.KSTREAM,
        DataSourceType.KSTREAM);

    // When:
    joinNode.buildStream(ksqlStreamBuilder);

    // Then:
    verify(leftSchemaKStream).leftJoin(
        eq(rightSchemaKStream),
        eq(joinSchema),
        eq(leftJoinField),
        eq(WITHIN_EXPRESSION.joinWindow()),
        any(),
        any(),
        eq(CONTEXT_STACKER));
  }

  @Test
  public void shouldPerformStreamToStreamInnerJoin() {
    // Given:
    setupStream(left, leftSchemaKStream, leftSchema);
    setupStream(right, rightSchemaKStream, rightSchema);

    final JoinNode joinNode = new JoinNode(
        nodeId,
        JoinNode.JoinType.INNER,
        left,
        right,
        LEFT_JOIN_FIELD_NAME,
        RIGHT_JOIN_FIELD_NAME,
        leftAlias,
        rightAlias,
        WITHIN_EXPRESSION,
        DataSourceType.KSTREAM,
        DataSourceType.KSTREAM);

    // When:
    joinNode.buildStream(ksqlStreamBuilder);

    // Then:
    verify(leftSchemaKStream).join(
        eq(rightSchemaKStream),
        eq(joinSchema),
        eq(leftJoinField),
        eq(WITHIN_EXPRESSION.joinWindow()),
        any(),
        any(),
        eq(CONTEXT_STACKER));
  }

  @Test
  public void shouldPerformStreamToStreamOuterJoin() {
    // Given:
    setupStream(left, leftSchemaKStream, leftSchema);
    setupStream(right, rightSchemaKStream, rightSchema);

    final JoinNode joinNode = new JoinNode(
        nodeId,
        JoinNode.JoinType.OUTER,
        left,
        right,
        LEFT_JOIN_FIELD_NAME,
        RIGHT_JOIN_FIELD_NAME,
        leftAlias,
        rightAlias,
        WITHIN_EXPRESSION,
        DataSourceType.KSTREAM,
        DataSourceType.KSTREAM);

    // When:
    joinNode.buildStream(ksqlStreamBuilder);

    // Then:
    verify(leftSchemaKStream).outerJoin(
        eq(rightSchemaKStream),
        eq(joinSchema),
        eq(leftJoinField.withName(Optional.empty())),
        eq(WITHIN_EXPRESSION.joinWindow()),
        any(),
        any(),
        eq(CONTEXT_STACKER));
  }

  @Test
  public void shouldNotPerformStreamStreamJoinWithoutJoinWindow() {
    // Given:
    final JoinNode joinNode = new JoinNode(
        nodeId,
        JoinNode.JoinType.INNER,
        left,
        right,
        LEFT_JOIN_FIELD_NAME,
        RIGHT_JOIN_FIELD_NAME,
        leftAlias,
        rightAlias,
        null,
        DataSourceType.KSTREAM,
        DataSourceType.KSTREAM);

    // Then:
    expectedException.expect(KsqlException.class);
    expectedException.expectMessage(
        "Stream-Stream joins must have a WITHIN clause specified. None was provided."
    );

    // When:
    joinNode.buildStream(ksqlStreamBuilder);
  }

  @Test
  public void shouldNotPerformJoinIfInputPartitionsMisMatch() {
    // Given:
    when(left.getPartitions(mockKafkaTopicClient)).thenReturn(3);

    final JoinNode joinNode = new JoinNode(
        nodeId,
        JoinNode.JoinType.OUTER,
        left,
        right,
        LEFT_JOIN_FIELD_NAME,
        RIGHT_JOIN_FIELD_NAME,
        leftAlias,
        rightAlias,
        WITHIN_EXPRESSION,
        DataSourceType.KSTREAM,
        DataSourceType.KSTREAM);

    // Then:
    expectedException.expect(KsqlException.class);
    expectedException.expectMessage(
        "Can't join Foobar1 with Foobar2 since the number of partitions don't match."
    );

    // When:
    joinNode.buildStream(ksqlStreamBuilder);
  }

  @Test
  public void shouldFailJoinIfTableCriteriaColumnIsNotKey() {
    // Given:
    setupStream(left, leftSchemaKStream, leftSchema);
    setupTable(right, rightSchemaKTable, rightSchema);

    final String rightCriteriaColumn =
        getNonKeyColumn(rightSchema, rightAlias, RIGHT_JOIN_FIELD_NAME);

    final JoinNode joinNode = new JoinNode(
        nodeId,
        JoinNode.JoinType.LEFT,
        left,
        right,
        LEFT_JOIN_FIELD_NAME,
        rightCriteriaColumn,
        leftAlias,
        rightAlias,
        null,
        DataSourceType.KSTREAM,
        DataSourceType.KTABLE);

    // Then:
    expectedException.expect(KsqlException.class);
    expectedException.expectMessage(String.format(
        "Source table (%s) key column (%s) is not the column used in the join criteria (%s). "
            + "Only the table's key column or 'ROWKEY' is supported in the join criteria.",
        rightAlias,
        RIGHT_JOIN_FIELD_NAME,
        rightCriteriaColumn
    ));

    // When:
    joinNode.buildStream(ksqlStreamBuilder);
  }

  @Test
  public void shouldFailJoinIfTableHasNoKeyAndJoinFieldIsNotRowKey() {
    // Given:
    setupStream(left, leftSchemaKStream, leftSchema);
    setupTable(right, rightSchemaKTable, rightSchema, NO_KEY_FIELD);

    final JoinNode joinNode = new JoinNode(
        nodeId,
        JoinNode.JoinType.LEFT,
        left,
        right,
        LEFT_JOIN_FIELD_NAME,
        RIGHT_JOIN_FIELD_NAME,
        leftAlias,
        rightAlias,
        null,
        DataSource.DataSourceType.KSTREAM,
        DataSource.DataSourceType.KTABLE);

    // Then:
    expectedException.expect(KsqlException.class);
    expectedException.expectMessage(
        "Source table (" + rightAlias +") has no key column defined. "
            + "Only 'ROWKEY' is supported in the join criteria."
    );

    // When:
    joinNode.buildStream(ksqlStreamBuilder);
  }

  @Test
  public void shouldHandleJoinIfTableHasNoKeyAndJoinFieldIsRowKey() {
    // Given:
    setupStream(left, leftSchemaKStream, leftSchema);
    setupTable(right, rightSchemaKTable, rightSchema, NO_KEY_FIELD);

    final JoinNode joinNode = new JoinNode(
        nodeId,
        JoinNode.JoinType.LEFT,
        left,
        right,
        LEFT_JOIN_FIELD_NAME,
        "right.ROWKEY",
        leftAlias,
        rightAlias,
        null,
        DataSource.DataSourceType.KSTREAM,
        DataSource.DataSourceType.KTABLE);

    // When:
    joinNode.buildStream(ksqlStreamBuilder);

    // Then:
    verify(leftSchemaKStream).leftJoin(
        eq(rightSchemaKTable),
        eq(joinSchema),
        eq(leftJoinField),
        any(),
        eq(CONTEXT_STACKER));
  }

  @Test
  public void shouldPerformStreamToTableLeftJoin() {
    // Given:
    setupStream(left, leftSchemaKStream, leftSchema);
    setupTable(right, rightSchemaKTable, rightSchema);

    final JoinNode joinNode = new JoinNode(
        nodeId,
        JoinNode.JoinType.LEFT,
        left,
        right,
        LEFT_JOIN_FIELD_NAME,
        RIGHT_JOIN_FIELD_NAME,
        leftAlias,
        rightAlias,
        null,
        DataSourceType.KSTREAM,
        DataSourceType.KTABLE);

    // When:
    joinNode.buildStream(ksqlStreamBuilder);

    // Then:
    verify(leftSchemaKStream).leftJoin(
        eq(rightSchemaKTable),
        eq(joinSchema),
        eq(leftJoinField),
        any(),
        eq(CONTEXT_STACKER));
  }

  @Test
  public void shouldPerformStreamToTableInnerJoin() {
    // Given:
    setupStream(left, leftSchemaKStream, leftSchema);
    setupTable(right, rightSchemaKTable, rightSchema);

    final JoinNode joinNode = new JoinNode(
        nodeId,
        JoinNode.JoinType.INNER,
        left,
        right,
        LEFT_JOIN_FIELD_NAME,
        RIGHT_JOIN_FIELD_NAME,
        leftAlias,
        rightAlias,
        null,
        DataSourceType.KSTREAM,
        DataSourceType.KTABLE);

    // When:
    joinNode.buildStream(ksqlStreamBuilder);

    // Then:
    verify(leftSchemaKStream).join(
        eq(rightSchemaKTable),
        eq(joinSchema),
        eq(leftJoinField),
        any(),
        eq(CONTEXT_STACKER));
  }

  @Test
  public void shouldNotAllowStreamToTableOuterJoin() {
    // Given:
    setupStream(left, leftSchemaKStream, leftSchema);
    setupTable(right, rightSchemaKTable, rightSchema);

    final JoinNode joinNode = new JoinNode(
        nodeId,
        JoinNode.JoinType.OUTER,
        left,
        right,
        LEFT_JOIN_FIELD_NAME,
        RIGHT_JOIN_FIELD_NAME,
        leftAlias,
        rightAlias,
        null,
        DataSourceType.KSTREAM,
        DataSourceType.KTABLE);

    // Then:
    expectedException.expect(KsqlException.class);
    expectedException.expectMessage(
        "Full outer joins between streams and tables are not supported."
    );

    // When:
    joinNode.buildStream(ksqlStreamBuilder);
  }

  @Test
  public void shouldNotPerformStreamToTableJoinIfJoinWindowIsSpecified() {
    // Given:
    final WithinExpression withinExpression = new WithinExpression(10, TimeUnit.SECONDS);

    final JoinNode joinNode = new JoinNode(
        nodeId,
        JoinNode.JoinType.OUTER,
        left,
        right,
        LEFT_JOIN_FIELD_NAME,
        RIGHT_JOIN_FIELD_NAME,
        leftAlias,
        rightAlias,
        withinExpression,
        DataSourceType.KSTREAM,
        DataSourceType.KTABLE);

    // Then:
    expectedException.expect(KsqlException.class);
    expectedException.expectMessage(
        "A window definition was provided for a Stream-Table join."
    );

    // When:
    joinNode.buildStream(ksqlStreamBuilder);
  }

  @Test
  public void shouldFailTableTableJoinIfLeftCriteriaColumnIsNotKey() {
    // Given:
    setupTable(left, leftSchemaKTable, leftSchema);
    setupTable(right, rightSchemaKTable, rightSchema);

    final String leftCriteriaColumn = getNonKeyColumn(leftSchema, leftAlias, LEFT_JOIN_FIELD_NAME);

    final JoinNode joinNode = new JoinNode(
        nodeId,
        JoinNode.JoinType.LEFT,
        left,
        right,
        leftCriteriaColumn,
        RIGHT_JOIN_FIELD_NAME,
        leftAlias,
        rightAlias,
        null,
        DataSourceType.KTABLE,
        DataSourceType.KTABLE);

    // Then:
    expectedException.expect(KsqlException.class);
    expectedException.expectMessage(String.format(
        "Source table (%s) key column (%s) is not the column used in the join criteria (%s). "
            + "Only the table's key column or 'ROWKEY' is supported in the join criteria.",
        leftAlias,
        LEFT_JOIN_FIELD_NAME,
        leftCriteriaColumn
    ));

    // When:
    joinNode.buildStream(ksqlStreamBuilder);
  }

  @Test
  public void shouldFailTableTableJoinIfRightCriteriaColumnIsNotKey() {
    // Given:
    setupTable(left, leftSchemaKTable, leftSchema);
    setupTable(right, rightSchemaKTable, rightSchema);

    final String rightCriteriaColumn =
        getNonKeyColumn(rightSchema, rightAlias, RIGHT_JOIN_FIELD_NAME);

    final JoinNode joinNode = new JoinNode(
        nodeId,
        JoinNode.JoinType.LEFT,
        left,
        right,
        LEFT_JOIN_FIELD_NAME,
        rightCriteriaColumn,
        leftAlias,
        rightAlias,
        null,
        DataSourceType.KTABLE,
        DataSourceType.KTABLE);

    // Then:
    expectedException.expect(KsqlException.class);
    expectedException.expectMessage(String.format(
        "Source table (%s) key column (%s) is not the column used in the join criteria (%s). "
            + "Only the table's key column or 'ROWKEY' is supported in the join criteria.",
        rightAlias,
        RIGHT_JOIN_FIELD_NAME,
        rightCriteriaColumn
    ));

    // When:
    joinNode.buildStream(ksqlStreamBuilder);
  }

  @Test
  public void shouldPerformTableToTableInnerJoin() {
    // Given:
    setupTable(left, leftSchemaKTable, leftSchema);
    setupTable(right, rightSchemaKTable, rightSchema);

    final JoinNode joinNode = new JoinNode(
        nodeId,
        JoinNode.JoinType.INNER,
        left,
        right,
        LEFT_JOIN_FIELD_NAME,
        RIGHT_JOIN_FIELD_NAME,
        leftAlias,
        rightAlias,
        null,
        DataSourceType.KTABLE,
        DataSourceType.KTABLE);

    // When:
    joinNode.buildStream(ksqlStreamBuilder);

    // Then:
    verify(leftSchemaKTable).join(
        eq(rightSchemaKTable),
        eq(joinSchema),
        eq(leftJoinField),
        eq(CONTEXT_STACKER));
  }

  @Test
  public void shouldPerformTableToTableLeftJoin() {
    // Given:
    setupTable(left, leftSchemaKTable, leftSchema);
    setupTable(right, rightSchemaKTable, rightSchema);

    final JoinNode joinNode = new JoinNode(
        nodeId,
        JoinNode.JoinType.LEFT,
        left,
        right,
        LEFT_JOIN_FIELD_NAME,
        RIGHT_JOIN_FIELD_NAME,
        leftAlias,
        rightAlias,
        null,
        DataSourceType.KTABLE,
        DataSourceType.KTABLE
    );

    // When:
    joinNode.buildStream(ksqlStreamBuilder);

    // Then:
    verify(leftSchemaKTable).leftJoin(
        eq(rightSchemaKTable),
        eq(joinSchema),
        eq(leftJoinField),
        eq(CONTEXT_STACKER));
  }

  @Test
  public void shouldPerformTableToTableOuterJoin() {
    // Given:
    setupTable(left, leftSchemaKTable, leftSchema);
    setupTable(right, rightSchemaKTable, rightSchema);

    final JoinNode joinNode = new JoinNode(
        nodeId,
        JoinNode.JoinType.OUTER,
        left,
        right,
        LEFT_JOIN_FIELD_NAME,
        RIGHT_JOIN_FIELD_NAME,
        leftAlias,
        rightAlias,
        null,
        DataSourceType.KTABLE,
        DataSourceType.KTABLE
    );

    // When:
    joinNode.buildStream(ksqlStreamBuilder);

    // Then:
    verify(leftSchemaKTable).outerJoin(
        eq(rightSchemaKTable),
        eq(joinSchema),
        eq(leftJoinField.withName(Optional.empty())),
        eq(CONTEXT_STACKER));
  }

  @Test
  public void shouldNotPerformTableToTableJoinIfJoinWindowIsSpecified() {
    // Given:
    final WithinExpression withinExpression = new WithinExpression(10, TimeUnit.SECONDS);

    final JoinNode joinNode = new JoinNode(
        nodeId,
        JoinNode.JoinType.OUTER,
        left,
        right,
        LEFT_JOIN_FIELD_NAME,
        RIGHT_JOIN_FIELD_NAME,
        leftAlias,
        rightAlias,
        withinExpression,
        DataSourceType.KTABLE,
        DataSourceType.KTABLE);

    // Then:
    expectedException.expect(KsqlException.class);
    expectedException.expectMessage(
        "A window definition was provided for a Table-Table join."
    );

    // When:
    joinNode.buildStream(ksqlStreamBuilder);
  }

  @Test
  public void shouldHaveFullyQualifiedJoinSchema() {
    // When:
    final JoinNode joinNode = new JoinNode(
        nodeId,
        JoinNode.JoinType.OUTER,
        left,
        right,
        LEFT_JOIN_FIELD_NAME,
        RIGHT_JOIN_FIELD_NAME,
        leftAlias,
        rightAlias,
        null,
        DataSourceType.KTABLE,
        DataSourceType.KTABLE
    );

    // When:
    assertThat(joinNode.getSchema(), is(KsqlSchema.of(
        SchemaBuilder.struct()
            .field(leftAlias + ".ROWTIME", SchemaBuilder.OPTIONAL_INT64_SCHEMA)
            .field(leftAlias + ".ROWKEY", SchemaBuilder.OPTIONAL_INT64_SCHEMA)
            .field(leftAlias + ".COL0", SchemaBuilder.OPTIONAL_INT64_SCHEMA)
            .field(leftAlias + ".COL1", SchemaBuilder.OPTIONAL_STRING_SCHEMA)
            .field(rightAlias + ".ROWTIME", SchemaBuilder.OPTIONAL_INT64_SCHEMA)
            .field(rightAlias + ".ROWKEY", SchemaBuilder.OPTIONAL_INT64_SCHEMA)
            .field(rightAlias + ".COL0", SchemaBuilder.OPTIONAL_INT64_SCHEMA)
            .field(rightAlias + ".COL1", SchemaBuilder.OPTIONAL_STRING_SCHEMA)
            .build()
    )));
  }

  @Test
  public void shouldSelectLeftKeyField() {
    // Given:
    setupStream(left, leftSchemaKStream, leftSchema);
    setupStream(right, rightSchemaKStream, rightSchema);

    final JoinNode joinNode = new JoinNode(
        nodeId,
        JoinNode.JoinType.OUTER,
        left,
        right,
        LEFT_JOIN_FIELD_NAME,
        RIGHT_JOIN_FIELD_NAME,
        leftAlias,
        rightAlias,
        WITHIN_EXPRESSION,
        DataSourceType.KSTREAM,
        DataSourceType.KSTREAM
    );

    // When:
    joinNode.buildStream(ksqlStreamBuilder);

    // Then:
    verify(leftSchemaKStream).selectKey(
        eq(LEFT_JOIN_FIELD_NAME),
        anyBoolean(),
        any()
    );
  }

  @Test
  public void shouldBuildLeftRowSerde() {
    // Given:
    setupStream(left, leftSchemaKStream, leftSchema);
    setupStream(right, rightSchemaKStream, rightSchema);

    final JoinNode joinNode = new JoinNode(
        nodeId,
        JoinNode.JoinType.LEFT,
        left,
        right,
        LEFT_JOIN_FIELD_NAME,
        RIGHT_JOIN_FIELD_NAME,
        leftAlias,
        rightAlias,
        WITHIN_EXPRESSION,
        DataSourceType.KSTREAM,
        DataSourceType.KSTREAM);

    // When:
    joinNode.buildStream(ksqlStreamBuilder);

    // Then:
<<<<<<< HEAD
    final KsqlSchemaWithOptions expected = KsqlSchemaWithOptions
        .of(leftSchema, leftSource.getSerdeOptions());
=======
    final PhysicalSchema expected = PhysicalSchema
        .from(leftSchema, SerdeOption.none());
>>>>>>> 6af8958f

    verify(ksqlStreamBuilder).buildGenericRowSerde(
        any(),
        eq(expected),
        any());
  }

  @Test
  public void shouldBuildRightRowSerde() {
    // Given:
    setupStream(left, leftSchemaKStream, leftSchema);
    setupStream(right, rightSchemaKStream, rightSchema);

    final JoinNode joinNode = new JoinNode(
        nodeId,
        JoinNode.JoinType.LEFT,
        left,
        right,
        LEFT_JOIN_FIELD_NAME,
        RIGHT_JOIN_FIELD_NAME,
        leftAlias,
        rightAlias,
        WITHIN_EXPRESSION,
        DataSourceType.KSTREAM,
        DataSourceType.KSTREAM);

    // When:
    joinNode.buildStream(ksqlStreamBuilder);

    // Then:
<<<<<<< HEAD
    final KsqlSchemaWithOptions expected = KsqlSchemaWithOptions
        .of(rightSchema, rightSource.getSerdeOptions());
=======
    final PhysicalSchema expected = PhysicalSchema
        .from(rightSchema, SerdeOption.none());
>>>>>>> 6af8958f

    verify(ksqlStreamBuilder).buildGenericRowSerde(
        any(),
        eq(expected),
        any());
  }

<<<<<<< HEAD
=======
  @Test
  public void shouldNotUseSourceSerdeOptionsForInternalTopics() {
    // Given:
    setupStream(left, leftSchemaKStream, leftSchema);
    setupStream(right, rightSchemaKStream, rightSchema);

    final JoinNode joinNode = new JoinNode(
        nodeId,
        JoinNode.JoinType.LEFT,
        left,
        right,
        LEFT_JOIN_FIELD_NAME,
        RIGHT_JOIN_FIELD_NAME,
        leftAlias,
        rightAlias,
        WITHIN_EXPRESSION,
        DataSourceType.KSTREAM,
        DataSourceType.KSTREAM);

    // When:
    joinNode.buildStream(ksqlStreamBuilder);

    // Then:
    verify(leftSource, never()).getSerdeOptions();
    verify(rightSource, never()).getSerdeOptions();
  }

>>>>>>> 6af8958f
  @SuppressWarnings("unchecked")
  private void setupTable(
      final DataSourceNode node,
      final SchemaKTable table,
      final KsqlSchema schema
  ) {
    when(node.buildStream(ksqlStreamBuilder)).thenReturn(table);
    when(table.getSchema()).thenReturn(schema);
  }

  private void setupTable(
      final DataSourceNode node,
      final SchemaKTable table,
      final KsqlSchema schema,
      final Optional<String> keyFieldName
  ) {
    setupTable(node, table, schema);

    final Optional<Field> keyField = keyFieldName
        .map(key -> schema.findField(key).orElseThrow(AssertionError::new));

    when(table.getKeyField()).thenReturn(KeyField.of(keyFieldName, keyField));
  }

  @SuppressWarnings("unchecked")
  private void setupStream(
      final DataSourceNode node,
      final SchemaKStream stream,
      final KsqlSchema schema
  ) {
    when(node.buildStream(ksqlStreamBuilder)).thenReturn(stream);
    when(stream.getSchema()).thenReturn(schema);
    when(stream.selectKey(any(), eq(true), any())).thenReturn(stream);
  }

  @SuppressWarnings("Duplicates")
  private KsqlSchema joinSchema() {
    final SchemaBuilder schemaBuilder = SchemaBuilder.struct();

    for (final Field field : leftSchema.fields()) {
      schemaBuilder.field(field.name(), field.schema());
    }

    for (final Field field : rightSchema.fields()) {
      schemaBuilder.field(field.name(), field.schema());
    }

    return KsqlSchema.of(schemaBuilder.build());
  }

  private void buildJoin() {
    buildJoin(
        "SELECT t1.col1, t2.col1, t2.col4, col5, t2.col2 "
            + "FROM test1 t1 LEFT JOIN test2 t2 "
            + "ON t1.col1 = t2.col0;"
    );
  }

  private void buildJoin(final String queryString) {
    buildJoinNode(queryString);
    stream = joinNode.buildStream(ksqlStreamBuilder);
  }

  private void buildJoinNode(final String queryString) {
    final MetaStore metaStore = MetaStoreFixture.getNewMetaStore(new InternalFunctionRegistry());

    final KsqlBareOutputNode planNode =
        (KsqlBareOutputNode) AnalysisTestUtil.buildLogicalPlan(queryString, metaStore);

    joinNode = (JoinNode) ((ProjectNode) planNode.getSource()).getSource();
  }

  private void setupTopicClientExpectations(final int streamPartitions, final int tablePartitions) {
    final Node node = new Node(0, "localhost", 9091);

    final List<TopicPartitionInfo> streamPartitionInfoList =
        IntStream.range(0, streamPartitions)
            .mapToObj(
                p -> new TopicPartitionInfo(p, node, Collections.emptyList(),
                    Collections.emptyList()))
            .collect(Collectors.toList());

    when(mockKafkaTopicClient.describeTopic("test1"))
        .thenReturn(new TopicDescription("test1", false, streamPartitionInfoList));

    final List<TopicPartitionInfo> tablePartitionInfoList =
        IntStream.range(0, tablePartitions)
            .mapToObj(
                p -> new TopicPartitionInfo(p, node, Collections.emptyList(),
                    Collections.emptyList()))
            .collect(Collectors.toList());

    when(mockKafkaTopicClient.describeTopic("test2"))
        .thenReturn(new TopicDescription("test2", false, tablePartitionInfoList));
  }

  private static Optional<String> getColumn(final KsqlSchema schema, final Predicate<String> filter) {
    return schema.fields().stream()
        .map(Field::name)
        .filter(filter)
        .findFirst();
  }

  private static String getNonKeyColumn(
      final KsqlSchema schema,
      final String alias,
      final String keyName
  ) {
    final String prefix = alias + ".";
    final ImmutableList<String> blackList = ImmutableList.of(
        prefix + SchemaUtil.ROWKEY_NAME,
        prefix + SchemaUtil.ROWTIME_NAME,
        keyName
    );

    final String column =
        getColumn(schema, s -> !blackList.contains(s))
            .orElseThrow(AssertionError::new);

    final Field field = schema.findField(column).get();
    return field.name();
  }

  @SuppressWarnings("unchecked")
  private static void setUpSource(
      final DataSourceNode node,
      final DataSource<?> dataSource,
      final String name
  ) {
    when(dataSource.getName()).thenReturn(name);
    when(node.getDataSource()).thenReturn((DataSource)dataSource);
    final KsqlSchema schema = node.getSchema();
    when(dataSource.getSchema()).thenReturn(schema);

    final KsqlTopic ksqlTopic = mock(KsqlTopic.class);
    when(dataSource.getKsqlTopic()).thenReturn(ksqlTopic);

    final KsqlSerdeFactory valueSerdeFactory = mock(KsqlSerdeFactory.class);
    when(ksqlTopic.getValueSerdeFactory()).thenReturn(valueSerdeFactory);
  }

  private static KsqlSchema createSchema(final String alias) {
    final SchemaBuilder schemaBuilder = SchemaBuilder.struct()
        .field(alias + ".ROWTIME", SchemaBuilder.OPTIONAL_INT64_SCHEMA)
        .field(alias + ".ROWKEY", SchemaBuilder.OPTIONAL_INT64_SCHEMA)
        .field(alias + ".COL0", SchemaBuilder.OPTIONAL_INT64_SCHEMA)
        .field(alias + ".COL1", SchemaBuilder.OPTIONAL_STRING_SCHEMA);
    return KsqlSchema.of(schemaBuilder.build());
  }
}<|MERGE_RESOLUTION|>--- conflicted
+++ resolved
@@ -44,11 +44,7 @@
 import io.confluent.ksql.planner.plan.JoinNode.JoinType;
 import io.confluent.ksql.query.QueryId;
 import io.confluent.ksql.schema.ksql.KsqlSchema;
-<<<<<<< HEAD
-import io.confluent.ksql.schema.ksql.KsqlSchemaWithOptions;
-=======
 import io.confluent.ksql.schema.ksql.PhysicalSchema;
->>>>>>> 6af8958f
 import io.confluent.ksql.serde.KsqlSerdeFactory;
 import io.confluent.ksql.serde.SerdeOption;
 import io.confluent.ksql.services.KafkaTopicClient;
@@ -1036,13 +1032,8 @@
     joinNode.buildStream(ksqlStreamBuilder);
 
     // Then:
-<<<<<<< HEAD
-    final KsqlSchemaWithOptions expected = KsqlSchemaWithOptions
-        .of(leftSchema, leftSource.getSerdeOptions());
-=======
     final PhysicalSchema expected = PhysicalSchema
         .from(leftSchema, SerdeOption.none());
->>>>>>> 6af8958f
 
     verify(ksqlStreamBuilder).buildGenericRowSerde(
         any(),
@@ -1073,13 +1064,8 @@
     joinNode.buildStream(ksqlStreamBuilder);
 
     // Then:
-<<<<<<< HEAD
-    final KsqlSchemaWithOptions expected = KsqlSchemaWithOptions
-        .of(rightSchema, rightSource.getSerdeOptions());
-=======
     final PhysicalSchema expected = PhysicalSchema
         .from(rightSchema, SerdeOption.none());
->>>>>>> 6af8958f
 
     verify(ksqlStreamBuilder).buildGenericRowSerde(
         any(),
@@ -1087,8 +1073,6 @@
         any());
   }
 
-<<<<<<< HEAD
-=======
   @Test
   public void shouldNotUseSourceSerdeOptionsForInternalTopics() {
     // Given:
@@ -1116,7 +1100,6 @@
     verify(rightSource, never()).getSerdeOptions();
   }
 
->>>>>>> 6af8958f
   @SuppressWarnings("unchecked")
   private void setupTable(
       final DataSourceNode node,
