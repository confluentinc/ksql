/*
 * Copyright 2018 Confluent Inc.
 *
 * Licensed under the Confluent Community License (the "License"); you may not use
 * this file except in compliance with the License.  You may obtain a copy of the
 * License at
 *
 * http://www.confluent.io/confluent-community-license
 *
 * Unless required by applicable law or agreed to in writing, software
 * distributed under the License is distributed on an "AS IS" BASIS, WITHOUT
 * WARRANTIES OF ANY KIND, either express or implied.  See the License for the
 * specific language governing permissions and limitations under the License.
 */

package io.confluent.ksql.planner.plan;

import static io.confluent.ksql.metastore.model.DataSource.DataSourceType;
import static io.confluent.ksql.planner.plan.PlanTestUtil.MAPVALUES_NODE;
import static io.confluent.ksql.planner.plan.PlanTestUtil.SOURCE_NODE;
import static io.confluent.ksql.planner.plan.PlanTestUtil.getNodeByName;
import static org.hamcrest.CoreMatchers.equalTo;
import static org.hamcrest.MatcherAssert.assertThat;
import static org.hamcrest.Matchers.is;
import static org.junit.Assert.assertEquals;
import static org.junit.Assert.assertTrue;
import static org.junit.Assert.fail;
import static org.mockito.ArgumentMatchers.any;
import static org.mockito.ArgumentMatchers.anyBoolean;
import static org.mockito.ArgumentMatchers.eq;
import static org.mockito.Mockito.mock;
import static org.mockito.Mockito.verify;
import static org.mockito.Mockito.when;

import com.google.common.collect.ImmutableList;
import com.google.common.collect.ImmutableMap;
import com.google.common.collect.ImmutableSet;
import io.confluent.ksql.function.InternalFunctionRegistry;
import io.confluent.ksql.metastore.MetaStore;
import io.confluent.ksql.metastore.model.DataSource;
import io.confluent.ksql.metastore.model.KeyField;
import io.confluent.ksql.metastore.model.KsqlTopic;
import io.confluent.ksql.metastore.model.StructuredDataSource;
import io.confluent.ksql.parser.tree.WithinExpression;
import io.confluent.ksql.physical.KsqlQueryBuilder;
import io.confluent.ksql.planner.plan.JoinNode.JoinType;
import io.confluent.ksql.query.QueryId;
<<<<<<< HEAD
=======
import io.confluent.ksql.serde.DataSource;
import io.confluent.ksql.serde.DataSource.DataSourceType;
>>>>>>> 4a8a2a71
import io.confluent.ksql.serde.KsqlTopicSerDe;
import io.confluent.ksql.services.KafkaTopicClient;
import io.confluent.ksql.services.ServiceContext;
import io.confluent.ksql.structured.QueryContext;
import io.confluent.ksql.structured.SchemaKStream;
import io.confluent.ksql.structured.SchemaKTable;
import io.confluent.ksql.testutils.AnalysisTestUtil;
import io.confluent.ksql.util.KsqlConfig;
import io.confluent.ksql.util.KsqlException;
import io.confluent.ksql.util.MetaStoreFixture;
import io.confluent.ksql.util.SchemaUtil;
import java.util.Collections;
import java.util.HashMap;
import java.util.List;
import java.util.Optional;
import java.util.Set;
import java.util.concurrent.TimeUnit;
import java.util.function.Predicate;
import java.util.stream.Collectors;
import java.util.stream.IntStream;
import org.apache.kafka.clients.admin.TopicDescription;
import org.apache.kafka.common.Node;
import org.apache.kafka.common.TopicPartitionInfo;
import org.apache.kafka.common.utils.Utils;
import org.apache.kafka.connect.data.Field;
import org.apache.kafka.connect.data.Schema;
import org.apache.kafka.connect.data.SchemaBuilder;
import org.apache.kafka.streams.StreamsBuilder;
import org.apache.kafka.streams.Topology;
import org.apache.kafka.streams.TopologyDescription;
import org.junit.Assert;
import org.junit.Before;
import org.junit.Rule;
import org.junit.Test;
import org.junit.rules.ExpectedException;
import org.junit.runner.RunWith;
import org.mockito.Mock;
import org.mockito.junit.MockitoJUnitRunner;


<<<<<<< HEAD
@SuppressWarnings({"SameParameterValue", "OptionalGetWithoutIsPresent"})
=======
@SuppressWarnings({"SameParameterValue", "OptionalGetWithoutIsPresent", "unchecked"})
>>>>>>> 4a8a2a71
@RunWith(MockitoJUnitRunner.class)
public class JoinNodeTest {

  private final KsqlConfig ksqlConfig = new KsqlConfig(new HashMap<>());
  private StreamsBuilder builder;
  private SchemaKStream stream;
  private JoinNode joinNode;

  @Mock
  private KafkaTopicClient mockKafkaTopicClient;

  private static final String leftAlias = "left";
  private static final String rightAlias = "right";

  private final Schema leftSchema = createSchema(leftAlias);
  private final Schema rightSchema = createSchema(rightAlias);
  private final Schema joinSchema = joinSchema();

  private static final String LEFT_JOIN_FIELD_NAME = leftAlias + ".COL0";
  private static final String RIGHT_JOIN_FIELD_NAME = rightAlias + ".COL1";
  private static final KeyField leftJoinField = KeyField
      .of(LEFT_JOIN_FIELD_NAME, new Field(LEFT_JOIN_FIELD_NAME, 1, Schema.OPTIONAL_STRING_SCHEMA));
  private static final KeyField rightJoinField = KeyField
      .of(RIGHT_JOIN_FIELD_NAME,
          new Field(RIGHT_JOIN_FIELD_NAME, 1, Schema.OPTIONAL_STRING_SCHEMA));

  private static final WithinExpression WITHIN_EXPRESSION =
      new WithinExpression(10, TimeUnit.SECONDS);

  private static final PlanNodeId nodeId = new PlanNodeId("join");
  private static final QueryId queryId = new QueryId("join-query");
  private static final QueryContext.Stacker CONTEXT_STACKER =
      new QueryContext.Stacker(queryId).push(nodeId.toString());

  @Rule
  public final ExpectedException expectedException = ExpectedException.none();

  @Mock
  private StructuredDataSourceNode left;
  @Mock
  private StructuredDataSourceNode right;
  @Mock
  private SchemaKStream leftSchemaKStream;
  @Mock
  private SchemaKStream rightSchemaKStream;
  @Mock
  private SchemaKTable leftSchemaKTable;
  @Mock
  private SchemaKTable rightSchemaKTable;
<<<<<<< HEAD
  private Field joinKey;
  private final ProcessingLogContext processingLogContext = ProcessingLogContext.create();
=======
>>>>>>> 4a8a2a71
  @Mock
  private KsqlQueryBuilder ksqlStreamBuilder;

  @Before
  public void setUp() {
    builder = new StreamsBuilder();

    final ServiceContext serviceContext = mock(ServiceContext.class);
    when(serviceContext.getTopicClient())
        .thenReturn(mockKafkaTopicClient);

    when(rightSchemaKTable.getKeyField())
        .thenReturn(KeyField.none());

    when(ksqlStreamBuilder.getKsqlConfig()).thenReturn(ksqlConfig);
    when(ksqlStreamBuilder.getStreamsBuilder()).thenReturn(builder);
    when(ksqlStreamBuilder.getServiceContext()).thenReturn(serviceContext);
    when(ksqlStreamBuilder.withKsqlConfig(any())).thenReturn(ksqlStreamBuilder);
    when(ksqlStreamBuilder.buildNodeContext(any())).thenAnswer(inv ->
        new QueryContext.Stacker(queryId)
            .push(inv.getArgument(0).toString()));

    when(left.getSchema()).thenReturn(leftSchema);
    when(right.getSchema()).thenReturn(rightSchema);

    when(left.getPartitions(mockKafkaTopicClient)).thenReturn(2);
    when(right.getPartitions(mockKafkaTopicClient)).thenReturn(2);

    setUpSource(left);
    setUpSource(right);

    when(leftSchemaKStream.getKeyField()).thenReturn(leftJoinField);
    when(leftSchemaKTable.getKeyField()).thenReturn(leftJoinField);
    when(rightSchemaKTable.getKeyField()).thenReturn(rightJoinField);
  }

  @Test
  public void shouldThrowIfLeftKeyFieldNotInLeftSchema() {
    // Then:
    expectedException.expect(IllegalArgumentException.class);
    expectedException.expectMessage("Invalid join field");

    // When:
    new JoinNode(
        nodeId,
        JoinNode.JoinType.LEFT,
        left,
        right,
        "won't find me",
        RIGHT_JOIN_FIELD_NAME,
        leftAlias,
        rightAlias,
        null,
        DataSource.DataSourceType.KSTREAM,
        DataSource.DataSourceType.KSTREAM);
  }

  @Test
  public void shouldThrowIfRightKeyFieldNotInRightSchema() {
    // Then:
    expectedException.expect(IllegalArgumentException.class);
    expectedException.expectMessage("Invalid join field");

    // When:
    new JoinNode(
        nodeId,
        JoinNode.JoinType.LEFT,
        left,
        right,
        LEFT_JOIN_FIELD_NAME,
        "won't find me",
        leftAlias,
        rightAlias,
        null,
        DataSource.DataSourceType.KSTREAM,
        DataSource.DataSourceType.KSTREAM);
  }

  @Test
  public void shouldReturnLeftJoinKeyAsKeyField() {
    // When:
    final JoinNode joinNode = new JoinNode(
        nodeId,
        JoinType.LEFT,
        left,
        right,
        LEFT_JOIN_FIELD_NAME,
        RIGHT_JOIN_FIELD_NAME,
        leftAlias,
        rightAlias,
        null,
        DataSourceType.KSTREAM,
        DataSourceType.KSTREAM);

    // Then:
    assertThat(joinNode.getKeyField().name(), is(Optional.of(LEFT_JOIN_FIELD_NAME)));
  }

  @Test
  public void shouldReturnJoinKeyNames() {
    // When:
    final JoinNode joinNode = new JoinNode(
        nodeId,
        JoinType.LEFT,
        left,
        right,
        LEFT_JOIN_FIELD_NAME,
        RIGHT_JOIN_FIELD_NAME,
        leftAlias,
        rightAlias,
        null,
        DataSourceType.KSTREAM,
        DataSourceType.KSTREAM);

    // Then:
    assertThat(joinNode.getLeftKeyFieldName(), is(LEFT_JOIN_FIELD_NAME));
    assertThat(joinNode.getRightKeyFieldName(), is(RIGHT_JOIN_FIELD_NAME));
  }

  @Test
  public void shouldReturnAliases() {
    // When:
    final JoinNode joinNode = new JoinNode(
        nodeId,
        JoinType.LEFT,
        left,
        right,
        LEFT_JOIN_FIELD_NAME,
        RIGHT_JOIN_FIELD_NAME,
        leftAlias,
        rightAlias,
        null,
        DataSourceType.KSTREAM,
        DataSourceType.KSTREAM);

    // Then:
    assertThat(joinNode.getLeftAlias(), is(leftAlias));
    assertThat(joinNode.getRightAlias(), is(rightAlias));
  }

  @Test
  public void shouldReturnJoinType() {
    // When:
    final JoinNode joinNode = new JoinNode(
        nodeId,
        JoinType.LEFT,
        left,
        right,
        LEFT_JOIN_FIELD_NAME,
        RIGHT_JOIN_FIELD_NAME,
        leftAlias,
        rightAlias,
        null,
        DataSourceType.KSTREAM,
        DataSourceType.KSTREAM);

    // Then:
    assertThat(joinNode.getJoinType(), is(JoinType.LEFT));
  }

  @Test
  public void shouldBuildSourceNode() {
    setupTopicClientExpectations(1, 1);
    buildJoin();
    final TopologyDescription.Source node = (TopologyDescription.Source) getNodeByName(
        builder.build(), SOURCE_NODE);
    final List<String> successors = node.successors().stream().map(TopologyDescription.Node::name)
        .collect(Collectors.toList());
    assertThat(node.predecessors(), equalTo(Collections.emptySet()));
    assertThat(successors, equalTo(Collections.singletonList(MAPVALUES_NODE)));
    assertThat(node.topicSet(), equalTo(ImmutableSet.of("test2")));
  }

  @Test
  public void shouldUseLegacyNameForReduceTopicIfOptimizationsOff() {
    setupTopicClientExpectations(1, 1);
    when(ksqlStreamBuilder.getKsqlConfig()).thenReturn(
        ksqlConfig.overrideBreakingConfigsWithOriginalValues(
            ImmutableMap.of(
                KsqlConfig.KSQL_USE_NAMED_INTERNAL_TOPICS,
                KsqlConfig.KSQL_USE_NAMED_INTERNAL_TOPICS_OFF)
        )
    );

    buildJoin();

    final Topology topology = builder.build();
    final TopologyDescription.Processor leftJoin
        = (TopologyDescription.Processor) getNodeByName(topology, "KSTREAM-LEFTJOIN-0000000015");
    assertThat(
        leftJoin.stores(),
        equalTo(Utils.mkSet("KSTREAM-AGGREGATE-STATE-STORE-0000000004")));
  }

  @Test
  public void shouldHaveLeftJoin() {
    setupTopicClientExpectations(1, 1);
    buildJoin();
    final Topology topology = builder.build();
    final TopologyDescription.Processor leftJoin
        = (TopologyDescription.Processor) getNodeByName(topology, "KSTREAM-LEFTJOIN-0000000014");
    final List<String> predecessors = leftJoin.predecessors().stream()
        .map(TopologyDescription.Node::name).collect(Collectors.toList());
    assertThat(leftJoin.stores(), equalTo(Utils.mkSet("KafkaTopic_Right-reduce")));
    assertThat(predecessors, equalTo(Collections.singletonList("KSTREAM-SOURCE-0000000013")));
  }

  @Test
  public void shouldThrowOnPartitionMismatch() {
    setupTopicClientExpectations(1, 2);

    try {
      buildJoin(
          "SELECT t1.col0, t2.col0, t2.col1 "
              + "FROM test1 t1 LEFT JOIN test2 t2 ON t1.col0 = t2.col0;"
      );
    } catch (final KsqlException e) {
      Assert.assertThat(e.getMessage(), equalTo(
          "Can't join TEST1 with TEST2 since the number of partitions don't match. TEST1 "
              + "partitions = 1; TEST2 partitions = 2. Please repartition either one so that the "
              + "number of partitions match."
      ));
    }
  }

  @Test
  public void shouldHaveAllFieldsFromJoinedInputs() {
    setupTopicClientExpectations(1, 1);
    buildJoin();
    final MetaStore metaStore = MetaStoreFixture.getNewMetaStore(new InternalFunctionRegistry());
    final DataSource<?> source1
        = metaStore.getSource("TEST1");
    final DataSource<?> source2 = metaStore.getSource("TEST2");
    final Set<String> expected = source1.getSchema()
        .fields().stream()
        .map(field -> "T1." + field.name()).collect(Collectors.toSet());

    expected.addAll(source2.getSchema().fields().stream().map(field -> "T2." + field.name())
        .collect(Collectors.toSet()));
    final Set<String> fields = stream.getSchema().fields().stream().map(Field::name)
        .collect(Collectors.toSet());
    assertThat(fields, equalTo(expected));
  }

  @SuppressWarnings("unchecked")
  @Test
  public void shouldPerformStreamToStreamLeftJoin() {
    // Given:
    setupStream(left, leftSchemaKStream, leftSchema);
    setupStream(right, rightSchemaKStream, rightSchema);

    final JoinNode joinNode = new JoinNode(
        nodeId,
        JoinNode.JoinType.LEFT,
        left,
        right,
        LEFT_JOIN_FIELD_NAME,
        RIGHT_JOIN_FIELD_NAME,
        leftAlias,
        rightAlias,
<<<<<<< HEAD
        withinExpression,
        DataSourceType.KSTREAM,
        DataSourceType.KSTREAM);
=======
        WITHIN_EXPRESSION,
        DataSource.DataSourceType.KSTREAM,
        DataSource.DataSourceType.KSTREAM);
>>>>>>> 4a8a2a71

    // When:
    joinNode.buildStream(ksqlStreamBuilder);

    // Then:
    verify(leftSchemaKStream).leftJoin(
        eq(rightSchemaKStream),
        eq(joinSchema),
        eq(leftJoinField),
        eq(WITHIN_EXPRESSION.joinWindow()),
        any(),
        any(),
        eq(CONTEXT_STACKER));
  }

  @SuppressWarnings("unchecked")
  @Test
  public void shouldPerformStreamToStreamInnerJoin() {
    // Given:
    setupStream(left, leftSchemaKStream, leftSchema);
    setupStream(right, rightSchemaKStream, rightSchema);

    final JoinNode joinNode = new JoinNode(
        nodeId,
        JoinNode.JoinType.INNER,
        left,
        right,
        LEFT_JOIN_FIELD_NAME,
        RIGHT_JOIN_FIELD_NAME,
        leftAlias,
        rightAlias,
<<<<<<< HEAD
        withinExpression,
        DataSourceType.KSTREAM,
        DataSourceType.KSTREAM);
=======
        WITHIN_EXPRESSION,
        DataSource.DataSourceType.KSTREAM,
        DataSource.DataSourceType.KSTREAM);
>>>>>>> 4a8a2a71

    // When:
    joinNode.buildStream(ksqlStreamBuilder);

    // Then:
    verify(leftSchemaKStream).join(
        eq(rightSchemaKStream),
        eq(joinSchema),
        eq(leftJoinField),
        eq(WITHIN_EXPRESSION.joinWindow()),
        any(),
        any(),
        eq(CONTEXT_STACKER));
  }

  @SuppressWarnings("unchecked")
  @Test
  public void shouldPerformStreamToStreamOuterJoin() {
    // Given:
    setupStream(left, leftSchemaKStream, leftSchema);
    setupStream(right, rightSchemaKStream, rightSchema);

    final JoinNode joinNode = new JoinNode(
        nodeId,
        JoinNode.JoinType.OUTER,
        left,
        right,
        LEFT_JOIN_FIELD_NAME,
        RIGHT_JOIN_FIELD_NAME,
        leftAlias,
        rightAlias,
<<<<<<< HEAD
        withinExpression,
        DataSourceType.KSTREAM,
        DataSourceType.KSTREAM);
=======
        WITHIN_EXPRESSION,
        DataSource.DataSourceType.KSTREAM,
        DataSource.DataSourceType.KSTREAM);
>>>>>>> 4a8a2a71

    // When:
    joinNode.buildStream(ksqlStreamBuilder);

    // Then:
    verify(leftSchemaKStream).outerJoin(
        eq(rightSchemaKStream),
        eq(joinSchema),
        eq(leftJoinField.withName(Optional.empty())),
        eq(WITHIN_EXPRESSION.joinWindow()),
        any(),
        any(),
        eq(CONTEXT_STACKER));
  }

  @Test
  public void shouldNotPerformStreamStreamJoinWithoutJoinWindow() {
<<<<<<< HEAD
    expect(left.getSchema()).andReturn(leftSchema);
    expect(left.getPartitions(mockKafkaTopicClient)).andReturn(2);

    expect(right.getSchema()).andReturn(rightSchema);
    expect(right.getPartitions(mockKafkaTopicClient)).andReturn(2);

    replay(left, right, leftSchemaKStream, rightSchemaKStream);

    final JoinNode joinNode = new JoinNode(nodeId,
                                           JoinNode.JoinType.INNER,
                                           left,
                                           right,
                                           leftKeyFieldName,
                                           rightKeyFieldName,
                                           leftAlias,
                                           rightAlias,
                                           null,
                                           DataSourceType.KSTREAM,
                                           DataSourceType.KSTREAM);
=======
    final JoinNode joinNode = new JoinNode(
        nodeId,
        JoinNode.JoinType.INNER,
        left,
        right,
        LEFT_JOIN_FIELD_NAME,
        RIGHT_JOIN_FIELD_NAME,
        leftAlias,
        rightAlias,
        null,
        DataSource.DataSourceType.KSTREAM,
        DataSource.DataSourceType.KSTREAM);
>>>>>>> 4a8a2a71

    try {
      joinNode.buildStream(ksqlStreamBuilder);

      fail("Should have raised an exception since no join window was specified");
    } catch (final KsqlException e) {
      assertTrue(e.getMessage().startsWith("Stream-Stream joins must have a WITHIN clause specified"
          + ". None was provided."));
    }
  }

  @Test
  public void shouldNotPerformJoinIfInputPartitionsMisMatch() {
    when(left.getPartitions(mockKafkaTopicClient)).thenReturn(3);

<<<<<<< HEAD
    final JoinNode joinNode = new JoinNode(nodeId,
                                           JoinNode.JoinType.OUTER,
                                           left,
                                           right,
                                           leftKeyFieldName,
                                           rightKeyFieldName,
                                           leftAlias,
                                           rightAlias,
                                           withinExpression,
                                           DataSourceType.KSTREAM,
                                           DataSourceType.KSTREAM);
=======
    final JoinNode joinNode = new JoinNode(
        nodeId,
        JoinNode.JoinType.OUTER,
        left,
        right,
        LEFT_JOIN_FIELD_NAME,
        RIGHT_JOIN_FIELD_NAME,
        leftAlias,
        rightAlias,
        WITHIN_EXPRESSION,
        DataSource.DataSourceType.KSTREAM,
        DataSource.DataSourceType.KSTREAM);
>>>>>>> 4a8a2a71

    try {
      joinNode.buildStream(ksqlStreamBuilder);

      fail("should have raised an exception since the number of partitions on the input sources "
          + "don't match");
    } catch (final KsqlException e) {
      assertTrue(e.getMessage().startsWith("Can't join Foobar with Foobar since the number of "
          + "partitions don't match."));
    }
  }

  @Test
  public void shouldFailJoinIfTableCriteriaColumnIsNotKey() {
    setupStream(left, leftSchemaKStream, leftSchema);
    setupTable(right, rightSchemaKTable, rightSchema);

    final String rightCriteriaColumn =
        getNonKeyColumn(rightSchema, rightAlias, RIGHT_JOIN_FIELD_NAME);

    final JoinNode joinNode = new JoinNode(
        nodeId,
        JoinNode.JoinType.LEFT,
        left,
        right,
        LEFT_JOIN_FIELD_NAME,
        rightCriteriaColumn,
        leftAlias,
        rightAlias,
        null,
        DataSourceType.KSTREAM,
        DataSourceType.KTABLE);

    try {
      joinNode.buildStream(ksqlStreamBuilder);
      fail("buildStream did not throw exception");
    } catch (final KsqlException e) {
      assertThat(
          e.getMessage(),
          equalTo(
              String.format(
                  "Source table (%s) key column (%s) is not the column " +
                      "used in the join criteria (%s).",
                  rightAlias,
                  RIGHT_JOIN_FIELD_NAME,
                  rightCriteriaColumn)));
    }
  }

  @SuppressWarnings("unchecked")
  @Test
  public void shouldPerformStreamToTableLeftJoin() {
    // Given:
    setupStream(left, leftSchemaKStream, leftSchema);
    setupTable(right, rightSchemaKTable, rightSchema);

    final JoinNode joinNode = new JoinNode(
        nodeId,
        JoinNode.JoinType.LEFT,
        left,
        right,
        LEFT_JOIN_FIELD_NAME,
        RIGHT_JOIN_FIELD_NAME,
        leftAlias,
        rightAlias,
        null,
        DataSourceType.KSTREAM,
        DataSourceType.KTABLE);

    // When:
    joinNode.buildStream(ksqlStreamBuilder);

    // Then:
    verify(leftSchemaKStream).leftJoin(
        eq(rightSchemaKTable),
        eq(joinSchema),
        eq(leftJoinField),
        any(),
        eq(CONTEXT_STACKER));
  }

  @Test
  public void shouldPerformStreamToTableInnerJoin() {
    // Given:
    setupStream(left, leftSchemaKStream, leftSchema);
    setupTable(right, rightSchemaKTable, rightSchema);

    final JoinNode joinNode = new JoinNode(
        nodeId,
        JoinNode.JoinType.INNER,
        left,
        right,
        LEFT_JOIN_FIELD_NAME,
        RIGHT_JOIN_FIELD_NAME,
        leftAlias,
        rightAlias,
        null,
        DataSourceType.KSTREAM,
        DataSourceType.KTABLE);

    // When:
    joinNode.buildStream(ksqlStreamBuilder);

    // Then:
    verify(leftSchemaKStream).join(
        eq(rightSchemaKTable),
        eq(joinSchema),
        eq(leftJoinField),
        any(),
        eq(CONTEXT_STACKER));
  }

  @Test
  public void shouldNotAllowStreamToTableOuterJoin() {
    // Given:
<<<<<<< HEAD
    setupStreamWithoutSerde(left, CONTEXT_STACKER, leftSchemaKStream, leftSchema, 2);
    setupTable(right, rightSchemaKTable, rightSchema, 2);
    replay(left, right, leftSchemaKStream, rightSchemaKTable);
    final JoinNode joinNode = new JoinNode(nodeId,
                                           JoinNode.JoinType.OUTER,
                                           left,
                                           right,
                                           leftKeyFieldName,
                                           rightKeyFieldName,
                                           leftAlias,
                                           rightAlias,
                                           null,
                                           DataSourceType.KSTREAM,
                                           DataSourceType.KTABLE);
=======
    setupStream(left, leftSchemaKStream, leftSchema);
    setupTable(right, rightSchemaKTable, rightSchema);

    final JoinNode joinNode = new JoinNode(
        nodeId,
        JoinNode.JoinType.OUTER,
        left,
        right,
        LEFT_JOIN_FIELD_NAME,
        RIGHT_JOIN_FIELD_NAME,
        leftAlias,
        rightAlias,
        null,
        DataSource.DataSourceType.KSTREAM,
        DataSource.DataSourceType.KTABLE);
>>>>>>> 4a8a2a71

    // When:
    try {
      joinNode.buildStream(ksqlStreamBuilder);

      fail("Should have failed to build the stream since stream-table outer joins are not "
          + "supported");
    } catch (final KsqlException e) {
      // Then:
      assertEquals("Full outer joins between streams and tables (stream: left, table: right) are "
          + "not supported.", e.getMessage());
    }
  }

  @Test
  public void shouldNotPerformStreamToTableJoinIfJoinWindowIsSpecified() {
    when(left.getPartitions(mockKafkaTopicClient)).thenReturn(3);


    when(right.getPartitions(mockKafkaTopicClient)).thenReturn(3);

    final WithinExpression withinExpression = new WithinExpression(10, TimeUnit.SECONDS);

<<<<<<< HEAD
    final JoinNode joinNode = new JoinNode(nodeId,
                                           JoinNode.JoinType.OUTER,
                                           left,
                                           right,
                                           leftKeyFieldName,
                                           rightKeyFieldName,
                                           leftAlias,
                                           rightAlias,
                                           withinExpression,
                                           DataSourceType.KSTREAM,
                                           DataSourceType.KTABLE);
=======
    final JoinNode joinNode = new JoinNode(
        nodeId,
        JoinNode.JoinType.OUTER,
        left,
        right,
        LEFT_JOIN_FIELD_NAME,
        RIGHT_JOIN_FIELD_NAME,
        leftAlias,
        rightAlias,
        withinExpression,
        DataSource.DataSourceType.KSTREAM,
        DataSource.DataSourceType.KTABLE);
>>>>>>> 4a8a2a71

    try {
      joinNode.buildStream(ksqlStreamBuilder);
      fail("should have raised an exception since a join window was provided for a stream-table "
          + "join");
    } catch (final KsqlException e) {
      assertTrue(e.getMessage().startsWith("A window definition was provided for a "
          + "Stream-Table join."));
    }
  }

  @Test
  public void shouldFailTableTableJoinIfLeftCriteriaColumnIsNotKey() {
    setupTable(left, leftSchemaKTable, leftSchema);
    setupTable(right, rightSchemaKTable, rightSchema);

    final String leftCriteriaColumn = getNonKeyColumn(leftSchema, leftAlias, LEFT_JOIN_FIELD_NAME);

    final JoinNode joinNode = new JoinNode(
        nodeId,
        JoinNode.JoinType.LEFT,
        left,
        right,
        leftCriteriaColumn,
        RIGHT_JOIN_FIELD_NAME,
        leftAlias,
        rightAlias,
        null,
        DataSourceType.KTABLE,
        DataSourceType.KTABLE);

    try {
      joinNode.buildStream(ksqlStreamBuilder);
      fail("buildStream did not throw exception");
    } catch (final KsqlException e) {
      assertThat(
          e.getMessage(),
          equalTo(
              String.format(
                  "Source table (%s) key column (%s) is not the column " +
                      "used in the join criteria (%s).",
                  leftAlias,
                  LEFT_JOIN_FIELD_NAME,
                  leftCriteriaColumn)));
    }
  }

  @Test
  public void shouldFailTableTableJoinIfRightCriteriaColumnIsNotKey() {
    setupTable(left, leftSchemaKTable, leftSchema);
    setupTable(right, rightSchemaKTable, rightSchema);

    final String rightCriteriaColumn =
        getNonKeyColumn(rightSchema, rightAlias, RIGHT_JOIN_FIELD_NAME);

    final JoinNode joinNode = new JoinNode(
        nodeId,
        JoinNode.JoinType.LEFT,
        left,
        right,
        LEFT_JOIN_FIELD_NAME,
        rightCriteriaColumn,
        leftAlias,
        rightAlias,
        null,
        DataSourceType.KTABLE,
        DataSourceType.KTABLE);

    try {
      joinNode.buildStream(ksqlStreamBuilder);
      fail("buildStream did not throw exception");
    } catch (final KsqlException e) {
      assertThat(
          e.getMessage(),
          equalTo(
              String.format(
                  "Source table (%s) key column (%s) is not the column " +
                      "used in the join criteria (%s).",
                  rightAlias,
                  RIGHT_JOIN_FIELD_NAME,
                  rightCriteriaColumn)));
    }
  }

  @Test
  public void shouldPerformTableToTableInnerJoin() {
    // Given:
    setupTable(left, leftSchemaKTable, leftSchema);
    setupTable(right, rightSchemaKTable, rightSchema);

    final JoinNode joinNode = new JoinNode(
        nodeId,
        JoinNode.JoinType.INNER,
        left,
        right,
        LEFT_JOIN_FIELD_NAME,
        RIGHT_JOIN_FIELD_NAME,
        leftAlias,
        rightAlias,
        null,
<<<<<<< HEAD
        DataSourceType.KTABLE,
        DataSourceType.KTABLE);
    expect(
        leftSchemaKTable.join(
            eq(rightSchemaKTable),
            eq(joinSchema),
            eq(joinKey),
            eq(CONTEXT_STACKER))
    ).andReturn(niceMock(SchemaKTable.class));
    replay(leftSchemaKTable, rightSchemaKTable);
=======
        DataSource.DataSourceType.KTABLE,
        DataSource.DataSourceType.KTABLE);
>>>>>>> 4a8a2a71

    // When:
    joinNode.buildStream(ksqlStreamBuilder);

    // Then:
    verify(leftSchemaKTable).join(
        eq(rightSchemaKTable),
        eq(joinSchema),
        eq(leftJoinField),
        eq(CONTEXT_STACKER));
  }

  @Test
  public void shouldPerformTableToTableLeftJoin() {
    // Given:
    setupTable(left, leftSchemaKTable, leftSchema);
    setupTable(right, rightSchemaKTable, rightSchema);

    final JoinNode joinNode = new JoinNode(
        nodeId,
        JoinNode.JoinType.LEFT,
        left,
        right,
        LEFT_JOIN_FIELD_NAME,
        RIGHT_JOIN_FIELD_NAME,
        leftAlias,
        rightAlias,
        null,
        DataSourceType.KTABLE,
        DataSourceType.KTABLE
    );

    // When:
    joinNode.buildStream(ksqlStreamBuilder);

    // Then:
    verify(leftSchemaKTable).leftJoin(
        eq(rightSchemaKTable),
        eq(joinSchema),
        eq(leftJoinField),
        eq(CONTEXT_STACKER));
  }

  @SuppressWarnings("unchecked")
  @Test
  public void shouldPerformTableToTableOuterJoin() {
    // Given:
    setupTable(left, leftSchemaKTable, leftSchema);
    setupTable(right, rightSchemaKTable, rightSchema);

    final JoinNode joinNode = new JoinNode(
        nodeId,
        JoinNode.JoinType.OUTER,
        left,
        right,
        LEFT_JOIN_FIELD_NAME,
        RIGHT_JOIN_FIELD_NAME,
        leftAlias,
        rightAlias,
        null,
        DataSourceType.KTABLE,
        DataSourceType.KTABLE
    );

    // When:
    joinNode.buildStream(ksqlStreamBuilder);

    // Then:
    verify(leftSchemaKTable).outerJoin(
        eq(rightSchemaKTable),
        eq(joinSchema),
        eq(leftJoinField.withName(Optional.empty())),
        eq(CONTEXT_STACKER));
  }

  @Test
  public void shouldNotPerformTableToTableJoinIfJoinWindowIsSpecified() {
    when(left.getPartitions(mockKafkaTopicClient)).thenReturn(3);


    when(right.getPartitions(mockKafkaTopicClient)).thenReturn(3);

    final WithinExpression withinExpression = new WithinExpression(10, TimeUnit.SECONDS);

<<<<<<< HEAD
    final JoinNode joinNode = new JoinNode(nodeId,
                                           JoinNode.JoinType.OUTER,
                                           left,
                                           right,
                                           leftKeyFieldName,
                                           rightKeyFieldName,
                                           leftAlias,
                                           rightAlias,
                                           withinExpression,
                                           DataSourceType.KTABLE,
                                           DataSourceType.KTABLE);
=======
    final JoinNode joinNode = new JoinNode(
        nodeId,
        JoinNode.JoinType.OUTER,
        left,
        right,
        LEFT_JOIN_FIELD_NAME,
        RIGHT_JOIN_FIELD_NAME,
        leftAlias,
        rightAlias,
        withinExpression,
        DataSource.DataSourceType.KTABLE,
        DataSource.DataSourceType.KTABLE);
>>>>>>> 4a8a2a71

    try {
      joinNode.buildStream(ksqlStreamBuilder);

      fail("should have raised an exception since a join window was provided for a stream-table "
          + "join");
    } catch (final KsqlException e) {
      assertTrue(e.getMessage().startsWith("A window definition was provided for a "
          + "Table-Table join."));
    }
  }

  @Test
  public void shouldHaveFullyQualifiedJoinSchema() {
    // When:
    final JoinNode joinNode = new JoinNode(
        nodeId,
        JoinNode.JoinType.OUTER,
        left,
        right,
        LEFT_JOIN_FIELD_NAME,
        RIGHT_JOIN_FIELD_NAME,
        leftAlias,
        rightAlias,
        null,
        DataSourceType.KTABLE,
        DataSourceType.KTABLE
    );

    // When:
    assertThat(joinNode.getSchema(), is(
        SchemaBuilder.struct()
            .field(leftAlias + ".ROWTIME", SchemaBuilder.OPTIONAL_INT64_SCHEMA)
            .field(leftAlias + ".ROWKEY", SchemaBuilder.OPTIONAL_INT64_SCHEMA)
            .field(leftAlias + ".COL0", SchemaBuilder.OPTIONAL_INT64_SCHEMA)
            .field(leftAlias + ".COL1", SchemaBuilder.OPTIONAL_STRING_SCHEMA)
            .field(rightAlias + ".ROWTIME", SchemaBuilder.OPTIONAL_INT64_SCHEMA)
            .field(rightAlias + ".ROWKEY", SchemaBuilder.OPTIONAL_INT64_SCHEMA)
            .field(rightAlias + ".COL0", SchemaBuilder.OPTIONAL_INT64_SCHEMA)
            .field(rightAlias + ".COL1", SchemaBuilder.OPTIONAL_STRING_SCHEMA)
            .build()
    ));
  }

  @Test
  public void shouldSelectLeftKeyField() {
    // Given:
    setupStream(left, leftSchemaKStream, leftSchema);
    setupStream(right, rightSchemaKStream, rightSchema);

<<<<<<< HEAD
  @SuppressWarnings("unchecked")
  private static void expectSourceName(final StructuredDataSourceNode node) {
    final DataSource<?> dataSource = niceMock(StructuredDataSource.class);
    expect(node.getDataSource()).andReturn((DataSource)dataSource).anyTimes();
=======
    final JoinNode joinNode = new JoinNode(
        nodeId,
        JoinNode.JoinType.OUTER,
        left,
        right,
        LEFT_JOIN_FIELD_NAME,
        RIGHT_JOIN_FIELD_NAME,
        leftAlias,
        rightAlias,
        WITHIN_EXPRESSION,
        DataSourceType.KSTREAM,
        DataSourceType.KSTREAM
    );
>>>>>>> 4a8a2a71

    // When:
    joinNode.buildStream(ksqlStreamBuilder);

    // Then:
    verify(leftSchemaKStream).selectKey(
        eq(LEFT_JOIN_FIELD_NAME),
        anyBoolean(),
        any()
    );
  }

  @SuppressWarnings("unchecked")
  private void setupTable(
      final StructuredDataSourceNode node,
      final SchemaKTable table,
      final Schema schema
  ) {
    when(node.buildStream(ksqlStreamBuilder)).thenReturn(table);
    when(table.getSchema()).thenReturn(schema);
  }

  @SuppressWarnings("unchecked")
  private void setupStream(
      final StructuredDataSourceNode node,
      final SchemaKStream stream,
      final Schema schema
  ) {
    when(node.buildStream(ksqlStreamBuilder)).thenReturn(stream);
    when(stream.getSchema()).thenReturn(schema);
    when(stream.selectKey(any(), eq(true), any())).thenReturn(stream);
  }

  @SuppressWarnings("Duplicates")
  private Schema joinSchema() {
    final SchemaBuilder schemaBuilder = SchemaBuilder.struct();

    for (final Field field : leftSchema.fields()) {
      schemaBuilder.field(field.name(), field.schema());
    }

    for (final Field field : rightSchema.fields()) {
      schemaBuilder.field(field.name(), field.schema());
    }

    return schemaBuilder.build();
  }

<<<<<<< HEAD
  @SuppressWarnings("unchecked")
  private void expectGetSerde(final StructuredDataSourceNode node,
                              final Schema schema,
                              final String loggerNamePrefix) {
    final DataSource<?> dataSource = niceMock(StructuredDataSource.class);
    expect(node.getDataSource()).andReturn((DataSource)dataSource);

    final KsqlTopic ksqlTopic = niceMock(KsqlTopic.class);
    expect(dataSource.getKsqlTopic()).andReturn(ksqlTopic);

    final KsqlTopicSerDe ksqlTopicSerde = niceMock(KsqlTopicSerDe.class);
    expect(ksqlTopic.getKsqlTopicSerDe()).andReturn(ksqlTopicSerde);

    final Serde<GenericRow> serde = niceMock(Serde.class);
    expect(ksqlTopicSerde.getGenericRowSerde(
        schema,
        ksqlConfig,
        mockSchemaRegistryClientFactory,
        loggerNamePrefix,
        processingLogContext))
        .andReturn(serde);
    replay(dataSource, ksqlTopic, ksqlTopicSerde);
=======
  private void buildJoin() {
    buildJoin(
        "SELECT t1.col1, t2.col1, t2.col4, col5, t2.col2 "
            + "FROM test1 t1 LEFT JOIN test2 t2 "
            + "ON t1.col1 = t2.col0;"
    );
>>>>>>> 4a8a2a71
  }

  private void buildJoin(final String queryString) {
    buildJoinNode(queryString);
    stream = joinNode.buildStream(ksqlStreamBuilder);
  }

  private void buildJoinNode(final String queryString) {
    final MetaStore metaStore = MetaStoreFixture.getNewMetaStore(new InternalFunctionRegistry());

    final KsqlBareOutputNode planNode =
        (KsqlBareOutputNode) AnalysisTestUtil.buildLogicalPlan(queryString, metaStore);

    joinNode = (JoinNode) ((ProjectNode) planNode.getSource()).getSource();
  }

  private void setupTopicClientExpectations(final int streamPartitions, final int tablePartitions) {
    final Node node = new Node(0, "localhost", 9091);

    final List<TopicPartitionInfo> streamPartitionInfoList =
        IntStream.range(0, streamPartitions)
            .mapToObj(
                p -> new TopicPartitionInfo(p, node, Collections.emptyList(),
                    Collections.emptyList()))
            .collect(Collectors.toList());

    when(mockKafkaTopicClient.describeTopic("test1"))
        .thenReturn(new TopicDescription("test1", false, streamPartitionInfoList));

    final List<TopicPartitionInfo> tablePartitionInfoList =
        IntStream.range(0, tablePartitions)
            .mapToObj(
                p -> new TopicPartitionInfo(p, node, Collections.emptyList(),
                    Collections.emptyList()))
            .collect(Collectors.toList());

    when(mockKafkaTopicClient.describeTopic("test2"))
        .thenReturn(new TopicDescription("test2", false, tablePartitionInfoList));
  }

  private static Optional<String> getColumn(final Schema schema, final Predicate<String> filter) {
    return schema.fields().stream()
        .map(Field::name)
        .filter(filter)
        .findFirst();
  }

  private static String getNonKeyColumn(
      final Schema schema,
      final String alias,
      final String keyName
  ) {
    final String prefix = alias + ".";
    final ImmutableList<String> blackList = ImmutableList.of(
        prefix + SchemaUtil.ROWKEY_NAME,
        prefix + SchemaUtil.ROWTIME_NAME,
        keyName
    );

    final String column =
        getColumn(schema, s -> !blackList.contains(s))
            .orElseThrow(AssertionError::new);

    final Field field = SchemaUtil.getFieldByName(schema, column).get();
    return field.name();
  }

  private static void setUpSource(final StructuredDataSourceNode node) {
    final StructuredDataSource structuredDataSource = mock(StructuredDataSource.class);
    when(structuredDataSource.getName()).thenReturn("Foobar");
    when(node.getStructuredDataSource()).thenReturn(structuredDataSource);

    final KsqlTopic ksqlTopic = mock(KsqlTopic.class);
    when(structuredDataSource.getKsqlTopic()).thenReturn(ksqlTopic);

    final KsqlTopicSerDe ksqlTopicSerde = mock(KsqlTopicSerDe.class);
    when(ksqlTopic.getKsqlTopicSerDe()).thenReturn(ksqlTopicSerde);
  }

  private static Schema createSchema(final String alias) {
    final SchemaBuilder schemaBuilder = SchemaBuilder.struct()
        .field(alias + ".ROWTIME", SchemaBuilder.OPTIONAL_INT64_SCHEMA)
        .field(alias + ".ROWKEY", SchemaBuilder.OPTIONAL_INT64_SCHEMA)
        .field(alias + ".COL0", SchemaBuilder.OPTIONAL_INT64_SCHEMA)
        .field(alias + ".COL1", SchemaBuilder.OPTIONAL_STRING_SCHEMA);
    return schemaBuilder.build();
  }
}<|MERGE_RESOLUTION|>--- conflicted
+++ resolved
@@ -40,16 +40,10 @@
 import io.confluent.ksql.metastore.model.DataSource;
 import io.confluent.ksql.metastore.model.KeyField;
 import io.confluent.ksql.metastore.model.KsqlTopic;
-import io.confluent.ksql.metastore.model.StructuredDataSource;
 import io.confluent.ksql.parser.tree.WithinExpression;
 import io.confluent.ksql.physical.KsqlQueryBuilder;
 import io.confluent.ksql.planner.plan.JoinNode.JoinType;
 import io.confluent.ksql.query.QueryId;
-<<<<<<< HEAD
-=======
-import io.confluent.ksql.serde.DataSource;
-import io.confluent.ksql.serde.DataSource.DataSourceType;
->>>>>>> 4a8a2a71
 import io.confluent.ksql.serde.KsqlTopicSerDe;
 import io.confluent.ksql.services.KafkaTopicClient;
 import io.confluent.ksql.services.ServiceContext;
@@ -90,11 +84,7 @@
 import org.mockito.junit.MockitoJUnitRunner;
 
 
-<<<<<<< HEAD
 @SuppressWarnings({"SameParameterValue", "OptionalGetWithoutIsPresent"})
-=======
-@SuppressWarnings({"SameParameterValue", "OptionalGetWithoutIsPresent", "unchecked"})
->>>>>>> 4a8a2a71
 @RunWith(MockitoJUnitRunner.class)
 public class JoinNodeTest {
 
@@ -137,18 +127,13 @@
   @Mock
   private StructuredDataSourceNode right;
   @Mock
-  private SchemaKStream leftSchemaKStream;
+  private SchemaKStream<String> leftSchemaKStream;
   @Mock
-  private SchemaKStream rightSchemaKStream;
+  private SchemaKStream<String> rightSchemaKStream;
   @Mock
-  private SchemaKTable leftSchemaKTable;
+  private SchemaKTable<String> leftSchemaKTable;
   @Mock
-  private SchemaKTable rightSchemaKTable;
-<<<<<<< HEAD
-  private Field joinKey;
-  private final ProcessingLogContext processingLogContext = ProcessingLogContext.create();
-=======
->>>>>>> 4a8a2a71
+  private SchemaKTable<String> rightSchemaKTable;
   @Mock
   private KsqlQueryBuilder ksqlStreamBuilder;
 
@@ -393,7 +378,6 @@
     assertThat(fields, equalTo(expected));
   }
 
-  @SuppressWarnings("unchecked")
   @Test
   public void shouldPerformStreamToStreamLeftJoin() {
     // Given:
@@ -409,15 +393,9 @@
         RIGHT_JOIN_FIELD_NAME,
         leftAlias,
         rightAlias,
-<<<<<<< HEAD
-        withinExpression,
+        WITHIN_EXPRESSION,
         DataSourceType.KSTREAM,
         DataSourceType.KSTREAM);
-=======
-        WITHIN_EXPRESSION,
-        DataSource.DataSourceType.KSTREAM,
-        DataSource.DataSourceType.KSTREAM);
->>>>>>> 4a8a2a71
 
     // When:
     joinNode.buildStream(ksqlStreamBuilder);
@@ -433,7 +411,6 @@
         eq(CONTEXT_STACKER));
   }
 
-  @SuppressWarnings("unchecked")
   @Test
   public void shouldPerformStreamToStreamInnerJoin() {
     // Given:
@@ -449,15 +426,9 @@
         RIGHT_JOIN_FIELD_NAME,
         leftAlias,
         rightAlias,
-<<<<<<< HEAD
-        withinExpression,
+        WITHIN_EXPRESSION,
         DataSourceType.KSTREAM,
         DataSourceType.KSTREAM);
-=======
-        WITHIN_EXPRESSION,
-        DataSource.DataSourceType.KSTREAM,
-        DataSource.DataSourceType.KSTREAM);
->>>>>>> 4a8a2a71
 
     // When:
     joinNode.buildStream(ksqlStreamBuilder);
@@ -473,7 +444,6 @@
         eq(CONTEXT_STACKER));
   }
 
-  @SuppressWarnings("unchecked")
   @Test
   public void shouldPerformStreamToStreamOuterJoin() {
     // Given:
@@ -489,15 +459,9 @@
         RIGHT_JOIN_FIELD_NAME,
         leftAlias,
         rightAlias,
-<<<<<<< HEAD
-        withinExpression,
+        WITHIN_EXPRESSION,
         DataSourceType.KSTREAM,
         DataSourceType.KSTREAM);
-=======
-        WITHIN_EXPRESSION,
-        DataSource.DataSourceType.KSTREAM,
-        DataSource.DataSourceType.KSTREAM);
->>>>>>> 4a8a2a71
 
     // When:
     joinNode.buildStream(ksqlStreamBuilder);
@@ -515,27 +479,6 @@
 
   @Test
   public void shouldNotPerformStreamStreamJoinWithoutJoinWindow() {
-<<<<<<< HEAD
-    expect(left.getSchema()).andReturn(leftSchema);
-    expect(left.getPartitions(mockKafkaTopicClient)).andReturn(2);
-
-    expect(right.getSchema()).andReturn(rightSchema);
-    expect(right.getPartitions(mockKafkaTopicClient)).andReturn(2);
-
-    replay(left, right, leftSchemaKStream, rightSchemaKStream);
-
-    final JoinNode joinNode = new JoinNode(nodeId,
-                                           JoinNode.JoinType.INNER,
-                                           left,
-                                           right,
-                                           leftKeyFieldName,
-                                           rightKeyFieldName,
-                                           leftAlias,
-                                           rightAlias,
-                                           null,
-                                           DataSourceType.KSTREAM,
-                                           DataSourceType.KSTREAM);
-=======
     final JoinNode joinNode = new JoinNode(
         nodeId,
         JoinNode.JoinType.INNER,
@@ -546,9 +489,8 @@
         leftAlias,
         rightAlias,
         null,
-        DataSource.DataSourceType.KSTREAM,
-        DataSource.DataSourceType.KSTREAM);
->>>>>>> 4a8a2a71
+        DataSourceType.KSTREAM,
+        DataSourceType.KSTREAM);
 
     try {
       joinNode.buildStream(ksqlStreamBuilder);
@@ -564,19 +506,6 @@
   public void shouldNotPerformJoinIfInputPartitionsMisMatch() {
     when(left.getPartitions(mockKafkaTopicClient)).thenReturn(3);
 
-<<<<<<< HEAD
-    final JoinNode joinNode = new JoinNode(nodeId,
-                                           JoinNode.JoinType.OUTER,
-                                           left,
-                                           right,
-                                           leftKeyFieldName,
-                                           rightKeyFieldName,
-                                           leftAlias,
-                                           rightAlias,
-                                           withinExpression,
-                                           DataSourceType.KSTREAM,
-                                           DataSourceType.KSTREAM);
-=======
     final JoinNode joinNode = new JoinNode(
         nodeId,
         JoinNode.JoinType.OUTER,
@@ -587,9 +516,8 @@
         leftAlias,
         rightAlias,
         WITHIN_EXPRESSION,
-        DataSource.DataSourceType.KSTREAM,
-        DataSource.DataSourceType.KSTREAM);
->>>>>>> 4a8a2a71
+        DataSourceType.KSTREAM,
+        DataSourceType.KSTREAM);
 
     try {
       joinNode.buildStream(ksqlStreamBuilder);
@@ -639,7 +567,6 @@
     }
   }
 
-  @SuppressWarnings("unchecked")
   @Test
   public void shouldPerformStreamToTableLeftJoin() {
     // Given:
@@ -705,22 +632,6 @@
   @Test
   public void shouldNotAllowStreamToTableOuterJoin() {
     // Given:
-<<<<<<< HEAD
-    setupStreamWithoutSerde(left, CONTEXT_STACKER, leftSchemaKStream, leftSchema, 2);
-    setupTable(right, rightSchemaKTable, rightSchema, 2);
-    replay(left, right, leftSchemaKStream, rightSchemaKTable);
-    final JoinNode joinNode = new JoinNode(nodeId,
-                                           JoinNode.JoinType.OUTER,
-                                           left,
-                                           right,
-                                           leftKeyFieldName,
-                                           rightKeyFieldName,
-                                           leftAlias,
-                                           rightAlias,
-                                           null,
-                                           DataSourceType.KSTREAM,
-                                           DataSourceType.KTABLE);
-=======
     setupStream(left, leftSchemaKStream, leftSchema);
     setupTable(right, rightSchemaKTable, rightSchema);
 
@@ -734,9 +645,8 @@
         leftAlias,
         rightAlias,
         null,
-        DataSource.DataSourceType.KSTREAM,
-        DataSource.DataSourceType.KTABLE);
->>>>>>> 4a8a2a71
+        DataSourceType.KSTREAM,
+        DataSourceType.KTABLE);
 
     // When:
     try {
@@ -760,19 +670,6 @@
 
     final WithinExpression withinExpression = new WithinExpression(10, TimeUnit.SECONDS);
 
-<<<<<<< HEAD
-    final JoinNode joinNode = new JoinNode(nodeId,
-                                           JoinNode.JoinType.OUTER,
-                                           left,
-                                           right,
-                                           leftKeyFieldName,
-                                           rightKeyFieldName,
-                                           leftAlias,
-                                           rightAlias,
-                                           withinExpression,
-                                           DataSourceType.KSTREAM,
-                                           DataSourceType.KTABLE);
-=======
     final JoinNode joinNode = new JoinNode(
         nodeId,
         JoinNode.JoinType.OUTER,
@@ -783,9 +680,8 @@
         leftAlias,
         rightAlias,
         withinExpression,
-        DataSource.DataSourceType.KSTREAM,
-        DataSource.DataSourceType.KTABLE);
->>>>>>> 4a8a2a71
+        DataSourceType.KSTREAM,
+        DataSourceType.KTABLE);
 
     try {
       joinNode.buildStream(ksqlStreamBuilder);
@@ -886,21 +782,8 @@
         leftAlias,
         rightAlias,
         null,
-<<<<<<< HEAD
         DataSourceType.KTABLE,
         DataSourceType.KTABLE);
-    expect(
-        leftSchemaKTable.join(
-            eq(rightSchemaKTable),
-            eq(joinSchema),
-            eq(joinKey),
-            eq(CONTEXT_STACKER))
-    ).andReturn(niceMock(SchemaKTable.class));
-    replay(leftSchemaKTable, rightSchemaKTable);
-=======
-        DataSource.DataSourceType.KTABLE,
-        DataSource.DataSourceType.KTABLE);
->>>>>>> 4a8a2a71
 
     // When:
     joinNode.buildStream(ksqlStreamBuilder);
@@ -944,7 +827,6 @@
         eq(CONTEXT_STACKER));
   }
 
-  @SuppressWarnings("unchecked")
   @Test
   public void shouldPerformTableToTableOuterJoin() {
     // Given:
@@ -985,19 +867,6 @@
 
     final WithinExpression withinExpression = new WithinExpression(10, TimeUnit.SECONDS);
 
-<<<<<<< HEAD
-    final JoinNode joinNode = new JoinNode(nodeId,
-                                           JoinNode.JoinType.OUTER,
-                                           left,
-                                           right,
-                                           leftKeyFieldName,
-                                           rightKeyFieldName,
-                                           leftAlias,
-                                           rightAlias,
-                                           withinExpression,
-                                           DataSourceType.KTABLE,
-                                           DataSourceType.KTABLE);
-=======
     final JoinNode joinNode = new JoinNode(
         nodeId,
         JoinNode.JoinType.OUTER,
@@ -1008,9 +877,8 @@
         leftAlias,
         rightAlias,
         withinExpression,
-        DataSource.DataSourceType.KTABLE,
-        DataSource.DataSourceType.KTABLE);
->>>>>>> 4a8a2a71
+        DataSourceType.KTABLE,
+        DataSourceType.KTABLE);
 
     try {
       joinNode.buildStream(ksqlStreamBuilder);
@@ -1061,12 +929,6 @@
     setupStream(left, leftSchemaKStream, leftSchema);
     setupStream(right, rightSchemaKStream, rightSchema);
 
-<<<<<<< HEAD
-  @SuppressWarnings("unchecked")
-  private static void expectSourceName(final StructuredDataSourceNode node) {
-    final DataSource<?> dataSource = niceMock(StructuredDataSource.class);
-    expect(node.getDataSource()).andReturn((DataSource)dataSource).anyTimes();
-=======
     final JoinNode joinNode = new JoinNode(
         nodeId,
         JoinNode.JoinType.OUTER,
@@ -1080,7 +942,6 @@
         DataSourceType.KSTREAM,
         DataSourceType.KSTREAM
     );
->>>>>>> 4a8a2a71
 
     // When:
     joinNode.buildStream(ksqlStreamBuilder);
@@ -1129,37 +990,12 @@
     return schemaBuilder.build();
   }
 
-<<<<<<< HEAD
-  @SuppressWarnings("unchecked")
-  private void expectGetSerde(final StructuredDataSourceNode node,
-                              final Schema schema,
-                              final String loggerNamePrefix) {
-    final DataSource<?> dataSource = niceMock(StructuredDataSource.class);
-    expect(node.getDataSource()).andReturn((DataSource)dataSource);
-
-    final KsqlTopic ksqlTopic = niceMock(KsqlTopic.class);
-    expect(dataSource.getKsqlTopic()).andReturn(ksqlTopic);
-
-    final KsqlTopicSerDe ksqlTopicSerde = niceMock(KsqlTopicSerDe.class);
-    expect(ksqlTopic.getKsqlTopicSerDe()).andReturn(ksqlTopicSerde);
-
-    final Serde<GenericRow> serde = niceMock(Serde.class);
-    expect(ksqlTopicSerde.getGenericRowSerde(
-        schema,
-        ksqlConfig,
-        mockSchemaRegistryClientFactory,
-        loggerNamePrefix,
-        processingLogContext))
-        .andReturn(serde);
-    replay(dataSource, ksqlTopic, ksqlTopicSerde);
-=======
   private void buildJoin() {
     buildJoin(
         "SELECT t1.col1, t2.col1, t2.col4, col5, t2.col2 "
             + "FROM test1 t1 LEFT JOIN test2 t2 "
             + "ON t1.col1 = t2.col0;"
     );
->>>>>>> 4a8a2a71
   }
 
   private void buildJoin(final String queryString) {
@@ -1227,13 +1063,14 @@
     return field.name();
   }
 
+  @SuppressWarnings("unchecked")
   private static void setUpSource(final StructuredDataSourceNode node) {
-    final StructuredDataSource structuredDataSource = mock(StructuredDataSource.class);
-    when(structuredDataSource.getName()).thenReturn("Foobar");
-    when(node.getStructuredDataSource()).thenReturn(structuredDataSource);
+    final DataSource<?> dataSource = mock(DataSource.class);
+    when(dataSource.getName()).thenReturn("Foobar");
+    when(node.getDataSource()).thenReturn((DataSource)dataSource);
 
     final KsqlTopic ksqlTopic = mock(KsqlTopic.class);
-    when(structuredDataSource.getKsqlTopic()).thenReturn(ksqlTopic);
+    when(dataSource.getKsqlTopic()).thenReturn(ksqlTopic);
 
     final KsqlTopicSerDe ksqlTopicSerde = mock(KsqlTopicSerDe.class);
     when(ksqlTopic.getKsqlTopicSerDe()).thenReturn(ksqlTopicSerde);
