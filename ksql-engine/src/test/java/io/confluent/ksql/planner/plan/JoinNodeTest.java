/*
 * Copyright 2018 Confluent Inc.
 *
 * Licensed under the Confluent Community License (the "License"); you may not use
 * this file except in compliance with the License.  You may obtain a copy of the
 * License at
 *
 * http://www.confluent.io/confluent-community-license
 *
 * Unless required by applicable law or agreed to in writing, software
 * distributed under the License is distributed on an "AS IS" BASIS, WITHOUT
 * WARRANTIES OF ANY KIND, either express or implied.  See the License for the
 * specific language governing permissions and limitations under the License.
 */

package io.confluent.ksql.planner.plan;

import static io.confluent.ksql.metastore.model.DataSource.DataSourceType;
import static io.confluent.ksql.planner.plan.PlanTestUtil.SOURCE_NODE;
import static io.confluent.ksql.planner.plan.PlanTestUtil.getNodeByName;
import static org.hamcrest.CoreMatchers.equalTo;
import static org.hamcrest.MatcherAssert.assertThat;
import static org.hamcrest.Matchers.is;
import static org.mockito.ArgumentMatchers.any;
import static org.mockito.ArgumentMatchers.eq;
import static org.mockito.Mockito.mock;
import static org.mockito.Mockito.never;
import static org.mockito.Mockito.verify;
import static org.mockito.Mockito.when;

import com.google.common.collect.ImmutableList;
import com.google.common.collect.ImmutableSet;
import io.confluent.ksql.execution.builder.KsqlQueryBuilder;
import io.confluent.ksql.execution.context.QueryContext;
import io.confluent.ksql.execution.ddl.commands.KsqlTopic;
import io.confluent.ksql.execution.streams.KSPlanBuilder;
import io.confluent.ksql.function.FunctionRegistry;
import io.confluent.ksql.function.InternalFunctionRegistry;
import io.confluent.ksql.logging.processing.ProcessingLogContext;
import io.confluent.ksql.logging.processing.ProcessingLogger;
import io.confluent.ksql.logging.processing.ProcessingLoggerFactory;
import io.confluent.ksql.metastore.MetaStore;
import io.confluent.ksql.metastore.model.DataSource;
import io.confluent.ksql.metastore.model.KeyField;
import io.confluent.ksql.name.ColumnName;
import io.confluent.ksql.name.SourceName;
import io.confluent.ksql.parser.tree.WithinExpression;
import io.confluent.ksql.planner.plan.JoinNode.JoinType;
import io.confluent.ksql.query.QueryId;
import io.confluent.ksql.schema.ksql.Column;
import io.confluent.ksql.schema.ksql.ColumnRef;
import io.confluent.ksql.schema.ksql.LogicalSchema;
import io.confluent.ksql.schema.ksql.types.SqlTypes;
import io.confluent.ksql.serde.Format;
import io.confluent.ksql.serde.FormatInfo;
import io.confluent.ksql.serde.ValueFormat;
import io.confluent.ksql.services.KafkaTopicClient;
import io.confluent.ksql.services.ServiceContext;
import io.confluent.ksql.structured.SchemaKStream;
import io.confluent.ksql.structured.SchemaKTable;
import io.confluent.ksql.testutils.AnalysisTestUtil;
import io.confluent.ksql.util.KsqlConfig;
import io.confluent.ksql.util.KsqlException;
import io.confluent.ksql.util.MetaStoreFixture;
import io.confluent.ksql.util.SchemaUtil;
import java.util.Collections;
import java.util.HashMap;
import java.util.List;
import java.util.Optional;
import java.util.concurrent.TimeUnit;
import java.util.function.Predicate;
import java.util.stream.Collectors;
import java.util.stream.IntStream;
import org.apache.kafka.clients.admin.TopicDescription;
import org.apache.kafka.common.Node;
import org.apache.kafka.common.TopicPartitionInfo;
import org.apache.kafka.streams.StreamsBuilder;
import org.apache.kafka.streams.Topology;
import org.apache.kafka.streams.TopologyDescription;
import org.junit.Before;
import org.junit.Rule;
import org.junit.Test;
import org.junit.rules.ExpectedException;
import org.junit.runner.RunWith;
import org.mockito.Mock;
import org.mockito.junit.MockitoJUnitRunner;


@SuppressWarnings({"SameParameterValue", "OptionalGetWithoutIsPresent"})
@RunWith(MockitoJUnitRunner.class)
public class JoinNodeTest {

  private static final LogicalSchema LEFT_SOURCE_SCHEMA = LogicalSchema.builder()
      .keyColumn(SchemaUtil.ROWKEY_NAME, SqlTypes.BIGINT)
      .valueColumn(ColumnName.of("C0"), SqlTypes.BIGINT)
      .valueColumn(ColumnName.of("L1"), SqlTypes.STRING)
      .build();

  private static final LogicalSchema RIGHT_SOURCE_SCHEMA = LogicalSchema.builder()
      .keyColumn(SchemaUtil.ROWKEY_NAME, SqlTypes.BIGINT)
      .valueColumn(ColumnName.of("C0"), SqlTypes.STRING)
      .valueColumn(ColumnName.of("R1"), SqlTypes.BIGINT)
      .build();

  private static final SourceName LEFT_ALIAS = SourceName.of("left");
  private static final SourceName RIGHT_ALIAS = SourceName.of("right");

<<<<<<< HEAD
  private static final LogicalSchema LEFT_NODE_SCHEMA = LEFT_SOURCE_SCHEMA
      .withMetaAndKeyColsInValue(false)
      .withAlias(LEFT_ALIAS);

  private static final LogicalSchema RIGHT_NODE_SCHEMA = RIGHT_SOURCE_SCHEMA
      .withMetaAndKeyColsInValue(false)
      .withAlias(RIGHT_ALIAS);
=======
  private static final LogicalSchema LEFT_NODE_SCHEMA = prependAlias(
      LEFT_ALIAS, LEFT_SOURCE_SCHEMA.withMetaAndKeyColsInValue()
  );

  private static final LogicalSchema RIGHT_NODE_SCHEMA = prependAlias(
      RIGHT_ALIAS, RIGHT_SOURCE_SCHEMA.withMetaAndKeyColsInValue()
  );
>>>>>>> 4f7e4754

  private static final Optional<ColumnRef> NO_KEY_FIELD = Optional.empty();
  private static final ValueFormat VALUE_FORMAT = ValueFormat.of(FormatInfo.of(Format.JSON));
  private static final ValueFormat OTHER_FORMAT = ValueFormat.of(FormatInfo.of(Format.DELIMITED));
  private final KsqlConfig ksqlConfig = new KsqlConfig(new HashMap<>());
  private StreamsBuilder builder;
  private JoinNode joinNode;

  private static final ColumnRef LEFT_JOIN_FIELD_REF = ColumnRef.of(ColumnName.of("C0"));
  private static final ColumnRef RIGHT_JOIN_FIELD_REF = ColumnRef.of(ColumnName.of("R1"));

  private static final KeyField leftJoinField = KeyField.of(LEFT_JOIN_FIELD_REF);

  private static final Optional<WithinExpression> WITHIN_EXPRESSION =
      Optional.of(new WithinExpression(10, TimeUnit.SECONDS));

  private static final PlanNodeId nodeId = new PlanNodeId("join");
  private static final QueryContext.Stacker CONTEXT_STACKER =
      new QueryContext.Stacker().push(nodeId.toString());

  @Rule
  public final ExpectedException expectedException = ExpectedException.none();

  @Mock
  private DataSource<?> leftSource;
  @Mock
  private DataSource<?> rightSource;
  @Mock
  private DataSourceNode left;
  @Mock
  private DataSourceNode right;
  @Mock
  private SchemaKStream<String> leftSchemaKStream;
  @Mock
  private SchemaKStream<String> rightSchemaKStream;
  @Mock
  private SchemaKTable<String> leftSchemaKTable;
  @Mock
  private SchemaKTable<String> rightSchemaKTable;
  @Mock
  private KsqlQueryBuilder ksqlStreamBuilder;
  @Mock
  private FunctionRegistry functionRegistry;
  @Mock
  private KafkaTopicClient mockKafkaTopicClient;
  @Mock
  private ProcessingLogContext logContext;
  @Mock
  private ProcessingLoggerFactory loggerFactory;
  @Mock
  private ProcessingLogger logger;

  @Before
  public void setUp() {
    builder = new StreamsBuilder();

    final ServiceContext serviceContext = mock(ServiceContext.class);
    when(serviceContext.getTopicClient())
        .thenReturn(mockKafkaTopicClient);

    when(ksqlStreamBuilder.getKsqlConfig()).thenReturn(ksqlConfig);
    when(ksqlStreamBuilder.getStreamsBuilder()).thenReturn(builder);
    when(ksqlStreamBuilder.getServiceContext()).thenReturn(serviceContext);
    when(ksqlStreamBuilder.withKsqlConfig(any())).thenReturn(ksqlStreamBuilder);
    when(ksqlStreamBuilder.getFunctionRegistry()).thenReturn(functionRegistry);
    when(ksqlStreamBuilder.buildNodeContext(any())).thenAnswer(inv ->
        new QueryContext.Stacker()
            .push(inv.getArgument(0).toString()));

    when(left.getSchema()).thenReturn(LEFT_NODE_SCHEMA);
    when(right.getSchema()).thenReturn(RIGHT_NODE_SCHEMA);

    when(left.getPartitions(mockKafkaTopicClient)).thenReturn(2);
    when(right.getPartitions(mockKafkaTopicClient)).thenReturn(2);

    when(left.getKeyField()).thenReturn(KeyField.of(LEFT_JOIN_FIELD_REF));

    when(left.getAlias()).thenReturn(LEFT_ALIAS);
    when(right.getAlias()).thenReturn(RIGHT_ALIAS);

    when(ksqlStreamBuilder.getQueryId()).thenReturn(new QueryId("foo"));
    when(ksqlStreamBuilder.getProcessingLogContext()).thenReturn(logContext);
    when(logContext.getLoggerFactory()).thenReturn(loggerFactory);
    when(loggerFactory.getLogger(any())).thenReturn(logger);

    setUpSource(left, VALUE_FORMAT, leftSource, "Foobar1");
    setUpSource(right, OTHER_FORMAT, rightSource, "Foobar2");
  }

  @Test
  public void shouldReturnLeftJoinKeyAsKeyField() {
    // When:
    final JoinNode joinNode = new JoinNode(
        nodeId,
        Collections.emptyList(),
        JoinType.LEFT,
        left,
        right,
        Optional.empty()
    );

    // Then:
    assertThat(joinNode.getKeyField().ref(), is(Optional.of(LEFT_JOIN_FIELD_REF)));
  }

  @Test
  public void shouldBuildSourceNode() {
    setupTopicClientExpectations(1, 1);
    buildJoin();
    final TopologyDescription.Source node = (TopologyDescription.Source) getNodeByName(
        builder.build(), SOURCE_NODE);
    final List<String> successors = node.successors().stream().map(TopologyDescription.Node::name)
        .collect(Collectors.toList());
    assertThat(node.predecessors(), equalTo(Collections.emptySet()));
    assertThat(successors, equalTo(Collections.singletonList("KTABLE-SOURCE-0000000001")));
    assertThat(node.topicSet(), equalTo(ImmutableSet.of("test2")));
  }

  @Test
  public void shouldHaveLeftJoin() {
    setupTopicClientExpectations(1, 1);
    buildJoin();
    final Topology topology = builder.build();
    final TopologyDescription.Processor leftJoin
        = (TopologyDescription.Processor) getNodeByName(topology, "Join");
    assertThat(leftJoin.stores(), equalTo(ImmutableSet.of("KafkaTopic_Right-Reduce")));
  }

  @Test
  public void shouldThrowOnPartitionMismatch() {
    // Given:
    setupTopicClientExpectations(1, 2);

    // Then:
    expectedException.expect(KsqlException.class);
    expectedException.expectMessage(
        "Can't join T1 with T2 since the number of partitions don't match. T1 "
            + "partitions = 1; T2 partitions = 2. Please repartition either one so that the "
            + "number of partitions match."
    );

    // When:
    buildJoin(
          "SELECT t1.col0, t2.col0, t2.col1 "
              + "FROM test1 t1 LEFT JOIN test2 t2 ON t1.col0 = t2.col0 EMIT CHANGES;"
    );
  }

  @Test
  public void shouldPerformStreamToStreamLeftJoin() {
    // Given:
    setupStream(left, leftSchemaKStream);
    setupStream(right, rightSchemaKStream);

    final JoinNode joinNode = new JoinNode(
        nodeId,
        Collections.emptyList(),
        JoinNode.JoinType.LEFT,
        left,
        right,
        WITHIN_EXPRESSION
    );

    // When:
    joinNode.buildStream(ksqlStreamBuilder);

    // Then:
    verify(leftSchemaKStream).leftJoin(
        eq(rightSchemaKStream),
        eq(leftJoinField),
        eq(WITHIN_EXPRESSION.get().joinWindow()),
        eq(VALUE_FORMAT),
        eq(OTHER_FORMAT),
        eq(CONTEXT_STACKER)
    );
  }

  @Test
  public void shouldPerformStreamToStreamInnerJoin() {
    // Given:
    setupStream(left, leftSchemaKStream);
    setupStream(right, rightSchemaKStream);

    final JoinNode joinNode = new JoinNode(
        nodeId,
        Collections.emptyList(),
        JoinNode.JoinType.INNER,
        left,
        right,
        WITHIN_EXPRESSION
    );

    // When:
    joinNode.buildStream(ksqlStreamBuilder);

    // Then:
    verify(leftSchemaKStream).join(
        eq(rightSchemaKStream),
        eq(leftJoinField),
        eq(WITHIN_EXPRESSION.get().joinWindow()),
        eq(VALUE_FORMAT),
        eq(OTHER_FORMAT),
        eq(CONTEXT_STACKER)
    );
  }

  @Test
  public void shouldPerformStreamToStreamOuterJoin() {
    // Given:
    setupStream(left, leftSchemaKStream);
    setupStream(right, rightSchemaKStream);

    final JoinNode joinNode = new JoinNode(
        nodeId,
        Collections.emptyList(),
        JoinNode.JoinType.OUTER,
        left,
        right,
        WITHIN_EXPRESSION
    );

    // When:
    joinNode.buildStream(ksqlStreamBuilder);

    // Then:
    verify(leftSchemaKStream).outerJoin(
        eq(rightSchemaKStream),
        eq(KeyField.none()),
        eq(WITHIN_EXPRESSION.get().joinWindow()),
        eq(VALUE_FORMAT),
        eq(OTHER_FORMAT),
        eq(CONTEXT_STACKER)
    );
  }

  @Test
  public void shouldNotPerformStreamStreamJoinWithoutJoinWindow() {
    // Given:
    when(left.getNodeOutputType()).thenReturn(DataSourceType.KSTREAM);
    when(right.getNodeOutputType()).thenReturn(DataSourceType.KSTREAM);

    final JoinNode joinNode = new JoinNode(
        nodeId,
        Collections.emptyList(),
        JoinNode.JoinType.INNER,
        left,
        right,
        Optional.empty()
    );

    // Then:
    expectedException.expect(KsqlException.class);
    expectedException.expectMessage(
        "Stream-Stream joins must have a WITHIN clause specified. None was provided."
    );

    // When:
    joinNode.buildStream(ksqlStreamBuilder);
  }

  @Test
  public void shouldNotPerformJoinIfInputPartitionsMisMatch() {
    // Given:
    when(left.getTheSourceNode()).thenReturn(left);
    when(right.getTheSourceNode()).thenReturn(right);
    when(left.getAlias()).thenReturn(LEFT_ALIAS);
    when(right.getAlias()).thenReturn(RIGHT_ALIAS);
    when(left.getPartitions(mockKafkaTopicClient)).thenReturn(3);

    final JoinNode joinNode = new JoinNode(
        nodeId,
        Collections.emptyList(),
        JoinNode.JoinType.OUTER,
        left,
        right,
        WITHIN_EXPRESSION
    );

    // Then:
    expectedException.expect(KsqlException.class);
    expectedException.expectMessage(
        "Can't join left with right since the number of partitions don't match."
    );

    // When:
    joinNode.buildStream(ksqlStreamBuilder);
  }

  @Test
  public void shouldHandleJoinIfTableHasNoKeyAndJoinFieldIsRowKey() {
    // Given:
    setupStream(left, leftSchemaKStream);
    setupTable(right, rightSchemaKTable);

    final JoinNode joinNode = new JoinNode(
        nodeId,
        Collections.emptyList(),
        JoinNode.JoinType.LEFT,
        left,
        right,
        Optional.empty()
    );

    // When:
    joinNode.buildStream(ksqlStreamBuilder);

    // Then:
    verify(leftSchemaKStream).leftJoin(
        eq(rightSchemaKTable),
        eq(leftJoinField),
        eq(VALUE_FORMAT),
        eq(CONTEXT_STACKER)
    );
  }

  @Test
  public void shouldPerformStreamToTableLeftJoin() {
    // Given:
    setupStream(left, leftSchemaKStream);
    setupTable(right, rightSchemaKTable);

    final JoinNode joinNode = new JoinNode(
        nodeId,
        Collections.emptyList(),
        JoinNode.JoinType.LEFT,
        left,
        right,
        Optional.empty()
    );

    // When:
    joinNode.buildStream(ksqlStreamBuilder);

    // Then:
    verify(leftSchemaKStream).leftJoin(
        eq(rightSchemaKTable),
        eq(leftJoinField),
        eq(VALUE_FORMAT),
        eq(CONTEXT_STACKER)
    );
  }

  @Test
  public void shouldPerformStreamToTableInnerJoin() {
    // Given:
    setupStream(left, leftSchemaKStream);
    setupTable(right, rightSchemaKTable);

    final JoinNode joinNode = new JoinNode(
        nodeId,
        Collections.emptyList(),
        JoinNode.JoinType.INNER,
        left,
        right,
        Optional.empty()
    );

    // When:
    joinNode.buildStream(ksqlStreamBuilder);

    // Then:
    verify(leftSchemaKStream).join(
        eq(rightSchemaKTable),
        eq(leftJoinField),
        eq(VALUE_FORMAT),
        eq(CONTEXT_STACKER)
    );
  }

  @Test
  public void shouldNotAllowStreamToTableOuterJoin() {
    // Given:
    setupStream(left, leftSchemaKStream);
    setupTable(right, rightSchemaKTable);

    final JoinNode joinNode = new JoinNode(
        nodeId,
        Collections.emptyList(),
        JoinNode.JoinType.OUTER,
        left,
        right,
        Optional.empty()
    );

    // Then:
    expectedException.expect(KsqlException.class);
    expectedException.expectMessage(
        "Full outer joins between streams and tables are not supported."
    );

    // When:
    joinNode.buildStream(ksqlStreamBuilder);
  }

  @Test
  public void shouldNotPerformStreamToTableJoinIfJoinWindowIsSpecified() {
    // Given:
    when(left.getNodeOutputType()).thenReturn(DataSourceType.KSTREAM);
    when(right.getNodeOutputType()).thenReturn(DataSourceType.KTABLE);

    final WithinExpression withinExpression = new WithinExpression(10, TimeUnit.SECONDS);

    final JoinNode joinNode = new JoinNode(
        nodeId,
        Collections.emptyList(),
        JoinNode.JoinType.OUTER,
        left,
        right,
        Optional.of(withinExpression)
    );

    // Then:
    expectedException.expect(KsqlException.class);
    expectedException.expectMessage(
        "A window definition was provided for a Stream-Table join."
    );

    // When:
    joinNode.buildStream(ksqlStreamBuilder);
  }

  @Test
  public void shouldPerformTableToTableInnerJoin() {
    // Given:
    setupTable(left, leftSchemaKTable);
    setupTable(right, rightSchemaKTable);

    final JoinNode joinNode = new JoinNode(
        nodeId,
        Collections.emptyList(),
        JoinNode.JoinType.INNER,
        left,
        right,
        Optional.empty()
    );

    // When:
    joinNode.buildStream(ksqlStreamBuilder);

    // Then:
    verify(leftSchemaKTable).join(
        eq(rightSchemaKTable),
        eq(leftJoinField),
        eq(CONTEXT_STACKER));
  }

  @Test
  public void shouldPerformTableToTableLeftJoin() {
    // Given:
    setupTable(left, leftSchemaKTable);
    setupTable(right, rightSchemaKTable);

    final JoinNode joinNode = new JoinNode(
        nodeId,
        Collections.emptyList(),
        JoinNode.JoinType.LEFT,
        left,
        right,
        Optional.empty()
    );

    // When:
    joinNode.buildStream(ksqlStreamBuilder);

    // Then:
    verify(leftSchemaKTable).leftJoin(
        eq(rightSchemaKTable),
        eq(leftJoinField),
        eq(CONTEXT_STACKER));
  }

  @Test
  public void shouldPerformTableToTableOuterJoin() {
    // Given:
    setupTable(left, leftSchemaKTable);
    setupTable(right, rightSchemaKTable);

    final JoinNode joinNode = new JoinNode(
        nodeId,
        Collections.emptyList(),
        JoinNode.JoinType.OUTER,
        left,
        right,
        Optional.empty()
    );

    // When:
    joinNode.buildStream(ksqlStreamBuilder);

    // Then:
    verify(leftSchemaKTable).outerJoin(
        eq(rightSchemaKTable),
        eq(KeyField.none()),
        eq(CONTEXT_STACKER));
  }

  @Test
  public void shouldNotPerformTableToTableJoinIfJoinWindowIsSpecified() {
    // Given:
    when(left.getNodeOutputType()).thenReturn(DataSourceType.KTABLE);
    when(right.getNodeOutputType()).thenReturn(DataSourceType.KTABLE);

    final WithinExpression withinExpression = new WithinExpression(10, TimeUnit.SECONDS);

    final JoinNode joinNode = new JoinNode(
        nodeId,
        Collections.emptyList(),
        JoinNode.JoinType.OUTER,
        left,
        right,
        Optional.of(withinExpression)
    );

    // Then:
    expectedException.expect(KsqlException.class);
    expectedException.expectMessage(
        "A window definition was provided for a Table-Table join."
    );

    // When:
    joinNode.buildStream(ksqlStreamBuilder);
  }

  @Test
  public void shouldHaveFullyQualifiedJoinSchema() {
    // When:
    final JoinNode joinNode = new JoinNode(
        nodeId,
        Collections.emptyList(),
        JoinNode.JoinType.OUTER,
        left,
        right,
        Optional.empty()
    );

    // When:
    assertThat(joinNode.getSchema(), is(LogicalSchema.builder()
        .keyColumn(SchemaUtil.ROWKEY_NAME, SqlTypes.BIGINT)
        .valueColumn(ColumnName.of(LEFT_ALIAS.name() + "_" + "ROWTIME"), SqlTypes.BIGINT)
        .valueColumn(ColumnName.of(LEFT_ALIAS.name() + "_" + "ROWKEY"), SqlTypes.BIGINT)
        .valueColumn(ColumnName.of(LEFT_ALIAS.name() + "_" + "C0"), SqlTypes.BIGINT)
        .valueColumn(ColumnName.of(LEFT_ALIAS.name() + "_" + "L1"), SqlTypes.STRING)
        .valueColumn(ColumnName.of(RIGHT_ALIAS.name() + "_" + "ROWTIME"), SqlTypes.BIGINT)
        .valueColumn(ColumnName.of(RIGHT_ALIAS.name() + "_" + "ROWKEY"), SqlTypes.BIGINT)
        .valueColumn(ColumnName.of(RIGHT_ALIAS.name() + "_" + "C0"), SqlTypes.STRING)
        .valueColumn(ColumnName.of(RIGHT_ALIAS.name() + "_" + "R1"), SqlTypes.BIGINT)
        .build()
    ));
  }

  @Test
  public void shouldNotUseSourceSerdeOptionsForInternalTopics() {
    // Given:
    setupStream(left, leftSchemaKStream);
    setupStream(right, rightSchemaKStream);

    final JoinNode joinNode = new JoinNode(
        nodeId,
        Collections.emptyList(),
        JoinNode.JoinType.LEFT,
        left,
        right,
        WITHIN_EXPRESSION
    );

    // When:
    joinNode.buildStream(ksqlStreamBuilder);

    // Then:
    verify(leftSource, never()).getSerdeOptions();
    verify(rightSource, never()).getSerdeOptions();
  }

  @Test
  public void shouldReturnCorrectSchema() {
    // When:
    final JoinNode joinNode = new JoinNode(
        nodeId,
        Collections.emptyList(),
        JoinNode.JoinType.LEFT,
        left,
        right,
        WITHIN_EXPRESSION
    );

    // Then:
    assertThat(joinNode.getSchema(), is(LogicalSchema.builder()
        .keyColumn(SchemaUtil.ROWKEY_NAME, SqlTypes.BIGINT)
        .valueColumns(LEFT_NODE_SCHEMA.value())
        .valueColumns(RIGHT_NODE_SCHEMA.value())
        .build()));
  }

  @SuppressWarnings({"unchecked", "rawtypes"})
  private void setupTable(
      final DataSourceNode node,
      final SchemaKTable<?> table
  ) {
    when(node.buildStream(ksqlStreamBuilder)).thenReturn((SchemaKTable) table);
    when(node.getNodeOutputType()).thenReturn(DataSourceType.KTABLE);
  }

  @SuppressWarnings("unchecked")
  private void setupStream(
      final DataSourceNode node,
      final SchemaKStream stream
  ) {
    when(node.buildStream(ksqlStreamBuilder)).thenReturn(stream);
    when(node.getTheSourceNode()).thenReturn(node);
    when(node.getNodeOutputType()).thenReturn(DataSourceType.KSTREAM);
  }

  private void buildJoin() {
    buildJoin(
        "SELECT t1.col1, t2.col1, t2.col4, col5, t2.col2 "
            + "FROM test1 t1 LEFT JOIN test2 t2 "
            + "ON t1.col0 = t2.col0 EMIT CHANGES;"
    );
  }

  private void buildJoin(final String queryString) {
    buildJoinNode(queryString);
    final SchemaKStream stream = joinNode.buildStream(ksqlStreamBuilder);
    if (stream instanceof SchemaKTable) {
      final SchemaKTable table = (SchemaKTable) stream;
      table.getSourceTableStep().build(new KSPlanBuilder(ksqlStreamBuilder));
    } else {
      stream.getSourceStep().build(new KSPlanBuilder(ksqlStreamBuilder));
    }
  }

  private void buildJoinNode(final String queryString) {
    final MetaStore metaStore = MetaStoreFixture.getNewMetaStore(new InternalFunctionRegistry());

    final KsqlBareOutputNode planNode =
        (KsqlBareOutputNode) AnalysisTestUtil.buildLogicalPlan(ksqlConfig, queryString, metaStore);

    joinNode = (JoinNode) ((ProjectNode) planNode.getSource()).getSource();
  }

  private void setupTopicClientExpectations(final int streamPartitions, final int tablePartitions) {
    final Node node = new Node(0, "localhost", 9091);

    final List<TopicPartitionInfo> streamPartitionInfoList =
        IntStream.range(0, streamPartitions)
            .mapToObj(
                p -> new TopicPartitionInfo(p, node, Collections.emptyList(),
                    Collections.emptyList()))
            .collect(Collectors.toList());

    when(mockKafkaTopicClient.describeTopic("test1"))
        .thenReturn(new TopicDescription("test1", false, streamPartitionInfoList));

    final List<TopicPartitionInfo> tablePartitionInfoList =
        IntStream.range(0, tablePartitions)
            .mapToObj(
                p -> new TopicPartitionInfo(p, node, Collections.emptyList(),
                    Collections.emptyList()))
            .collect(Collectors.toList());

    when(mockKafkaTopicClient.describeTopic("test2"))
        .thenReturn(new TopicDescription("test2", false, tablePartitionInfoList));
  }

  private static Optional<Column> getColumn(final LogicalSchema schema, final Predicate<ColumnName> filter) {
    return schema.value().stream()
        .filter(col -> filter.test(col.name()))
        .findFirst();
  }

  private static ColumnRef getNonKeyColumn(
      final LogicalSchema schema,
      final SourceName alias,
      final ColumnRef keyName
  ) {
    final ImmutableList<ColumnName> blackList = ImmutableList.of(
        SchemaUtil.ROWKEY_NAME,
        SchemaUtil.ROWTIME_NAME,
        keyName.name()
    );

    final Column column =
        getColumn(schema, s -> !blackList.contains(s))
            .orElseThrow(AssertionError::new);

    final Column field = schema.findValueColumn(column.ref()).get();
    return ColumnRef.of(field.name());
  }

  @SuppressWarnings("unchecked")
  private static void setUpSource(
      final DataSourceNode node,
      final ValueFormat valueFormat,
      final DataSource<?> dataSource,
      final String name
  ) {
    when(node.getDataSource()).thenReturn((DataSource)dataSource);

    final KsqlTopic ksqlTopic = mock(KsqlTopic.class);
    when(ksqlTopic.getValueFormat()).thenReturn(valueFormat);
    when(dataSource.getKsqlTopic()).thenReturn(ksqlTopic);
  }

  private static LogicalSchema prependAlias(final SourceName alias, final LogicalSchema schema) {
    final LogicalSchema.Builder builder = LogicalSchema.builder();
    builder.keyColumns(schema.key());
    for (final Column c : schema.value()) {
      builder.valueColumn(ColumnName.generatedJoinColumnAlias(alias, c.ref()), c.type());
    }
    return builder.build();
  }
}<|MERGE_RESOLUTION|>--- conflicted
+++ resolved
@@ -105,23 +105,13 @@
   private static final SourceName LEFT_ALIAS = SourceName.of("left");
   private static final SourceName RIGHT_ALIAS = SourceName.of("right");
 
-<<<<<<< HEAD
-  private static final LogicalSchema LEFT_NODE_SCHEMA = LEFT_SOURCE_SCHEMA
-      .withMetaAndKeyColsInValue(false)
-      .withAlias(LEFT_ALIAS);
-
-  private static final LogicalSchema RIGHT_NODE_SCHEMA = RIGHT_SOURCE_SCHEMA
-      .withMetaAndKeyColsInValue(false)
-      .withAlias(RIGHT_ALIAS);
-=======
   private static final LogicalSchema LEFT_NODE_SCHEMA = prependAlias(
-      LEFT_ALIAS, LEFT_SOURCE_SCHEMA.withMetaAndKeyColsInValue()
+      LEFT_ALIAS, LEFT_SOURCE_SCHEMA.withMetaAndKeyColsInValue(false)
   );
 
   private static final LogicalSchema RIGHT_NODE_SCHEMA = prependAlias(
-      RIGHT_ALIAS, RIGHT_SOURCE_SCHEMA.withMetaAndKeyColsInValue()
+      RIGHT_ALIAS, RIGHT_SOURCE_SCHEMA.withMetaAndKeyColsInValue(false)
   );
->>>>>>> 4f7e4754
 
   private static final Optional<ColumnRef> NO_KEY_FIELD = Optional.empty();
   private static final ValueFormat VALUE_FORMAT = ValueFormat.of(FormatInfo.of(Format.JSON));
