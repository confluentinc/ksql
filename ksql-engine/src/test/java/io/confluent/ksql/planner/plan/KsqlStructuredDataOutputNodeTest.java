--- conflicted
+++ resolved
@@ -114,13 +114,8 @@
         new KsqlTopic("output", "output", new KsqlJsonTopicSerDe()),
         "output",
         props,
-<<<<<<< HEAD
         Optional.empty(),
         true);
-=======
-        Optional.empty()
-    );
->>>>>>> e8f10583
   }
 
   @Test
