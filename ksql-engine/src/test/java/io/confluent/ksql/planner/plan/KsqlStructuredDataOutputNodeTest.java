--- conflicted
+++ resolved
@@ -79,11 +79,7 @@
       schema.field("key"),
       new LongColumnTimestampExtractionPolicy("timestamp"),
       new KsqlTopic("input", "input",
-<<<<<<< HEAD
-          new KsqlJsonTopicSerDe()), Serdes.String());
-=======
-          new KsqlJsonTopicSerDe(), false));
->>>>>>> 12d2b5d1
+          new KsqlJsonTopicSerDe(), false), Serdes.String());
   private final StructuredDataSourceNode sourceNode = new StructuredDataSourceNode(
       new PlanNodeId("0"),
       dataSource,
