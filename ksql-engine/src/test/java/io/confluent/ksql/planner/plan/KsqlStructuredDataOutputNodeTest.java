/*
 * Copyright 2018 Confluent Inc.
 *
 * Licensed under the Confluent Community License (the "License"); you may not use
 * this file except in compliance with the License.  You may obtain a copy of the
 * License at
 *
 * http://www.confluent.io/confluent-community-license
 *
 * Unless required by applicable law or agreed to in writing, software
 * distributed under the License is distributed on an "AS IS" BASIS, WITHOUT
 * WARRANTIES OF ANY KIND, either express or implied.  See the License for the
 * specific language governing permissions and limitations under the License.
 */

package io.confluent.ksql.planner.plan;

import static io.confluent.ksql.planner.plan.PlanTestUtil.MAPVALUES_NODE;
import static io.confluent.ksql.planner.plan.PlanTestUtil.SOURCE_NODE;
import static io.confluent.ksql.planner.plan.PlanTestUtil.TRANSFORM_NODE;
import static io.confluent.ksql.planner.plan.PlanTestUtil.getNodeByName;
import static io.confluent.ksql.planner.plan.PlanTestUtil.verifyProcessorNode;
import static org.hamcrest.CoreMatchers.equalTo;
import static org.hamcrest.MatcherAssert.assertThat;
import static org.hamcrest.core.IsInstanceOf.instanceOf;
import static org.mockito.ArgumentMatchers.any;
import static org.mockito.ArgumentMatchers.anyBoolean;
import static org.mockito.ArgumentMatchers.eq;
import static org.mockito.ArgumentMatchers.startsWith;
import static org.mockito.Mockito.doThrow;
import static org.mockito.Mockito.mock;
import static org.mockito.Mockito.never;
import static org.mockito.Mockito.reset;
import static org.mockito.Mockito.times;
import static org.mockito.Mockito.verify;
import static org.mockito.Mockito.when;

import com.google.common.collect.ImmutableList;
import com.google.common.collect.ImmutableMap;
import com.google.common.collect.ImmutableSet;
import io.confluent.ksql.ddl.DdlConfig;
import io.confluent.ksql.function.InternalFunctionRegistry;
import io.confluent.ksql.logging.processing.ProcessingLogContext;
import io.confluent.ksql.metastore.SerdeFactory;
import io.confluent.ksql.metastore.model.KsqlStream;
import io.confluent.ksql.metastore.model.KsqlTable;
import io.confluent.ksql.metastore.model.KsqlTopic;
import io.confluent.ksql.query.QueryId;
import io.confluent.ksql.serde.KsqlTopicSerDe;
import io.confluent.ksql.serde.json.KsqlJsonTopicSerDe;
import io.confluent.ksql.services.KafkaTopicClient;
import io.confluent.ksql.services.ServiceContext;
import io.confluent.ksql.services.TestServiceContext;
import io.confluent.ksql.structured.QueryContext;
import io.confluent.ksql.structured.SchemaKStream;
import io.confluent.ksql.structured.SchemaKTable;
import io.confluent.ksql.util.KsqlConfig;
import io.confluent.ksql.util.KsqlConstants;
import io.confluent.ksql.util.KsqlException;
import io.confluent.ksql.util.QueryIdGenerator;
import io.confluent.ksql.util.QueryLoggerUtil;
import io.confluent.ksql.util.timestamp.LongColumnTimestampExtractionPolicy;
import io.confluent.ksql.util.timestamp.MetadataTimestampExtractionPolicy;
import java.util.Arrays;
import java.util.Collections;
import java.util.HashMap;
import java.util.List;
import java.util.Map;
import java.util.Optional;
import java.util.stream.Collectors;
import org.apache.kafka.clients.admin.TopicDescription;
import org.apache.kafka.common.Node;
import org.apache.kafka.common.TopicPartitionInfo;
import org.apache.kafka.common.config.TopicConfig;
import org.apache.kafka.common.serialization.Serde;
import org.apache.kafka.common.serialization.Serdes;
import org.apache.kafka.connect.data.Field;
import org.apache.kafka.connect.data.Schema;
import org.apache.kafka.connect.data.SchemaBuilder;
import org.apache.kafka.streams.StreamsBuilder;
import org.apache.kafka.streams.TopologyDescription;
import org.apache.kafka.streams.kstream.WindowedSerdes;
import org.junit.After;
import org.junit.Before;
import org.junit.Rule;
import org.junit.Test;
import org.junit.rules.ExpectedException;
import org.mockito.Mock;
import org.mockito.Mockito;
import org.mockito.junit.MockitoJUnit;
import org.mockito.junit.MockitoRule;

public class KsqlStructuredDataOutputNodeTest {
  private static final String MAPVALUES_OUTPUT_NODE = "KSTREAM-MAPVALUES-0000000003";
  private static final String OUTPUT_NODE = "KSTREAM-SINK-0000000004";
  private static final String QUERY_ID_STRING = "output-test";
  private static final QueryId QUERY_ID = new QueryId(QUERY_ID_STRING);

  private static final String SOURCE_TOPIC_NAME = "input";
  private static final String SOURCE_KAFKA_TOPIC_NAME = "input_kafka";
  private static final String SINK_TOPIC_NAME = "output";
  private static final String SINK_KAFKA_TOPIC_NAME = "output_kafka";

  @Rule
  public final ExpectedException expectedException = ExpectedException.none();

  private final Schema schema = SchemaBuilder.struct()
      .field("field1", Schema.OPTIONAL_STRING_SCHEMA)
      .field("field2", Schema.OPTIONAL_STRING_SCHEMA)
      .field("field3", Schema.OPTIONAL_STRING_SCHEMA)
      .field("timestamp", Schema.OPTIONAL_INT64_SCHEMA)
      .field("key", Schema.OPTIONAL_STRING_SCHEMA)
      .build();

  private final KsqlStream dataSource = new KsqlStream<>("sqlExpression", "datasource",
      schema,
      Optional.of(schema.field("key")),
      new LongColumnTimestampExtractionPolicy("timestamp"),
      new KsqlTopic(SOURCE_TOPIC_NAME, SOURCE_KAFKA_TOPIC_NAME,
          new KsqlJsonTopicSerDe(), false), Serdes::String);
  private final StructuredDataSourceNode sourceNode = new StructuredDataSourceNode(
      new PlanNodeId("0"),
      dataSource,
      schema);

  private StreamsBuilder builder = new StreamsBuilder();
  private KsqlStructuredDataOutputNode outputNode;

  private SchemaKStream stream;
  private ServiceContext serviceContext;
  @Mock
  private KsqlConfig ksqlConfig;
  @Mock
  private KafkaTopicClient mockTopicClient;
  @Mock
  private QueryIdGenerator queryIdGenerator;
  @Mock
  private TopicDescription topicDescription;

  @Rule
  public final MockitoRule mockitoRule = MockitoJUnit.rule();

  @Before
  public void before() {
    final Map<String, Object> props = new HashMap<>();
    props.put(KsqlConfig.SINK_NUMBER_OF_PARTITIONS_PROPERTY, 4);
    props.put(KsqlConfig.SINK_NUMBER_OF_REPLICAS_PROPERTY, (short)3);
    createOutputNode(props, true);
    when(queryIdGenerator.getNextId()).thenReturn(QUERY_ID_STRING);
    final Node node1 = mock(Node.class);
    final Node node2 = mock(Node.class);
    final TopicPartitionInfo topicPartitionInfo = mock(TopicPartitionInfo.class);
    when(topicPartitionInfo.replicas()).thenReturn(ImmutableList.of(node1, node2));
    when(topicDescription.partitions()).thenReturn(Collections.singletonList(topicPartitionInfo));
    when(mockTopicClient.describeTopic(any())).thenReturn(topicDescription);
    serviceContext = TestServiceContext.create(mockTopicClient);
    stream = buildStream();
  }

  @After
  public void tearDown() {
    serviceContext.close();
  }

  private void createOutputNode(final Map<String, Object> props, final boolean createInto) {
    outputNode = new KsqlStructuredDataOutputNode(new PlanNodeId("0"),
        sourceNode,
        schema,
        new LongColumnTimestampExtractionPolicy("timestamp"),
        schema.field("key"),
        new KsqlTopic(SINK_TOPIC_NAME, SINK_KAFKA_TOPIC_NAME, new KsqlJsonTopicSerDe(), true),
        SINK_KAFKA_TOPIC_NAME,
        props,
        Optional.empty(),
        createInto);
  }

  private SchemaKStream buildStream() {
    builder = new StreamsBuilder();
    return outputNode.buildStream(
        builder,
        ksqlConfig,
        serviceContext,
        ProcessingLogContext.create(),
        new InternalFunctionRegistry(),
        QUERY_ID);
  }

  @Test
  public void shouldBuildSourceNode() {
    // Then:
    final TopologyDescription.Source node = (TopologyDescription.Source) getNodeByName(builder.build(), SOURCE_NODE);
    final List<String> successors = node.successors().stream().map(TopologyDescription.Node::name).collect(Collectors.toList());
    assertThat(node.predecessors(), equalTo(Collections.emptySet()));
    assertThat(successors, equalTo(Collections.singletonList(MAPVALUES_NODE)));
    assertThat(node.topicSet(), equalTo(ImmutableSet.of(SOURCE_KAFKA_TOPIC_NAME)));
  }


  @Test
  public void shouldBuildMapNodePriorToOutput() {
    // Then:
    verifyProcessorNode((TopologyDescription.Processor) getNodeByName(builder.build(), MAPVALUES_OUTPUT_NODE),
        Collections.singletonList(TRANSFORM_NODE),
        Collections.singletonList(OUTPUT_NODE));
  }

  @Test
  public void shouldBuildOutputNode() {
    // Then:
    final TopologyDescription.Sink sink = (TopologyDescription.Sink) getNodeByName(builder.build(), OUTPUT_NODE);
    final List<String> predecessors = sink.predecessors().stream().map(TopologyDescription.Node::name).collect(Collectors.toList());
    assertThat(sink.successors(), equalTo(Collections.emptySet()));
    assertThat(predecessors, equalTo(Collections.singletonList(MAPVALUES_OUTPUT_NODE)));
    assertThat(sink.topic(), equalTo(SINK_KAFKA_TOPIC_NAME));
  }

  @Test
  public void shouldSetOutputNodeOnStream() {
    // Then:
    assertThat(stream.outputNode(), instanceOf(KsqlStructuredDataOutputNode.class));
  }

  @Test
  public void shouldHaveCorrectOutputNodeSchema() {
    // Then:
    final List<Field> expected = Arrays.asList(
        new Field("ROWTIME", 0, Schema.OPTIONAL_INT64_SCHEMA),
        new Field("ROWKEY", 1, Schema.OPTIONAL_STRING_SCHEMA),
        new Field("field1", 2, Schema.OPTIONAL_STRING_SCHEMA),
        new Field("field2", 3, Schema.OPTIONAL_STRING_SCHEMA),
        new Field("field3", 4, Schema.OPTIONAL_STRING_SCHEMA),
        new Field("timestamp", 5, Schema.OPTIONAL_INT64_SCHEMA),
        new Field("key", 6, Schema.OPTIONAL_STRING_SCHEMA));
    final List<Field> fields = stream.outputNode().getSchema().fields();
    assertThat(fields, equalTo(expected));
  }

  @Test
  public void shouldPartitionByFieldNameInPartitionByProperty() {
    // Given:
    createOutputNode(Collections.singletonMap(DdlConfig.PARTITION_BY_PROPERTY, "field2"), true);

    // When:
    stream = buildStream();

    // Then:
    final Field keyField = stream.getKeyField();
    assertThat(keyField, equalTo(new Field("field2", 1, Schema.OPTIONAL_STRING_SCHEMA)));
    assertThat(stream.getSchema().fields(), equalTo(schema.fields()));
  }

  @Test
  public void shouldCreateSinkTopic() {
    // Then:
    verify(mockTopicClient, times(1)).createTopic(
        eq(SINK_KAFKA_TOPIC_NAME), eq(4), eq((short) 3), eq(Collections.emptyMap()));
  }

  @Test
  public void shouldCreateSinkWithCorrectCleanupPolicyNonWindowedTable() {
    // Given:
    outputNode = getKsqlStructuredDataOutputNodeForTable(Serdes::String);

    // When:
    stream = buildStream();

    // Then:
    assertThat(stream, instanceOf(SchemaKTable.class));
    final Map<String, String> topicConfig = ImmutableMap.of(
        TopicConfig.CLEANUP_POLICY_CONFIG, TopicConfig.CLEANUP_POLICY_COMPACT);
    verify(mockTopicClient).createTopic(SINK_KAFKA_TOPIC_NAME, 4, (short) 3, topicConfig);
  }

  @Test
  public void shouldCreateSinkWithCorrectCleanupPolicyWindowedTable() {
    // Given:
    reset(mockTopicClient);
    outputNode = getKsqlStructuredDataOutputNodeForTable(
        () -> WindowedSerdes.timeWindowedSerdeFrom(String.class));

    // When:
    stream = buildStream();

    // Then:
    assertThat(stream, instanceOf(SchemaKTable.class));
    verify(mockTopicClient).createTopic(SINK_KAFKA_TOPIC_NAME, 4, (short) 3, Collections.emptyMap());
  }

  @Test
  public void shouldCreateSinkWithCorrectCleanupPolicyStream() {
    // Then:
    assertThat(stream, instanceOf(SchemaKStream.class));
    verify(mockTopicClient).createTopic(SINK_KAFKA_TOPIC_NAME, 4, (short) 3, Collections.emptyMap());
  }

  @Test
  public void shouldCreateSinkWithTheSourcePartitionReplication() {
    // Given:
    createOutputNode(Collections.emptyMap(), true);

    // When:
    stream = buildStream();

    // Then:
    verify(mockTopicClient).createTopic(SINK_KAFKA_TOPIC_NAME, 1, (short) 2, Collections.emptyMap());
  }

  @Test
  public void shouldNotFetchSourceTopicPropsIfProvided() {
    // Given:
    createOutputNode(ImmutableMap.of(
        KsqlConfig.SINK_NUMBER_OF_PARTITIONS_PROPERTY, 5,
        KsqlConfig.SINK_NUMBER_OF_REPLICAS_PROPERTY, (short) 3
    ), true);

    // When:
    stream = buildStream();

    // Then:
    verify(mockTopicClient, never()).describeTopics(any());
    verify(mockTopicClient).createTopic(SINK_KAFKA_TOPIC_NAME, 5, (short) 3, Collections.emptyMap());
  }

  @Test
  public void shouldCreateSinkWithTheSourceReplicationAndProvidedPartition() {
    // Given:
    createOutputNode(Collections.singletonMap(KsqlConfig.SINK_NUMBER_OF_PARTITIONS_PROPERTY, 5), true);

    // When:
    stream = buildStream();

    // Then:
    verify(mockTopicClient).createTopic(SINK_KAFKA_TOPIC_NAME, 5, (short) 2, Collections.emptyMap());
  }

  @Test
  public void shouldCreateSinkWithTheSourcePartitionAndProvidedReplication() {
    // Given:
    createOutputNode(Collections.singletonMap(KsqlConfig.SINK_NUMBER_OF_REPLICAS_PROPERTY, (short) 2), true);

    // When:
    stream = buildStream();

    // Then:
    verify(mockTopicClient).createTopic(SINK_KAFKA_TOPIC_NAME, 1, (short) 2, Collections.emptyMap());
  }

  @Test
  public void shouldThrowIfSinkTopicHasDifferentPropertiesThanRequested() {
    // Given:
    doThrow(KsqlException.class).when(mockTopicClient).createTopic(SINK_KAFKA_TOPIC_NAME, 1, (short) 2, Collections.emptyMap());
    createOutputNode(Collections.singletonMap(KsqlConfig.SINK_NUMBER_OF_REPLICAS_PROPERTY, (short) 2), true);

    // Then:
    expectedException.expect(KsqlException.class);

    // When:
    buildStream();

  }

  @Test
  public void shouldUseLegacySinkPartitionCountIfLegacyIsTrue() {
    // Given:
    Mockito.<Object>when(ksqlConfig.values()).thenReturn(ImmutableMap.<String, Object>of(
        KsqlConfig.SINK_NUMBER_OF_PARTITIONS_PROPERTY, KsqlConstants.legacyDefaultSinkPartitionCount
    ));
    when(ksqlConfig.getInt(KsqlConfig.SINK_NUMBER_OF_PARTITIONS_PROPERTY)).thenReturn(KsqlConstants.legacyDefaultSinkPartitionCount);
    createOutputNode(Collections.singletonMap(KsqlConfig.SINK_NUMBER_OF_REPLICAS_PROPERTY, (short) 2), true);

    // When:
    stream = buildStream();

    // Then:
    verify(mockTopicClient).createTopic(
        SINK_KAFKA_TOPIC_NAME,
        KsqlConstants.legacyDefaultSinkPartitionCount,
        (short) 2,
        Collections.emptyMap());
  }

  @Test
  public void shouldUseLegacySinkReplicasCountIfLegacyIsTrue() {
    // Given:
    Mockito.<Object>when(ksqlConfig.values()).thenReturn(ImmutableMap.<String, Object>of(
        KsqlConfig.SINK_NUMBER_OF_REPLICAS_PROPERTY, KsqlConstants.legacyDefaultSinkReplicaCount
    ));
    when(ksqlConfig.getShort(KsqlConfig.SINK_NUMBER_OF_REPLICAS_PROPERTY)).thenReturn(KsqlConstants.legacyDefaultSinkReplicaCount);
    createOutputNode(Collections.singletonMap(KsqlConfig.SINK_NUMBER_OF_PARTITIONS_PROPERTY, 5), true);

    // When:
    stream = buildStream();

    // Then:
    verify(mockTopicClient).createTopic(
        SINK_KAFKA_TOPIC_NAME,
        5,
        KsqlConstants.legacyDefaultSinkReplicaCount,
        Collections.emptyMap());
  }

  @Test
  public void shouldComputeQueryIdCorrectlyForStream() {
    // When:
    final QueryId queryId = outputNode.getQueryId(queryIdGenerator);

    // Then:
    verify(queryIdGenerator, times(1)).getNextId();
    assertThat(queryId, equalTo(new QueryId("CSAS_0_" + QUERY_ID_STRING)));
  }

  @Test
  public void shouldComputeQueryIdCorrectlyForTable() {
    // Given:
    final KsqlStructuredDataOutputNode outputNode
        = getKsqlStructuredDataOutputNodeForTable(Serdes::String);

    // When:
    final QueryId queryId = outputNode.getQueryId(queryIdGenerator);

    // Then:
    verify(queryIdGenerator, times(1)).getNextId();
    assertThat(queryId, equalTo(new QueryId("CTAS_0_" + QUERY_ID_STRING)));
  }

  @Test
  public void shouldComputeQueryIdCorrectlyForInsertInto() {
    // Given:
    createOutputNode(Collections.emptyMap(), false);

    // When:
    final QueryId queryId = outputNode.getQueryId(queryIdGenerator);

    // Then:
    verify(queryIdGenerator, times(1)).getNextId();
    assertThat(queryId, equalTo(new QueryId("InsertQuery_" + QUERY_ID_STRING)));
  }

  private static KsqlTopic mockTopic(final KsqlTopicSerDe topicSerde) {
    final KsqlTopic ksqlTopic = mock(KsqlTopic.class);
    when(ksqlTopic.getKafkaTopicName()).thenReturn("output");
    when(ksqlTopic.getTopicName()).thenReturn("output");
    when(ksqlTopic.getKsqlTopicSerDe()).thenReturn(topicSerde);
    return ksqlTopic;
  }

  @Test
  @SuppressWarnings("unchecked")
  public void shouldUseCorrectLoggerNameForSerializer() {
    // Given:
    final KsqlTopicSerDe topicSerde = mock(KsqlTopicSerDe.class);
    final Serde serde = mock(Serde.class);
    when(topicSerde.getGenericRowSerde(any(), any(), anyBoolean(), any(), any(), any()))
        .thenReturn(serde);
    outputNode = new KsqlStructuredDataOutputNode(
        new PlanNodeId("0"),
        sourceNode,
        schema,
        new LongColumnTimestampExtractionPolicy("timestamp"),
        schema.field("key"),
        mockTopic(topicSerde),
        "output",
        Collections.emptyMap(),
        Optional.empty(),
        false);

    // When:
    buildStream();

    // Then:
    verify(topicSerde)
        .getGenericRowSerde(
            any(),
            any(),
            anyBoolean(),
            any(),
            startsWith(
                QueryLoggerUtil.queryLoggerName(
                    new QueryContext.Stacker(QUERY_ID)
                        .push(outputNode.getId().toString())
                        .getQueryContext())),
            any()
        );
  }

  private <K> KsqlStructuredDataOutputNode getKsqlStructuredDataOutputNodeForTable(
      final SerdeFactory<K> keySerdeFatory
  ) {
    final Map<String, Object> props = new HashMap<>();
    props.put(KsqlConfig.SINK_NUMBER_OF_PARTITIONS_PROPERTY, 4);
    props.put(KsqlConfig.SINK_NUMBER_OF_REPLICAS_PROPERTY, (short) 3);

    final StructuredDataSourceNode tableSourceNode = new StructuredDataSourceNode(
        new PlanNodeId("0"),
        new KsqlTable<>(
            "sqlExpression", "datasource",
            schema,
            Optional.ofNullable(schema.field("key")),
            new MetadataTimestampExtractionPolicy(),
            new KsqlTopic(SOURCE_TOPIC_NAME, SOURCE_KAFKA_TOPIC_NAME, new KsqlJsonTopicSerDe(), false),
<<<<<<< HEAD
            "TableStateStore",
            keySerdeFatory),
=======
            keySerde),
>>>>>>> 278b3a6a
        schema);

    return new KsqlStructuredDataOutputNode(
        new PlanNodeId("0"),
        tableSourceNode,
        schema,
        new MetadataTimestampExtractionPolicy(),
        schema.field("key"),
        new KsqlTopic(SINK_TOPIC_NAME, SINK_KAFKA_TOPIC_NAME, new KsqlJsonTopicSerDe(), true),
        SINK_KAFKA_TOPIC_NAME,
        props,
        Optional.empty(),
        true);
  }
}<|MERGE_RESOLUTION|>--- conflicted
+++ resolved
@@ -499,12 +499,7 @@
             Optional.ofNullable(schema.field("key")),
             new MetadataTimestampExtractionPolicy(),
             new KsqlTopic(SOURCE_TOPIC_NAME, SOURCE_KAFKA_TOPIC_NAME, new KsqlJsonTopicSerDe(), false),
-<<<<<<< HEAD
-            "TableStateStore",
             keySerdeFatory),
-=======
-            keySerde),
->>>>>>> 278b3a6a
         schema);
 
     return new KsqlStructuredDataOutputNode(
