/*
 * Copyright 2018 Confluent Inc.
 *
 * Licensed under the Confluent Community License (the "License"); you may not use
 * this file except in compliance with the License.  You may obtain a copy of the
 * License at
 *
 * http://www.confluent.io/confluent-community-license
 *
 * Unless required by applicable law or agreed to in writing, software
 * distributed under the License is distributed on an "AS IS" BASIS, WITHOUT
 * WARRANTIES OF ANY KIND, either express or implied.  See the License for the
 * specific language governing permissions and limitations under the License.
 */

package io.confluent.ksql.planner.plan;

import static io.confluent.ksql.planner.plan.PlanTestUtil.MAPVALUES_NODE;
import static io.confluent.ksql.planner.plan.PlanTestUtil.SOURCE_NODE;
import static io.confluent.ksql.planner.plan.PlanTestUtil.TRANSFORM_NODE;
import static io.confluent.ksql.planner.plan.PlanTestUtil.getNodeByName;
import static io.confluent.ksql.planner.plan.PlanTestUtil.verifyProcessorNode;
import static org.hamcrest.CoreMatchers.equalTo;
import static org.hamcrest.MatcherAssert.assertThat;
import static org.hamcrest.Matchers.is;
import static org.mockito.ArgumentMatchers.any;
import static org.mockito.ArgumentMatchers.eq;
import static org.mockito.Mockito.mock;
import static org.mockito.Mockito.times;
import static org.mockito.Mockito.verify;
import static org.mockito.Mockito.when;

import com.google.common.collect.ImmutableSet;
import io.confluent.ksql.function.FunctionRegistry;
import io.confluent.ksql.metastore.SerdeFactory;
import io.confluent.ksql.metastore.model.KeyField;
import io.confluent.ksql.metastore.model.KsqlStream;
import io.confluent.ksql.metastore.model.KsqlTable;
import io.confluent.ksql.metastore.model.KsqlTopic;
import io.confluent.ksql.physical.KsqlQueryBuilder;
import io.confluent.ksql.query.QueryId;
import io.confluent.ksql.schema.ksql.LogicalSchema;
import io.confluent.ksql.schema.ksql.PhysicalSchema;
import io.confluent.ksql.serde.KsqlSerdeFactory;
import io.confluent.ksql.serde.SerdeOption;
import io.confluent.ksql.serde.avro.KsqlAvroSerdeFactory;
import io.confluent.ksql.serde.json.KsqlJsonSerdeFactory;
import io.confluent.ksql.structured.QueryContext;
import io.confluent.ksql.structured.SchemaKStream;
import io.confluent.ksql.util.KsqlConfig;
import io.confluent.ksql.util.QueryIdGenerator;
import io.confluent.ksql.util.QueryLoggerUtil;
import io.confluent.ksql.util.timestamp.LongColumnTimestampExtractionPolicy;
import io.confluent.ksql.util.timestamp.MetadataTimestampExtractionPolicy;
import java.util.Collections;
import java.util.List;
import java.util.Optional;
import java.util.OptionalInt;
import java.util.Set;
import java.util.stream.Collectors;
import org.apache.kafka.common.serialization.Serdes;
import org.apache.kafka.connect.data.Field;
import org.apache.kafka.connect.data.Schema;
import org.apache.kafka.connect.data.SchemaBuilder;
import org.apache.kafka.streams.StreamsBuilder;
import org.apache.kafka.streams.TopologyDescription;
import org.junit.Before;
import org.junit.Rule;
import org.junit.Test;
import org.junit.rules.ExpectedException;
import org.junit.runner.RunWith;
import org.mockito.ArgumentCaptor;
import org.mockito.Captor;
import org.mockito.Mock;
import org.mockito.junit.MockitoJUnitRunner;

@RunWith(MockitoJUnitRunner.class)
public class KsqlStructuredDataOutputNodeTest {

  private static final String MAPVALUES_OUTPUT_NODE = "KSTREAM-MAPVALUES-0000000003";
  private static final String OUTPUT_NODE = "KSTREAM-SINK-0000000004";
  private static final String QUERY_ID_STRING = "output-test";
  private static final QueryId QUERY_ID = new QueryId(QUERY_ID_STRING);

  private static final String SOURCE_TOPIC_NAME = "input";
  private static final String SOURCE_KAFKA_TOPIC_NAME = "input_kafka";
  private static final String SINK_TOPIC_NAME = "output";
  private static final String SINK_KAFKA_TOPIC_NAME = "output_kafka";

  @Rule
  public final ExpectedException expectedException = ExpectedException.none();

  private final LogicalSchema schema = LogicalSchema.of(SchemaBuilder.struct()
      .field("ROWTIME", Schema.OPTIONAL_INT64_SCHEMA)
      .field("ROWKEY", Schema.OPTIONAL_STRING_SCHEMA)
      .field("field1", Schema.OPTIONAL_STRING_SCHEMA)
      .field("field2", Schema.OPTIONAL_STRING_SCHEMA)
      .field("field3", Schema.OPTIONAL_STRING_SCHEMA)
      .field("timestamp", Schema.OPTIONAL_INT64_SCHEMA)
      .field("key", Schema.OPTIONAL_STRING_SCHEMA)
      .build());

  private final KsqlStream dataSource = new KsqlStream<>("sqlExpression", "datasource",
      schema,
      SerdeOption.none(),
      KeyField.of("key", schema.valueSchema().field("key")),
      new LongColumnTimestampExtractionPolicy("timestamp"),
      new KsqlTopic(SOURCE_TOPIC_NAME, SOURCE_KAFKA_TOPIC_NAME,
          new KsqlJsonSerdeFactory(), false),
      Serdes::String
  );

  private final DataSourceNode sourceNode = new DataSourceNode(
      new PlanNodeId("0"),
      dataSource,
      dataSource.getName());

  private StreamsBuilder builder;
  private KsqlStructuredDataOutputNode outputNode;

  private SchemaKStream stream;
  @Mock
  private KsqlConfig ksqlConfig;
  @Mock
  private QueryIdGenerator queryIdGenerator;
  @Mock
  private KsqlQueryBuilder ksqlStreamBuilder;
  @Mock
  private FunctionRegistry functionRegistry;
  @Captor
  private ArgumentCaptor<QueryContext> queryContextCaptor;

  private final Set<SerdeOption> serdeOptions = SerdeOption.none();

  @Before
  public void before() {
    builder = new StreamsBuilder();
    createOutputNode(false, true, new KsqlJsonSerdeFactory());
    when(queryIdGenerator.getNextId()).thenReturn(QUERY_ID_STRING);

    when(ksqlStreamBuilder.getKsqlConfig()).thenReturn(ksqlConfig);
    when(ksqlStreamBuilder.getStreamsBuilder()).thenReturn(builder);
    when(ksqlStreamBuilder.getFunctionRegistry()).thenReturn(functionRegistry);
    when(ksqlStreamBuilder.buildNodeContext(any())).thenAnswer(inv ->
        new QueryContext.Stacker(QUERY_ID)
            .push(inv.getArgument(0).toString()));
  }

  private void createOutputNode(
      final boolean partitionBy,
      final boolean createInto,
      final KsqlSerdeFactory serde) {
    outputNode = new KsqlStructuredDataOutputNode(new PlanNodeId("0"),
        sourceNode,
        schema,
        new LongColumnTimestampExtractionPolicy("timestamp"),
        KeyField.of("key", schema.valueSchema().field("key")),
        new KsqlTopic(SINK_TOPIC_NAME, SINK_KAFKA_TOPIC_NAME, serde, true),
        partitionBy,
        OptionalInt.empty(),
        createInto,
        SerdeOption.none()
    );
  }

  @Test(expected = IllegalArgumentException.class)
  public void shouldThrowIfPartitionByAndKeyFieldNone() {
    // When:
    new KsqlStructuredDataOutputNode(
        new PlanNodeId("0"),
        sourceNode,
        schema,
        new LongColumnTimestampExtractionPolicy("timestamp"),
        KeyField.none(),
        new KsqlTopic(SINK_TOPIC_NAME, SINK_KAFKA_TOPIC_NAME, new KsqlJsonSerdeFactory(), true),
        true,
        OptionalInt.empty(),
        false,
        SerdeOption.none()
    );
  }

  @Test
  public void shouldBuildSourceNode() {
    // When:
    stream = outputNode.buildStream(ksqlStreamBuilder);

    // Then:
    final TopologyDescription.Source node = (TopologyDescription.Source) getNodeByName(builder.build(), SOURCE_NODE);
    final List<String> successors = node.successors().stream().map(TopologyDescription.Node::name).collect(Collectors.toList());
    assertThat(node.predecessors(), equalTo(Collections.emptySet()));
    assertThat(successors, equalTo(Collections.singletonList(MAPVALUES_NODE)));
    assertThat(node.topicSet(), equalTo(ImmutableSet.of(SOURCE_KAFKA_TOPIC_NAME)));
  }

  @Test
  public void shouldBuildMapNodePriorToOutput() {
    // When:
    stream = outputNode.buildStream(ksqlStreamBuilder);

    // Then:
    verifyProcessorNode((TopologyDescription.Processor) getNodeByName(builder.build(), MAPVALUES_OUTPUT_NODE),
        Collections.singletonList(TRANSFORM_NODE),
        Collections.singletonList(OUTPUT_NODE));
  }

  @Test
  public void shouldBuildOutputNode() {
    // When:
    stream = outputNode.buildStream(ksqlStreamBuilder);

    // Then:
    final TopologyDescription.Sink sink = (TopologyDescription.Sink) getNodeByName(builder.build(), OUTPUT_NODE);
    final List<String> predecessors = sink.predecessors().stream().map(TopologyDescription.Node::name).collect(Collectors.toList());
    assertThat(sink.successors(), equalTo(Collections.emptySet()));
    assertThat(predecessors, equalTo(Collections.singletonList(MAPVALUES_OUTPUT_NODE)));
    assertThat(sink.topic(), equalTo(SINK_KAFKA_TOPIC_NAME));
  }

  @Test
  public void shouldPartitionByFieldNameInPartitionByProperty() {
    // Given:
    createOutputNode(
        true,
        true,
        new KsqlJsonSerdeFactory());

    // When:
    stream = outputNode.buildStream(ksqlStreamBuilder);

    // Then:
    assertThat(stream.getKeyField().name(), is(Optional.of("key")));
    assertThat(stream.getKeyField().legacy(),
<<<<<<< HEAD
        is(Optional.of(new Field("key", 4, Schema.OPTIONAL_STRING_SCHEMA))));
    assertThat(stream.getSchema().valueFields(), equalTo(schema.valueSchema().fields()));
=======
        is(Optional.of(new Field("key", 6, Schema.OPTIONAL_STRING_SCHEMA))));
    assertThat(stream.getSchema().fields(), equalTo(schema.getSchema().fields()));
>>>>>>> 3098facc
  }

  @Test
  public void shouldComputeQueryIdCorrectlyForStream() {
    // When:
    final QueryId queryId = outputNode.getQueryId(queryIdGenerator);

    // Then:
    verify(queryIdGenerator, times(1)).getNextId();
    assertThat(queryId, equalTo(new QueryId("CSAS_0_" + QUERY_ID_STRING)));
  }

  @Test
  public void shouldComputeQueryIdCorrectlyForTable() {
    // Given:
    final KsqlStructuredDataOutputNode outputNode
        = getKsqlStructuredDataOutputNodeForTable(Serdes::String);

    // When:
    final QueryId queryId = outputNode.getQueryId(queryIdGenerator);

    // Then:
    verify(queryIdGenerator, times(1)).getNextId();
    assertThat(queryId, equalTo(new QueryId("CTAS_0_" + QUERY_ID_STRING)));
  }

  @Test
  public void shouldComputeQueryIdCorrectlyForInsertInto() {
    // Given:
    createOutputNode(false, false, new KsqlJsonSerdeFactory());

    // When:
    final QueryId queryId = outputNode.getQueryId(queryIdGenerator);

    // Then:
    verify(queryIdGenerator, times(1)).getNextId();
    assertThat(queryId, equalTo(new QueryId("InsertQuery_" + QUERY_ID_STRING)));
  }

  private static KsqlTopic mockTopic(final KsqlSerdeFactory serdeFactory, final String kafkaTopicName) {
    final KsqlTopic ksqlTopic = mock(KsqlTopic.class);
    when(ksqlTopic.getValueSerdeFactory()).thenReturn(serdeFactory);
    when(ksqlTopic.getKafkaTopicName()).thenReturn(kafkaTopicName);
    return ksqlTopic;
  }

  @Test
  public void shouldBuildOutputNodeForInsertIntoAvroFromNonAvro() {
    // Given:
    //
    // For this case, the properties will be empty (since the analyzer fills the serde
    // properties in based on the source relation.
    createOutputNode(false, false, new KsqlAvroSerdeFactory("name"));

    // When/Then (should not throw):
    outputNode.buildStream(ksqlStreamBuilder);
  }

  @Test
  public void shouldUseCorrectLoggerNameForSerializer() {
    // Given:
    final KsqlSerdeFactory valueSerdeFactory = mock(KsqlSerdeFactory.class);
    outputNode = new KsqlStructuredDataOutputNode(
        new PlanNodeId("0"),
        sourceNode,
        schema,
        new LongColumnTimestampExtractionPolicy("timestamp"),
        KeyField.of("key", schema.valueSchema().field("key")),
        mockTopic(valueSerdeFactory, "output"),
        false,
        OptionalInt.empty(),
        false,
        serdeOptions
    );

    // When:
    outputNode.buildStream(ksqlStreamBuilder);

    // Then:
    final PhysicalSchema expectedSchema = PhysicalSchema
        .from(schema.withoutImplicitFields(), serdeOptions);

    verify(ksqlStreamBuilder).buildGenericRowSerde(
        eq(valueSerdeFactory),
        eq(expectedSchema),
        queryContextCaptor.capture()
    );

    assertThat(QueryLoggerUtil.queryLoggerName(queryContextCaptor.getValue()), is("output-test.0"));
  }

  private <K> KsqlStructuredDataOutputNode getKsqlStructuredDataOutputNodeForTable(
      final SerdeFactory<K> keySerdeFatory
  ) {
    final KsqlTable<K> dataSource = new KsqlTable<>(
        "sqlExpression", "datasource",
        schema,
        SerdeOption.none(),
        KeyField.of("key", schema.valueSchema().field("key")),
        new MetadataTimestampExtractionPolicy(),
        new KsqlTopic(SOURCE_TOPIC_NAME, SOURCE_KAFKA_TOPIC_NAME, new KsqlJsonSerdeFactory(),
            false),
        keySerdeFatory
    );

    final DataSourceNode tableSourceNode = new DataSourceNode(
        new PlanNodeId("0"),
        dataSource,
        dataSource.getName());

    return new KsqlStructuredDataOutputNode(
        new PlanNodeId("0"),
        tableSourceNode,
        schema,
        new MetadataTimestampExtractionPolicy(),
        KeyField.of("key", schema.valueSchema().field("key")),
        new KsqlTopic(SINK_TOPIC_NAME, SINK_KAFKA_TOPIC_NAME, new KsqlJsonSerdeFactory(), true),
        false,
        OptionalInt.empty(),
        true,
        SerdeOption.none()
    );
  }
}<|MERGE_RESOLUTION|>--- conflicted
+++ resolved
@@ -231,13 +231,8 @@
     // Then:
     assertThat(stream.getKeyField().name(), is(Optional.of("key")));
     assertThat(stream.getKeyField().legacy(),
-<<<<<<< HEAD
-        is(Optional.of(new Field("key", 4, Schema.OPTIONAL_STRING_SCHEMA))));
+        is(Optional.of(new Field("key", 6, Schema.OPTIONAL_STRING_SCHEMA))));
     assertThat(stream.getSchema().valueFields(), equalTo(schema.valueSchema().fields()));
-=======
-        is(Optional.of(new Field("key", 6, Schema.OPTIONAL_STRING_SCHEMA))));
-    assertThat(stream.getSchema().fields(), equalTo(schema.getSchema().fields()));
->>>>>>> 3098facc
   }
 
   @Test
@@ -318,7 +313,7 @@
 
     // Then:
     final PhysicalSchema expectedSchema = PhysicalSchema
-        .from(schema.withoutImplicitFields(), serdeOptions);
+        .from(schema.withoutImplicitAndKeyFieldsInValue(), serdeOptions);
 
     verify(ksqlStreamBuilder).buildGenericRowSerde(
         eq(valueSerdeFactory),
