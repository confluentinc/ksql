/*
 * Copyright 2018 Confluent Inc.
 *
 * Licensed under the Confluent Community License (the "License"); you may not use
 * this file except in compliance with the License.  You may obtain a copy of the
 * License at
 *
 * http://www.confluent.io/confluent-community-license
 *
 * Unless required by applicable law or agreed to in writing, software
 * distributed under the License is distributed on an "AS IS" BASIS, WITHOUT
 * WARRANTIES OF ANY KIND, either express or implied.  See the License for the
 * specific language governing permissions and limitations under the License.
 */

package io.confluent.ksql.planner.plan;

import static io.confluent.ksql.planner.plan.PlanTestUtil.MAPVALUES_NODE;
import static io.confluent.ksql.planner.plan.PlanTestUtil.SOURCE_NODE;
import static io.confluent.ksql.planner.plan.PlanTestUtil.TRANSFORM_NODE;
import static io.confluent.ksql.planner.plan.PlanTestUtil.getNodeByName;
import static io.confluent.ksql.planner.plan.PlanTestUtil.verifyProcessorNode;
import static org.hamcrest.CoreMatchers.equalTo;
import static org.hamcrest.MatcherAssert.assertThat;
import static org.hamcrest.Matchers.is;
import static org.hamcrest.core.IsInstanceOf.instanceOf;
import static org.mockito.ArgumentMatchers.any;
import static org.mockito.ArgumentMatchers.eq;
import static org.mockito.Mockito.doThrow;
import static org.mockito.Mockito.mock;
import static org.mockito.Mockito.never;
import static org.mockito.Mockito.reset;
import static org.mockito.Mockito.times;
import static org.mockito.Mockito.verify;
import static org.mockito.Mockito.when;

import com.google.common.collect.ImmutableList;
import com.google.common.collect.ImmutableMap;
import com.google.common.collect.ImmutableSet;
import io.confluent.ksql.ddl.DdlConfig;
import io.confluent.ksql.metastore.SerdeFactory;
import io.confluent.ksql.metastore.model.KsqlStream;
import io.confluent.ksql.metastore.model.KsqlTable;
import io.confluent.ksql.metastore.model.KsqlTopic;
import io.confluent.ksql.physical.KsqlQueryBuilder;
import io.confluent.ksql.query.QueryId;
import io.confluent.ksql.serde.KsqlTopicSerDe;
import io.confluent.ksql.serde.avro.KsqlAvroTopicSerDe;
import io.confluent.ksql.serde.json.KsqlJsonTopicSerDe;
import io.confluent.ksql.services.KafkaTopicClient;
import io.confluent.ksql.services.ServiceContext;
import io.confluent.ksql.services.TestServiceContext;
import io.confluent.ksql.structured.QueryContext;
import io.confluent.ksql.structured.SchemaKStream;
import io.confluent.ksql.structured.SchemaKTable;
import io.confluent.ksql.util.KsqlConfig;
import io.confluent.ksql.util.KsqlConstants;
import io.confluent.ksql.util.KsqlException;
import io.confluent.ksql.util.QueryIdGenerator;
import io.confluent.ksql.util.QueryLoggerUtil;
import io.confluent.ksql.util.timestamp.LongColumnTimestampExtractionPolicy;
import io.confluent.ksql.util.timestamp.MetadataTimestampExtractionPolicy;
import java.util.Arrays;
import java.util.Collections;
import java.util.HashMap;
import java.util.List;
import java.util.Map;
import java.util.Optional;
import java.util.stream.Collectors;
import org.apache.kafka.clients.admin.TopicDescription;
import org.apache.kafka.common.Node;
import org.apache.kafka.common.TopicPartitionInfo;
import org.apache.kafka.common.config.TopicConfig;
import org.apache.kafka.common.serialization.Serdes;
import org.apache.kafka.connect.data.Field;
import org.apache.kafka.connect.data.Schema;
import org.apache.kafka.connect.data.SchemaBuilder;
import org.apache.kafka.streams.StreamsBuilder;
import org.apache.kafka.streams.TopologyDescription;
import org.apache.kafka.streams.kstream.WindowedSerdes;
import org.junit.After;
import org.junit.Before;
import org.junit.Rule;
import org.junit.Test;
import org.junit.rules.ExpectedException;
import org.junit.runner.RunWith;
import org.mockito.ArgumentCaptor;
import org.mockito.Captor;
import org.mockito.Mock;
import org.mockito.Mockito;
import org.mockito.junit.MockitoJUnitRunner;

@RunWith(MockitoJUnitRunner.class)
public class KsqlStructuredDataOutputNodeTest {

  private static final String MAPVALUES_OUTPUT_NODE = "KSTREAM-MAPVALUES-0000000003";
  private static final String OUTPUT_NODE = "KSTREAM-SINK-0000000004";
  private static final String QUERY_ID_STRING = "output-test";
  private static final QueryId QUERY_ID = new QueryId(QUERY_ID_STRING);

  private static final String SOURCE_TOPIC_NAME = "input";
  private static final String SOURCE_KAFKA_TOPIC_NAME = "input_kafka";
  private static final String SINK_TOPIC_NAME = "output";
  private static final String SINK_KAFKA_TOPIC_NAME = "output_kafka";

  @Rule
  public final ExpectedException expectedException = ExpectedException.none();

  private final Schema schema = SchemaBuilder.struct()
      .field("field1", Schema.OPTIONAL_STRING_SCHEMA)
      .field("field2", Schema.OPTIONAL_STRING_SCHEMA)
      .field("field3", Schema.OPTIONAL_STRING_SCHEMA)
      .field("timestamp", Schema.OPTIONAL_INT64_SCHEMA)
      .field("key", Schema.OPTIONAL_STRING_SCHEMA)
      .build();

  private final KsqlStream dataSource = new KsqlStream<>("sqlExpression", "datasource",
      schema,
      Optional.of(schema.field("key")),
      new LongColumnTimestampExtractionPolicy("timestamp"),
      new KsqlTopic(SOURCE_TOPIC_NAME, SOURCE_KAFKA_TOPIC_NAME,
          new KsqlJsonTopicSerDe(), false), Serdes::String);
  private final StructuredDataSourceNode sourceNode = new StructuredDataSourceNode(
      new PlanNodeId("0"),
      dataSource,
      schema);

  private StreamsBuilder builder;
  private KsqlStructuredDataOutputNode outputNode;

  private SchemaKStream stream;
  @Mock
  private KsqlConfig ksqlConfig;
  @Mock
  private QueryIdGenerator queryIdGenerator;
  @Mock
  private KsqlQueryBuilder ksqlStreamBuilder;
  @Captor
  private ArgumentCaptor<QueryContext> queryContextCaptor;

  @Before
  public void before() {
    builder = new StreamsBuilder();
    final Map<String, Object> props = new HashMap<>();
    props.put(KsqlConfig.SINK_NUMBER_OF_PARTITIONS_PROPERTY, 4);
    props.put(KsqlConfig.SINK_NUMBER_OF_REPLICAS_PROPERTY, (short)3);
<<<<<<< HEAD
    createOutputNode(props, true);
=======
    serviceContext = TestServiceContext.create(mockTopicClient);
    createOutputNode(props, true, new KsqlJsonTopicSerDe());
>>>>>>> 5de1b1e6
    when(queryIdGenerator.getNextId()).thenReturn(QUERY_ID_STRING);

    when(ksqlStreamBuilder.getKsqlConfig()).thenReturn(ksqlConfig);
    when(ksqlStreamBuilder.getStreamsBuilder()).thenReturn(builder);
    when(ksqlStreamBuilder.buildNodeContext(any())).thenAnswer(inv ->
        new QueryContext.Stacker(QUERY_ID)
            .push(inv.getArgument(0).toString()));
  }

  private void createOutputNode(
      final Map<String, Object> props,
      final boolean createInto,
      final KsqlTopicSerDe serde) {
    outputNode = new KsqlStructuredDataOutputNode(new PlanNodeId("0"),
        sourceNode,
        schema,
        new LongColumnTimestampExtractionPolicy("timestamp"),
<<<<<<< HEAD
        Optional.of(schema.field("key")),
        new KsqlTopic(SINK_TOPIC_NAME, SINK_KAFKA_TOPIC_NAME, new KsqlJsonTopicSerDe(), true),
        SINK_KAFKA_TOPIC_NAME,
=======
        schema.field("key"),
        new KsqlTopic("output", "output", serde, true),
        "output",
>>>>>>> 5de1b1e6
        props,
        Optional.empty(),
        createInto);
  }

  @Test
  public void shouldBuildSourceNode() {
    // When:
    stream = outputNode.buildStream(ksqlStreamBuilder);

    // Then:
    final TopologyDescription.Source node = (TopologyDescription.Source) getNodeByName(builder.build(), SOURCE_NODE);
    final List<String> successors = node.successors().stream().map(TopologyDescription.Node::name).collect(Collectors.toList());
    assertThat(node.predecessors(), equalTo(Collections.emptySet()));
    assertThat(successors, equalTo(Collections.singletonList(MAPVALUES_NODE)));
    assertThat(node.topicSet(), equalTo(ImmutableSet.of(SOURCE_KAFKA_TOPIC_NAME)));
  }

  @Test
  public void shouldBuildMapNodePriorToOutput() {
    // When:
    stream = outputNode.buildStream(ksqlStreamBuilder);

    // Then:
    verifyProcessorNode((TopologyDescription.Processor) getNodeByName(builder.build(), MAPVALUES_OUTPUT_NODE),
        Collections.singletonList(TRANSFORM_NODE),
        Collections.singletonList(OUTPUT_NODE));
  }

  @Test
  public void shouldBuildOutputNode() {
    // When:
    stream = outputNode.buildStream(ksqlStreamBuilder);

    // Then:
    final TopologyDescription.Sink sink = (TopologyDescription.Sink) getNodeByName(builder.build(), OUTPUT_NODE);
    final List<String> predecessors = sink.predecessors().stream().map(TopologyDescription.Node::name).collect(Collectors.toList());
    assertThat(sink.successors(), equalTo(Collections.emptySet()));
    assertThat(predecessors, equalTo(Collections.singletonList(MAPVALUES_OUTPUT_NODE)));
    assertThat(sink.topic(), equalTo(SINK_KAFKA_TOPIC_NAME));
  }

  @Test
  public void shouldSetOutputNodeOnStream() {
    // When:
    stream = outputNode.buildStream(ksqlStreamBuilder);

    // Then:
    assertThat(stream.outputNode(), instanceOf(KsqlStructuredDataOutputNode.class));
  }

  @Test
  public void shouldHaveCorrectOutputNodeSchema() {
    // When:
    stream = outputNode.buildStream(ksqlStreamBuilder);

    // Then:
    final List<Field> expected = Arrays.asList(
        new Field("ROWTIME", 0, Schema.OPTIONAL_INT64_SCHEMA),
        new Field("ROWKEY", 1, Schema.OPTIONAL_STRING_SCHEMA),
        new Field("field1", 2, Schema.OPTIONAL_STRING_SCHEMA),
        new Field("field2", 3, Schema.OPTIONAL_STRING_SCHEMA),
        new Field("field3", 4, Schema.OPTIONAL_STRING_SCHEMA),
        new Field("timestamp", 5, Schema.OPTIONAL_INT64_SCHEMA),
        new Field("key", 6, Schema.OPTIONAL_STRING_SCHEMA));
    final List<Field> fields = stream.outputNode().getSchema().fields();
    assertThat(fields, equalTo(expected));
  }

  @Test
  public void shouldPartitionByFieldNameInPartitionByProperty() {
    // Given:
    createOutputNode(
        Collections.singletonMap(DdlConfig.PARTITION_BY_PROPERTY, "field2"),
        true,
        new KsqlJsonTopicSerDe());

    // When:
    stream = outputNode.buildStream(ksqlStreamBuilder);

    // Then:
    assertThat(stream.getKeyField(), is(Optional.of(new Field("field2", 1, Schema.OPTIONAL_STRING_SCHEMA))));
    assertThat(stream.getSchema().fields(), equalTo(schema.fields()));
  }

  @Test
  public void shouldComputeQueryIdCorrectlyForStream() {
    // When:
    final QueryId queryId = outputNode.getQueryId(queryIdGenerator);

    // Then:
    verify(queryIdGenerator, times(1)).getNextId();
    assertThat(queryId, equalTo(new QueryId("CSAS_0_" + QUERY_ID_STRING)));
  }

  @Test
  public void shouldComputeQueryIdCorrectlyForTable() {
    // Given:
    final KsqlStructuredDataOutputNode outputNode
        = getKsqlStructuredDataOutputNodeForTable(Serdes::String);

    // When:
    final QueryId queryId = outputNode.getQueryId(queryIdGenerator);

    // Then:
    verify(queryIdGenerator, times(1)).getNextId();
    assertThat(queryId, equalTo(new QueryId("CTAS_0_" + QUERY_ID_STRING)));
  }

  @Test
  public void shouldComputeQueryIdCorrectlyForInsertInto() {
    // Given:
    createOutputNode(Collections.emptyMap(), false, new KsqlJsonTopicSerDe());

    // When:
    final QueryId queryId = outputNode.getQueryId(queryIdGenerator);

    // Then:
    verify(queryIdGenerator, times(1)).getNextId();
    assertThat(queryId, equalTo(new QueryId("InsertQuery_" + QUERY_ID_STRING)));
  }

  private static KsqlTopic mockTopic(final KsqlTopicSerDe topicSerde) {
    final KsqlTopic ksqlTopic = mock(KsqlTopic.class);
    when(ksqlTopic.getKsqlTopicSerDe()).thenReturn(topicSerde);
    return ksqlTopic;
  }

  @Test
<<<<<<< HEAD
=======
  public void shouldBuildOutputNodeForInsertIntoAvroFromNonAvro() {
    // Given:
    //
    // For this case, the properties will be empty (since the analyzer fills the serde
    // properties in based on the source relation.
    createOutputNode(Collections.emptyMap(), false, new KsqlAvroTopicSerDe("name"));

    // When/Then (should not throw):
    buildStream();
  }

  @Test
  @SuppressWarnings("unchecked")
>>>>>>> 5de1b1e6
  public void shouldUseCorrectLoggerNameForSerializer() {
    // Given:
    final KsqlTopicSerDe topicSerde = mock(KsqlTopicSerDe.class);
    outputNode = new KsqlStructuredDataOutputNode(
        new PlanNodeId("0"),
        sourceNode,
        schema,
        new LongColumnTimestampExtractionPolicy("timestamp"),
        Optional.ofNullable(schema.field("key")),
        mockTopic(topicSerde),
        "output",
        Collections.emptyMap(),
        Optional.empty(),
        false);

    // When:
    outputNode.buildStream(ksqlStreamBuilder);

    // Then:
    verify(ksqlStreamBuilder).buildGenericRowSerde(
        eq(topicSerde),
        eq(schema),
        queryContextCaptor.capture()
    );

    assertThat(QueryLoggerUtil.queryLoggerName(queryContextCaptor.getValue()), is("output-test.0"));
  }

  private <K> KsqlStructuredDataOutputNode getKsqlStructuredDataOutputNodeForTable(
      final SerdeFactory<K> keySerdeFatory
  ) {
    final Map<String, Object> props = new HashMap<>();
    props.put(KsqlConfig.SINK_NUMBER_OF_PARTITIONS_PROPERTY, 4);
    props.put(KsqlConfig.SINK_NUMBER_OF_REPLICAS_PROPERTY, (short) 3);

    final StructuredDataSourceNode tableSourceNode = new StructuredDataSourceNode(
        new PlanNodeId("0"),
        new KsqlTable<>(
            "sqlExpression", "datasource",
            schema,
            Optional.ofNullable(schema.field("key")),
            new MetadataTimestampExtractionPolicy(),
            new KsqlTopic(SOURCE_TOPIC_NAME, SOURCE_KAFKA_TOPIC_NAME, new KsqlJsonTopicSerDe(), false),
            keySerdeFatory),
        schema);

    return new KsqlStructuredDataOutputNode(
        new PlanNodeId("0"),
        tableSourceNode,
        schema,
        new MetadataTimestampExtractionPolicy(),
        Optional.ofNullable(schema.field("key")),
        new KsqlTopic(SINK_TOPIC_NAME, SINK_KAFKA_TOPIC_NAME, new KsqlJsonTopicSerDe(), true),
        SINK_KAFKA_TOPIC_NAME,
        props,
        Optional.empty(),
        true);
  }
}<|MERGE_RESOLUTION|>--- conflicted
+++ resolved
@@ -144,12 +144,8 @@
     final Map<String, Object> props = new HashMap<>();
     props.put(KsqlConfig.SINK_NUMBER_OF_PARTITIONS_PROPERTY, 4);
     props.put(KsqlConfig.SINK_NUMBER_OF_REPLICAS_PROPERTY, (short)3);
-<<<<<<< HEAD
-    createOutputNode(props, true);
-=======
     serviceContext = TestServiceContext.create(mockTopicClient);
     createOutputNode(props, true, new KsqlJsonTopicSerDe());
->>>>>>> 5de1b1e6
     when(queryIdGenerator.getNextId()).thenReturn(QUERY_ID_STRING);
 
     when(ksqlStreamBuilder.getKsqlConfig()).thenReturn(ksqlConfig);
@@ -167,15 +163,9 @@
         sourceNode,
         schema,
         new LongColumnTimestampExtractionPolicy("timestamp"),
-<<<<<<< HEAD
-        Optional.of(schema.field("key")),
-        new KsqlTopic(SINK_TOPIC_NAME, SINK_KAFKA_TOPIC_NAME, new KsqlJsonTopicSerDe(), true),
-        SINK_KAFKA_TOPIC_NAME,
-=======
         schema.field("key"),
         new KsqlTopic("output", "output", serde, true),
         "output",
->>>>>>> 5de1b1e6
         props,
         Optional.empty(),
         createInto);
@@ -305,8 +295,6 @@
   }
 
   @Test
-<<<<<<< HEAD
-=======
   public void shouldBuildOutputNodeForInsertIntoAvroFromNonAvro() {
     // Given:
     //
@@ -320,7 +308,6 @@
 
   @Test
   @SuppressWarnings("unchecked")
->>>>>>> 5de1b1e6
   public void shouldUseCorrectLoggerNameForSerializer() {
     // Given:
     final KsqlTopicSerDe topicSerde = mock(KsqlTopicSerDe.class);
