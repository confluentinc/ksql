/*
 * Copyright 2017 Confluent Inc.
 *
 * Licensed under the Apache License, Version 2.0 (the "License");
 * you may not use this file except in compliance with the License.
 * You may obtain a copy of the License at
 *
 * http://www.apache.org/licenses/LICENSE-2.0
 *
 * Unless required by applicable law or agreed to in writing, software
 * distributed under the License is distributed on an "AS IS" BASIS,
 * WITHOUT WARRANTIES OR CONDITIONS OF ANY KIND, either express or implied.
 * See the License for the specific language governing permissions and
 * limitations under the License.
 **/

package io.confluent.ksql.planner.plan;

import static io.confluent.ksql.planner.plan.PlanTestUtil.getNodeByName;
import static io.confluent.ksql.planner.plan.PlanTestUtil.verifyProcessorNode;
import static org.hamcrest.CoreMatchers.equalTo;
import static org.hamcrest.CoreMatchers.is;
import static org.hamcrest.CoreMatchers.nullValue;
import static org.hamcrest.CoreMatchers.startsWith;
import static org.hamcrest.MatcherAssert.assertThat;

import com.google.common.collect.ImmutableSet;
import io.confluent.ksql.function.InternalFunctionRegistry;
import io.confluent.ksql.metastore.KsqlStream;
import io.confluent.ksql.metastore.KsqlTable;
import io.confluent.ksql.metastore.KsqlTopic;
import io.confluent.ksql.schema.registry.MockSchemaRegistryClientFactory;
import io.confluent.ksql.serde.json.KsqlJsonTopicSerDe;
import io.confluent.ksql.structured.SchemaKStream;
import io.confluent.ksql.structured.SchemaKTable;
import io.confluent.ksql.util.FakeKafkaTopicClient;
import io.confluent.ksql.util.KsqlConfig;
import io.confluent.ksql.util.timestamp.LongColumnTimestampExtractionPolicy;
import java.util.Arrays;
import java.util.Collections;
import java.util.HashMap;
import java.util.List;
import java.util.ListIterator;
import java.util.Set;
import java.util.stream.Collectors;
import org.apache.kafka.common.serialization.Serdes;
import org.apache.kafka.connect.data.Field;
import org.apache.kafka.connect.data.Schema;
import org.apache.kafka.connect.data.SchemaBuilder;
import org.apache.kafka.streams.StreamsBuilder;
import org.apache.kafka.streams.Topology;
import org.apache.kafka.streams.TopologyDescription;
import org.junit.Before;
import org.junit.Test;

public class StructuredDataSourceNodeTest {
  private final KsqlConfig ksqlConfig = new KsqlConfig(Collections.emptyMap());
  private SchemaKStream stream;
  private StreamsBuilder builder;
  private final Schema schema = SchemaBuilder.struct()
      .field("field1", Schema.OPTIONAL_STRING_SCHEMA)
      .field("field2", Schema.OPTIONAL_STRING_SCHEMA)
      .field("field3", Schema.OPTIONAL_STRING_SCHEMA)
      .field("timestamp", Schema.OPTIONAL_INT64_SCHEMA)
      .field("key", Schema.OPTIONAL_STRING_SCHEMA)
      .build();
  private final StructuredDataSourceNode node = new StructuredDataSourceNode(
      new PlanNodeId("0"),
      new KsqlStream<>("sqlExpression", "datasource",
          schema,
          schema.field("key"),
          new LongColumnTimestampExtractionPolicy("timestamp"),
          new KsqlTopic("topic", "topic",
<<<<<<< HEAD
              new KsqlJsonTopicSerDe()), Serdes.String()),
=======
              new KsqlJsonTopicSerDe(), false)),
>>>>>>> 12d2b5d1
      schema);

  @Before
  public void before() {
    builder = new StreamsBuilder();
    stream = build(node);
  }

  private SchemaKStream build(final StructuredDataSourceNode node) {
    return node.buildStream(builder,
        ksqlConfig,
        new FakeKafkaTopicClient(),
        new InternalFunctionRegistry(),
        new HashMap<>(), new MockSchemaRegistryClientFactory()::get);
  }


  @Test
  public void shouldBuildSourceNode() {
    final TopologyDescription.Source node = (TopologyDescription.Source) getNodeByName(builder.build(), PlanTestUtil.SOURCE_NODE);
    final List<String> successors = node.successors().stream().map(TopologyDescription.Node::name).collect(Collectors.toList());
    assertThat(node.predecessors(), equalTo(Collections.emptySet()));
    assertThat(successors, equalTo(Collections.singletonList(PlanTestUtil.MAPVALUES_NODE)));
    assertThat(node.topicSet(), equalTo(ImmutableSet.of("topic")));
  }

  @Test
  public void shouldBuildMapNode() {
    verifyProcessorNode((TopologyDescription.Processor) getNodeByName(builder.build(), PlanTestUtil.MAPVALUES_NODE),
        Collections.singletonList(PlanTestUtil.SOURCE_NODE),
        Collections.singletonList(PlanTestUtil.TRANSFORM_NODE));
  }

  @Test
  public void shouldBuildTransformNode() {
    final TopologyDescription.Processor node = (TopologyDescription.Processor) getNodeByName(builder.build(), PlanTestUtil.TRANSFORM_NODE);
    verifyProcessorNode(node, Collections.singletonList(PlanTestUtil.MAPVALUES_NODE), Collections.emptyList());
  }

  @Test
  public void shouldHaveNoOutputNode() {
    assertThat(stream.outputNode(), nullValue());
  }

  @Test
  public void shouldBeOfTypeSchemaKStreamWhenDataSourceIsKsqlStream() {
    assertThat(stream.getClass(), equalTo(SchemaKStream.class));
  }

  @Test
  public void shouldExtracKeyField() {
    assertThat(stream.getKeyField(), equalTo(new Field("key", 4, Schema.OPTIONAL_STRING_SCHEMA)));
  }

  @Test
  public void shouldBuildSchemaKTableWhenKTableSource() {
    final StructuredDataSourceNode node = new StructuredDataSourceNode(
        new PlanNodeId("0"),
        new KsqlTable<>("sqlExpression", "datasource",
            schema,
            schema.field("field"),
            new LongColumnTimestampExtractionPolicy("timestamp"),
            new KsqlTopic("topic2", "topic2",
                new KsqlJsonTopicSerDe(), false),
            "statestore",
            Serdes.String()),
        schema);
    final SchemaKStream result = build(node);
    assertThat(result.getClass(), equalTo(SchemaKTable.class));
  }

  @Test
  public void shouldTransformKStreamToKTableCorrectly() {
    final StructuredDataSourceNode node = new StructuredDataSourceNode(
        new PlanNodeId("0"),
        new KsqlTable<>("sqlExpression", "datasource",
            schema,
            schema.field("field"),
            new LongColumnTimestampExtractionPolicy("timestamp"),
            new KsqlTopic("topic2", "topic2",
                new KsqlJsonTopicSerDe(), false),
            "statestore",
            Serdes.String()),
        schema);
    builder = new StreamsBuilder();
    build(node);
    final Topology topology = builder.build();
    final TopologyDescription description = topology.describe();

    final List<String> expectedPlan = Arrays.asList(
        "SOURCE", "MAPVALUES", "TRANSFORMVALUES", "MAPVALUES", "AGGREGATE");

    assertThat(description.subtopologies().size(), equalTo(1));
    final Set<TopologyDescription.Node> nodes = description.subtopologies().iterator().next().nodes();
    // Get the source node
    TopologyDescription.Node streamsNode = nodes.iterator().next();
    while (!streamsNode.predecessors().isEmpty()) {
      streamsNode = streamsNode.predecessors().iterator().next();
    }
    // Walk the plan and make sure it matches
    final ListIterator<String> expectedPlanIt = expectedPlan.listIterator();
    assertThat(nodes.size(), equalTo(expectedPlan.size()));
    while (true) {
      assertThat(streamsNode.name(), startsWith("KSTREAM-" + expectedPlanIt.next()));
      if (streamsNode.successors().isEmpty()) {
        assertThat(expectedPlanIt.hasNext(), is(false));
        break;
      }
      assertThat(expectedPlanIt.hasNext(), is(true));
      assertThat(streamsNode.successors().size(), equalTo(1));
      streamsNode = streamsNode.successors().iterator().next();
    }
  }
}<|MERGE_RESOLUTION|>--- conflicted
+++ resolved
@@ -71,11 +71,7 @@
           schema.field("key"),
           new LongColumnTimestampExtractionPolicy("timestamp"),
           new KsqlTopic("topic", "topic",
-<<<<<<< HEAD
-              new KsqlJsonTopicSerDe()), Serdes.String()),
-=======
-              new KsqlJsonTopicSerDe(), false)),
->>>>>>> 12d2b5d1
+              new KsqlJsonTopicSerDe(), false), Serdes.String()),
       schema);
 
   @Before
