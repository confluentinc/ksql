--- conflicted
+++ resolved
@@ -18,43 +18,32 @@
 
 import static io.confluent.ksql.planner.plan.PlanTestUtil.getNodeByName;
 import static io.confluent.ksql.planner.plan.PlanTestUtil.verifyProcessorNode;
-import static org.hamcrest.CoreMatchers.equalTo;
-import static org.hamcrest.CoreMatchers.is;
-import static org.hamcrest.CoreMatchers.nullValue;
-import static org.hamcrest.CoreMatchers.startsWith;
 import static org.hamcrest.MatcherAssert.assertThat;
+import static org.hamcrest.Matchers.equalTo;
+import static org.hamcrest.Matchers.is;
+import static org.hamcrest.Matchers.nullValue;
+import static org.hamcrest.Matchers.startsWith;
 import static org.mockito.ArgumentMatchers.any;
 import static org.mockito.ArgumentMatchers.anyInt;
 import static org.mockito.ArgumentMatchers.anyString;
 import static org.mockito.ArgumentMatchers.same;
-import static org.mockito.Mockito.mock;
 import static org.mockito.Mockito.verify;
 import static org.mockito.Mockito.when;
 
 import com.google.common.collect.ImmutableSet;
-import io.confluent.kafka.schemaregistry.client.SchemaRegistryClient;
 import io.confluent.ksql.GenericRow;
 import io.confluent.ksql.function.InternalFunctionRegistry;
 import io.confluent.ksql.metastore.KsqlStream;
 import io.confluent.ksql.metastore.KsqlTable;
 import io.confluent.ksql.metastore.KsqlTopic;
-<<<<<<< HEAD
+import io.confluent.ksql.serde.DataSource.DataSourceType;
+import io.confluent.ksql.serde.KsqlTopicSerDe;
 import io.confluent.ksql.serde.json.KsqlJsonTopicSerDe;
 import io.confluent.ksql.services.ServiceContext;
 import io.confluent.ksql.services.TestServiceContext;
-import io.confluent.ksql.structured.SchemaKStream;
-import io.confluent.ksql.structured.SchemaKTable;
-=======
-import io.confluent.ksql.schema.registry.MockSchemaRegistryClientFactory;
-import io.confluent.ksql.serde.DataSource.DataSourceType;
-import io.confluent.ksql.serde.KsqlTopicSerDe;
-import io.confluent.ksql.serde.json.KsqlJsonTopicSerDe;
 import io.confluent.ksql.streams.MaterializedFactory;
 import io.confluent.ksql.structured.SchemaKStream;
 import io.confluent.ksql.structured.SchemaKTable;
-import io.confluent.ksql.util.FakeKafkaTopicClient;
-import io.confluent.ksql.util.KafkaTopicClient;
->>>>>>> e743e10b
 import io.confluent.ksql.util.KsqlConfig;
 import io.confluent.ksql.util.timestamp.LongColumnTimestampExtractionPolicy;
 import io.confluent.ksql.util.timestamp.TimestampExtractionPolicy;
@@ -75,9 +64,6 @@
 import org.apache.kafka.streams.StreamsBuilder;
 import org.apache.kafka.streams.Topology;
 import org.apache.kafka.streams.TopologyDescription;
-<<<<<<< HEAD
-import org.junit.After;
-=======
 import org.apache.kafka.streams.kstream.Aggregator;
 import org.apache.kafka.streams.kstream.Consumed;
 import org.apache.kafka.streams.kstream.Initializer;
@@ -89,7 +75,7 @@
 import org.apache.kafka.streams.kstream.ValueMapperWithKey;
 import org.apache.kafka.streams.kstream.ValueTransformerSupplier;
 import org.apache.kafka.streams.processor.TimestampExtractor;
->>>>>>> e743e10b
+import org.junit.After;
 import org.junit.Before;
 import org.junit.Rule;
 import org.junit.Test;
@@ -144,8 +130,6 @@
   @Mock
   private KTable kTable;
   @Mock
-  private KafkaTopicClient topicClient;
-  @Mock
   private InternalFunctionRegistry functionRegistry;
   @Mock
   private Function<KsqlConfig, MaterializedFactory> materializedFactorySupplier;
@@ -153,8 +137,6 @@
   private MaterializedFactory materializedFactory;
   @Mock
   private Materialized materialized;
-  private final Supplier<SchemaRegistryClient> schemaRegistryClientFactory
-      = new MockSchemaRegistryClientFactory()::get;
 
   @Rule
   public final MockitoRule mockitoRule = MockitoJUnit.rule();
@@ -164,11 +146,7 @@
   @Before
   @SuppressWarnings("unchecked")
   public void before() {
-<<<<<<< HEAD
-    builder = new StreamsBuilder();
     serviceContext = TestServiceContext.create();
-    stream = build(node);
-=======
     realBuilder = new StreamsBuilder();
     realStream = build(node);
 
@@ -201,6 +179,11 @@
         .thenReturn(materialized);
   }
 
+  @After
+  public void tearDown() {
+    serviceContext.close();
+  }
+
   private StructuredDataSourceNode nodeWithMockTableSource() {
     return new StructuredDataSourceNode(
         realNodeId,
@@ -213,10 +196,9 @@
     return node.buildStream(
         streamsBuilder,
         realConfig,
-        topicClient,
+        serviceContext,
         functionRegistry,
-        Collections.emptyMap(),
-        schemaRegistryClientFactory
+        Collections.emptyMap()
     );
   }
 
@@ -233,7 +215,6 @@
     verify(materializedFactorySupplier).apply(realConfig);
     verify(materializedFactory).create(keySerde, rowSerde, "source-REDUCE");
     verify(kGroupedStream).aggregate(any(), any(), same(materialized));
->>>>>>> e743e10b
   }
 
   @After
@@ -242,15 +223,9 @@
   }
 
   private SchemaKStream build(final StructuredDataSourceNode node) {
-<<<<<<< HEAD
-    return node.buildStream(builder,
-        ksqlConfig,
-        serviceContext,
-=======
     return node.buildStream(realBuilder,
         realConfig,
-        new FakeKafkaTopicClient(),
->>>>>>> e743e10b
+        serviceContext,
         new InternalFunctionRegistry(),
         new HashMap<>());
   }
