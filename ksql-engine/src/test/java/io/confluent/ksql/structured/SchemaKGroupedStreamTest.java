--- conflicted
+++ resolved
@@ -75,13 +75,7 @@
   private KsqlConfig config;
   @Mock
   private FunctionRegistry funcRegistry;
-<<<<<<< HEAD
   @Mock(MockType.NICE)
-=======
-  @Mock
-  private SchemaRegistryClient srClient;
-  @Mock
->>>>>>> e743e10b
   private Initializer initializer;
   @Mock
   private Serde<GenericRow> topicValueSerDe;
@@ -113,19 +107,7 @@
   @Before
   public void setUp() {
     schemaGroupedStream = new SchemaKGroupedStream(
-<<<<<<< HEAD
-        schema, groupedStream, keyField, sourceStreams, config, funcRegistry);
-
-    EasyMock.expect(windowStartFunc.getFunctionName()).andReturn("WindowStart").anyTimes();
-    EasyMock.expect(windowEndFunc.getFunctionName()).andReturn("WindowEnd").anyTimes();
-    EasyMock.expect(otherFunc.getFunctionName()).andReturn("NotWindowStartFunc").anyTimes();
-    EasyMock.expect(windowExp.getKsqlWindowExpression()).andReturn(ksqlWindowExp).anyTimes();
-    EasyMock.expect(ksqlWindowExp.getKeySerde(String.class)).andReturn(windowedKeySerde).anyTimes();
-    EasyMock.expect(config.getBoolean(KsqlConfig.KSQL_WINDOWED_SESSION_KEY_LEGACY_CONFIG)).andReturn(false);
-    EasyMock.replay(windowStartFunc, windowEndFunc, otherFunc, windowExp, config);
-=======
-        schema, groupedStream, keyField, sourceStreams, config, funcRegistry, srClient,
-        materializedFactory);
+        schema, groupedStream, keyField, sourceStreams, config, funcRegistry, materializedFactory);
 
     when(windowStartFunc.getFunctionName()).thenReturn("WindowStart");
     when(windowEndFunc.getFunctionName()).thenReturn("WindowEnd");
@@ -136,7 +118,6 @@
     when(config.getKsqlStreamConfigProps()).thenReturn(Collections.emptyMap());
     when(materializedFactory.create(any(), any(), any())).thenReturn(materialized);
 
->>>>>>> e743e10b
   }
 
   @Test
