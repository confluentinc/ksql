--- conflicted
+++ resolved
@@ -181,20 +181,15 @@
     when(ksqlWindowExp.getWindowInfo()).thenReturn(windowInfo);
 
     // When:
-<<<<<<< HEAD
-    final SchemaKTable result = schemaGroupedStream.aggregate(
-        aggregateSchema,
-        initializer,
+    final SchemaKTable result = schemaGroupedStream.aggregate(
+        aggregateSchema,
+        initializer,
+        0,
         emptyMap(),
-        emptyMap(),
-        windowExp,
-        topicValueSerDe,
-        queryContext
-    );
-=======
-    final SchemaKTable result = schemaGroupedStream
-        .aggregate(initializer, 0, emptyMap(), windowExp, topicValueSerDe, queryContext);
->>>>>>> a0a542c9
+        windowExp,
+        topicValueSerDe,
+        queryContext
+    );
 
     // Then:
     verify(keySerde).rebind(windowInfo);
@@ -210,20 +205,15 @@
     when(ksqlWindowExp.getWindowInfo()).thenReturn(windowInfo);
 
     // When:
-<<<<<<< HEAD
-    final SchemaKTable result = schemaGroupedStream.aggregate(
-        aggregateSchema,
-        initializer,
+    final SchemaKTable result = schemaGroupedStream.aggregate(
+        aggregateSchema,
+        initializer,
+        0,
         emptyMap(),
-        emptyMap(),
-        windowExp,
-        topicValueSerDe,
-        queryContext
-    );
-=======
-    final SchemaKTable result = schemaGroupedStream
-        .aggregate(initializer, 0, emptyMap(), windowExp, topicValueSerDe, queryContext);
->>>>>>> a0a542c9
+        windowExp,
+        topicValueSerDe,
+        queryContext
+    );
 
     // Then:
     verify(keySerde).rebind(windowInfo);
@@ -239,20 +229,15 @@
     when(ksqlWindowExp.getWindowInfo()).thenReturn(windowInfo);
 
     // When:
-<<<<<<< HEAD
-    final SchemaKTable result = schemaGroupedStream.aggregate(
-        aggregateSchema,
-        initializer,
+    final SchemaKTable result = schemaGroupedStream.aggregate(
+        aggregateSchema,
+        initializer,
+        0,
         emptyMap(),
-        emptyMap(),
-        windowExp,
-        topicValueSerDe,
-        queryContext
-    );
-=======
-    final SchemaKTable result = schemaGroupedStream
-        .aggregate(initializer, 0, emptyMap(), windowExp, topicValueSerDe, queryContext);
->>>>>>> a0a542c9
+        windowExp,
+        topicValueSerDe,
+        queryContext
+    );
 
     // Then:
     verify(keySerde).rebind(windowInfo);
@@ -266,20 +251,15 @@
         .thenReturn(true);
 
     // When:
-<<<<<<< HEAD
-    final SchemaKTable result = schemaGroupedStream.aggregate(
-        aggregateSchema,
-        initializer,
+    final SchemaKTable result = schemaGroupedStream.aggregate(
+        aggregateSchema,
+        initializer,
+        0,
         emptyMap(),
-        emptyMap(),
-        windowExp,
-        topicValueSerDe,
-        queryContext
-    );
-=======
-    final SchemaKTable result = schemaGroupedStream
-        .aggregate(initializer, 0, emptyMap(), windowExp, topicValueSerDe, queryContext);
->>>>>>> a0a542c9
+        windowExp,
+        topicValueSerDe,
+        queryContext
+    );
 
     // Then:
     verify(keySerde)
@@ -303,20 +283,15 @@
     givenAggregateSchemaFieldCount(funcMap.size());
 
     // When:
-<<<<<<< HEAD
-    final SchemaKTable result = schemaGroupedStream.aggregate(
-        aggregateSchema,
-        initializer,
-        funcMap,
-        emptyMap(),
-        windowExp,
-        topicValueSerDe,
-        queryContext
-    );
-=======
-    final SchemaKTable result = schemaGroupedStream
-        .aggregate(initializer, 0, funcMap, windowExp, topicValueSerDe, queryContext);
->>>>>>> a0a542c9
+    final SchemaKTable result = schemaGroupedStream.aggregate(
+        aggregateSchema,
+        initializer,
+       0, funcMap,
+
+        windowExp,
+        topicValueSerDe,
+        queryContext
+    );
 
     // Then:
     assertThat(result.getKtable(), is(sameInstance(table)));
@@ -336,20 +311,15 @@
     givenAggregateSchemaFieldCount(funcMap.size());
 
     // When:
-<<<<<<< HEAD
-    final SchemaKTable result = schemaGroupedStream.aggregate(
-        aggregateSchema,
-        initializer,
-        funcMap,
-        emptyMap(),
-        windowExp,
-        topicValueSerDe,
-        queryContext
-    );
-=======
-    final SchemaKTable result = schemaGroupedStream
-        .aggregate(initializer, 0, funcMap, windowExp, topicValueSerDe, queryContext);
->>>>>>> a0a542c9
+    final SchemaKTable result = schemaGroupedStream.aggregate(
+        aggregateSchema,
+        initializer,
+       0, funcMap,
+
+        windowExp,
+        topicValueSerDe,
+        queryContext
+    );
 
     // Then:
     assertThat(result.getKtable(), is(sameInstance(table2)));
@@ -425,7 +395,7 @@
     final SchemaKTable result = schemaGroupedStream.aggregate(
         aggregateSchema,
         initializer,
-        emptyMap(),
+        0,
         emptyMap(),
         windowExp,
         topicValueSerDe,
@@ -443,15 +413,14 @@
     givenAggregateSchemaFieldCount(2);
 
     // Where as params have 1 nonAgg and 2 agg fields:
-    final Map<Integer, Integer> nonAggColumns = ImmutableMap.of(0, 0, 1, 1);
     final Map<Integer, KsqlAggregateFunction> aggColumns = ImmutableMap.of(2, otherFunc);
 
     // When:
     schemaGroupedStream.aggregate(
         aggregateSchema,
         initializer,
+        2,
         aggColumns,
-        nonAggColumns,
         windowExp,
         topicValueSerDe,
         queryContext
