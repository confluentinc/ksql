/*
 * Copyright 2018 Confluent Inc.
 *
 * Licensed under the Confluent Community License; you may not use this file
 * except in compliance with the License.  You may obtain a copy of the License at
 *
 * http://www.confluent.io/confluent-community-license
 *
 * Unless required by applicable law or agreed to in writing, software
 * distributed under the License is distributed on an "AS IS" BASIS, WITHOUT
 * WARRANTIES OF ANY KIND, either express or implied.  See the License for the
 * specific language governing permissions and limitations under the License.
 */

package io.confluent.ksql.structured;

import static org.easymock.EasyMock.anyObject;
import static org.easymock.EasyMock.eq;
import static org.easymock.EasyMock.expect;
import static org.easymock.EasyMock.mock;
import static org.easymock.EasyMock.replay;
import static org.easymock.EasyMock.same;
import static org.easymock.EasyMock.verify;
import static org.hamcrest.CoreMatchers.equalTo;
import static org.hamcrest.CoreMatchers.instanceOf;

import io.confluent.kafka.schemaregistry.client.MockSchemaRegistryClient;
import io.confluent.ksql.GenericRow;
import io.confluent.ksql.function.InternalFunctionRegistry;
import io.confluent.ksql.function.KsqlAggregateFunction;
import io.confluent.ksql.function.udaf.KudafInitializer;
import io.confluent.ksql.metastore.KsqlTable;
import io.confluent.ksql.metastore.MetaStore;
import io.confluent.ksql.parser.tree.DereferenceExpression;
import io.confluent.ksql.parser.tree.Expression;
import io.confluent.ksql.parser.tree.QualifiedName;
import io.confluent.ksql.parser.tree.QualifiedNameReference;
import io.confluent.ksql.parser.tree.TumblingWindowExpression;
import io.confluent.ksql.parser.tree.WindowExpression;
import io.confluent.ksql.planner.plan.PlanNode;
import io.confluent.ksql.query.QueryId;
import io.confluent.ksql.serde.KsqlTopicSerDe;
import io.confluent.ksql.serde.json.KsqlJsonTopicSerDe;
import io.confluent.ksql.streams.MaterializedFactory;
import io.confluent.ksql.streams.StreamsUtil;
import io.confluent.ksql.util.KsqlConfig;
import io.confluent.ksql.util.KsqlException;
import io.confluent.ksql.util.MetaStoreFixture;
import java.util.ArrayList;
import java.util.Arrays;
import java.util.Collections;
import java.util.HashMap;
import java.util.List;
import java.util.Map;
import java.util.concurrent.TimeUnit;
import java.util.stream.Collectors;
import org.apache.kafka.common.serialization.Serde;
import org.apache.kafka.common.serialization.Serdes;
import org.apache.kafka.connect.data.Schema;
import org.apache.kafka.connect.data.SchemaBuilder;
import org.apache.kafka.streams.StreamsBuilder;
import org.apache.kafka.streams.kstream.Consumed;
import org.apache.kafka.streams.kstream.KGroupedTable;
import org.apache.kafka.streams.kstream.KTable;
import org.apache.kafka.streams.kstream.Materialized;
import org.junit.Assert;
import org.junit.Before;
import org.junit.Test;

@SuppressWarnings("unchecked")
public class SchemaKGroupedTableTest {
  private final KsqlConfig ksqlConfig = new KsqlConfig(Collections.emptyMap());
  private final InternalFunctionRegistry functionRegistry = new InternalFunctionRegistry();
  private final KGroupedTable mockKGroupedTable = mock(KGroupedTable.class);
  private final Schema schema = SchemaBuilder.struct()
      .field("GROUPING_COLUMN", Schema.OPTIONAL_STRING_SCHEMA)
      .field("AGG_VALUE", Schema.OPTIONAL_INT32_SCHEMA)
      .build();
  private final MaterializedFactory materializedFactory = mock(MaterializedFactory.class);
  private final MetaStore metaStore = MetaStoreFixture.getNewMetaStore(new InternalFunctionRegistry());
<<<<<<< HEAD
=======
  private final LogicalPlanBuilder planBuilder = new LogicalPlanBuilder(metaStore);
  private final QueryContext.Stacker queryContext
      = new QueryContext.Stacker(new QueryId("query")).push("node");
>>>>>>> 8ab3f86d

  private KTable kTable;
  private KsqlTable ksqlTable;

  @Before
  public void init() {
    ksqlTable = (KsqlTable) metaStore.getSource("TEST2");
    final StreamsBuilder builder = new StreamsBuilder();
    kTable = builder
        .table(ksqlTable.getKsqlTopic().getKafkaTopicName(), Consumed.with(Serdes.String()
            , ksqlTable.getKsqlTopic().getKsqlTopicSerDe().getGenericRowSerde(
                ksqlTable.getSchema(),
                new KsqlConfig(Collections.emptyMap()),
                false,
                MockSchemaRegistryClient::new, 
                "test")));

  }

  private SchemaKGroupedTable buildSchemaKGroupedTableFromQuery(
      final String query,
      final String...groupByColumns) {
    final PlanNode logicalPlan = LogicalPlanBuilderTestUtil.buildLogicalPlan(query, metaStore);
    final SchemaKTable initialSchemaKTable = new SchemaKTable<>(
        logicalPlan.getTheSourceNode().getSchema(),
        kTable,
        ksqlTable.getKeyField(),
        new ArrayList<>(),
        Serdes.String(),
        SchemaKStream.Type.SOURCE,
        ksqlConfig,
        functionRegistry,
        queryContext.getQueryContext());
    final List<Expression> groupByExpressions =
        Arrays.stream(groupByColumns)
            .map(c -> new DereferenceExpression(new QualifiedNameReference(QualifiedName.of("TEST1")), c))
            .collect(Collectors.toList());
    final KsqlTopicSerDe ksqlTopicSerDe = new KsqlJsonTopicSerDe();
    final Serde<GenericRow> rowSerde = ksqlTopicSerDe.getGenericRowSerde(
        initialSchemaKTable.getSchema(), null, false, () -> null, "test");
    final SchemaKGroupedStream groupedSchemaKTable = initialSchemaKTable.groupBy(
        rowSerde, groupByExpressions, queryContext);
    Assert.assertThat(groupedSchemaKTable, instanceOf(SchemaKGroupedTable.class));
    return (SchemaKGroupedTable)groupedSchemaKTable;
  }

  @Test
  public void shouldFailWindowedTableAggregation() {
    final SchemaKGroupedTable kGroupedTable = buildSchemaKGroupedTableFromQuery(
        "SELECT col0, col1, col2 FROM test1;", "COL1", "COL2");
    final InternalFunctionRegistry functionRegistry = new InternalFunctionRegistry();
    final WindowExpression windowExpression = new WindowExpression(
        "window", new TumblingWindowExpression(30, TimeUnit.SECONDS));
    try {
      kGroupedTable.aggregate(
          new KudafInitializer(1),
          Collections.singletonMap(
              0,
              functionRegistry.getAggregate("SUM", Schema.OPTIONAL_INT64_SCHEMA)),
          Collections.singletonMap(0, 0),
          windowExpression,
          new KsqlJsonTopicSerDe().getGenericRowSerde(
              ksqlTable.getSchema(), ksqlConfig, false, () -> null, "test"),
          queryContext
      );
      Assert.fail("Should fail to build topology for aggregation with window");
    } catch(final KsqlException e) {
      Assert.assertThat(e.getMessage(), equalTo("Windowing not supported for table aggregations."));
    }
  }

  @Test
  public void shouldFailUnsupportedAggregateFunction() {
    final SchemaKGroupedTable kGroupedTable = buildSchemaKGroupedTableFromQuery(
        "SELECT col0, col1, col2 FROM test1;", "COL1", "COL2");
    final InternalFunctionRegistry functionRegistry = new InternalFunctionRegistry();
    try {
      final Map<Integer, KsqlAggregateFunction> aggValToFunctionMap = new HashMap<>();
      aggValToFunctionMap.put(
          0, functionRegistry.getAggregate("MAX", Schema.OPTIONAL_INT64_SCHEMA));
      aggValToFunctionMap.put(
          1, functionRegistry.getAggregate("MIN", Schema.OPTIONAL_INT64_SCHEMA));
      kGroupedTable.aggregate(
          new KudafInitializer(1),
          aggValToFunctionMap,
          Collections.singletonMap(0, 0),
          null,
          new KsqlJsonTopicSerDe().getGenericRowSerde(
              ksqlTable.getSchema(), ksqlConfig, false, () -> null, "test"),
          queryContext
      );
      Assert.fail("Should fail to build topology for aggregation with unsupported function");
    } catch(final KsqlException e) {
      Assert.assertThat(
          e.getMessage(),
          equalTo(
              "The aggregation function(s) (MAX, MIN) cannot be applied to a table."));
    }
  }

  private SchemaKGroupedTable buildSchemaKGroupedTable(
      final KGroupedTable kGroupedTable,
      final MaterializedFactory materializedFactory) {
    return new SchemaKGroupedTable(
        schema,
        kGroupedTable,
        schema.fields().get(0),
        Collections.emptyList(),
        ksqlConfig,
        functionRegistry,
        materializedFactory);
  }

  @Test
  public void shouldUseMaterializedFactoryForStateStore() {
    // Given:
    final Serde<GenericRow> valueSerde = mock(Serde.class);
    final Materialized materialized = MaterializedFactory.create(ksqlConfig).create(
        Serdes.String(),
        valueSerde,
        StreamsUtil.buildOpName(queryContext.getQueryContext()));
    expect(
        materializedFactory.create(
            anyObject(Serdes.String().getClass()),
            same(valueSerde),
            eq(StreamsUtil.buildOpName(queryContext.getQueryContext()))))
        .andReturn(materialized);
    final KTable mockKTable = mock(KTable.class);
    expect(
        mockKGroupedTable.aggregate(
            anyObject(),
            anyObject(),
            anyObject(),
            same(materialized)))
        .andReturn(mockKTable);
    replay(materializedFactory, mockKGroupedTable);
    final SchemaKGroupedTable groupedTable =
        buildSchemaKGroupedTable(mockKGroupedTable, materializedFactory);

    // When:
    groupedTable.aggregate(
        () -> null,
        Collections.emptyMap(),
        Collections.emptyMap(),
        null,
        valueSerde,
        queryContext);

    // Then:
    verify(materializedFactory, mockKGroupedTable);
  }
}<|MERGE_RESOLUTION|>--- conflicted
+++ resolved
@@ -78,12 +78,8 @@
       .build();
   private final MaterializedFactory materializedFactory = mock(MaterializedFactory.class);
   private final MetaStore metaStore = MetaStoreFixture.getNewMetaStore(new InternalFunctionRegistry());
-<<<<<<< HEAD
-=======
-  private final LogicalPlanBuilder planBuilder = new LogicalPlanBuilder(metaStore);
   private final QueryContext.Stacker queryContext
       = new QueryContext.Stacker(new QueryId("query")).push("node");
->>>>>>> 8ab3f86d
 
   private KTable kTable;
   private KsqlTable ksqlTable;
