--- conflicted
+++ resolved
@@ -94,12 +94,7 @@
     kTable = builder
         .table(ksqlTable.getKsqlTopic().getKafkaTopicName(), Consumed.with(Serdes.String()
             , ksqlTable.getKsqlTopic().getKsqlTopicSerDe().getGenericRowSerde(ksqlTable.getSchema(), new
-<<<<<<< HEAD
                 KsqlConfig(Collections.emptyMap()), false, MockSchemaRegistryClient::new)));
-
-=======
-                KsqlConfig(Collections.emptyMap()), false, new MockSchemaRegistryClientFactory()::get)));
->>>>>>> e743e10b
   }
 
   private SchemaKGroupedTable buildSchemaKGroupedTableFromQuery(
