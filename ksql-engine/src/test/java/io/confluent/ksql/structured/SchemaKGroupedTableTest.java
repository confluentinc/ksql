/*
 * Copyright 2018 Confluent Inc.
 *
 * Licensed under the Confluent Community License (the "License"); you may not use
 * this file except in compliance with the License.  You may obtain a copy of the
 * License at
 *
 * http://www.confluent.io/confluent-community-license
 *
 * Unless required by applicable law or agreed to in writing, software
 * distributed under the License is distributed on an "AS IS" BASIS, WITHOUT
 * WARRANTIES OF ANY KIND, either express or implied.  See the License for the
 * specific language governing permissions and limitations under the License.
 */

package io.confluent.ksql.structured;

import static org.easymock.EasyMock.anyObject;
import static org.easymock.EasyMock.eq;
import static org.easymock.EasyMock.expect;
import static org.easymock.EasyMock.mock;
import static org.easymock.EasyMock.replay;
import static org.easymock.EasyMock.same;
import static org.easymock.EasyMock.verify;
import static org.hamcrest.CoreMatchers.equalTo;
import static org.hamcrest.CoreMatchers.instanceOf;

import io.confluent.kafka.schemaregistry.client.MockSchemaRegistryClient;
import io.confluent.ksql.GenericRow;
import io.confluent.ksql.function.InternalFunctionRegistry;
import io.confluent.ksql.function.KsqlAggregateFunction;
import io.confluent.ksql.function.udaf.KudafInitializer;
import io.confluent.ksql.logging.processing.ProcessingLogContext;
import io.confluent.ksql.metastore.MetaStore;
import io.confluent.ksql.metastore.model.KeyField;
import io.confluent.ksql.metastore.model.KsqlTable;
import io.confluent.ksql.parser.tree.DereferenceExpression;
import io.confluent.ksql.parser.tree.Expression;
import io.confluent.ksql.parser.tree.QualifiedName;
import io.confluent.ksql.parser.tree.QualifiedNameReference;
import io.confluent.ksql.parser.tree.TumblingWindowExpression;
import io.confluent.ksql.parser.tree.WindowExpression;
import io.confluent.ksql.planner.plan.PlanNode;
import io.confluent.ksql.query.QueryId;
import io.confluent.ksql.schema.ksql.KsqlSchema;
<<<<<<< HEAD
import io.confluent.ksql.schema.ksql.KsqlSchemaWithOptions;
=======
import io.confluent.ksql.schema.ksql.PhysicalSchema;
>>>>>>> 6af8958f
import io.confluent.ksql.schema.persistence.PersistenceSchema;
import io.confluent.ksql.serde.GenericRowSerDe;
import io.confluent.ksql.serde.KsqlSerdeFactory;
import io.confluent.ksql.serde.SerdeOption;
import io.confluent.ksql.serde.json.KsqlJsonSerdeFactory;
import io.confluent.ksql.streams.MaterializedFactory;
import io.confluent.ksql.streams.StreamsUtil;
import io.confluent.ksql.testutils.AnalysisTestUtil;
import io.confluent.ksql.util.KsqlConfig;
import io.confluent.ksql.util.KsqlException;
import io.confluent.ksql.util.MetaStoreFixture;
import java.util.ArrayList;
import java.util.Arrays;
import java.util.Collections;
import java.util.HashMap;
import java.util.List;
import java.util.Map;
import java.util.concurrent.TimeUnit;
import java.util.stream.Collectors;
import org.apache.kafka.common.serialization.Serde;
import org.apache.kafka.common.serialization.Serdes;
import org.apache.kafka.connect.data.Schema;
import org.apache.kafka.connect.data.SchemaBuilder;
import org.apache.kafka.streams.StreamsBuilder;
import org.apache.kafka.streams.kstream.Consumed;
import org.apache.kafka.streams.kstream.KGroupedTable;
import org.apache.kafka.streams.kstream.KTable;
import org.apache.kafka.streams.kstream.Materialized;
import org.junit.Assert;
import org.junit.Before;
import org.junit.Test;

@SuppressWarnings("unchecked")
public class SchemaKGroupedTableTest {
  private final KsqlConfig ksqlConfig = new KsqlConfig(Collections.emptyMap());
  private final InternalFunctionRegistry functionRegistry = new InternalFunctionRegistry();
  private final ProcessingLogContext processingLogContext = ProcessingLogContext.create();
  private final KGroupedTable mockKGroupedTable = mock(KGroupedTable.class);
  private final KsqlSchema schema = KsqlSchema.of(SchemaBuilder.struct()
      .field("GROUPING_COLUMN", Schema.OPTIONAL_STRING_SCHEMA)
      .field("AGG_VALUE", Schema.OPTIONAL_INT32_SCHEMA)
      .build());
  private final MaterializedFactory materializedFactory = mock(MaterializedFactory.class);
  private final MetaStore metaStore = MetaStoreFixture.getNewMetaStore(new InternalFunctionRegistry());
  private final QueryContext.Stacker queryContext
      = new QueryContext.Stacker(new QueryId("query")).push("node");

  private KTable kTable;
  private KsqlTable<?> ksqlTable;

  @Before
  public void init() {
    ksqlTable = (KsqlTable) metaStore.getSource("TEST2");
    final StreamsBuilder builder = new StreamsBuilder();
    kTable = builder
        .table(ksqlTable.getKsqlTopic().getKafkaTopicName(), Consumed.with(Serdes.String()
            , ksqlTable.getKsqlTopic().getValueSerdeFactory().createSerde(
                PersistenceSchema.of(ksqlTable.getSchema().getSchema()),
                new KsqlConfig(Collections.emptyMap()),
                MockSchemaRegistryClient::new,
                "test",
                processingLogContext)));

  }

  private SchemaKGroupedTable buildSchemaKGroupedTableFromQuery(
      final String query,
      final String...groupByColumns
  ) {
    final PlanNode logicalPlan = AnalysisTestUtil.buildLogicalPlan(query, metaStore);
    final SchemaKTable<?> initialSchemaKTable = new SchemaKTable<>(
        logicalPlan.getTheSourceNode().getSchema(),
        kTable,
        logicalPlan.getTheSourceNode().getKeyField(),
        new ArrayList<>(),
        Serdes::String,
        SchemaKStream.Type.SOURCE,
        ksqlConfig,
        functionRegistry,
        queryContext.getQueryContext());
    final List<Expression> groupByExpressions =
        Arrays.stream(groupByColumns)
            .map(c -> new DereferenceExpression(new QualifiedNameReference(QualifiedName.of("TEST1")), c))
            .collect(Collectors.toList());
    final KsqlSerdeFactory ksqlSerdeFactory = new KsqlJsonSerdeFactory();
    final Serde<GenericRow> rowSerde = GenericRowSerDe.from(
        ksqlSerdeFactory,
<<<<<<< HEAD
        KsqlSchemaWithOptions.of(initialSchemaKTable.getSchema().withoutAlias(), SerdeOption.none()),
=======
        PhysicalSchema.from(initialSchemaKTable.getSchema().withoutAlias(), SerdeOption.none()),
>>>>>>> 6af8958f
        null,
        () -> null,
        "test",
        processingLogContext);
    final SchemaKGroupedStream groupedSchemaKTable = initialSchemaKTable.groupBy(
        rowSerde, groupByExpressions, queryContext);
    Assert.assertThat(groupedSchemaKTable, instanceOf(SchemaKGroupedTable.class));
    return (SchemaKGroupedTable)groupedSchemaKTable;
  }

  @Test
  public void shouldFailWindowedTableAggregation() {
    final SchemaKGroupedTable kGroupedTable = buildSchemaKGroupedTableFromQuery(
        "SELECT col0, col1, col2 FROM test1;", "COL1", "COL2");
    final InternalFunctionRegistry functionRegistry = new InternalFunctionRegistry();
    final WindowExpression windowExpression = new WindowExpression(
        "window", new TumblingWindowExpression(30, TimeUnit.SECONDS));
    try {
      kGroupedTable.aggregate(
          new KudafInitializer(1),
          Collections.singletonMap(
              0,
              functionRegistry.getAggregate("SUM", Schema.OPTIONAL_INT64_SCHEMA)),
          Collections.singletonMap(0, 0),
          windowExpression,
          GenericRowSerDe.from(
              new KsqlJsonSerdeFactory(),
<<<<<<< HEAD
              KsqlSchemaWithOptions.of(ksqlTable.getSchema(), SerdeOption.none()),
=======
              PhysicalSchema.from(ksqlTable.getSchema(), SerdeOption.none()),
>>>>>>> 6af8958f
              ksqlConfig,
              () -> null,
              "test",
              processingLogContext),
          queryContext
      );
      Assert.fail("Should fail to build topology for aggregation with window");
    } catch(final KsqlException e) {
      Assert.assertThat(e.getMessage(), equalTo("Windowing not supported for table aggregations."));
    }
  }

  @Test
  public void shouldFailUnsupportedAggregateFunction() {
    final SchemaKGroupedTable kGroupedTable = buildSchemaKGroupedTableFromQuery(
        "SELECT col0, col1, col2 FROM test1;", "COL1", "COL2");
    final InternalFunctionRegistry functionRegistry = new InternalFunctionRegistry();
    try {
      final Map<Integer, KsqlAggregateFunction> aggValToFunctionMap = new HashMap<>();
      aggValToFunctionMap.put(
          0, functionRegistry.getAggregate("MAX", Schema.OPTIONAL_INT64_SCHEMA));
      aggValToFunctionMap.put(
          1, functionRegistry.getAggregate("MIN", Schema.OPTIONAL_INT64_SCHEMA));
      kGroupedTable.aggregate(
          new KudafInitializer(1),
          aggValToFunctionMap,
          Collections.singletonMap(0, 0),
          null,
          GenericRowSerDe.from(
              new KsqlJsonSerdeFactory(),
<<<<<<< HEAD
              KsqlSchemaWithOptions.of(ksqlTable.getSchema(), SerdeOption.none()),
=======
              PhysicalSchema.from(ksqlTable.getSchema(), SerdeOption.none()),
>>>>>>> 6af8958f
              ksqlConfig,
              () -> null,
              "test",
              processingLogContext),
          queryContext
      );
      Assert.fail("Should fail to build topology for aggregation with unsupported function");
    } catch(final KsqlException e) {
      Assert.assertThat(
          e.getMessage(),
          equalTo(
              "The aggregation function(s) (MAX, MIN) cannot be applied to a table."));
    }
  }

  private SchemaKGroupedTable buildSchemaKGroupedTable(
      final KGroupedTable kGroupedTable,
      final MaterializedFactory materializedFactory) {
    return new SchemaKGroupedTable(
        schema,
        kGroupedTable,
        KeyField.of(schema.fields().get(0).name(), schema.fields().get(0)),
        Collections.emptyList(),
        ksqlConfig,
        functionRegistry,
        materializedFactory);
  }

  @Test
  public void shouldUseMaterializedFactoryForStateStore() {
    // Given:
    final Serde<GenericRow> valueSerde = mock(Serde.class);
    final Materialized materialized = MaterializedFactory.create(ksqlConfig).create(
        Serdes.String(),
        valueSerde,
        StreamsUtil.buildOpName(queryContext.getQueryContext()));
    expect(
        materializedFactory.create(
            anyObject(Serdes.String().getClass()),
            same(valueSerde),
            eq(StreamsUtil.buildOpName(queryContext.getQueryContext()))))
        .andReturn(materialized);
    final KTable mockKTable = mock(KTable.class);
    expect(
        mockKGroupedTable.aggregate(
            anyObject(),
            anyObject(),
            anyObject(),
            same(materialized)))
        .andReturn(mockKTable);
    replay(materializedFactory, mockKGroupedTable);
    final SchemaKGroupedTable groupedTable =
        buildSchemaKGroupedTable(mockKGroupedTable, materializedFactory);

    // When:
    groupedTable.aggregate(
        () -> null,
        Collections.emptyMap(),
        Collections.emptyMap(),
        null,
        valueSerde,
        queryContext);

    // Then:
    verify(materializedFactory, mockKGroupedTable);
  }
}<|MERGE_RESOLUTION|>--- conflicted
+++ resolved
@@ -43,11 +43,7 @@
 import io.confluent.ksql.planner.plan.PlanNode;
 import io.confluent.ksql.query.QueryId;
 import io.confluent.ksql.schema.ksql.KsqlSchema;
-<<<<<<< HEAD
-import io.confluent.ksql.schema.ksql.KsqlSchemaWithOptions;
-=======
 import io.confluent.ksql.schema.ksql.PhysicalSchema;
->>>>>>> 6af8958f
 import io.confluent.ksql.schema.persistence.PersistenceSchema;
 import io.confluent.ksql.serde.GenericRowSerDe;
 import io.confluent.ksql.serde.KsqlSerdeFactory;
@@ -135,11 +131,7 @@
     final KsqlSerdeFactory ksqlSerdeFactory = new KsqlJsonSerdeFactory();
     final Serde<GenericRow> rowSerde = GenericRowSerDe.from(
         ksqlSerdeFactory,
-<<<<<<< HEAD
-        KsqlSchemaWithOptions.of(initialSchemaKTable.getSchema().withoutAlias(), SerdeOption.none()),
-=======
         PhysicalSchema.from(initialSchemaKTable.getSchema().withoutAlias(), SerdeOption.none()),
->>>>>>> 6af8958f
         null,
         () -> null,
         "test",
@@ -167,11 +159,7 @@
           windowExpression,
           GenericRowSerDe.from(
               new KsqlJsonSerdeFactory(),
-<<<<<<< HEAD
-              KsqlSchemaWithOptions.of(ksqlTable.getSchema(), SerdeOption.none()),
-=======
               PhysicalSchema.from(ksqlTable.getSchema(), SerdeOption.none()),
->>>>>>> 6af8958f
               ksqlConfig,
               () -> null,
               "test",
@@ -202,11 +190,7 @@
           null,
           GenericRowSerDe.from(
               new KsqlJsonSerdeFactory(),
-<<<<<<< HEAD
-              KsqlSchemaWithOptions.of(ksqlTable.getSchema(), SerdeOption.none()),
-=======
               PhysicalSchema.from(ksqlTable.getSchema(), SerdeOption.none()),
->>>>>>> 6af8958f
               ksqlConfig,
               () -> null,
               "test",
