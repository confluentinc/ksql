--- conflicted
+++ resolved
@@ -156,32 +156,6 @@
     expectedException.expectMessage(
         "The aggregation function(s) (MIN, MAX) cannot be applied to a table.");
 
-<<<<<<< HEAD
-      kGroupedTable.aggregate(
-          aggregateSchema,
-          new KudafInitializer(1),
-          1,
-          ImmutableList.of(aggCall1, aggCall2),
-          aggValToFunctionMap,
-          Optional.empty(),
-          valueFormat,
-          GenericRowSerDe.from(
-              FormatInfo.of(Format.JSON, Optional.empty(), Optional.empty()),
-              PersistenceSchema.from(ksqlTable.getSchema().valueConnectSchema(), false),
-              ksqlConfig,
-              () -> null,
-              "test",
-              processingLogContext),
-          queryContext
-      );
-      Assert.fail("Should fail to build topology for aggregation with unsupported function");
-    } catch(final KsqlException e) {
-      Assert.assertThat(
-          e.getMessage(),
-          equalTo(
-              "The aggregation function(s) (MAX, MIN) cannot be applied to a table."));
-    }
-=======
     // When:
     kGroupedTable.aggregate(
         AGG_SCHEMA,
@@ -193,7 +167,6 @@
         queryContext,
         queryBuilder
     );
->>>>>>> 3aaeb736
   }
 
   private SchemaKGroupedTable buildSchemaKGroupedTable(
