/**
 * Copyright 2017 Confluent Inc.
 *
 * Licensed under the Apache License, Version 2.0 (the "License");
 * you may not use this file except in compliance with the License.
 * You may obtain a copy of the License at
 *
 * http://www.apache.org/licenses/LICENSE-2.0
 *
 * Unless required by applicable law or agreed to in writing, software
 * distributed under the License is distributed on an "AS IS" BASIS,
 * WITHOUT WARRANTIES OR CONDITIONS OF ANY KIND, either express or implied.
 * See the License for the specific language governing permissions and
 * limitations under the License.
 **/

package io.confluent.ksql.structured;

import io.confluent.ksql.analyzer.AggregateAnalysis;
import io.confluent.ksql.analyzer.AggregateAnalyzer;
import io.confluent.ksql.analyzer.Analysis;
import io.confluent.ksql.analyzer.AnalysisContext;
import io.confluent.ksql.analyzer.Analyzer;
import io.confluent.ksql.function.FunctionRegistry;
import io.confluent.ksql.metastore.KsqlStream;
import io.confluent.ksql.metastore.MetaStore;
import io.confluent.ksql.parser.KsqlParser;
import io.confluent.ksql.parser.tree.Expression;
import io.confluent.ksql.parser.tree.Statement;
import io.confluent.ksql.planner.LogicalPlanner;
import io.confluent.ksql.planner.plan.FilterNode;
import io.confluent.ksql.planner.plan.PlanNode;
import io.confluent.ksql.planner.plan.ProjectNode;
import io.confluent.ksql.util.MetaStoreFixture;
import io.confluent.ksql.util.Pair;
import io.confluent.ksql.util.SerDeUtil;
import org.apache.kafka.common.serialization.Serdes;
import org.apache.kafka.connect.data.Schema;
import org.apache.kafka.streams.Consumed;
import org.apache.kafka.streams.StreamsBuilder;
import org.apache.kafka.streams.kstream.KStream;
import org.junit.Assert;
import org.junit.Before;
import org.junit.Test;

import java.util.ArrayList;
import java.util.List;

public class SchemaKStreamTest {

  private SchemaKStream initialSchemaKStream;
  private static final KsqlParser KSQL_PARSER = new KsqlParser();

<<<<<<< HEAD
  MetaStore metaStore;
  KStream kStream;
  KsqlStream ksqlStream;
  FunctionRegistry functionRegistry;
=======
  private MetaStore metaStore;
  private KStream kStream;
  private KsqlStream ksqlStream;
>>>>>>> 863fa311

  @Before
  public void init() {
    metaStore = MetaStoreFixture.getNewMetaStore();
    functionRegistry = new FunctionRegistry();
    ksqlStream = (KsqlStream) metaStore.getSource("TEST1");
    StreamsBuilder builder = new StreamsBuilder();
    kStream = builder.stream(ksqlStream.getKsqlTopic().getKafkaTopicName(),
        Consumed.with(Serdes.String(), SerDeUtil.getRowSerDe(ksqlStream.getKsqlTopic()
            .getKsqlTopicSerDe(), null)));
  }

  private PlanNode buildLogicalPlan(String queryStr) {
    List<Statement> statements = KSQL_PARSER.buildAst(queryStr, metaStore);
    // Analyze the query to resolve the references and extract oeprations
    Analysis analysis = new Analysis();
    Analyzer analyzer = new Analyzer(analysis, metaStore);
    analyzer.process(statements.get(0), new AnalysisContext(null));
    AggregateAnalysis aggregateAnalysis = new AggregateAnalysis();
    AggregateAnalyzer aggregateAnalyzer = new AggregateAnalyzer(aggregateAnalysis, analysis,
                                                                functionRegistry);
    for (Expression expression: analysis.getSelectExpressions()) {
      aggregateAnalyzer.process(expression, new AnalysisContext(null));
    }
    // Build a logical plan
<<<<<<< HEAD
    PlanNode logicalPlan = new LogicalPlanner(analysis, aggregateAnalysis, functionRegistry).buildPlan();
    return logicalPlan;
=======
    return new LogicalPlanner(analysis, aggregateAnalysis).buildPlan();
>>>>>>> 863fa311
  }

  @Test
  public void testSelectSchemaKStream() throws Exception {
    String selectQuery = "SELECT col0, col2, col3 FROM test1 WHERE col0 > 100;";
    PlanNode logicalPlan = buildLogicalPlan(selectQuery);
    ProjectNode projectNode = (ProjectNode) logicalPlan.getSources().get(0);
    initialSchemaKStream = new SchemaKStream(logicalPlan.getTheSourceNode().getSchema(), kStream,
                                             ksqlStream.getKeyField(), new ArrayList<>(),
<<<<<<< HEAD
                                             SchemaKStream.Type.SOURCE, functionRegistry);
    SchemaKStream projectedSchemaKStream = initialSchemaKStream.select(projectNode.getProjectNameExpressionPairList());
=======
                                             SchemaKStream.Type.SOURCE);
    List<Pair<String, Expression>> projectNameExpressionPairList = projectNode.getProjectNameExpressionPairList();
    SchemaKStream projectedSchemaKStream = initialSchemaKStream.select(projectNameExpressionPairList);
>>>>>>> 863fa311
    Assert.assertTrue(projectedSchemaKStream.getSchema().fields().size() == 3);
    Assert.assertTrue(projectedSchemaKStream.getSchema().field("COL0") ==
                      projectedSchemaKStream.getSchema().fields().get(0));
    Assert.assertTrue(projectedSchemaKStream.getSchema().field("COL2") ==
                      projectedSchemaKStream.getSchema().fields().get(1));
    Assert.assertTrue(projectedSchemaKStream.getSchema().field("COL3") ==
                      projectedSchemaKStream.getSchema().fields().get(2));

    Assert.assertTrue(projectedSchemaKStream.getSchema().field("COL0").schema() == Schema.INT64_SCHEMA);
    Assert.assertTrue(projectedSchemaKStream.getSchema().field("COL2").schema() == Schema.STRING_SCHEMA);
    Assert.assertTrue(projectedSchemaKStream.getSchema().field("COL3").schema() == Schema.FLOAT64_SCHEMA);

    Assert.assertTrue(projectedSchemaKStream.getSourceSchemaKStreams().get(0) ==
                      initialSchemaKStream);
  }


  @Test
  public void testSelectWithExpression() throws Exception {
    String selectQuery = "SELECT col0, LEN(UCASE(col2)), col3*3+5 FROM test1 WHERE col0 > 100;";
    PlanNode logicalPlan = buildLogicalPlan(selectQuery);
    ProjectNode projectNode = (ProjectNode) logicalPlan.getSources().get(0);
    initialSchemaKStream = new SchemaKStream(logicalPlan.getTheSourceNode().getSchema(), kStream,
                                             ksqlStream.getKeyField(), new ArrayList<>(),
                                             SchemaKStream.Type.SOURCE, functionRegistry);
    SchemaKStream projectedSchemaKStream = initialSchemaKStream.select(projectNode.getProjectNameExpressionPairList());
    Assert.assertTrue(projectedSchemaKStream.getSchema().fields().size() == 3);
    Assert.assertTrue(projectedSchemaKStream.getSchema().field("COL0") ==
                      projectedSchemaKStream.getSchema().fields().get(0));
    Assert.assertTrue(projectedSchemaKStream.getSchema().field("KSQL_COL_1") ==
                      projectedSchemaKStream.getSchema().fields().get(1));
    Assert.assertTrue(projectedSchemaKStream.getSchema().field("KSQL_COL_2") ==
                      projectedSchemaKStream.getSchema().fields().get(2));

    Assert.assertTrue(projectedSchemaKStream.getSchema().field("COL0").schema() == Schema.INT64_SCHEMA);
    Assert.assertTrue(projectedSchemaKStream.getSchema().fields().get(1).schema() == Schema
        .INT32_SCHEMA);
    Assert.assertTrue(projectedSchemaKStream.getSchema().fields().get(2).schema() == Schema
        .FLOAT64_SCHEMA);

    Assert.assertTrue(projectedSchemaKStream.getSourceSchemaKStreams().get(0) ==
                      initialSchemaKStream);
  }

  @Test
  public void testFilter() throws Exception {
    String selectQuery = "SELECT col0, col2, col3 FROM test1 WHERE col0 > 100;";
    PlanNode logicalPlan = buildLogicalPlan(selectQuery);
    FilterNode filterNode = (FilterNode) logicalPlan.getSources().get(0).getSources().get(0);

    initialSchemaKStream = new SchemaKStream(logicalPlan.getTheSourceNode().getSchema(), kStream,
                                             ksqlStream.getKeyField(), new ArrayList<>(),
                                             SchemaKStream.Type.SOURCE, functionRegistry);
    SchemaKStream filteredSchemaKStream = initialSchemaKStream.filter(filterNode.getPredicate());

    Assert.assertTrue(filteredSchemaKStream.getSchema().fields().size() == 6);
    Assert.assertTrue(filteredSchemaKStream.getSchema().field("TEST1.COL0") ==
                      filteredSchemaKStream.getSchema().fields().get(0));
    Assert.assertTrue(filteredSchemaKStream.getSchema().field("TEST1.COL1") ==
                      filteredSchemaKStream.getSchema().fields().get(1));
    Assert.assertTrue(filteredSchemaKStream.getSchema().field("TEST1.COL2") ==
                      filteredSchemaKStream.getSchema().fields().get(2));
    Assert.assertTrue(filteredSchemaKStream.getSchema().field("TEST1.COL3") ==
                      filteredSchemaKStream.getSchema().fields().get(3));

    Assert.assertTrue(filteredSchemaKStream.getSchema().field("TEST1.COL0").schema() == Schema.INT64_SCHEMA);
    Assert.assertTrue(filteredSchemaKStream.getSchema().field("TEST1.COL1").schema() == Schema.STRING_SCHEMA);
    Assert.assertTrue(filteredSchemaKStream.getSchema().field("TEST1.COL2").schema() == Schema.STRING_SCHEMA);
    Assert.assertTrue(filteredSchemaKStream.getSchema().field("TEST1.COL3").schema() == Schema.FLOAT64_SCHEMA);

    Assert.assertTrue(filteredSchemaKStream.getSourceSchemaKStreams().get(0) ==
                      initialSchemaKStream);
  }

  @Test
  public void testSelectKey() throws Exception {
    String selectQuery = "SELECT col0, col2, col3 FROM test1 WHERE col0 > 100;";
    PlanNode logicalPlan = buildLogicalPlan(selectQuery);

    initialSchemaKStream = new SchemaKStream(logicalPlan.getTheSourceNode().getSchema(), kStream,
                                             ksqlStream.getKeyField(), new ArrayList<>(),
                                             SchemaKStream.Type.SOURCE, functionRegistry);
    SchemaKStream rekeyedSchemaKStream = initialSchemaKStream.selectKey(initialSchemaKStream
                                                                            .getSchema().fields()
                                                                            .get(1));
    Assert.assertTrue(rekeyedSchemaKStream.getKeyField().name().equalsIgnoreCase("TEST1.COL1"));

  }

}<|MERGE_RESOLUTION|>--- conflicted
+++ resolved
@@ -51,16 +51,11 @@
   private SchemaKStream initialSchemaKStream;
   private static final KsqlParser KSQL_PARSER = new KsqlParser();
 
-<<<<<<< HEAD
-  MetaStore metaStore;
-  KStream kStream;
-  KsqlStream ksqlStream;
-  FunctionRegistry functionRegistry;
-=======
   private MetaStore metaStore;
   private KStream kStream;
   private KsqlStream ksqlStream;
->>>>>>> 863fa311
+  private FunctionRegistry functionRegistry;
+
 
   @Before
   public void init() {
@@ -86,12 +81,8 @@
       aggregateAnalyzer.process(expression, new AnalysisContext(null));
     }
     // Build a logical plan
-<<<<<<< HEAD
     PlanNode logicalPlan = new LogicalPlanner(analysis, aggregateAnalysis, functionRegistry).buildPlan();
     return logicalPlan;
-=======
-    return new LogicalPlanner(analysis, aggregateAnalysis).buildPlan();
->>>>>>> 863fa311
   }
 
   @Test
@@ -101,14 +92,10 @@
     ProjectNode projectNode = (ProjectNode) logicalPlan.getSources().get(0);
     initialSchemaKStream = new SchemaKStream(logicalPlan.getTheSourceNode().getSchema(), kStream,
                                              ksqlStream.getKeyField(), new ArrayList<>(),
-<<<<<<< HEAD
                                              SchemaKStream.Type.SOURCE, functionRegistry);
-    SchemaKStream projectedSchemaKStream = initialSchemaKStream.select(projectNode.getProjectNameExpressionPairList());
-=======
-                                             SchemaKStream.Type.SOURCE);
+
     List<Pair<String, Expression>> projectNameExpressionPairList = projectNode.getProjectNameExpressionPairList();
     SchemaKStream projectedSchemaKStream = initialSchemaKStream.select(projectNameExpressionPairList);
->>>>>>> 863fa311
     Assert.assertTrue(projectedSchemaKStream.getSchema().fields().size() == 3);
     Assert.assertTrue(projectedSchemaKStream.getSchema().field("COL0") ==
                       projectedSchemaKStream.getSchema().fields().get(0));
