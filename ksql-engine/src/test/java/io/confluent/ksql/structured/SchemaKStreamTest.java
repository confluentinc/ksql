--- conflicted
+++ resolved
@@ -79,10 +79,7 @@
 import org.junit.Assert;
 import org.junit.Before;
 import org.junit.Test;
-<<<<<<< HEAD
-=======
 import org.junit.runner.RunWith;
->>>>>>> c0fc2c1a
 import org.mockito.Mock;
 import org.mockito.junit.MockitoJUnitRunner;
 
@@ -169,7 +166,7 @@
     whenCreateJoined();
   }
 
-  private Serde<GenericRow> getRowSerde(final KsqlTopic topic, final Schema schema) {
+  private static Serde<GenericRow> getRowSerde(final KsqlTopic topic, final Schema schema) {
     return topic.getKsqlTopicSerDe().getGenericRowSerde(
         schema,
         new KsqlConfig(Collections.emptyMap()),
@@ -189,20 +186,23 @@
     final SchemaKStream projectedSchemaKStream = initialSchemaKStream.select(
         selectExpressions,
         childContextStacker);
-    Assert.assertTrue(projectedSchemaKStream.getSchema().fields().size() == 3);
-    Assert.assertTrue(projectedSchemaKStream.getSchema().field("COL0") ==
-                      projectedSchemaKStream.getSchema().fields().get(0));
-    Assert.assertTrue(projectedSchemaKStream.getSchema().field("COL2") ==
-                      projectedSchemaKStream.getSchema().fields().get(1));
-    Assert.assertTrue(projectedSchemaKStream.getSchema().field("COL3") ==
-                      projectedSchemaKStream.getSchema().fields().get(2));
-
-    Assert.assertTrue(projectedSchemaKStream.getSchema().field("COL0").schema().type() == Schema.Type.INT64);
-    Assert.assertTrue(projectedSchemaKStream.getSchema().field("COL2").schema().type() == Schema.Type.STRING);
-    Assert.assertTrue(projectedSchemaKStream.getSchema().field("COL3").schema().type() == Schema.Type.FLOAT64);
-
-    Assert.assertTrue(projectedSchemaKStream.getSourceSchemaKStreams().get(0) ==
-                      initialSchemaKStream);
+    Assert.assertEquals(3, projectedSchemaKStream.getSchema().fields().size());
+    Assert.assertSame(projectedSchemaKStream.getSchema().field("COL0"),
+        projectedSchemaKStream.getSchema().fields().get(0));
+    Assert.assertSame(projectedSchemaKStream.getSchema().field("COL2"),
+        projectedSchemaKStream.getSchema().fields().get(1));
+    Assert.assertSame(projectedSchemaKStream.getSchema().field("COL3"),
+        projectedSchemaKStream.getSchema().fields().get(2));
+
+    Assert.assertSame(projectedSchemaKStream.getSchema().field("COL0").schema().type(),
+        Schema.Type.INT64);
+    Assert.assertSame(projectedSchemaKStream.getSchema().field("COL2").schema().type(),
+        Schema.Type.STRING);
+    Assert.assertSame(projectedSchemaKStream.getSchema().field("COL3").schema().type(),
+        Schema.Type.FLOAT64);
+
+    Assert
+        .assertSame(projectedSchemaKStream.getSourceSchemaKStreams().get(0), initialSchemaKStream);
   }
 
   @Test
@@ -276,19 +276,23 @@
     final SchemaKStream projectedSchemaKStream = initialSchemaKStream.select(
         projectNode.getProjectSelectExpressions(),
         childContextStacker);
-    Assert.assertTrue(projectedSchemaKStream.getSchema().fields().size() == 3);
-    Assert.assertTrue(projectedSchemaKStream.getSchema().field("COL0") ==
-                      projectedSchemaKStream.getSchema().fields().get(0));
-    Assert.assertTrue(projectedSchemaKStream.getSchema().field("KSQL_COL_1") ==
-                      projectedSchemaKStream.getSchema().fields().get(1));
-    Assert.assertTrue(projectedSchemaKStream.getSchema().field("KSQL_COL_2") ==
-                      projectedSchemaKStream.getSchema().fields().get(2));
-
-    Assert.assertTrue(projectedSchemaKStream.getSchema().field("COL0").schema().type() == Schema.Type.INT64);
-    Assert.assertTrue(projectedSchemaKStream.getSchema().fields().get(1).schema().type() == Schema.Type.INT32);
-    Assert.assertTrue(projectedSchemaKStream.getSchema().fields().get(2).schema().type() == Schema.Type.FLOAT64);
-
-    Assert.assertTrue(projectedSchemaKStream.getSourceSchemaKStreams().get(0) == initialSchemaKStream);
+    Assert.assertEquals(3, projectedSchemaKStream.getSchema().fields().size());
+    Assert.assertSame(projectedSchemaKStream.getSchema().field("COL0"),
+        projectedSchemaKStream.getSchema().fields().get(0));
+    Assert.assertSame(projectedSchemaKStream.getSchema().field("KSQL_COL_1"),
+        projectedSchemaKStream.getSchema().fields().get(1));
+    Assert.assertSame(projectedSchemaKStream.getSchema().field("KSQL_COL_2"),
+        projectedSchemaKStream.getSchema().fields().get(2));
+
+    Assert.assertSame(projectedSchemaKStream.getSchema().field("COL0").schema().type(),
+        Schema.Type.INT64);
+    Assert.assertSame(projectedSchemaKStream.getSchema().fields().get(1).schema().type(),
+        Schema.Type.INT32);
+    Assert.assertSame(projectedSchemaKStream.getSchema().fields().get(2).schema().type(),
+        Schema.Type.FLOAT64);
+
+    Assert
+        .assertSame(projectedSchemaKStream.getSourceSchemaKStreams().get(0), initialSchemaKStream);
   }
 
   @Test
@@ -301,22 +305,26 @@
         filterNode.getPredicate(),
         childContextStacker);
 
-    Assert.assertTrue(filteredSchemaKStream.getSchema().fields().size() == 8);
-    Assert.assertTrue(filteredSchemaKStream.getSchema().field("TEST1.COL0") ==
-                      filteredSchemaKStream.getSchema().fields().get(2));
-    Assert.assertTrue(filteredSchemaKStream.getSchema().field("TEST1.COL1") ==
-                      filteredSchemaKStream.getSchema().fields().get(3));
-    Assert.assertTrue(filteredSchemaKStream.getSchema().field("TEST1.COL2") ==
-                      filteredSchemaKStream.getSchema().fields().get(4));
-    Assert.assertTrue(filteredSchemaKStream.getSchema().field("TEST1.COL3") ==
-                      filteredSchemaKStream.getSchema().fields().get(5));
-
-    Assert.assertTrue(filteredSchemaKStream.getSchema().field("TEST1.COL0").schema().type() == Schema.Type.INT64);
-    Assert.assertTrue(filteredSchemaKStream.getSchema().field("TEST1.COL1").schema().type() == Schema.Type.STRING);
-    Assert.assertTrue(filteredSchemaKStream.getSchema().field("TEST1.COL2").schema().type() == Schema.Type.STRING);
-    Assert.assertTrue(filteredSchemaKStream.getSchema().field("TEST1.COL3").schema().type() == Schema.Type.FLOAT64);
-
-    Assert.assertTrue(filteredSchemaKStream.getSourceSchemaKStreams().get(0) == initialSchemaKStream);
+    Assert.assertEquals(8, filteredSchemaKStream.getSchema().fields().size());
+    Assert.assertSame(filteredSchemaKStream.getSchema().field("TEST1.COL0"),
+        filteredSchemaKStream.getSchema().fields().get(2));
+    Assert.assertSame(filteredSchemaKStream.getSchema().field("TEST1.COL1"),
+        filteredSchemaKStream.getSchema().fields().get(3));
+    Assert.assertSame(filteredSchemaKStream.getSchema().field("TEST1.COL2"),
+        filteredSchemaKStream.getSchema().fields().get(4));
+    Assert.assertSame(filteredSchemaKStream.getSchema().field("TEST1.COL3"),
+        filteredSchemaKStream.getSchema().fields().get(5));
+
+    Assert.assertSame(filteredSchemaKStream.getSchema().field("TEST1.COL0").schema().type(),
+        Schema.Type.INT64);
+    Assert.assertSame(filteredSchemaKStream.getSchema().field("TEST1.COL1").schema().type(),
+        Schema.Type.STRING);
+    Assert.assertSame(filteredSchemaKStream.getSchema().field("TEST1.COL2").schema().type(),
+        Schema.Type.STRING);
+    Assert.assertSame(filteredSchemaKStream.getSchema().field("TEST1.COL3").schema().type(),
+        Schema.Type.FLOAT64);
+
+    Assert.assertSame(filteredSchemaKStream.getSourceSchemaKStreams().get(0), initialSchemaKStream);
   }
 
   @Test
