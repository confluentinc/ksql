/**
 * Copyright 2017 Confluent Inc.
 *
 * Licensed under the Apache License, Version 2.0 (the "License");
 * you may not use this file except in compliance with the License.
 * You may obtain a copy of the License at
 *
 * http://www.apache.org/licenses/LICENSE-2.0
 *
 * Unless required by applicable law or agreed to in writing, software
 * distributed under the License is distributed on an "AS IS" BASIS,
 * WITHOUT WARRANTIES OR CONDITIONS OF ANY KIND, either express or implied.
 * See the License for the specific language governing permissions and
 * limitations under the License.
 **/

package io.confluent.ksql.structured;

import io.confluent.kafka.schemaregistry.client.MockSchemaRegistryClient;
import io.confluent.ksql.GenericRow;
import io.confluent.ksql.function.FunctionRegistry;
import io.confluent.ksql.metastore.KsqlStream;
import io.confluent.ksql.metastore.MetaStore;
import io.confluent.ksql.parser.tree.DereferenceExpression;
import io.confluent.ksql.parser.tree.Expression;
import io.confluent.ksql.parser.tree.QualifiedName;
import io.confluent.ksql.parser.tree.QualifiedNameReference;
import io.confluent.ksql.planner.plan.FilterNode;
import io.confluent.ksql.planner.plan.PlanNode;
import io.confluent.ksql.planner.plan.ProjectNode;
import io.confluent.ksql.serde.KsqlTopicSerDe;
import io.confluent.ksql.serde.json.KsqlJsonTopicSerDe;
import io.confluent.ksql.util.KsqlConfig;
import io.confluent.ksql.util.MetaStoreFixture;
import io.confluent.ksql.util.Pair;

import org.apache.kafka.common.serialization.Serde;
import org.apache.kafka.common.serialization.Serdes;
import org.apache.kafka.connect.data.Schema;
import org.apache.kafka.streams.Consumed;
import org.apache.kafka.streams.StreamsBuilder;
import org.apache.kafka.streams.kstream.KStream;
import org.junit.Assert;
import org.junit.Before;
import org.junit.Test;

import java.util.ArrayList;
import java.util.Arrays;
import java.util.Collections;
import java.util.List;


import static org.hamcrest.CoreMatchers.equalTo;
import static org.hamcrest.MatcherAssert.assertThat;
import static org.hamcrest.CoreMatchers.not;
import static org.hamcrest.CoreMatchers.sameInstance;


public class SchemaKStreamTest {

  private SchemaKStream initialSchemaKStream;

  private final MetaStore metaStore = MetaStoreFixture.getNewMetaStore();
  private final LogicalPlanBuilder planBuilder = new LogicalPlanBuilder(metaStore);
  private KStream kStream;
  private KsqlStream ksqlStream;
  private FunctionRegistry functionRegistry;

  @Before
  public void init() {
    functionRegistry = new FunctionRegistry();
    ksqlStream = (KsqlStream) metaStore.getSource("TEST1");
    StreamsBuilder builder = new StreamsBuilder();
    kStream = builder.stream(ksqlStream.getKsqlTopic().getKafkaTopicName(),
        Consumed.with(Serdes.String(), ksqlStream.getKsqlTopic()
            .getKsqlTopicSerDe().getGenericRowSerde(null, new KsqlConfig(Collections.emptyMap())
                , false, new MockSchemaRegistryClient())));
  }


  @Test
  public void testSelectSchemaKStream() {
    String selectQuery = "SELECT col0, col2, col3 FROM test1 WHERE col0 > 100;";
    PlanNode logicalPlan = planBuilder.buildLogicalPlan(selectQuery);
    ProjectNode projectNode = (ProjectNode) logicalPlan.getSources().get(0);
    initialSchemaKStream = new SchemaKStream(logicalPlan.getTheSourceNode().getSchema(), kStream,
                                             ksqlStream.getKeyField(), new ArrayList<>(),
                                             SchemaKStream.Type.SOURCE, functionRegistry, new MockSchemaRegistryClient());

    List<Pair<String, Expression>> projectNameExpressionPairList = projectNode.getProjectNameExpressionPairList();
    SchemaKStream projectedSchemaKStream = initialSchemaKStream.select(projectNameExpressionPairList);
    Assert.assertTrue(projectedSchemaKStream.getSchema().fields().size() == 3);
    Assert.assertTrue(projectedSchemaKStream.getSchema().field("COL0") ==
                      projectedSchemaKStream.getSchema().fields().get(0));
    Assert.assertTrue(projectedSchemaKStream.getSchema().field("COL2") ==
                      projectedSchemaKStream.getSchema().fields().get(1));
    Assert.assertTrue(projectedSchemaKStream.getSchema().field("COL3") ==
                      projectedSchemaKStream.getSchema().fields().get(2));

    Assert.assertTrue(projectedSchemaKStream.getSchema().field("COL0").schema().type() == Schema.Type.INT64);
    Assert.assertTrue(projectedSchemaKStream.getSchema().field("COL2").schema().type() == Schema.Type.STRING);
    Assert.assertTrue(projectedSchemaKStream.getSchema().field("COL3").schema().type() == Schema.Type.FLOAT64);

    Assert.assertTrue(projectedSchemaKStream.getSourceSchemaKStreams().get(0) ==
                      initialSchemaKStream);
  }


  @Test
  public void testSelectWithExpression() throws Exception {
    String selectQuery = "SELECT col0, LEN(UCASE(col2)), col3*3+5 FROM test1 WHERE col0 > 100;";
    PlanNode logicalPlan = planBuilder.buildLogicalPlan(selectQuery);
    ProjectNode projectNode = (ProjectNode) logicalPlan.getSources().get(0);
    initialSchemaKStream = new SchemaKStream(logicalPlan.getTheSourceNode().getSchema(), kStream,
                                             ksqlStream.getKeyField(), new ArrayList<>(),
                                             SchemaKStream.Type.SOURCE, functionRegistry, new MockSchemaRegistryClient());
    SchemaKStream projectedSchemaKStream = initialSchemaKStream.select(projectNode.getProjectNameExpressionPairList());
    Assert.assertTrue(projectedSchemaKStream.getSchema().fields().size() == 3);
    Assert.assertTrue(projectedSchemaKStream.getSchema().field("COL0") ==
                      projectedSchemaKStream.getSchema().fields().get(0));
    Assert.assertTrue(projectedSchemaKStream.getSchema().field("KSQL_COL_1") ==
                      projectedSchemaKStream.getSchema().fields().get(1));
    Assert.assertTrue(projectedSchemaKStream.getSchema().field("KSQL_COL_2") ==
                      projectedSchemaKStream.getSchema().fields().get(2));

    Assert.assertTrue(projectedSchemaKStream.getSchema().field("COL0").schema().type() == Schema.Type.INT64);
    Assert.assertTrue(projectedSchemaKStream.getSchema().fields().get(1).schema().type() == Schema.Type.INT32);
    Assert.assertTrue(projectedSchemaKStream.getSchema().fields().get(2).schema().type() == Schema.Type.FLOAT64);

    Assert.assertTrue(projectedSchemaKStream.getSourceSchemaKStreams().get(0) == initialSchemaKStream);
  }

  @Test
  public void testFilter() throws Exception {
    String selectQuery = "SELECT col0, col2, col3 FROM test1 WHERE col0 > 100;";
    PlanNode logicalPlan = planBuilder.buildLogicalPlan(selectQuery);
    FilterNode filterNode = (FilterNode) logicalPlan.getSources().get(0).getSources().get(0);

    initialSchemaKStream = new SchemaKStream(logicalPlan.getTheSourceNode().getSchema(), kStream,
                                             ksqlStream.getKeyField(), new ArrayList<>(),
                                             SchemaKStream.Type.SOURCE, functionRegistry, new MockSchemaRegistryClient());
    SchemaKStream filteredSchemaKStream = initialSchemaKStream.filter(filterNode.getPredicate());

    Assert.assertTrue(filteredSchemaKStream.getSchema().fields().size() == 8);
    Assert.assertTrue(filteredSchemaKStream.getSchema().field("TEST1.COL0") ==
                      filteredSchemaKStream.getSchema().fields().get(2));
    Assert.assertTrue(filteredSchemaKStream.getSchema().field("TEST1.COL1") ==
                      filteredSchemaKStream.getSchema().fields().get(3));
    Assert.assertTrue(filteredSchemaKStream.getSchema().field("TEST1.COL2") ==
                      filteredSchemaKStream.getSchema().fields().get(4));
    Assert.assertTrue(filteredSchemaKStream.getSchema().field("TEST1.COL3") ==
                      filteredSchemaKStream.getSchema().fields().get(5));

    Assert.assertTrue(filteredSchemaKStream.getSchema().field("TEST1.COL0").schema().type() == Schema.Type.INT64);
    Assert.assertTrue(filteredSchemaKStream.getSchema().field("TEST1.COL1").schema().type() == Schema.Type.STRING);
    Assert.assertTrue(filteredSchemaKStream.getSchema().field("TEST1.COL2").schema().type() == Schema.Type.STRING);
    Assert.assertTrue(filteredSchemaKStream.getSchema().field("TEST1.COL3").schema().type() == Schema.Type.FLOAT64);

    Assert.assertTrue(filteredSchemaKStream.getSourceSchemaKStreams().get(0) == initialSchemaKStream);
  }

  @Test
  public void testSelectKey() {
    String selectQuery = "SELECT col0, col2, col3 FROM test1 WHERE col0 > 100;";
    PlanNode logicalPlan = planBuilder.buildLogicalPlan(selectQuery);

    initialSchemaKStream = new SchemaKStream(logicalPlan.getTheSourceNode().getSchema(), kStream,
        ksqlStream.getKeyField(), new ArrayList<>(),
        SchemaKStream.Type.SOURCE, functionRegistry, new MockSchemaRegistryClient());
    SchemaKStream rekeyedSchemaKStream = initialSchemaKStream.selectKey(initialSchemaKStream
<<<<<<< HEAD
        .getSchema().fields()
        .get(1), true);
    assertThat(rekeyedSchemaKStream.getKeyField().name().toUpperCase(), equalTo("TEST1.COL1"));

=======
                                                                            .getSchema().fields()
                                                                            .get(3), true);
    Assert.assertTrue(rekeyedSchemaKStream.getKeyField().name().equalsIgnoreCase("TEST1.COL1"));
>>>>>>> bc4ab316
  }

  @Test
  public void testGroupByKey() {
    String selectQuery = "SELECT col0, col1 FROM test1 WHERE col0 > 100;";
    PlanNode logicalPlan = planBuilder.buildLogicalPlan(selectQuery);
    initialSchemaKStream = new SchemaKStream(logicalPlan.getTheSourceNode().getSchema(), kStream,
        ksqlStream.getKeyField(), new ArrayList<>(),
        SchemaKStream.Type.SOURCE, functionRegistry, new MockSchemaRegistryClient());

    Expression keyExpression = new DereferenceExpression(
        new QualifiedNameReference(QualifiedName.of("TEST1")), "COL0");
    KsqlTopicSerDe ksqlTopicSerDe = new KsqlJsonTopicSerDe();
    Serde<GenericRow> rowSerde = ksqlTopicSerDe.getGenericRowSerde(
        initialSchemaKStream.getSchema(), null, false, null);
    List<Expression> groupByExpressions = Arrays.asList(keyExpression);
    SchemaKGroupedStream groupedSchemaKStream = initialSchemaKStream.groupBy(
        Serdes.String(), rowSerde, groupByExpressions);

    Assert.assertEquals(groupedSchemaKStream.getKeyField().name(), "COL0");
  }

  @Test
  public void testGroupByMultipleColumns() {
    String selectQuery = "SELECT col0, col1 FROM test1 WHERE col0 > 100;";
    PlanNode logicalPlan = planBuilder.buildLogicalPlan(selectQuery);
    initialSchemaKStream = new SchemaKStream(logicalPlan.getTheSourceNode().getSchema(), kStream,
        ksqlStream.getKeyField(), new ArrayList<>(),
        SchemaKStream.Type.SOURCE, functionRegistry, new MockSchemaRegistryClient());

    Expression col0Expression = new DereferenceExpression(
        new QualifiedNameReference(QualifiedName.of("TEST1")), "COL0");
    Expression col1Expression = new DereferenceExpression(
        new QualifiedNameReference(QualifiedName.of("TEST1")), "COL1");
    KsqlTopicSerDe ksqlTopicSerDe = new KsqlJsonTopicSerDe();
    Serde<GenericRow> rowSerde = ksqlTopicSerDe.getGenericRowSerde(
        initialSchemaKStream.getSchema(), null, false, null);
    List<Expression> groupByExpressions = Arrays.asList(col1Expression, col0Expression);
    SchemaKGroupedStream groupedSchemaKStream = initialSchemaKStream.groupBy(
        Serdes.String(), rowSerde, groupByExpressions);

    Assert.assertEquals(groupedSchemaKStream.getKeyField().name(), "TEST1.COL1|+|TEST1.COL0");
  }
}<|MERGE_RESOLUTION|>--- conflicted
+++ resolved
@@ -168,16 +168,9 @@
         ksqlStream.getKeyField(), new ArrayList<>(),
         SchemaKStream.Type.SOURCE, functionRegistry, new MockSchemaRegistryClient());
     SchemaKStream rekeyedSchemaKStream = initialSchemaKStream.selectKey(initialSchemaKStream
-<<<<<<< HEAD
         .getSchema().fields()
-        .get(1), true);
+        .get(3), true);
     assertThat(rekeyedSchemaKStream.getKeyField().name().toUpperCase(), equalTo("TEST1.COL1"));
-
-=======
-                                                                            .getSchema().fields()
-                                                                            .get(3), true);
-    Assert.assertTrue(rekeyedSchemaKStream.getKeyField().name().equalsIgnoreCase("TEST1.COL1"));
->>>>>>> bc4ab316
   }
 
   @Test
