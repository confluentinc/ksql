/**
 * Copyright 2017 Confluent Inc.
 *
 * Licensed under the Apache License, Version 2.0 (the "License");
 * you may not use this file except in compliance with the License.
 * You may obtain a copy of the License at
 *
 * http://www.apache.org/licenses/LICENSE-2.0
 *
 * Unless required by applicable law or agreed to in writing, software
 * distributed under the License is distributed on an "AS IS" BASIS,
 * WITHOUT WARRANTIES OR CONDITIONS OF ANY KIND, either express or implied.
 * See the License for the specific language governing permissions and
 * limitations under the License.
 **/

package io.confluent.ksql.structured;

import io.confluent.kafka.schemaregistry.client.MockSchemaRegistryClient;
import io.confluent.ksql.GenericRow;
import io.confluent.ksql.function.FunctionRegistry;
import io.confluent.ksql.metastore.KsqlStream;
import io.confluent.ksql.metastore.MetaStore;
import io.confluent.ksql.parser.tree.DereferenceExpression;
import io.confluent.ksql.parser.tree.Expression;
import io.confluent.ksql.parser.tree.QualifiedName;
import io.confluent.ksql.parser.tree.QualifiedNameReference;
import io.confluent.ksql.planner.plan.FilterNode;
import io.confluent.ksql.planner.plan.PlanNode;
import io.confluent.ksql.planner.plan.ProjectNode;
import io.confluent.ksql.serde.KsqlTopicSerDe;
import io.confluent.ksql.serde.json.KsqlJsonTopicSerDe;
import io.confluent.ksql.util.KsqlConfig;
import io.confluent.ksql.util.MetaStoreFixture;
import io.confluent.ksql.util.Pair;

import org.apache.kafka.common.serialization.Serde;
import org.apache.kafka.common.serialization.Serdes;
import org.apache.kafka.connect.data.Schema;
import org.apache.kafka.streams.Consumed;
import org.apache.kafka.streams.StreamsBuilder;
import org.apache.kafka.streams.kstream.KStream;
import org.junit.Assert;
import org.junit.Before;
import org.junit.Test;

import java.util.ArrayList;
import java.util.Arrays;
import java.util.Collections;
import java.util.List;

import static org.hamcrest.CoreMatchers.equalTo;
import static org.hamcrest.MatcherAssert.assertThat;

public class SchemaKStreamTest {

  private SchemaKStream initialSchemaKStream;

  private final MetaStore metaStore = MetaStoreFixture.getNewMetaStore();
  private final LogicalPlanBuilder planBuilder = new LogicalPlanBuilder(metaStore);
  private KStream kStream;
  private KsqlStream ksqlStream;
  private FunctionRegistry functionRegistry;

  @Before
  public void init() {
    functionRegistry = new FunctionRegistry();
    ksqlStream = (KsqlStream) metaStore.getSource("TEST1");
    StreamsBuilder builder = new StreamsBuilder();
    kStream = builder.stream(ksqlStream.getKsqlTopic().getKafkaTopicName(),
        Consumed.with(Serdes.String(), ksqlStream.getKsqlTopic()
            .getKsqlTopicSerDe().getGenericRowSerde(null, new KsqlConfig(Collections.emptyMap())
                , false, new MockSchemaRegistryClient())));
  }


  @Test
  public void testSelectSchemaKStream() {
    String selectQuery = "SELECT col0, col2, col3 FROM test1 WHERE col0 > 100;";
    PlanNode logicalPlan = planBuilder.buildLogicalPlan(selectQuery);
    ProjectNode projectNode = (ProjectNode) logicalPlan.getSources().get(0);
    initialSchemaKStream = new SchemaKStream(logicalPlan.getTheSourceNode().getSchema(), kStream,
                                             ksqlStream.getKeyField(), new ArrayList<>(),
                                             SchemaKStream.Type.SOURCE, functionRegistry, new MockSchemaRegistryClient());

    List<Pair<String, Expression>> projectNameExpressionPairList = projectNode.getProjectNameExpressionPairList();
    SchemaKStream projectedSchemaKStream = initialSchemaKStream.select(projectNameExpressionPairList);
    Assert.assertTrue(projectedSchemaKStream.getSchema().fields().size() == 3);
    Assert.assertTrue(projectedSchemaKStream.getSchema().field("COL0") ==
                      projectedSchemaKStream.getSchema().fields().get(0));
    Assert.assertTrue(projectedSchemaKStream.getSchema().field("COL2") ==
                      projectedSchemaKStream.getSchema().fields().get(1));
    Assert.assertTrue(projectedSchemaKStream.getSchema().field("COL3") ==
                      projectedSchemaKStream.getSchema().fields().get(2));

    Assert.assertTrue(projectedSchemaKStream.getSchema().field("COL0").schema().type() == Schema.Type.INT64);
    Assert.assertTrue(projectedSchemaKStream.getSchema().field("COL2").schema().type() == Schema.Type.STRING);
    Assert.assertTrue(projectedSchemaKStream.getSchema().field("COL3").schema().type() == Schema.Type.FLOAT64);

    Assert.assertTrue(projectedSchemaKStream.getSourceSchemaKStreams().get(0) ==
                      initialSchemaKStream);
  }


  @Test
  public void testSelectWithExpression() throws Exception {
    String selectQuery = "SELECT col0, LEN(UCASE(col2)), col3*3+5 FROM test1 WHERE col0 > 100;";
    PlanNode logicalPlan = planBuilder.buildLogicalPlan(selectQuery);
    ProjectNode projectNode = (ProjectNode) logicalPlan.getSources().get(0);
    initialSchemaKStream = new SchemaKStream(logicalPlan.getTheSourceNode().getSchema(), kStream,
                                             ksqlStream.getKeyField(), new ArrayList<>(),
                                             SchemaKStream.Type.SOURCE, functionRegistry, new MockSchemaRegistryClient());
    SchemaKStream projectedSchemaKStream = initialSchemaKStream.select(projectNode.getProjectNameExpressionPairList());
    Assert.assertTrue(projectedSchemaKStream.getSchema().fields().size() == 3);
    Assert.assertTrue(projectedSchemaKStream.getSchema().field("COL0") ==
                      projectedSchemaKStream.getSchema().fields().get(0));
    Assert.assertTrue(projectedSchemaKStream.getSchema().field("KSQL_COL_1") ==
                      projectedSchemaKStream.getSchema().fields().get(1));
    Assert.assertTrue(projectedSchemaKStream.getSchema().field("KSQL_COL_2") ==
                      projectedSchemaKStream.getSchema().fields().get(2));

    Assert.assertTrue(projectedSchemaKStream.getSchema().field("COL0").schema().type() == Schema.Type.INT64);
    Assert.assertTrue(projectedSchemaKStream.getSchema().fields().get(1).schema().type() == Schema.Type.INT32);
    Assert.assertTrue(projectedSchemaKStream.getSchema().fields().get(2).schema().type() == Schema.Type.FLOAT64);

    Assert.assertTrue(projectedSchemaKStream.getSourceSchemaKStreams().get(0) == initialSchemaKStream);
  }

  @Test
  public void testFilter() throws Exception {
    String selectQuery = "SELECT col0, col2, col3 FROM test1 WHERE col0 > 100;";
    PlanNode logicalPlan = planBuilder.buildLogicalPlan(selectQuery);
    FilterNode filterNode = (FilterNode) logicalPlan.getSources().get(0).getSources().get(0);

    initialSchemaKStream = new SchemaKStream(logicalPlan.getTheSourceNode().getSchema(), kStream,
                                             ksqlStream.getKeyField(), new ArrayList<>(),
                                             SchemaKStream.Type.SOURCE, functionRegistry, new MockSchemaRegistryClient());
    SchemaKStream filteredSchemaKStream = initialSchemaKStream.filter(filterNode.getPredicate());

    Assert.assertTrue(filteredSchemaKStream.getSchema().fields().size() == 6);
    Assert.assertTrue(filteredSchemaKStream.getSchema().field("TEST1.COL0") ==
                      filteredSchemaKStream.getSchema().fields().get(0));
    Assert.assertTrue(filteredSchemaKStream.getSchema().field("TEST1.COL1") ==
                      filteredSchemaKStream.getSchema().fields().get(1));
    Assert.assertTrue(filteredSchemaKStream.getSchema().field("TEST1.COL2") ==
                      filteredSchemaKStream.getSchema().fields().get(2));
    Assert.assertTrue(filteredSchemaKStream.getSchema().field("TEST1.COL3") ==
                      filteredSchemaKStream.getSchema().fields().get(3));

    Assert.assertTrue(filteredSchemaKStream.getSchema().field("TEST1.COL0").schema().type() == Schema.Type.INT64);
    Assert.assertTrue(filteredSchemaKStream.getSchema().field("TEST1.COL1").schema().type() == Schema.Type.STRING);
    Assert.assertTrue(filteredSchemaKStream.getSchema().field("TEST1.COL2").schema().type() == Schema.Type.STRING);
    Assert.assertTrue(filteredSchemaKStream.getSchema().field("TEST1.COL3").schema().type() == Schema.Type.FLOAT64);

    Assert.assertTrue(filteredSchemaKStream.getSourceSchemaKStreams().get(0) == initialSchemaKStream);
  }

  @Test
  public void testSelectKey() {
    String selectQuery = "SELECT col0, col2, col3 FROM test1 WHERE col0 > 100;";
    PlanNode logicalPlan = planBuilder.buildLogicalPlan(selectQuery);

    initialSchemaKStream = new SchemaKStream(logicalPlan.getTheSourceNode().getSchema(), kStream,
                                             ksqlStream.getKeyField(), new ArrayList<>(),
                                             SchemaKStream.Type.SOURCE, functionRegistry, new MockSchemaRegistryClient());
    SchemaKStream rekeyedSchemaKStream = initialSchemaKStream.selectKey(initialSchemaKStream
                                                                            .getSchema().fields()
<<<<<<< HEAD
                                                                            .get(1));
    assertThat(rekeyedSchemaKStream.getKeyField().name(), equalTo("TEST1.COL1"));
=======
                                                                            .get(1), true);
    Assert.assertTrue(rekeyedSchemaKStream.getKeyField().name().equalsIgnoreCase("TEST1.COL1"));
>>>>>>> 32e2a16c

  }

  @Test
  public void testGroupByKey() {
    String selectQuery = "SELECT col0, col1 FROM test1 WHERE col0 > 100;";
    PlanNode logicalPlan = planBuilder.buildLogicalPlan(selectQuery);
    initialSchemaKStream = new SchemaKStream(logicalPlan.getTheSourceNode().getSchema(), kStream,
        ksqlStream.getKeyField(), new ArrayList<>(),
        SchemaKStream.Type.SOURCE, functionRegistry, new MockSchemaRegistryClient());

    Expression keyExpression = new DereferenceExpression(
        new QualifiedNameReference(QualifiedName.of("TEST1")), "COL0");
    KsqlTopicSerDe ksqlTopicSerDe = new KsqlJsonTopicSerDe();
    Serde<GenericRow> rowSerde = ksqlTopicSerDe.getGenericRowSerde(
        initialSchemaKStream.getSchema(), null, false, null);
    List<Expression> groupByExpressions = Arrays.asList(keyExpression);
    SchemaKGroupedStream groupedSchemaKStream = initialSchemaKStream.groupBy(
        Serdes.String(), rowSerde, groupByExpressions);

    Assert.assertEquals(groupedSchemaKStream.getKeyField().name(), "COL0");
  }

  @Test
  public void testGroupByMultipleColumns() {
    String selectQuery = "SELECT col0, col1 FROM test1 WHERE col0 > 100;";
    PlanNode logicalPlan = planBuilder.buildLogicalPlan(selectQuery);
    initialSchemaKStream = new SchemaKStream(logicalPlan.getTheSourceNode().getSchema(), kStream,
        ksqlStream.getKeyField(), new ArrayList<>(),
        SchemaKStream.Type.SOURCE, functionRegistry, new MockSchemaRegistryClient());

    Expression col0Expression = new DereferenceExpression(
        new QualifiedNameReference(QualifiedName.of("TEST1")), "COL0");
    Expression col1Expression = new DereferenceExpression(
        new QualifiedNameReference(QualifiedName.of("TEST1")), "COL1");
    KsqlTopicSerDe ksqlTopicSerDe = new KsqlJsonTopicSerDe();
    Serde<GenericRow> rowSerde = ksqlTopicSerDe.getGenericRowSerde(
        initialSchemaKStream.getSchema(), null, false, null);
    List<Expression> groupByExpressions = Arrays.asList(col1Expression, col0Expression);
    SchemaKGroupedStream groupedSchemaKStream = initialSchemaKStream.groupBy(
        Serdes.String(), rowSerde, groupByExpressions);

    Assert.assertEquals(groupedSchemaKStream.getKeyField().name(), "TEST1.COL1|+|TEST1.COL0");
  }
}<|MERGE_RESOLUTION|>--- conflicted
+++ resolved
@@ -160,18 +160,18 @@
     String selectQuery = "SELECT col0, col2, col3 FROM test1 WHERE col0 > 100;";
     PlanNode logicalPlan = planBuilder.buildLogicalPlan(selectQuery);
 
-    initialSchemaKStream = new SchemaKStream(logicalPlan.getTheSourceNode().getSchema(), kStream,
-                                             ksqlStream.getKeyField(), new ArrayList<>(),
-                                             SchemaKStream.Type.SOURCE, functionRegistry, new MockSchemaRegistryClient());
-    SchemaKStream rekeyedSchemaKStream = initialSchemaKStream.selectKey(initialSchemaKStream
-                                                                            .getSchema().fields()
-<<<<<<< HEAD
-                                                                            .get(1));
+    initialSchemaKStream = new SchemaKStream(logicalPlan.getTheSourceNode().getSchema(),
+        kStream,
+        ksqlStream.getKeyField(),
+        new ArrayList<>(),
+        SchemaKStream.Type.SOURCE,
+        functionRegistry,
+        new MockSchemaRegistryClient());
+
+    SchemaKStream rekeyedSchemaKStream = initialSchemaKStream.selectKey(
+        initialSchemaKStream.getSchema().fields().get(1),
+        true);
     assertThat(rekeyedSchemaKStream.getKeyField().name(), equalTo("TEST1.COL1"));
-=======
-                                                                            .get(1), true);
-    Assert.assertTrue(rekeyedSchemaKStream.getKeyField().name().equalsIgnoreCase("TEST1.COL1"));
->>>>>>> 32e2a16c
 
   }
 
