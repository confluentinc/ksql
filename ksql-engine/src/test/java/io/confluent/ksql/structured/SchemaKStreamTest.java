--- conflicted
+++ resolved
@@ -370,11 +370,7 @@
   @SuppressWarnings("unchecked")
   @Test
   public void shouldPerformStreamToStreamLeftJoin() {
-<<<<<<< HEAD
-    final JoinWindows joinWindow = JoinWindows.of(Duration.ofMillis(10));
-=======
     final JoinWindows joinWindow = JoinWindows.of(Duration.ofMillis(10L));
->>>>>>> 98fe03f8
     expect(mockKStream.leftJoin(eq(secondSchemaKStream.kstream),
                                 anyObject(SchemaKStream.KsqlValueJoiner.class),
                                 eq(joinWindow),
@@ -403,11 +399,7 @@
   @SuppressWarnings("unchecked")
   @Test
   public void shouldPerformStreamToStreamInnerJoin() {
-<<<<<<< HEAD
-    final JoinWindows joinWindow = JoinWindows.of(Duration.ofMillis(10));
-=======
     final JoinWindows joinWindow = JoinWindows.of(Duration.ofMillis(10L));
->>>>>>> 98fe03f8
     expect(mockKStream.join(eq(secondSchemaKStream.kstream),
                             anyObject(SchemaKStream.KsqlValueJoiner.class),
                             eq(joinWindow),
@@ -437,11 +429,7 @@
   @SuppressWarnings("unchecked")
   @Test
   public void shouldPerformStreamToStreamOuterJoin() {
-<<<<<<< HEAD
-    final JoinWindows joinWindow = JoinWindows.of(Duration.ofMillis(10));
-=======
     final JoinWindows joinWindow = JoinWindows.of(Duration.ofMillis(10L));
->>>>>>> 98fe03f8
     expect(mockKStream.outerJoin(eq(secondSchemaKStream.kstream),
                                  anyObject(SchemaKStream.KsqlValueJoiner.class),
                                  eq(joinWindow),
