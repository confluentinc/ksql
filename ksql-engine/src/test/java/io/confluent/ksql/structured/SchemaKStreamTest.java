--- conflicted
+++ resolved
@@ -49,13 +49,12 @@
 import java.util.Collections;
 import java.util.List;
 
-<<<<<<< HEAD
+
 import static org.hamcrest.CoreMatchers.equalTo;
 import static org.hamcrest.MatcherAssert.assertThat;
-=======
 import static org.hamcrest.CoreMatchers.not;
 import static org.hamcrest.CoreMatchers.sameInstance;
->>>>>>> 93b2ae10
+
 
 public class SchemaKStreamTest {
 
@@ -165,29 +164,14 @@
     String selectQuery = "SELECT col0, col2, col3 FROM test1 WHERE col0 > 100;";
     PlanNode logicalPlan = planBuilder.buildLogicalPlan(selectQuery);
 
-<<<<<<< HEAD
-    initialSchemaKStream = new SchemaKStream(logicalPlan.getTheSourceNode().getSchema(),
-        kStream,
-        ksqlStream.getKeyField(),
-        new ArrayList<>(),
-        SchemaKStream.Type.SOURCE,
-        functionRegistry,
-        new MockSchemaRegistryClient());
-
-    SchemaKStream rekeyedSchemaKStream = initialSchemaKStream.selectKey(
-        initialSchemaKStream.getSchema().fields().get(1),
-        true);
-    assertThat(rekeyedSchemaKStream.getKeyField().name(), equalTo("TEST1.COL1"));
-
-=======
-    initialSchemaKStream = new SchemaKStream(logicalPlan.getTheSourceNode().getSchema(), kStream,
-                                             ksqlStream.getKeyField(), new ArrayList<>(),
-                                             SchemaKStream.Type.SOURCE, functionRegistry, new MockSchemaRegistryClient());
+    initialSchemaKStream = new SchemaKStream(logicalPlan.getTheSourceNode().getSchema(), kStream,
+        ksqlStream.getKeyField(), new ArrayList<>(),
+        SchemaKStream.Type.SOURCE, functionRegistry, new MockSchemaRegistryClient());
     SchemaKStream rekeyedSchemaKStream = initialSchemaKStream.selectKey(initialSchemaKStream
-                                                                            .getSchema().fields()
-                                                                            .get(1), true);
-    Assert.assertTrue(rekeyedSchemaKStream.getKeyField().name().equalsIgnoreCase("TEST1.COL1"));
->>>>>>> 93b2ae10
+        .getSchema().fields()
+        .get(1), true);
+    assertThat(rekeyedSchemaKStream.getKeyField().name().toUpperCase(), equalTo("TEST1.COL1"));
+
   }
 
   @Test
