--- conflicted
+++ resolved
@@ -78,11 +78,6 @@
 public class SchemaKTableTest {
 
   private final KsqlConfig ksqlConfig = new KsqlConfig(Collections.emptyMap());
-<<<<<<< HEAD
-  private SchemaKTable initialSchemaKTable;
-=======
-  private final MockSchemaRegistryClient schemaRegistryClient = new MockSchemaRegistryClient();
->>>>>>> e743e10b
   private final MetaStore metaStore = MetaStoreFixture.getNewMetaStore(new InternalFunctionRegistry());
   private final LogicalPlanBuilder planBuilder = new LogicalPlanBuilder(metaStore);
   private final String GROUP_OP_NAME = "GROUP";
@@ -119,32 +114,8 @@
                                                            secondKsqlTable.getSchema())));
 
     mockKTable = EasyMock.niceMock(KTable.class);
-<<<<<<< HEAD
-    firstSchemaKTable = new SchemaKTable<>(
-        ksqlTable.getSchema(),
-        mockKTable,
-        ksqlTable.getKeyField(),
-        new ArrayList<>(),
-        Serdes.String(),
-        SchemaKStream.Type.SOURCE,
-        ksqlConfig,
-        functionRegistry);
-
-    secondSchemaKTable = new SchemaKTable<>(
-        secondKsqlTable.getSchema(),
-        secondKTable,
-        secondKsqlTable.getKeyField(),
-        new ArrayList<>(),
-        Serdes.String(),
-        SchemaKStream.Type.SOURCE,
-        ksqlConfig,
-        functionRegistry);
-
-
-=======
     firstSchemaKTable = buildSchemaKTableForJoin(ksqlTable, mockKTable);
     secondSchemaKTable = buildSchemaKTableForJoin(secondKsqlTable, secondKTable);
->>>>>>> e743e10b
     joinSchema = getJoinSchema(ksqlTable.getSchema(), secondKsqlTable.getSchema());
   }
 
@@ -162,7 +133,6 @@
         Type.SOURCE,
         ksqlConfig,
         functionRegistry,
-        schemaRegistryClient,
         groupedFactory,
         JoinedFactory.create(ksqlConfig));
   }
