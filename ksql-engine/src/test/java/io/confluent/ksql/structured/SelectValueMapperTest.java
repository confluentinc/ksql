--- conflicted
+++ resolved
@@ -91,30 +91,16 @@
     final PlanNode planNode = planBuilder.buildLogicalPlan(query);
     final ProjectNode projectNode = (ProjectNode) planNode.getSources().get(0);
     final Schema schema = planNode.getTheSourceNode().getSchema();
-<<<<<<< HEAD
-    final List<Pair<String, Expression>> selectExpressions = projectNode.getProjectNameExpressionPairList();
+    final List<SelectExpression> selectExpressions = projectNode.getProjectNameExpressionPairList();
     final List<ExpressionMetadata> metadata = createExpressionMetadata(selectExpressions, schema);
     final List<String> selectFieldNames = selectExpressions.stream()
-        .map(Pair::getLeft)
+        .map(SelectExpression::getName)
         .collect(Collectors.toList());
     return new SelectValueMapper(selectFieldNames, metadata);
   }
 
   private List<ExpressionMetadata> createExpressionMetadata(
-      final List<Pair<String, Expression>> selectExpressions,
-=======
-    final List<SelectExpression> selectExpressions = projectNode.getProjectSelectExpressions();
-    final List<ExpressionMetadata> metadata = createExpressionMetadata(selectExpressions, schema);
-    final List<String> selectFieldNames = selectExpressions.stream()
-        .map(SelectExpression::getName)
-        .collect(Collectors.toList());
-    final GenericRowValueTypeEnforcer typeEnforcer = new GenericRowValueTypeEnforcer(schema);
-    return new SelectValueMapper(typeEnforcer, selectFieldNames, metadata);
-  }
-
-  private List<ExpressionMetadata> createExpressionMetadata(
       final List<SelectExpression> selectExpressions,
->>>>>>> 82b603d2
       final Schema schema
   ) {
     try {
@@ -122,15 +108,9 @@
           schema, ksqlConfig, new InternalFunctionRegistry());
 
       final List<ExpressionMetadata> expressionEvaluators = new ArrayList<>();
-<<<<<<< HEAD
-      for (final Pair<String, Expression> expressionPair : selectExpressions) {
+      for (final SelectExpression expressionPair : selectExpressions) {
         expressionEvaluators
             .add(codeGenRunner.buildCodeGenFromParseTree(expressionPair.getRight(), "Select"));
-=======
-      for (final SelectExpression expressionPair : selectExpressions) {
-        expressionEvaluators
-            .add(codeGenRunner.buildCodeGenFromParseTree(expressionPair.getExpression()));
->>>>>>> 82b603d2
       }
       return expressionEvaluators;
     } catch (final Exception e) {
