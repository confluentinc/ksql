--- conflicted
+++ resolved
@@ -14,10 +14,6 @@
 
 package io.confluent.ksql.structured;
 
-<<<<<<< HEAD
-import io.confluent.kafka.schemaregistry.client.MockSchemaRegistryClient;
-=======
-import static io.confluent.ksql.testutils.AnalysisTestUtil.analyzeQuery;
 import static org.hamcrest.Matchers.equalTo;
 import static org.hamcrest.Matchers.is;
 import static org.junit.Assert.assertThat;
@@ -25,29 +21,14 @@
 
 import io.confluent.common.logging.StructuredLogger;
 import io.confluent.ksql.GenericRow;
-import io.confluent.ksql.analyzer.AggregateAnalysis;
-import io.confluent.ksql.analyzer.AggregateAnalyzer;
-import io.confluent.ksql.analyzer.Analysis;
-import io.confluent.ksql.analyzer.AnalysisContext;
->>>>>>> 7b0f9578
 import io.confluent.ksql.function.InternalFunctionRegistry;
 import io.confluent.ksql.metastore.MetaStore;
-import io.confluent.ksql.parser.tree.Expression;
-<<<<<<< HEAD
-import io.confluent.ksql.parser.tree.Query;
-import io.confluent.ksql.parser.tree.QuerySpecification;
-import io.confluent.ksql.planner.plan.FilterNode;
-import io.confluent.ksql.planner.plan.PlanNode;
-import io.confluent.ksql.schema.registry.MockSchemaRegistryClientFactory;
-import io.confluent.ksql.testutils.AnalysisTestUtil;
-=======
-import io.confluent.ksql.planner.LogicalPlanner;
 import io.confluent.ksql.planner.plan.FilterNode;
 import io.confluent.ksql.planner.plan.PlanNode;
 import io.confluent.ksql.processing.log.ProcessingLogContext;
 import io.confluent.ksql.processing.log.ProcessingLogMessageSchema;
 import io.confluent.ksql.processing.log.ProcessingLogMessageSchema.MessageType;
->>>>>>> 7b0f9578
+import io.confluent.ksql.testutils.AnalysisTestUtil;
 import io.confluent.ksql.util.KsqlConfig;
 import io.confluent.ksql.util.MetaStoreFixture;
 import java.util.Collections;
@@ -83,39 +64,11 @@
     processingLogContext = ProcessingLogContext.create();
   }
 
-<<<<<<< HEAD
-  @Test
-  public void testFilter() {
-    final String selectQuery = "SELECT col0, col2, col3 FROM test1 WHERE col0 > 100;";
-    final PlanNode logicalPlan = buildLogicalPlan(selectQuery);
-    final FilterNode filterNode = (FilterNode) logicalPlan.getSources().get(0).getSources().get(0);
-
-    initialSchemaKStream = new SchemaKStream<>(logicalPlan.getTheSourceNode().getSchema(),
-                                             kStream,
-                                             ksqlStream.getKeyField(), new ArrayList<>(), Serdes.String(),
-                                             SchemaKStream.Type.SOURCE, ksqlConfig,
-                                             functionRegistry, schemaRegistryClient);
-    final SqlPredicate predicate = new SqlPredicate(filterNode.getPredicate(), initialSchemaKStream
-        .getSchema(), false, ksqlConfig, functionRegistry);
-=======
-  private PlanNode buildLogicalPlan(final String queryStr) {
-    final Analysis analysis = analyzeQuery(queryStr, metaStore);
-    final AggregateAnalysis aggregateAnalysis = new AggregateAnalysis();
-    final AggregateAnalyzer aggregateAnalyzer = new AggregateAnalyzer(aggregateAnalysis,
-                                                                analysis, functionRegistry);
-    for (final Expression expression: analysis.getSelectExpressions()) {
-      aggregateAnalyzer.process(expression, new AnalysisContext(null));
-    }
-    // Build a logical plan
-    return new LogicalPlanner(analysis, aggregateAnalysis, functionRegistry).buildPlan();
-  }
-
   @Test
   public void testFilter() {
     // Given:
     final SqlPredicate predicate = givenSqlPredicateFor(
         "SELECT col0, col2, col3 FROM test1 WHERE col0 > 100;");
->>>>>>> 7b0f9578
 
     // When/Then:
     assertThat(
@@ -127,27 +80,6 @@
 
   @Test
   public void testFilterBiggerExpression() {
-<<<<<<< HEAD
-    final String selectQuery = "SELECT col0, col2, col3 FROM test1 WHERE col0 > 100 AND LEN(col2) = 5;";
-    final PlanNode logicalPlan = buildLogicalPlan(selectQuery);
-    final FilterNode filterNode = (FilterNode) logicalPlan.getSources().get(0).getSources().get(0);
-
-    initialSchemaKStream = new SchemaKStream<>(logicalPlan.getTheSourceNode().getSchema(),
-                                             kStream,
-                                             ksqlStream.getKeyField(), new ArrayList<>(), Serdes.String(),
-                                             SchemaKStream.Type.SOURCE, ksqlConfig,
-                                             functionRegistry, schemaRegistryClient);
-    final SqlPredicate predicate = new SqlPredicate(filterNode.getPredicate(), initialSchemaKStream
-        .getSchema(), false, ksqlConfig, functionRegistry);
-
-    Assert.assertTrue(predicate
-                          .getFilterExpression()
-                          .toString()
-                          .equalsIgnoreCase("((TEST1.COL0 > 100) AND"
-                                            + " (LEN(TEST1.COL2) = 5))"));
-    Assert.assertTrue(predicate.getColumnIndexes().length == 3);
-
-=======
     // Given:
     final SqlPredicate predicate =
         givenSqlPredicateFor(
@@ -158,7 +90,6 @@
         predicate.getFilterExpression().toString().toUpperCase(),
         equalTo("((TEST1.COL0 > 100) AND (LEN(TEST1.COL2) = 5))"));
     assertThat(predicate.getColumnIndexes().length, equalTo(3));
->>>>>>> 7b0f9578
   }
 
   @Test
@@ -172,10 +103,6 @@
     assertThat(sqlPredicate.getPredicate().test("key", null), is(false));
   }
 
-<<<<<<< HEAD
-  private PlanNode buildLogicalPlan(final String queryStr) {
-    return AnalysisTestUtil.buildLogicalPlan(queryStr, metaStore);
-=======
   @Test
   public void shouldWriteProcessingLogOnError() {
     // Given:
@@ -208,7 +135,7 @@
   }
 
   private SqlPredicate givenSqlPredicateFor(final String statement) {
-    final PlanNode logicalPlan = buildLogicalPlan(statement);
+    final PlanNode logicalPlan = AnalysisTestUtil.buildLogicalPlan(statement, metaStore);
     final FilterNode filterNode = (FilterNode) logicalPlan.getSources().get(0).getSources().get(0);
     return new SqlPredicate(
         filterNode.getPredicate(),
@@ -218,6 +145,5 @@
         functionRegistry,
         processingLogger,
         processingLogContext);
->>>>>>> 7b0f9578
   }
 }