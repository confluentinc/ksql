/*
 * Copyright 2018 Confluent Inc.
 *
 * Licensed under the Confluent Community License; you may not use this file
 * except in compliance with the License.  You may obtain a copy of the License at
 *
 * http://www.confluent.io/confluent-community-license
 *
 * Unless required by applicable law or agreed to in writing, software
 * distributed under the License is distributed on an "AS IS" BASIS, WITHOUT
 * WARRANTIES OF ANY KIND, either express or implied.  See the License for the
 * specific language governing permissions and limitations under the License.
 */

package io.confluent.ksql.structured;

import static org.hamcrest.Matchers.equalTo;
import static org.hamcrest.Matchers.is;
import static org.junit.Assert.assertThat;
import static io.confluent.ksql.testutils.AnalysisTestUtil.analyzeQuery;
import static org.mockito.Mockito.verify;

import com.fasterxml.jackson.databind.ObjectMapper;
import io.confluent.common.logging.StructuredLogger;
import io.confluent.ksql.GenericRow;
import io.confluent.ksql.analyzer.AggregateAnalysis;
import io.confluent.ksql.analyzer.AggregateAnalyzer;
import io.confluent.ksql.analyzer.Analysis;
import io.confluent.ksql.analyzer.AnalysisContext;
import io.confluent.ksql.function.InternalFunctionRegistry;
import io.confluent.ksql.metastore.MetaStore;
<<<<<<< HEAD
import io.confluent.ksql.parser.KsqlParser.PreparedStatement;
import io.confluent.ksql.parser.KsqlParserTestUtil;
=======
>>>>>>> 8ab3f86d
import io.confluent.ksql.parser.tree.Expression;
import io.confluent.ksql.planner.LogicalPlanner;
import io.confluent.ksql.planner.plan.FilterNode;
import io.confluent.ksql.planner.plan.PlanNode;
import io.confluent.ksql.processing.log.ProcessingLogMessageSchema;
import io.confluent.ksql.processing.log.ProcessingLogMessageSchema.MessageType;
import io.confluent.ksql.util.KsqlConfig;
import io.confluent.ksql.util.MetaStoreFixture;
import java.io.IOException;
import java.util.Collections;
<<<<<<< HEAD
import org.apache.kafka.common.serialization.Serdes;
import org.apache.kafka.streams.StreamsBuilder;
import org.apache.kafka.streams.kstream.Consumed;
import org.apache.kafka.streams.kstream.KStream;
import org.junit.Assert;
=======
import java.util.List;
import java.util.function.Supplier;
import org.apache.kafka.connect.data.SchemaAndValue;
import org.apache.kafka.connect.data.Struct;
import org.hamcrest.Matchers;
>>>>>>> 8ab3f86d
import org.junit.Before;
import org.junit.Rule;
import org.junit.Test;
import org.mockito.ArgumentCaptor;
import org.mockito.Mock;
import org.mockito.junit.MockitoJUnit;
import org.mockito.junit.MockitoRule;

@SuppressWarnings("unchecked")
public class SqlPredicateTest {
  private static final ObjectMapper MAPPER = new ObjectMapper();

<<<<<<< HEAD
  private SchemaKStream initialSchemaKStream;
=======
>>>>>>> 8ab3f86d
  private final KsqlConfig ksqlConfig = new KsqlConfig(Collections.emptyMap());

  private MetaStore metaStore;
  private InternalFunctionRegistry functionRegistry;

  @Mock
  private StructuredLogger processingLogger;

  @Rule
  public final MockitoRule mockitoRule = MockitoJUnit.rule();

  @Before
  public void init() {
    metaStore = MetaStoreFixture.getNewMetaStore(new InternalFunctionRegistry());
    functionRegistry = new InternalFunctionRegistry();
  }

  private PlanNode buildLogicalPlan(final String queryStr) {
    final Analysis analysis = analyzeQuery(queryStr, metaStore);
    final AggregateAnalysis aggregateAnalysis = new AggregateAnalysis();
    final AggregateAnalyzer aggregateAnalyzer = new AggregateAnalyzer(aggregateAnalysis,
                                                                analysis, functionRegistry);
    for (final Expression expression: analysis.getSelectExpressions()) {
      aggregateAnalyzer.process(expression, new AnalysisContext(null));
    }
    // Build a logical plan
    return new LogicalPlanner(analysis, aggregateAnalysis, functionRegistry).buildPlan();
  }

  @Test
  public void testFilter() {
    // Given:
    final SqlPredicate predicate = givenSqlPredicateFor(
        "SELECT col0, col2, col3 FROM test1 WHERE col0 > 100;");

    // When/Then:
    assertThat(
        predicate.getFilterExpression().toString().toUpperCase(),
        equalTo("(TEST1.COL0 > 100)"));
    assertThat(predicate.getColumnIndexes().length, equalTo(1));

  }

  @Test
  public void testFilterBiggerExpression() {
    // Given:
    final SqlPredicate predicate =
        givenSqlPredicateFor(
            "SELECT col0, col2, col3 FROM test1 WHERE col0 > 100 AND LEN(col2) = 5;");

    // When/Then:
    assertThat(
        predicate.getFilterExpression().toString().toUpperCase(),
        equalTo("((TEST1.COL0 > 100) AND (LEN(TEST1.COL2) = 5))"));
    assertThat(predicate.getColumnIndexes().length, equalTo(3));
  }

  @Test
  @SuppressWarnings("unchecked")
  public void shouldIgnoreNullRows() {
<<<<<<< HEAD
    final String selectQuery = "SELECT col0 FROM test1 WHERE col0 > 100;";
    final PreparedStatement<Query> statement = KsqlParserTestUtil
        .buildSingleAst(selectQuery, metaStore);
    final QuerySpecification querySpecification = (QuerySpecification) statement
        .getStatement()
        .getQueryBody();

    final Expression filterExpr = querySpecification.getWhere().get();
    final PlanNode logicalPlan = buildLogicalPlan(selectQuery);

    initialSchemaKStream = new SchemaKStream<>(
=======
    // Given:
    final SqlPredicate sqlPredicate =
        givenSqlPredicateFor("SELECT col0 FROM test1 WHERE col0 > 100;");

    // When/Then:
    assertThat(sqlPredicate.getPredicate().test("key", null), is(false));
  }

  @Test
  public void shouldWriteProcessingLogOnError() throws IOException {
    // Given:
    final SqlPredicate sqlPredicate =
        givenSqlPredicateFor("SELECT col0 FROM test1 WHERE col0 > 100;");

    // When:
    sqlPredicate.getPredicate().test(
        "key",
        new GenericRow(0L, "key", Collections.emptyList()));

    // Then:
    final ArgumentCaptor<Supplier<SchemaAndValue>> captor
        = ArgumentCaptor.forClass(Supplier.class);
    verify(processingLogger).error(captor.capture());
    final SchemaAndValue schemaAndValue = captor.getValue().get();
    assertThat(schemaAndValue.schema(), equalTo(ProcessingLogMessageSchema.PROCESSING_LOG_SCHEMA));
    final Struct struct = (Struct) schemaAndValue.value();
    assertThat(
        struct.get(ProcessingLogMessageSchema.TYPE),
        equalTo(MessageType.RECORD_PROCESSING_ERROR.ordinal()));
    final Struct errorStruct
        = struct.getStruct(ProcessingLogMessageSchema.RECORD_PROCESSING_ERROR);
    assertThat(
        errorStruct.get(ProcessingLogMessageSchema.RECORD_PROCESSING_ERROR_FIELD_MESSAGE),
        equalTo(
            "Error evaluating predicate (TEST1.COL0 > 100): "
                + "Invalid field type. Value must be Long.")
    );
    final String rowString =
        errorStruct.getString(ProcessingLogMessageSchema.RECORD_PROCESSING_ERROR_FIELD_RECORD);
    final List<Object> row = (List) MAPPER.readValue(rowString, List.class);
    assertThat(row, Matchers.contains(0, "key", Collections.emptyList()));
  }

  private SqlPredicate givenSqlPredicateFor(final String statement) {
    final PlanNode logicalPlan = buildLogicalPlan(statement);
    final FilterNode filterNode = (FilterNode) logicalPlan.getSources().get(0).getSources().get(0);
    return new SqlPredicate(
        filterNode.getPredicate(),
>>>>>>> 8ab3f86d
        logicalPlan.getTheSourceNode().getSchema(),
        false,
        ksqlConfig,
        functionRegistry,
        processingLogger);
  }
}<|MERGE_RESOLUTION|>--- conflicted
+++ resolved
@@ -14,10 +14,10 @@
 
 package io.confluent.ksql.structured;
 
+import static io.confluent.ksql.testutils.AnalysisTestUtil.analyzeQuery;
 import static org.hamcrest.Matchers.equalTo;
 import static org.hamcrest.Matchers.is;
 import static org.junit.Assert.assertThat;
-import static io.confluent.ksql.testutils.AnalysisTestUtil.analyzeQuery;
 import static org.mockito.Mockito.verify;
 
 import com.fasterxml.jackson.databind.ObjectMapper;
@@ -29,11 +29,6 @@
 import io.confluent.ksql.analyzer.AnalysisContext;
 import io.confluent.ksql.function.InternalFunctionRegistry;
 import io.confluent.ksql.metastore.MetaStore;
-<<<<<<< HEAD
-import io.confluent.ksql.parser.KsqlParser.PreparedStatement;
-import io.confluent.ksql.parser.KsqlParserTestUtil;
-=======
->>>>>>> 8ab3f86d
 import io.confluent.ksql.parser.tree.Expression;
 import io.confluent.ksql.planner.LogicalPlanner;
 import io.confluent.ksql.planner.plan.FilterNode;
@@ -44,19 +39,11 @@
 import io.confluent.ksql.util.MetaStoreFixture;
 import java.io.IOException;
 import java.util.Collections;
-<<<<<<< HEAD
-import org.apache.kafka.common.serialization.Serdes;
-import org.apache.kafka.streams.StreamsBuilder;
-import org.apache.kafka.streams.kstream.Consumed;
-import org.apache.kafka.streams.kstream.KStream;
-import org.junit.Assert;
-=======
 import java.util.List;
 import java.util.function.Supplier;
 import org.apache.kafka.connect.data.SchemaAndValue;
 import org.apache.kafka.connect.data.Struct;
 import org.hamcrest.Matchers;
->>>>>>> 8ab3f86d
 import org.junit.Before;
 import org.junit.Rule;
 import org.junit.Test;
@@ -67,12 +54,9 @@
 
 @SuppressWarnings("unchecked")
 public class SqlPredicateTest {
+
   private static final ObjectMapper MAPPER = new ObjectMapper();
 
-<<<<<<< HEAD
-  private SchemaKStream initialSchemaKStream;
-=======
->>>>>>> 8ab3f86d
   private final KsqlConfig ksqlConfig = new KsqlConfig(Collections.emptyMap());
 
   private MetaStore metaStore;
@@ -133,19 +117,6 @@
   @Test
   @SuppressWarnings("unchecked")
   public void shouldIgnoreNullRows() {
-<<<<<<< HEAD
-    final String selectQuery = "SELECT col0 FROM test1 WHERE col0 > 100;";
-    final PreparedStatement<Query> statement = KsqlParserTestUtil
-        .buildSingleAst(selectQuery, metaStore);
-    final QuerySpecification querySpecification = (QuerySpecification) statement
-        .getStatement()
-        .getQueryBody();
-
-    final Expression filterExpr = querySpecification.getWhere().get();
-    final PlanNode logicalPlan = buildLogicalPlan(selectQuery);
-
-    initialSchemaKStream = new SchemaKStream<>(
-=======
     // Given:
     final SqlPredicate sqlPredicate =
         givenSqlPredicateFor("SELECT col0 FROM test1 WHERE col0 > 100;");
@@ -194,7 +165,6 @@
     final FilterNode filterNode = (FilterNode) logicalPlan.getSources().get(0).getSources().get(0);
     return new SqlPredicate(
         filterNode.getPredicate(),
->>>>>>> 8ab3f86d
         logicalPlan.getTheSourceNode().getSchema(),
         false,
         ksqlConfig,
