--- conflicted
+++ resolved
@@ -19,21 +19,16 @@
 import io.confluent.ksql.analyzer.QueryAnalyzer;
 import io.confluent.ksql.metastore.MetaStore;
 import io.confluent.ksql.parser.KsqlParser.PreparedStatement;
-<<<<<<< HEAD
 import io.confluent.ksql.parser.tree.Query;
 import io.confluent.ksql.planner.LogicalPlanner;
 import io.confluent.ksql.planner.plan.PlanNode;
 import java.util.List;
-=======
-import io.confluent.ksql.parser.KsqlParserTestUtil;
->>>>>>> 7b0f9578
 
 public final class AnalysisTestUtil {
 
   private AnalysisTestUtil() {
   }
 
-<<<<<<< HEAD
   public static List<PreparedStatement> parseStatements(
       final String queryStr,
       final MetaStore metaStore
@@ -68,14 +63,5 @@
   ) {
     final QueryAnalyzer queryAnalyzer = new QueryAnalyzer(metaStore, metaStore, "");
     return queryAnalyzer.analyze(queryStr, query);
-=======
-  public static Analysis analyzeQuery(final String queryStr, final MetaStore metaStore) {
-    final PreparedStatement<?> statement = KsqlParserTestUtil.buildSingleAst(queryStr, metaStore);
-
-    final Analysis analysis = new Analysis();
-    final Analyzer analyzer = new Analyzer(queryStr, analysis, metaStore, "");
-    analyzer.process(statement.getStatement(), new AnalysisContext(null));
-    return analysis;
->>>>>>> 7b0f9578
   }
 }