--- conflicted
+++ resolved
@@ -27,11 +27,8 @@
 import java.io.File;
 import java.io.IOException;
 import java.nio.charset.StandardCharsets;
-<<<<<<< HEAD
 import java.nio.file.Files;
-=======
 import java.time.Duration;
->>>>>>> a9639a2e
 import java.util.Arrays;
 import java.util.Collections;
 import java.util.HashMap;
@@ -308,7 +305,8 @@
     // Shutdown quick:
     effectiveConfig.put(KafkaConfig.ControlledShutdownEnableProp(), false);
     // Set ZK connect timeout high enough to give ZK time to build log file on build server:
-    effectiveConfig.put(KafkaConfig.ZkConnectionTimeoutMsProp(), (int) ZK_CONNECT_TIMEOUT.toMillis());
+    effectiveConfig
+        .put(KafkaConfig.ZkConnectionTimeoutMsProp(), (int) ZK_CONNECT_TIMEOUT.toMillis());
     // Set ZK session timeout high enough that slow build servers don't hit it:
     effectiveConfig.put(KafkaConfig.ZkSessionTimeoutMsProp(), (int) ZK_SESSION_TIMEOUT.toMillis());
     // Explicitly set to be less that the default 30 second timeout of KSQL functional tests
