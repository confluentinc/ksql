--- conflicted
+++ resolved
@@ -126,13 +126,9 @@
   public void shouldValidatePersistentQueryResultCorrectly()
       throws IOException, RestClientException {
     SchemaRegistryClient schemaRegistryClient = mock(SchemaRegistryClient.class);
-<<<<<<< HEAD
-    PersistentQueryMetadata persistentQueryMetadata = getPersistentQueryMetadata();
-=======
     KsqlTopic resultTopic = new KsqlTopic("testTopic", "testTopic", new KsqlAvroTopicSerDe());
     Schema resultSchema = SerDeUtil.getSchemaFromAvro(ordersAveroSchemaStr);
     PersistentQueryMetadata persistentQueryMetadata = buildStubPersistentQueryMetadata(resultSchema, resultTopic);
->>>>>>> bff0a951
     org.apache.avro.Schema.Parser parser = new org.apache.avro.Schema.Parser();
     org.apache.avro.Schema avroSchema = parser.parse(ordersAveroSchemaStr);
     expect(schemaRegistryClient.testCompatibility(anyString(), EasyMock.isA(avroSchema.getClass())))
@@ -145,14 +141,10 @@
   public void shouldFailForInvalidResultAvroSchema()
       throws IOException, RestClientException {
     SchemaRegistryClient schemaRegistryClient = mock(SchemaRegistryClient.class);
-<<<<<<< HEAD
-    PersistentQueryMetadata persistentQueryMetadata = getPersistentQueryMetadata();
-=======
     KsqlTopic resultTopic = new KsqlTopic("testTopic", "testTopic", new KsqlAvroTopicSerDe
         ());
     Schema resultSchema = SerDeUtil.getSchemaFromAvro(ordersAveroSchemaStr);
     PersistentQueryMetadata persistentQueryMetadata = buildStubPersistentQueryMetadata(resultSchema, resultTopic);
->>>>>>> bff0a951
     expect(schemaRegistryClient.testCompatibility(anyString(), anyObject())).andReturn(false);
     replay(schemaRegistryClient);
     try {
@@ -194,8 +186,8 @@
                                        DataSource.DataSourceType.KSTREAM,
                                        "",
                                        mock(KafkaTopicClient.class),
-                                       resultSchema,
                                        resultTopic,
+                                       null,
                                        null);
   }
 
