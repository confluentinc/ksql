/*
 * Copyright 2018 Confluent Inc.
 *
 * Licensed under the Confluent Community License; you may not use this file
 * except in compliance with the License.  You may obtain a copy of the License at
 *
 * http://www.confluent.io/confluent-community-license
 *
 * Unless required by applicable law or agreed to in writing, software
 * distributed under the License is distributed on an "AS IS" BASIS, WITHOUT
 * WARRANTIES OF ANY KIND, either express or implied.  See the License for the
 * specific language governing permissions and limitations under the License.
 */

package io.confluent.ksql.util;

import static org.apache.kafka.common.config.TopicConfig.CLEANUP_POLICY_COMPACT;
import static org.apache.kafka.common.config.TopicConfig.COMPRESSION_TYPE_CONFIG;

import java.util.Collection;
import java.util.Collections;
import java.util.HashMap;
import java.util.List;
import java.util.Map;
import java.util.Set;
import java.util.stream.Collectors;
import java.util.stream.IntStream;
import org.apache.kafka.clients.admin.TopicDescription;
import org.apache.kafka.common.Node;
import org.apache.kafka.common.TopicPartitionInfo;

/**
 * Fake Kafka Client is for test only, none of its methods should be called.
 */
public class FakeKafkaTopicClient implements KafkaTopicClient {

  static class FakeTopic {
    private final String topicName;
    private final int numPartitions;
    private final short replicatonFactor;
    private final TopicCleanupPolicy cleanupPolicy;

    public FakeTopic(final String topicName,
                     final int numPartitions,
                     final short replicatonFactor,
                     final TopicCleanupPolicy cleanupPolicy) {
      this.topicName = topicName;
      this.numPartitions = numPartitions;
      this.replicatonFactor = replicatonFactor;
      this.cleanupPolicy = cleanupPolicy;
    }

    public String getTopicName() {
      return topicName;
    }

    public int getNumPartitions() {
      return numPartitions;
    }

    public short getReplicatonFactor() {
      return replicatonFactor;
    }

    public TopicDescription getDescription() {
      final Node node = new Node(0, "localhost", 9091);
      final List<TopicPartitionInfo> partitionInfoList =
          IntStream.range(0, numPartitions)
              .mapToObj(
                  p -> new TopicPartitionInfo(p, node, Collections.emptyList(), Collections.emptyList()))
              .collect(Collectors.toList());
      return new TopicDescription(topicName, false, partitionInfoList);
    }
    public TopicCleanupPolicy getCleanupPolicy() {
      return cleanupPolicy;
    }
  }

  private final Map<String, FakeTopic> topicMap = new HashMap<>();
  private final Map<String, FakeTopic> createdTopics = new HashMap<>();

  public void preconditionTopicExists(
      final String topic,
      final int numPartitions,
      final short replicationFactor,
      final Map<String, ?> configs) {
    topicMap.put(topic, createFakeTopic(topic, numPartitions, replicationFactor, configs));
  }

  @Override
<<<<<<< HEAD
  public void createTopic(final String topic, final int numPartitions, final short replicationFactor, final boolean checkTopicProperties, final Map<String, ?> configs) {
    if (!topicMap.containsKey(topic)) {
      final TopicCleanupPolicy cleanUpPolicy =
          CLEANUP_POLICY_COMPACT.equals(configs.get(COMPRESSION_TYPE_CONFIG))
          ? TopicCleanupPolicy.COMPACT
          : TopicCleanupPolicy.DELETE;

      topicMap.put(topic, new FakeTopic(topic, numPartitions, replicationFactor, cleanUpPolicy));
=======
  public void createTopic(final String topic, final int numPartitions, final short replicationFactor, final Map<String, ?> configs) {
    if (topicMap.containsKey(topic)) {
      return;
>>>>>>> a1f3e03c
    }

    final FakeTopic info = createFakeTopic(topic, numPartitions, replicationFactor, configs);
    topicMap.put(topic, info);
    createdTopics.put(topic, info);
  }

  public Map<String, FakeTopic> createdTopics() {
    return createdTopics;
  }

  @Override
  public boolean isTopicExists(final String topic) {
    return topicMap.containsKey(topic);
  }

  @Override
  public Set<String> listTopicNames() {
    return topicMap.keySet();
  }

  @Override
  public Set<String> listNonInternalTopicNames() {
    return topicMap.keySet().stream()
        .filter((topic) -> (!topic.startsWith(KsqlConstants.KSQL_INTERNAL_TOPIC_PREFIX)
                            || !topic.startsWith(KsqlConstants.CONFLUENT_INTERNAL_TOPIC_PREFIX)))
        .collect(Collectors.toSet());
  }

  @Override
  public Map<String, TopicDescription> describeTopics(final Collection<String> topicNames) {
    return listTopicNames()
        .stream()
        .filter(topicNames::contains)
        .collect(
            Collectors.toMap(n -> n, n -> topicMap.get(n).getDescription()));
  }

  @Override
  public Map<String, String> getTopicConfig(final String topicName) {
    return Collections.emptyMap();
  }

  @Override
  public boolean addTopicConfig(final String topicName, final Map<String, ?> overrides) {
    return false;
  }

  @Override
  public TopicCleanupPolicy getTopicCleanupPolicy(final String topicName) {
    return null;
  }

  @Override
  public void deleteTopics(final List<String> topicsToDelete) {
    for (final String topicName: topicsToDelete) {
      topicMap.remove(topicName);
    }
  }

  @Override
  public void deleteInternalTopics(final String applicationId) {
  }

  private static FakeTopic createFakeTopic(final String topic, final int numPartitions,
      final short replicationFactor, final Map<String, ?> configs) {
    final TopicCleanupPolicy cleanUpPolicy =
        CLEANUP_POLICY_COMPACT.equals(configs.get(COMPRESSION_TYPE_CONFIG))
            ? TopicCleanupPolicy.COMPACT
            : TopicCleanupPolicy.DELETE;

    return new FakeTopic(topic, numPartitions, replicationFactor, cleanUpPolicy);
  }
}<|MERGE_RESOLUTION|>--- conflicted
+++ resolved
@@ -88,20 +88,9 @@
   }
 
   @Override
-<<<<<<< HEAD
   public void createTopic(final String topic, final int numPartitions, final short replicationFactor, final boolean checkTopicProperties, final Map<String, ?> configs) {
-    if (!topicMap.containsKey(topic)) {
-      final TopicCleanupPolicy cleanUpPolicy =
-          CLEANUP_POLICY_COMPACT.equals(configs.get(COMPRESSION_TYPE_CONFIG))
-          ? TopicCleanupPolicy.COMPACT
-          : TopicCleanupPolicy.DELETE;
-
-      topicMap.put(topic, new FakeTopic(topic, numPartitions, replicationFactor, cleanUpPolicy));
-=======
-  public void createTopic(final String topic, final int numPartitions, final short replicationFactor, final Map<String, ?> configs) {
     if (topicMap.containsKey(topic)) {
       return;
->>>>>>> a1f3e03c
     }
 
     final FakeTopic info = createFakeTopic(topic, numPartitions, replicationFactor, configs);
