/*
 * Copyright 2018 Confluent Inc.
 *
 * Licensed under the Apache License, Version 2.0 (the "License");
 * you may not use this file except in compliance with the License.
 * You may obtain a copy of the License at
 *
 * http://www.apache.org/licenses/LICENSE-2.0
 *
 * Unless required by applicable law or agreed to in writing, software
 * distributed under the License is distributed on an "AS IS" BASIS,
 * WITHOUT WARRANTIES OR CONDITIONS OF ANY KIND, either express or implied.
 * See the License for the specific language governing permissions and
 * limitations under the License.
 */

package io.confluent.ksql.util;

import com.google.common.collect.ImmutableMap;

import org.apache.kafka.clients.admin.AdminClientConfig;
import org.apache.kafka.clients.admin.TopicDescription;
import org.apache.kafka.common.config.TopicConfig;
import org.apache.kafka.test.IntegrationTest;
import org.junit.After;
import org.junit.Before;
import org.junit.ClassRule;
import org.junit.Test;
import org.junit.experimental.categories.Category;

import java.util.Collections;
import java.util.Map;
import java.util.Set;
import java.util.UUID;
import java.util.function.Supplier;

import io.confluent.ksql.testutils.EmbeddedSingleNodeKafkaCluster;

import static io.confluent.ksql.testutils.AssertEventually.assertThatEventually;
import static org.hamcrest.MatcherAssert.assertThat;
import static org.hamcrest.Matchers.hasItem;
import static org.hamcrest.Matchers.hasItems;
import static org.hamcrest.Matchers.hasSize;
import static org.hamcrest.Matchers.is;

@Category({IntegrationTest.class})
public class KafkaTopicClientImplIntegrationTest {

  @ClassRule
  public static final EmbeddedSingleNodeKafkaCluster KAFKA =
      EmbeddedSingleNodeKafkaCluster.newBuilder().build();

  private String testTopic;
  private KafkaTopicClient client;

  @Before
  public void setUp() {
    testTopic = UUID.randomUUID().toString();
    KAFKA.createTopic(testTopic);

    client = new KafkaTopicClientImpl(ImmutableMap.of(
        AdminClientConfig.BOOTSTRAP_SERVERS_CONFIG, KAFKA.bootstrapServers()));
<<<<<<< HEAD
=======

    client = new KafkaTopicClientImpl(adminClient);

    allowForAsyncTopicCreation();
>>>>>>> de747e9e
  }

  @After
  public void tearDown() {
    client.close();
  }

  @Test
  public void shouldGetTopicConfig() {
    // When:
    final Map<String, String> config = client.getTopicConfig(testTopic);

    // Then:
    assertThat(config.keySet(), hasItems(
        TopicConfig.RETENTION_MS_CONFIG,
        TopicConfig.CLEANUP_POLICY_CONFIG,
        TopicConfig.COMPRESSION_TYPE_CONFIG));
  }

  @Test
  public void shouldSetTopicConfig() {
    // When:
    final boolean changed = client
            .addTopicConfig(testTopic, ImmutableMap.of(TopicConfig.RETENTION_MS_CONFIG, "1245678"));

    // Then:
    assertThat(changed, is(true));
    assertThatEventually(() -> getTopicConfig(TopicConfig.RETENTION_MS_CONFIG), is("1245678"));
  }

  @Test
  public void shouldNotSetTopicConfigWhenNothingChanged() {
    // Given:
    client.addTopicConfig(testTopic, ImmutableMap.of(TopicConfig.RETENTION_MS_CONFIG, "56784567"));

    // When:
    final boolean changed = client
        .addTopicConfig(testTopic, ImmutableMap.of(TopicConfig.RETENTION_MS_CONFIG, "56784567"));

    // Then:
    assertThat(changed, is(false));
  }

  @Test
  public void shouldNotRemovePreviousOverridesWhenAddingNew() {
    // Given:
    client
        .addTopicConfig(testTopic, ImmutableMap.of(TopicConfig.COMPRESSION_TYPE_CONFIG, "snappy"));

    // When:
    client.addTopicConfig(testTopic, ImmutableMap.of(TopicConfig.RETENTION_MS_CONFIG, "987654321"));

    // Then:
    assertThatEventually(() -> getTopicConfig(TopicConfig.RETENTION_MS_CONFIG), is("987654321"));
    assertThat(getTopicConfig(TopicConfig.COMPRESSION_TYPE_CONFIG), is("snappy"));
  }

  @Test
  public void shouldGetTopicCleanupPolicy() {
    // Given:
    client.addTopicConfig(testTopic, ImmutableMap.of(TopicConfig.CLEANUP_POLICY_CONFIG, "delete"));

    // Then:
    assertThatEventually(() -> client.getTopicCleanupPolicy(testTopic),
                         is(KafkaTopicClient.TopicCleanupPolicy.DELETE));
  }

  @Test
  public void shouldListTopics() {
    // When:
    final Set<String> topicNames = client.listTopicNames();

    // Then:
    assertThat(topicNames, hasItem(testTopic));
  }

  @Test
  public void shouldDetectIfTopicExists() {
    assertThat(client.isTopicExists(testTopic), is(true));
    assertThat(client.isTopicExists("Unknown"), is(false));
  }

  @Test
  public void shouldDeleteTopics() {
    // When:
    client.deleteTopics(Collections.singletonList(testTopic));

    // Then:
    assertThat(client.isTopicExists(testTopic), is(false));
  }

  @Test
  public void shouldCreateTopic() {
    // Given:
    final String topicName = UUID.randomUUID().toString();

    // When:
    client.createTopic(topicName, 3, (short) 1);

    // Then:
    assertThatEventually(() -> topicExists(topicName), is(true));
    final TopicDescription topicDescription = getTopicDescription(topicName);
    assertThat(topicDescription.partitions(), hasSize(3));
    assertThat(topicDescription.partitions().get(0).replicas(), hasSize(1));
  }

  @Test
  public void shouldCreateTopicWithConfig() {
    // Given:
    final String topicName = UUID.randomUUID().toString();
    final Map<String, String> config = ImmutableMap.of(
        TopicConfig.COMPRESSION_TYPE_CONFIG, "snappy");

    // When:
    client.createTopic(topicName, 2, (short) 1, config);

    // Then:
    assertThatEventually(() -> topicExists(topicName), is(true));
    final TopicDescription topicDescription = getTopicDescription(topicName);
    assertThat(topicDescription.partitions(), hasSize(2));
    assertThat(topicDescription.partitions().get(0).replicas(), hasSize(1));
    final Map<String, String> configs = client.getTopicConfig(topicName);
    assertThat(configs.get(TopicConfig.COMPRESSION_TYPE_CONFIG), is("snappy"));
  }

  private String getTopicConfig(final String configName) {
    final Map<String, String> configs = client.getTopicConfig(testTopic);
    return configs.get(configName);
  }

  private boolean topicExists(final String topicName) {
    return client.isTopicExists(topicName);
  }

  private TopicDescription getTopicDescription(final String topicName) {
    return client.describeTopics(Collections.singletonList(topicName)).get(topicName);
  }

  private void allowForAsyncTopicCreation() {
    final Supplier<Set<String>> topicNamesSupplier = () -> {
      try {
        return adminClient.listTopics().names().get();
      } catch (final Exception e) {
        return Collections.emptySet();
      }
    };

    assertThatEventually(topicNamesSupplier, hasItem(testTopic));
  }
}<|MERGE_RESOLUTION|>--- conflicted
+++ resolved
@@ -18,6 +18,7 @@
 
 import com.google.common.collect.ImmutableMap;
 
+import org.apache.kafka.clients.admin.AdminClient;
 import org.apache.kafka.clients.admin.AdminClientConfig;
 import org.apache.kafka.clients.admin.TopicDescription;
 import org.apache.kafka.common.config.TopicConfig;
@@ -52,21 +53,19 @@
 
   private String testTopic;
   private KafkaTopicClient client;
+  private AdminClient adminClient;
 
   @Before
   public void setUp() {
     testTopic = UUID.randomUUID().toString();
     KAFKA.createTopic(testTopic);
 
-    client = new KafkaTopicClientImpl(ImmutableMap.of(
+    adminClient = AdminClient.create(ImmutableMap.of(
         AdminClientConfig.BOOTSTRAP_SERVERS_CONFIG, KAFKA.bootstrapServers()));
-<<<<<<< HEAD
-=======
 
     client = new KafkaTopicClientImpl(adminClient);
 
     allowForAsyncTopicCreation();
->>>>>>> de747e9e
   }
 
   @After
