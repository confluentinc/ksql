--- conflicted
+++ resolved
@@ -16,11 +16,7 @@
 package io.confluent.ksql.util;
 
 import io.confluent.ksql.GenericRow;
-<<<<<<< HEAD
-import io.confluent.ksql.schema.ksql.KsqlSchemaWithOptions;
-=======
 import io.confluent.ksql.schema.ksql.PhysicalSchema;
->>>>>>> 6af8958f
 import java.util.Map;
 import java.util.Objects;
 
@@ -28,11 +24,7 @@
   private final String topicName;
   private final String ksqlSchemaString;
   private final String key;
-<<<<<<< HEAD
-  private final KsqlSchemaWithOptions schema;
-=======
   private final PhysicalSchema schema;
->>>>>>> 6af8958f
   private final Map<String, GenericRow> data;
   private final String kstreamName;
 
@@ -40,11 +32,7 @@
       final String namePrefix,
       final String ksqlSchemaString,
       final String key,
-<<<<<<< HEAD
-      final KsqlSchemaWithOptions schema,
-=======
       final PhysicalSchema schema,
->>>>>>> 6af8958f
       final Map<String, GenericRow> data
   ) {
     this.topicName = Objects.requireNonNull(namePrefix, "namePrefix") + "_TOPIC";
@@ -67,11 +55,7 @@
     return key;
   }
 
-<<<<<<< HEAD
-  public KsqlSchemaWithOptions schema() {
-=======
   public PhysicalSchema schema() {
->>>>>>> 6af8958f
     return schema;
   }
 
