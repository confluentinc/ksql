--- conflicted
+++ resolved
@@ -370,31 +370,101 @@
       ]
     },
     {
-<<<<<<< HEAD
       "name": "max double group by",
       "statements": [
         "CREATE STREAM TEST (ID bigint, NAME varchar, VALUE double) WITH (kafka_topic='test_topic', value_format='DELIMITED', key='ID');",
         "CREATE TABLE S2 as SELECT id, max(value) FROM test group by id;"
       ],
       "inputs": [
-        {"topic": "test_topic", "key": 0, "value": "0,100,0.0", "timestamp": 0},
-        {"topic": "test_topic", "key": 0, "value": "0,100,5.1", "timestamp": 0},
-        {"topic": "test_topic", "key": 100, "value": "100,100,100.1", "timestamp": 0},
-        {"topic": "test_topic", "key": 100, "value": "100,100,6.4", "timestamp": 0},
-        {"topic": "test_topic", "key": 100, "value": "100,100,300.8", "timestamp": 0},
-        {"topic": "test_topic", "key": 0, "value": "0,zero,2000.99", "timestamp": 0},
-        {"topic": "test_topic", "key": 0, "value": "0,100,100.11", "timestamp": 0}
-
-      ],
-      "outputs": [
-        {"topic": "S2", "key": 0, "value": "0,0.0", "timestamp": 0},
-        {"topic": "S2", "key": 0, "value": "0,5.1", "timestamp": 0},
-        {"topic": "S2", "key": 100, "value": "100,100.1", "timestamp": 0},
-        {"topic": "S2", "key": 100, "value": "100,100.1", "timestamp": 0},
-        {"topic": "S2", "key": 100, "value": "100,300.8", "timestamp": 0},
-        {"topic": "S2", "key": 0, "value": "0,2000.99", "timestamp": 0},
-        {"topic": "S2", "key": 0, "value": "0,2000.99", "timestamp": 0}
-=======
+        {
+          "topic": "test_topic",
+          "key": 0,
+          "value": "0,100,0.0",
+          "timestamp": 0
+        },
+        {
+          "topic": "test_topic",
+          "key": 0,
+          "value": "0,100,5.1",
+          "timestamp": 0
+        },
+        {
+          "topic": "test_topic",
+          "key": 100,
+          "value": "100,100,100.1",
+          "timestamp": 0
+        },
+        {
+          "topic": "test_topic",
+          "key": 100,
+          "value": "100,100,6.4",
+          "timestamp": 0
+        },
+        {
+          "topic": "test_topic",
+          "key": 100,
+          "value": "100,100,300.8",
+          "timestamp": 0
+        },
+        {
+          "topic": "test_topic",
+          "key": 0,
+          "value": "0,zero,2000.99",
+          "timestamp": 0
+        },
+        {
+          "topic": "test_topic",
+          "key": 0,
+          "value": "0,100,100.11",
+          "timestamp": 0
+        }
+      ],
+      "outputs": [
+        {
+          "topic": "S2",
+          "key": 0,
+          "value": "0,0.0",
+          "timestamp": 0
+        },
+        {
+          "topic": "S2",
+          "key": 0,
+          "value": "0,5.1",
+          "timestamp": 0
+        },
+        {
+          "topic": "S2",
+          "key": 100,
+          "value": "100,100.1",
+          "timestamp": 0
+        },
+        {
+          "topic": "S2",
+          "key": 100,
+          "value": "100,100.1",
+          "timestamp": 0
+        },
+        {
+          "topic": "S2",
+          "key": 100,
+          "value": "100,300.8",
+          "timestamp": 0
+        },
+        {
+          "topic": "S2",
+          "key": 0,
+          "value": "0,2000.99",
+          "timestamp": 0
+        },
+        {
+          "topic": "S2",
+          "key": 0,
+          "value": "0,2000.99",
+          "timestamp": 0
+        }
+      ]
+    },
+    {
       "name": "topk distinct integer",
       "statements": [
         "CREATE STREAM TEST (ID bigint, NAME varchar, VALUE int) WITH (kafka_topic='test_topic', value_format='JSON', key='ID');",
@@ -455,7 +525,6 @@
         {"topic": "S2", "key": 0, "value": "{\"TOPK\":[\"c\",\"b\",\"a\"],\"ID\":0}", "timestamp": 0},
         {"topic": "S2", "key": 0, "value": "{\"TOPK\":[\"c\",\"b\",\"a\"],\"ID\":0}", "timestamp": 0},
         {"topic": "S2", "key": 0, "value": "{\"TOPK\":[\"d\",\"c\",\"b\"],\"ID\":0}", "timestamp": 0}
->>>>>>> 3018c4e5
       ]
     }
   ]
