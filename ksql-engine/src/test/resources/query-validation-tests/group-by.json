--- conflicted
+++ resolved
@@ -218,7 +218,6 @@
     {
       "name": "with multiple group by clauses",
       "statements": [
-<<<<<<< HEAD
         "CREATE STREAM TEST (f1 INT, f2 INT) WITH (kafka_topic='test_topic', KEY='f1', value_format='DELIMITED');",
         "CREATE TABLE OUTPUT AS SELECT f1, f2, COUNT(*) AS COUNT FROM TEST GROUP BY f1, f2;"
       ],
@@ -235,26 +234,11 @@
         {"topic": "OUTPUT", "key": "1|+|2", "value": "1,2,2", "timestamp": 0},
         {"topic": "OUTPUT", "key": "2|+|1", "value": "2,1,1", "timestamp": 0},
         {"topic": "OUTPUT", "key": "2|+|1", "value": "2,1,2", "timestamp": 0}
-=======
-        "CREATE STREAM TEST (data VARCHAR) WITH (kafka_topic='test_topic', value_format='DELIMITED');",
-        "CREATE TABLE OUTPUT AS SELECT COUNT(*) AS COUNT FROM TEST GROUP BY data;"
-      ],
-      "inputs": [
-        {"topic": "test_topic", "value": "d1"},
-        {"topic": "test_topic", "value": "d2"},
-        {"topic": "test_topic", "value": "d1"}
-      ],
-      "outputs": [
-        {"topic": "OUTPUT", "key": "d1", "value": "1"},
-        {"topic": "OUTPUT", "key": "d2", "value": "1"},
-        {"topic": "OUTPUT", "key": "d1", "value": "2"}
->>>>>>> 7b0f9578
       ]
     },
     {
       "name": "with complex select expression",
       "statements": [
-<<<<<<< HEAD
         "CREATE STREAM TEST (f1 VARCHAR) WITH (kafka_topic='test_topic', value_format='DELIMITED');",
         "CREATE TABLE OUTPUT AS SELECT SUBSTRING(f1, 0, 1), COUNT(*) FROM TEST GROUP BY f1;"
       ],
@@ -436,20 +420,10 @@
       },
       "inputs": [],
       "outputs": []
-=======
-        "CREATE STREAM TEST (d1 VARCHAR, d2 VARCHAR) WITH (kafka_topic='test_topic', value_format='DELIMITED');",
-        "CREATE TABLE OUTPUT AS SELECT d1, COUNT(*) AS COUNT FROM TEST GROUP BY d2;"
-      ],
-      "expectedException": {
-        "type": "io.confluent.ksql.util.KsqlException",
-        "message": "Non-aggregate SELECT expression must be part of GROUP BY: [TEST.D1]"
-      }
->>>>>>> 7b0f9578
     },
     {
       "name": "with constants in the projection",
       "statements": [
-<<<<<<< HEAD
         "CREATE STREAM TEST (f1 INT) WITH (kafka_topic='test_topic', KEY='f1', value_format='DELIMITED');",
         "CREATE TABLE OUTPUT AS SELECT f1, 'some constant' as f3, COUNT(f1) FROM TEST GROUP BY f1;"
       ],
@@ -475,14 +449,14 @@
         "CREATE TABLE OUTPUT AS SELECT COUNT(*) AS COUNT FROM TEST GROUP BY data;"
       ],
       "inputs": [
-        {"topic": "test_topic", "key": 1, "value": "d1", "timestamp": 0},
-        {"topic": "test_topic", "key": 2, "value": "d2", "timestamp": 0},
-        {"topic": "test_topic", "key": 3, "value": "d1", "timestamp": 0}
-      ],
-      "outputs": [
-        {"topic": "OUTPUT", "key": "d1", "value": "1", "timestamp": 0},
-        {"topic": "OUTPUT", "key": "d2", "value": "1", "timestamp": 0},
-        {"topic": "OUTPUT", "key": "d1", "value": "2", "timestamp": 0}
+        {"topic": "test_topic", "value": "d1"},
+        {"topic": "test_topic", "value": "d2"},
+        {"topic": "test_topic", "value": "d1"}
+      ],
+      "outputs": [
+        {"topic": "OUTPUT", "key": "d1", "value": "1"},
+        {"topic": "OUTPUT", "key": "d2", "value": "1"},
+        {"topic": "OUTPUT", "key": "d1", "value": "2"}
       ]
     },
     {
@@ -493,11 +467,12 @@
       ],
       "expectedException": {
         "type": "io.confluent.ksql.util.KsqlException",
-        "message": "Non-aggregate SELECT expression not part of GROUP BY: [TEST.D1]"
-      },
-      "inputs": [],
-      "outputs": []
-=======
+        "message": "Non-aggregate SELECT expression must be part of GROUP BY: [TEST.D1]"
+      }
+    },
+    {
+      "name": "group by with function not in select",
+      "statements": [
         "CREATE STREAM TEST (source VARCHAR) WITH (kafka_topic='test_topic', value_format='DELIMITED');",
         "CREATE TABLE OUTPUT AS SELECT SUBSTRING(source, 0, 2) AS Thing, COUNT(*) AS COUNT FROM TEST GROUP BY SUBSTRING(source, 0, 1);"
       ],
@@ -505,7 +480,6 @@
         "type": "io.confluent.ksql.util.KsqlException",
         "message": "Non-aggregate SELECT expression must be part of GROUP BY: [SUBSTRING(TEST.SOURCE, 0, 2)]"
       }
->>>>>>> 7b0f9578
     }
   ]
 }