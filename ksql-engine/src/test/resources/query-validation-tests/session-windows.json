{
  "comments": [
    "Tests around session windows."
  ],
  "tests": [
    {
      "name": "max session",
      "statements": [
        "CREATE STREAM TEST (ID bigint, NAME varchar, VALUE bigint) WITH (kafka_topic='test_topic', value_format='DELIMITED', key='ID');",
        "CREATE TABLE S2 as SELECT id, max(value) FROM test WINDOW SESSION (30 SECONDS) group by id;"
      ],
      "inputs": [
        {"topic": "test_topic", "key": 0, "value": "0,zero,0", "timestamp": 0},
        {"topic": "test_topic", "key": 0, "value": "0,100,5", "timestamp": 10000},
        {"topic": "test_topic", "key": 1, "value": "1,100,100", "timestamp": 10000},
        {"topic": "test_topic", "key": 1, "value": "1,100,200", "timestamp": 40000}
      ],
      "outputs": [
        {"topic": "S2", "key": 0, "value": "0,0", "timestamp": 0, "window": {"start": 0, "end": 0, "type": "session"}},
        {"topic": "S2", "key": 0, "value": null, "timestamp": 10000, "window": {"start": 0, "end": 0, "type": "session"}},
        {"topic": "S2", "key": 0, "value": "0,5", "timestamp": 10000, "window": {"start": 0, "end": 10000, "type": "session"}},
        {"topic": "S2", "key": 1, "value": "1,100", "timestamp": 10000, "window": {"start": 10000, "end": 10000, "type": "session"}},
        {"topic": "S2", "key": 1, "value": null, "timestamp": 40000, "window": {"start": 10000, "end": 10000, "type": "session"}},
        {"topic": "S2", "key": 1, "value": "1,200", "timestamp": 40000, "window": {"start": 10000, "end": 40000, "type": "session"}}
      ]
    },
    {
      "name": "import session table",
      "statements": [
<<<<<<< HEAD
        "CREATE TABLE TEST (ID bigint, VALUE bigint) WITH (kafka_topic='test_topic', value_format='DELIMITED', KEY='ID', WINDOW_TYPE='SeSSion');",
        "CREATE STREAM S2 as SELECT *, ROWKEY as KEY FROM test;"
=======
        "CREATE TABLE TEST (ID bigint, VALUE bigint) WITH (kafka_topic='test_topic', value_format='DELIMITED', key='ID', WINDOW_TYPE='SeSSion');",
        "CREATE TABLE S2 as SELECT *, ROWKEY as KEY FROM test;"
>>>>>>> 38262331
      ],
      "inputs": [
        {"topic": "test_topic", "key": 0, "value": "0,0", "timestamp": 10, "window": {"start": 10, "end": 10, "type": "session"}},
        {"topic": "test_topic", "key": 0, "value": null, "timestamp": 10000, "window": {"start": 10, "end": 10, "type": "session"}},
        {"topic": "test_topic", "key": 0, "value": "0,5", "timestamp": 10000, "window": {"start": 10, "end": 10000, "type": "session"}},
        {"topic": "test_topic", "key": 1, "value": "1,100", "timestamp": 10000, "window": {"start": 800, "end": 10000, "type": "session"}},
        {"topic": "test_topic", "key": 1, "value": "1,200", "timestamp": 40000, "window": {"start": 800, "end": 40000, "type": "session"}}
      ],
      "outputs": [
        {"topic": "S2", "key": 0, "value": "0,0,0 : Window{start=10 end=10}", "timestamp": 10, "window": {"start": 10, "end": 10, "type": "session"}},
        {"topic": "S2", "key": 0, "value": null, "timestamp": 10000, "window": {"start": 10, "end": 10, "type": "session"}},
        {"topic": "S2", "key": 0, "value": "0,5,0 : Window{start=10 end=10000}", "timestamp": 10000, "window": {"start": 10, "end": 10000, "type": "session"}},
        {"topic": "S2", "key": 1, "value": "1,100,1 : Window{start=800 end=10000}", "timestamp": 10000, "window": {"start": 800, "end": 10000, "type": "session"}},
        {"topic": "S2", "key": 1, "value": "1,200,1 : Window{start=800 end=40000}", "timestamp": 40000, "window": {"start": 800, "end": 40000, "type": "session"}}
      ]
    },
    {
      "name": "import session stream",
      "statements": [
<<<<<<< HEAD
        "CREATE STREAM TEST (ID bigint, VALUE bigint) WITH (kafka_topic='test_topic', value_format='DELIMITED', WINDOW_TYPE='SESSION');",
        "CREATE TABLE S2 as SELECT *, ROWKEY as Key FROM test;"
=======
        "CREATE STREAM TEST (ID bigint, VALUE bigint) WITH (kafka_topic='test_topic', value_format='DELIMITED', key='ID', WINDOW_TYPE='SESSION');",
        "CREATE STREAM S2 as SELECT *, ROWKEY as Key FROM test;"
>>>>>>> 38262331
      ],
      "inputs": [
        {"topic": "test_topic", "key": 0, "value": "0,0", "timestamp": 0, "window": {"start": 0, "end": 0, "type": "session"}},
        {"topic": "test_topic", "key": 0, "value": null, "timestamp": 10000, "window": {"start": 0, "end": 0, "type": "session"}},
        {"topic": "test_topic", "key": 0, "value": "0,5", "timestamp": 10000, "window": {"start": 0, "end": 10000, "type": "session"}},
        {"topic": "test_topic", "key": 1, "value": "1,100", "timestamp": 10000, "window": {"start": 10000, "end": 10000, "type": "session"}},
        {"topic": "test_topic", "key": 1, "value": "1,200", "timestamp": 40000, "window": {"start": 10000, "end": 40000, "type": "session"}}
      ],
      "outputs": [
        {"topic": "S2", "key": 0, "value": "0,0,0 : Window{start=0 end=0}", "timestamp": 0, "window": {"start": 0, "end": 0, "type": "session"}},
        {"topic": "S2", "key": 0, "value": null, "timestamp": 10000, "window": {"start": 0, "end": 0, "type": "session"}},
        {"topic": "S2", "key": 0, "value": "0,5,0 : Window{start=0 end=10000}", "timestamp": 10000, "window": {"start": 0, "end": 10000, "type": "session"}},
        {"topic": "S2", "key": 1, "value": "1,100,1 : Window{start=10000 end=10000}", "timestamp": 10000, "window": {"start": 10000, "end": 10000, "type": "session"}},
        {"topic": "S2", "key": 1, "value": "1,200,1 : Window{start=10000 end=40000}", "timestamp": 40000, "window": {"start": 10000, "end": 40000, "type": "session"}}
      ]
    },
    {
      "name": "import session stream and group by",
      "statements": [
        "CREATE STREAM TEST (ID bigint, VALUE bigint) WITH (kafka_topic='test_topic', value_format='DELIMITED', WINDOW_TYPE='SESSION');",
        "CREATE TABLE S2 as SELECT ROWKEY as Id, count(*) FROM test GROUP BY ROWKEY;"
      ],
      "inputs": [
        {"topic": "test_topic", "key": 0, "value": "0,0", "timestamp": 0, "window": {"start": 0, "end": 0, "type": "session"}},
        {"topic": "test_topic", "key": 0, "value": null, "timestamp": 10000, "window": {"start": 0, "end": 0, "type": "session"}},
        {"topic": "test_topic", "key": 0, "value": "0,5", "timestamp": 10000, "window": {"start": 0, "end": 10000, "type": "session"}},
        {"topic": "test_topic", "key": 1, "value": "1,100", "timestamp": 10000, "window": {"start": 10000, "end": 10000, "type": "session"}},
        {"topic": "test_topic", "key": 1, "value": "1,200", "timestamp": 10000, "window": {"start": 10000, "end": 10000, "type": "session"}}
      ],
      "outputs": [
        {"topic": "S2", "key": "0 : Window{start=0 end=0}", "value": "0 : Window{start=0 end=0},1", "timestamp": 0},
        {"topic": "S2", "key": "0 : Window{start=0 end=10000}", "value": "0 : Window{start=0 end=10000},1", "timestamp": 10000},
        {"topic": "S2", "key": "1 : Window{start=10000 end=10000}", "value": "1 : Window{start=10000 end=10000},1", "timestamp": 10000},
        {"topic": "S2", "key": "1 : Window{start=10000 end=10000}", "value": "1 : Window{start=10000 end=10000},2", "timestamp": 10000}
      ]
    }
  ]
}<|MERGE_RESOLUTION|>--- conflicted
+++ resolved
@@ -27,13 +27,8 @@
     {
       "name": "import session table",
       "statements": [
-<<<<<<< HEAD
         "CREATE TABLE TEST (ID bigint, VALUE bigint) WITH (kafka_topic='test_topic', value_format='DELIMITED', KEY='ID', WINDOW_TYPE='SeSSion');",
-        "CREATE STREAM S2 as SELECT *, ROWKEY as KEY FROM test;"
-=======
-        "CREATE TABLE TEST (ID bigint, VALUE bigint) WITH (kafka_topic='test_topic', value_format='DELIMITED', key='ID', WINDOW_TYPE='SeSSion');",
         "CREATE TABLE S2 as SELECT *, ROWKEY as KEY FROM test;"
->>>>>>> 38262331
       ],
       "inputs": [
         {"topic": "test_topic", "key": 0, "value": "0,0", "timestamp": 10, "window": {"start": 10, "end": 10, "type": "session"}},
@@ -53,13 +48,8 @@
     {
       "name": "import session stream",
       "statements": [
-<<<<<<< HEAD
         "CREATE STREAM TEST (ID bigint, VALUE bigint) WITH (kafka_topic='test_topic', value_format='DELIMITED', WINDOW_TYPE='SESSION');",
-        "CREATE TABLE S2 as SELECT *, ROWKEY as Key FROM test;"
-=======
-        "CREATE STREAM TEST (ID bigint, VALUE bigint) WITH (kafka_topic='test_topic', value_format='DELIMITED', key='ID', WINDOW_TYPE='SESSION');",
         "CREATE STREAM S2 as SELECT *, ROWKEY as Key FROM test;"
->>>>>>> 38262331
       ],
       "inputs": [
         {"topic": "test_topic", "key": 0, "value": "0,0", "timestamp": 0, "window": {"start": 0, "end": 0, "type": "session"}},
