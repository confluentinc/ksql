--- conflicted
+++ resolved
@@ -59,13 +59,9 @@
     }
 
     final Generator generator = new Generator(arguments.schemaFile, new Random());
-<<<<<<< HEAD
+    final Properties props = getProperties(arguments);
     final DataGenProducer dataProducer = new ProducerFactory()
-        .getProducer(arguments.format, arguments.valueDelimiter, arguments.schemaRegistryUrl);
-=======
->>>>>>> a4bed15c
-    final Properties props = getProperties(arguments);
-    final DataGenProducer dataProducer = new ProducerFactory().getProducer(arguments.format, props);
+        .getProducer(arguments.format, arguments.valueDelimiter, props);
 
     dataProducer.populateTopic(
         props,
@@ -97,22 +93,12 @@
         + "[help] " + newLine
         + "[bootstrap-server=<kafka bootstrap server(s)> (defaults to localhost:9092)] " + newLine
         + "[quickstart=<quickstart preset> (case-insensitive; one of 'orders', 'users', or "
-<<<<<<< HEAD
-        + "'pageviews')] "
-        + "schema=<avro schema file> "
-        + "[schemaRegistryUrl=<url for Confluent Schema Registry> (defaults to http://localhost:8081)] "
-        + "format=<message format> (case-insensitive; one of 'avro', 'json', or 'delimited') "
-        + "[value_delimiter=<delimiter for delimited format> (used only when format is 'delimited', only "
-        + "single characters, defaults to ',' )] "
-        + "topic=<kafka topic name> "
-        + "key=<name of key column> "
-        + "[iterations=<number of rows> (defaults to 1,000,000)] "
-        + "[maxInterval=<Max time in ms between rows> (defaults to 500)] "
-        + "[propertiesFile=<file specifying Kafka client properties>]"
-=======
         + "'pageviews')] " + newLine
         + "schema=<avro schema file> " + newLine
-        + "[schemaRegistryUrl=<url for Confluent Schema Registry> "
+        + "[schemaRegistryUrl=<url for Confluent Schema Registry> (defaults to http://localhost:8081)] " + newLine
+        + "format=<message format> (case-insensitive; one of 'avro', 'json', or 'delimited') " + newLine
+        + "[value_delimiter=<delimiter for delimited format> (used only when format is 'delimited', only "
+        + "single characters, defaults to ',' )] " + newLine
         + "(defaults to http://localhost:8081)] " + newLine
         + "format=<message format> (case-insensitive; one of 'avro', 'json', or "
         + "'delimited') " + newLine
@@ -121,7 +107,6 @@
         + "[iterations=<number of rows> (defaults to 1,000,000)] " + newLine
         + "[maxInterval=<Max time in ms between rows> (defaults to 500)] " + newLine
         + "[propertiesFile=<file specifying Kafka client properties>]" + newLine
->>>>>>> a4bed15c
     );
   }
 
