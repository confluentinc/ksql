--- conflicted
+++ resolved
@@ -54,14 +54,10 @@
       int messageCount,
       long maxInterval
   ) {
-<<<<<<< HEAD
     final Schema avroSchema = generator.schema();
     if (avroSchema.getField(key) == null) {
       throw new IllegalArgumentException("Key field does not exist:" + key);
     }
-=======
-    System.out.println("Outputting " + messageCount + " to " + kafkaTopicName);
->>>>>>> 8e1e868b
 
     if (maxInterval < 0) {
       maxInterval = INTER_MESSAGE_MAX_INTERVAL;
