--- conflicted
+++ resolved
@@ -1,4 +1,4 @@
-/*
+\/*
  * Copyright 2018 Confluent Inc.
  *
  * Licensed under the Confluent Community License (the "License"); you may not use
@@ -77,7 +77,6 @@
   }
   @Test
   public void shouldPassSchemaRegistryUrl() throws Exception {
-<<<<<<< HEAD
     final DataGen.Arguments args = new DataGen.Arguments(
         false,
         "bootstrap",
@@ -86,6 +85,7 @@
         null,
         "topic",
         "key",
+        null,
         0,
         0L,
         "srUrl",
@@ -96,11 +96,15 @@
     );
 
     final Properties props = DataGen.getProperties(args);
-=======
-    DataGen.Arguments args = new DataGen.Arguments(
-            false, "bootstrap", null, null, "topic", "key", null, 0, 0L, "srUrl", null);
-    Properties props = DataGen.getProperties(args);
->>>>>>> a5b496a0
     assertThat(props.getProperty(KsqlConfig.SCHEMA_REGISTRY_URL_PROPERTY), equalTo("srUrl"));
   }
+
+  @Test(expected = IllegalArgumentException.class)
+  public void valueDelimiterCanOnlyBeSingleCharacter() throws Exception {
+    DataGen.run(
+        "schema=./src/main/resources/purchase.avro",
+        "format=delimited",
+        "value_delimiter=@@",
+        "topic=foo");
+  }
 }