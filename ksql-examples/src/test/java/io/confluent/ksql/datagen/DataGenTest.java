/*
 * Copyright 2018 Confluent Inc.
 *
 * Licensed under the Confluent Community License (the "License"); you may not use
 * this file except in compliance with the License.  You may obtain a copy of the
 * License at
 *
 * http://www.confluent.io/confluent-community-license
 *
 * Unless required by applicable law or agreed to in writing, software
 * distributed under the License is distributed on an "AS IS" BASIS, WITHOUT
 * WARRANTIES OF ANY KIND, either express or implied.  See the License for the
 * specific language governing permissions and limitations under the License.
 */

package io.confluent.ksql.datagen;

import static org.hamcrest.CoreMatchers.equalTo;
import static org.hamcrest.MatcherAssert.assertThat;
import static org.hamcrest.Matchers.containsString;

import org.junit.Rule;
import org.junit.Test;
import org.junit.rules.ExpectedException;

import java.util.Properties;

import io.confluent.ksql.util.KsqlConfig;

public class DataGenTest {
  @Rule
  public final ExpectedException expectedException = ExpectedException.none();

  @Test(expected = DataGen.Arguments.ArgumentParseException.class)
  public void shouldThrowOnUnknownFormat() throws Exception {
    DataGen.run(
        "format=wtf",
        "schema=./src/main/resources/purchase.avro",
        "topic=foo",
        "key=id");
  }

  @Test
  public void shouldThrowIfSchemaFileDoesNotExist() throws Exception {
    expectedException.expect(IllegalArgumentException.class);
    expectedException.expectMessage(containsString("File not found: you/won't/find/me/right?"));

    DataGen.run(
        "schema=you/won't/find/me/right?",
        "format=avro",
        "topic=foo",
        "key=id");
  }

  @Test(expected = IllegalArgumentException.class)
  public void shouldThrowIfKeyFieldDoesNotExist() throws Exception {
    DataGen.run(
        "key=not_a_field",
        "schema=./src/main/resources/purchase.avro",
        "format=avro",
        "topic=foo");
  }

  @Test(expected = DataGen.Arguments.ArgumentParseException.class)
  public void shouldThrowOnUnknownQuickStart() throws Exception {
    DataGen.run(
        "quickstart=wtf",
        "format=avro",
        "topic=foo");
  }

<<<<<<< HEAD
  @Test(expected = IllegalArgumentException.class)
  public void valueDelimiterCanOnlyBeSingleCharacter() throws Exception {
    DataGen.run(
            "schema=./src/main/resources/purchase.avro",
            "format=delimited",
            "value_delimiter=@@",
            "topic=foo");
=======
  @Test
  public void shouldPassSchemaRegistryUrl() throws Exception {
    DataGen.Arguments args = new DataGen.Arguments(
        false, "bootstrap", null, null, "topic", "key", 0, 0L, "srUrl", null);
    Properties props = DataGen.getProperties(args);
    assertThat(props.getProperty(KsqlConfig.SCHEMA_REGISTRY_URL_PROPERTY), equalTo("srUrl"));
>>>>>>> a4bed15c
  }
}<|MERGE_RESOLUTION|>--- conflicted
+++ resolved
@@ -69,7 +69,6 @@
         "topic=foo");
   }
 
-<<<<<<< HEAD
   @Test(expected = IllegalArgumentException.class)
   public void valueDelimiterCanOnlyBeSingleCharacter() throws Exception {
     DataGen.run(
@@ -77,13 +76,12 @@
             "format=delimited",
             "value_delimiter=@@",
             "topic=foo");
-=======
+  }
   @Test
   public void shouldPassSchemaRegistryUrl() throws Exception {
     DataGen.Arguments args = new DataGen.Arguments(
-        false, "bootstrap", null, null, "topic", "key", 0, 0L, "srUrl", null);
+            false, "bootstrap", null, null, "topic", "key", null, 0, 0L, "srUrl", null);
     Properties props = DataGen.getProperties(args);
     assertThat(props.getProperty(KsqlConfig.SCHEMA_REGISTRY_URL_PROPERTY), equalTo("srUrl"));
->>>>>>> a4bed15c
   }
 }