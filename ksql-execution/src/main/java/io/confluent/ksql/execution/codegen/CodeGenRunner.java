--- conflicted
+++ resolved
@@ -141,27 +141,13 @@
       this.spec = new CodeGenSpec.Builder();
     }
 
-<<<<<<< HEAD
-    @Override
-=======
-    private void addParameter(Column schemaColumn) {
-      spec.addParameter(
-          schemaColumn.ref(),
-          SQL_TO_JAVA_TYPE_CONVERTER.toJavaType(schemaColumn.type()),
-          schemaColumn.index()
-      );
-    }
-
->>>>>>> f98fa18b
+    @Override
     public Void visitLikePredicate(LikePredicate node, Void context) {
       process(node.getValue(), null);
       return null;
     }
 
-<<<<<<< HEAD
-    @Override
-=======
->>>>>>> f98fa18b
+    @Override
     public Void visitFunctionCall(FunctionCall node, Void context) {
       List<SqlType> argumentTypes = new ArrayList<>();
       FunctionName functionName = node.getName();
@@ -229,7 +215,7 @@
       spec.addParameter(
           column.ref(),
           SQL_TO_JAVA_TYPE_CONVERTER.toJavaType(column.type()),
-          schema.valueColumnIndex(column.ref()).orElseThrow(IllegalStateException::new)
+          column.index()
       );
     }
   }
