--- conflicted
+++ resolved
@@ -312,7 +312,7 @@
         final Void context
     ) {
       final String instanceName = funNameToCodeName
-          .apply(FunctionName.of(FetchFieldFromStruct.FUNCTION_NAME));
+          .apply(FetchFieldFromStruct.FUNCTION_NAME);
 
       final Schema functionReturnSchema = expressionTypeManager.getExpressionSchema(node);
       final String javaReturnType = SchemaUtil.getJavaType(functionReturnSchema).getSimpleName();
@@ -346,12 +346,13 @@
     @Override
     public Pair<String, Schema> visitFunctionCall(
         final FunctionCall node,
-        final Void context) {
+        final Void context
+    ) {
       final FunctionName functionName = node.getName();
 
       final String instanceName = funNameToCodeName.apply(functionName);
 
-      final Schema functionReturnSchema = getFunctionReturnSchema(node, functionName);
+      final Schema functionReturnSchema = getFunctionReturnSchema(node);
       final String javaReturnType = SchemaUtil.getJavaType(functionReturnSchema).getSimpleName();
       final String arguments = node.getArguments().stream()
           .map(arg -> process(arg, context).getLeft())
@@ -363,18 +364,9 @@
 
     @SuppressWarnings("deprecation") // Need to migrate away from Connect Schema use.
     private Schema getFunctionReturnSchema(
-        final FunctionCall node,
-<<<<<<< HEAD
-        final String functionName
-    ) {
-      final UdfFactory udfFactory = functionRegistry.getUdfFactory(functionName);
-=======
-        final FunctionName functionName) {
-      if (functionName.equals(FetchFieldFromStruct.FUNCTION_NAME)) {
-        return expressionTypeManager.getExpressionSchema(node);
-      }
-      final UdfFactory udfFactory = functionRegistry.getUdfFactory(functionName.name());
->>>>>>> 86215947
+        final FunctionCall node
+    ) {
+      final UdfFactory udfFactory = functionRegistry.getUdfFactory(node.getName().name());
       final List<Schema> argumentSchemas = node.getArguments().stream()
           .map(expressionTypeManager::getExpressionSchema)
           .collect(Collectors.toList());
@@ -413,13 +405,11 @@
     }
 
     private String nullCheckPrefix(final ComparisonExpression.Type type) {
-      switch (type) {
-        case IS_DISTINCT_FROM:
-          return "(((Object)(%1$s)) == null || ((Object)(%2$s)) == null) ? "
-              + "((((Object)(%1$s)) == null ) ^ (((Object)(%2$s)) == null )) : ";
-        default:
-          return "(((Object)(%1$s)) == null || ((Object)(%2$s)) == null) ? false : ";
-      }
+      if (type == ComparisonExpression.Type.IS_DISTINCT_FROM) {
+        return "(((Object)(%1$s)) == null || ((Object)(%2$s)) == null) ? "
+            + "((((Object)(%1$s)) == null ) ^ (((Object)(%2$s)) == null )) : ";
+      }
+      return "(((Object)(%1$s)) == null || ((Object)(%2$s)) == null) ? false : ";
     }
 
     private String visitStringComparisonExpression(final ComparisonExpression.Type type) {
