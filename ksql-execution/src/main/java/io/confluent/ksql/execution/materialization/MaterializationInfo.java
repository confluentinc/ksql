/*
 * Copyright 2019 Confluent Inc.
 *
 * Licensed under the Confluent Community License (the "License"); you may not use
 * this file except in compliance with the License.  You may obtain a copy of the
 * License at
 *
 * http://www.confluent.io/confluent-community-license
 *
 * Unless required by applicable law or agreed to in writing, software
 * distributed under the License is distributed on an "AS IS" BASIS, WITHOUT
 * WARRANTIES OF ANY KIND, either express or implied.  See the License for the
 * specific language governing permissions and limitations under the License.
 */

package io.confluent.ksql.execution.materialization;

import static java.util.Objects.requireNonNull;

import com.google.common.collect.ImmutableList;
import com.google.errorprone.annotations.Immutable;
import io.confluent.ksql.GenericRow;
import io.confluent.ksql.execution.function.udaf.KudafAggregator;
import io.confluent.ksql.execution.sqlpredicate.SqlPredicate;
import io.confluent.ksql.execution.transform.KsqlValueTransformerWithKey;
import io.confluent.ksql.execution.transform.SelectValueMapper;
import io.confluent.ksql.logging.processing.ProcessingLogger;
import io.confluent.ksql.schema.ksql.LogicalSchema;
import java.util.LinkedList;
import java.util.List;
<<<<<<< HEAD
import java.util.Objects;
import org.apache.kafka.streams.kstream.Predicate;
=======
>>>>>>> 919acdaf

/**
 * Pojo for passing around information about materialization of a query's state store
 */
@Immutable
public final class MaterializationInfo {

  private final String stateStoreName;
  private final LogicalSchema stateStoreSchema;
  private final List<TransformInfo> transforms;
  private final LogicalSchema schema;

  public String stateStoreName() {
    return stateStoreName;
  }

  public LogicalSchema getStateStoreSchema() {
    return stateStoreSchema;
  }

  public LogicalSchema getSchema() {
    return schema;
  }

  public List<TransformInfo> getTransforms() {
    return transforms;
  }

  private MaterializationInfo(
      String stateStoreName, LogicalSchema stateStoreSchema, List<TransformInfo> transforms,
      LogicalSchema schema
  ) {
    this.stateStoreName = requireNonNull(stateStoreName, "stateStoreName");
    this.stateStoreSchema = requireNonNull(stateStoreSchema, "stateStoreSchema");
    this.transforms = ImmutableList.copyOf(requireNonNull(transforms, "transforms"));
    this.schema = requireNonNull(schema, "schema");
  }

  /**
   * Create a MaterializationInfo builder.
   *
   * @param stateStoreName   the name of the state store
   * @param stateStoreSchema the schema of the data in the state store
   * @return builder instance.
   */
  public static Builder builder(String stateStoreName, LogicalSchema stateStoreSchema) {
    return new Builder(stateStoreName, stateStoreSchema);
  }

  public static final class Builder {

    private final String stateStoreName;
    private final LogicalSchema stateStoreSchema;
    private final List<TransformInfo> transforms;
    private LogicalSchema schema;

    private Builder(String stateStoreName, LogicalSchema stateStoreSchema) {
      this.stateStoreName = requireNonNull(stateStoreName, "stateStoreName");
      this.stateStoreSchema = dropMetaColumns(requireNonNull(stateStoreSchema, "stateStoreSchema"));
      this.transforms = new LinkedList<>();
      this.schema = dropMetaColumns(stateStoreSchema);
    }

    /**
     * Adds an aggregate map transform for mapping final result of complex aggregates (e.g. avg)
     *
     * @param aggregator the aggregator to apply.
     * @param resultSchema schema after applying aggregate result mapping.
     * @return A builder instance with this transformation.
     */
<<<<<<< HEAD
    public Builder mapAggregates(
        final KudafAggregator aggregator,
        final LogicalSchema resultSchema
    ) {
      transforms.add(new AggregateMapInfo(aggregator));
      this.schema = Objects.requireNonNull(resultSchema, "resultSchema");
=======
    public Builder mapAggregates(AggregatesInfo aggregatesInfo, LogicalSchema resultSchema) {
      if (resultSchema.value().size() != aggregatesInfo.valueColumnCount()) {
        throw new IllegalArgumentException("value column count mismatch. "
            + "Expected: " + aggregatesInfo.valueColumnCount() + ", "
            + "Got: " + resultSchema.value().size()
        );
      }

      transforms.add(new AggregateMapInfo(aggregatesInfo));
      this.schema = dropMetaColumns(resultSchema);
>>>>>>> 919acdaf
      return this;
    }

    /**
     * Adds a transform that projects a list of expressions from the value.
     *
     * @param selectMapper The select mapper to apply.
     * @param resultSchema The schema after applying the projection.
     * @return A builder instance with this transformation.
     */
<<<<<<< HEAD
    public <K> Builder project(
        final SelectValueMapper<K> selectMapper,
        final LogicalSchema resultSchema
    ) {
      transforms.add(new ProjectInfo(selectMapper));
      this.schema = Objects.requireNonNull(resultSchema, "resultSchema");
=======
    public Builder project(List<SelectExpression> selectExpressions, LogicalSchema resultSchema) {
      if (resultSchema.value().size() != selectExpressions.size()) {
        throw new IllegalArgumentException("value column count mismatch. "
            + "Expected: " + selectExpressions.size() + ", "
            + "Got: " + resultSchema.value().size()
        );
      }
      transforms.add(new ProjectInfo(selectExpressions, this.schema));
      this.schema = dropMetaColumns(resultSchema);
>>>>>>> 919acdaf
      return this;
    }

    /**
     * Adds a transform that filters rows from the materialization.
     *
     * @param predicate the predicate to apply.
     * @return A builder instance with this transformation.
     */
    public Builder filter(final SqlPredicate predicate) {
      transforms.add(new SqlPredicateInfo(predicate));
      return this;
    }

    /**
     * Builds a MaterializationInfo with the properties and transforms in the builder.
     *
     * @return a MaterializationInfo instance.
     */
    public MaterializationInfo build() {
      return new MaterializationInfo(stateStoreName, stateStoreSchema, transforms, schema);
    }

    /*
     * Materialized tables do not have meta columns, such as ROWTIME, as this would be obtained
     * from the source event triggering the output in push / persistent query. Materialized tables
     * are accessed by pull queries, which have no source events triggering output.
     */
    private static LogicalSchema dropMetaColumns(final LogicalSchema schema) {
      return schema.withoutMetaColumns();
    }
  }

  public interface TransformInfo {

    <R> R visit(TransformVisitor<R> visitor);
  }

  public interface TransformVisitor<R> {

    R visit(AggregateMapInfo mapInfo);

    R visit(SqlPredicateInfo info);

    R visit(ProjectInfo info);
  }

  public static class AggregateMapInfo implements TransformInfo {

    private final KudafAggregator aggregator;

<<<<<<< HEAD
    AggregateMapInfo(final KudafAggregator aggregator) {
      this.aggregator = Objects.requireNonNull(aggregator, "aggregator");
=======
    AggregateMapInfo(AggregatesInfo info) {
      this.info = requireNonNull(info, "info");
>>>>>>> 919acdaf
    }

    public KudafAggregator getAggregator() {
      return aggregator;
    }

    public <R> R visit(TransformVisitor<R> visitor) {
      return visitor.visit(this);
    }
  }

  public static class SqlPredicateInfo implements TransformInfo {

    private final SqlPredicate predicate;

<<<<<<< HEAD
    SqlPredicateInfo(final SqlPredicate predicate) {
      this.predicate = Objects.requireNonNull(predicate, "predicate");
=======
    SqlPredicateInfo(Expression filterExpression, LogicalSchema schema) {
      this.filterExpression = requireNonNull(filterExpression, "filterExpression");
      this.schema = requireNonNull(schema, "schema");
>>>>>>> 919acdaf
    }

    public Predicate<Object, GenericRow> getPredicate(
        final ProcessingLogger logger
    ) {
      return predicate.getPredicate(logger);
    }

    @Override
    public <R> R visit(TransformVisitor<R> visitor) {
      return visitor.visit(this);
    }
  }

  public static class ProjectInfo implements TransformInfo {

<<<<<<< HEAD
    private final SelectValueMapper selectMapper;
=======
    final List<SelectExpression> selectExpressions;
    final LogicalSchema schema;

    ProjectInfo(List<SelectExpression> selectExpressions, LogicalSchema schema) {
      this.selectExpressions = requireNonNull(selectExpressions, "selectExpressions");
      this.schema = requireNonNull(schema, "schema");
    }
>>>>>>> 919acdaf

    ProjectInfo(final SelectValueMapper selectMapper) {
      this.selectMapper = Objects.requireNonNull(selectMapper, "selectMapper");
    }

    @SuppressWarnings("unchecked")
    public KsqlValueTransformerWithKey<Object> getSelectTransformer(
        final ProcessingLogger logger
    ) {
      return selectMapper.getTransformer(logger);
    }

    @Override
    public <R> R visit(TransformVisitor<R> visitor) {
      return visitor.visit(this);
    }
  }
}
<|MERGE_RESOLUTION|>--- conflicted
+++ resolved
@@ -28,11 +28,8 @@
 import io.confluent.ksql.schema.ksql.LogicalSchema;
 import java.util.LinkedList;
 import java.util.List;
-<<<<<<< HEAD
 import java.util.Objects;
 import org.apache.kafka.streams.kstream.Predicate;
-=======
->>>>>>> 919acdaf
 
 /**
  * Pojo for passing around information about materialization of a query's state store
@@ -103,25 +100,12 @@
      * @param resultSchema schema after applying aggregate result mapping.
      * @return A builder instance with this transformation.
      */
-<<<<<<< HEAD
     public Builder mapAggregates(
         final KudafAggregator aggregator,
         final LogicalSchema resultSchema
     ) {
       transforms.add(new AggregateMapInfo(aggregator));
-      this.schema = Objects.requireNonNull(resultSchema, "resultSchema");
-=======
-    public Builder mapAggregates(AggregatesInfo aggregatesInfo, LogicalSchema resultSchema) {
-      if (resultSchema.value().size() != aggregatesInfo.valueColumnCount()) {
-        throw new IllegalArgumentException("value column count mismatch. "
-            + "Expected: " + aggregatesInfo.valueColumnCount() + ", "
-            + "Got: " + resultSchema.value().size()
-        );
-      }
-
-      transforms.add(new AggregateMapInfo(aggregatesInfo));
       this.schema = dropMetaColumns(resultSchema);
->>>>>>> 919acdaf
       return this;
     }
 
@@ -132,24 +116,12 @@
      * @param resultSchema The schema after applying the projection.
      * @return A builder instance with this transformation.
      */
-<<<<<<< HEAD
     public <K> Builder project(
         final SelectValueMapper<K> selectMapper,
         final LogicalSchema resultSchema
     ) {
       transforms.add(new ProjectInfo(selectMapper));
-      this.schema = Objects.requireNonNull(resultSchema, "resultSchema");
-=======
-    public Builder project(List<SelectExpression> selectExpressions, LogicalSchema resultSchema) {
-      if (resultSchema.value().size() != selectExpressions.size()) {
-        throw new IllegalArgumentException("value column count mismatch. "
-            + "Expected: " + selectExpressions.size() + ", "
-            + "Got: " + resultSchema.value().size()
-        );
-      }
-      transforms.add(new ProjectInfo(selectExpressions, this.schema));
       this.schema = dropMetaColumns(resultSchema);
->>>>>>> 919acdaf
       return this;
     }
 
@@ -201,13 +173,8 @@
 
     private final KudafAggregator aggregator;
 
-<<<<<<< HEAD
     AggregateMapInfo(final KudafAggregator aggregator) {
-      this.aggregator = Objects.requireNonNull(aggregator, "aggregator");
-=======
-    AggregateMapInfo(AggregatesInfo info) {
-      this.info = requireNonNull(info, "info");
->>>>>>> 919acdaf
+      this.aggregator = requireNonNull(aggregator, "aggregator");
     }
 
     public KudafAggregator getAggregator() {
@@ -223,14 +190,8 @@
 
     private final SqlPredicate predicate;
 
-<<<<<<< HEAD
     SqlPredicateInfo(final SqlPredicate predicate) {
       this.predicate = Objects.requireNonNull(predicate, "predicate");
-=======
-    SqlPredicateInfo(Expression filterExpression, LogicalSchema schema) {
-      this.filterExpression = requireNonNull(filterExpression, "filterExpression");
-      this.schema = requireNonNull(schema, "schema");
->>>>>>> 919acdaf
     }
 
     public Predicate<Object, GenericRow> getPredicate(
@@ -247,17 +208,7 @@
 
   public static class ProjectInfo implements TransformInfo {
 
-<<<<<<< HEAD
     private final SelectValueMapper selectMapper;
-=======
-    final List<SelectExpression> selectExpressions;
-    final LogicalSchema schema;
-
-    ProjectInfo(List<SelectExpression> selectExpressions, LogicalSchema schema) {
-      this.selectExpressions = requireNonNull(selectExpressions, "selectExpressions");
-      this.schema = requireNonNull(schema, "schema");
-    }
->>>>>>> 919acdaf
 
     ProjectInfo(final SelectValueMapper selectMapper) {
       this.selectMapper = Objects.requireNonNull(selectMapper, "selectMapper");
