/*
 * Copyright 2019 Confluent Inc.
 *
 * Licensed under the Confluent Community License (the "License"); you may not use
 * this file except in compliance with the License.  You may obtain a copy of the
 * License at
 *
 * http://www.confluent.io/confluent-community-license
 *
 * Unless required by applicable law or agreed to in writing, software
 * distributed under the License is distributed on an "AS IS" BASIS, WITHOUT
 * WARRANTIES OF ANY KIND, either express or implied.  See the License for the
 * specific language governing permissions and limitations under the License.
 */

package io.confluent.ksql.execution.plan;

<<<<<<< HEAD
import com.fasterxml.jackson.annotation.JsonSubTypes;
import com.fasterxml.jackson.annotation.JsonSubTypes.Type;
import com.fasterxml.jackson.annotation.JsonTypeInfo;
import com.fasterxml.jackson.annotation.JsonTypeInfo.As;
import com.google.errorprone.annotations.Immutable;
=======
import com.fasterxml.jackson.annotation.JsonCreator;
import com.fasterxml.jackson.annotation.JsonProperty;
import com.google.common.collect.ImmutableSet;
import com.google.errorprone.annotations.Immutable;
import io.confluent.ksql.serde.FormatInfo;
>>>>>>> 4e2f1cf5
import io.confluent.ksql.serde.KeyFormat;
import io.confluent.ksql.serde.SerdeOption;
import io.confluent.ksql.serde.ValueFormat;
import java.util.Objects;
import java.util.Set;

<<<<<<< HEAD
@JsonTypeInfo(
    use = JsonTypeInfo.Id.NAME,
    include = As.PROPERTY
)
@JsonSubTypes({
    @Type(value = FormatsV1.class, name = "formatsV1")
})
@Immutable
public interface Formats {
  KeyFormat getKeyFormat();
=======
@Immutable
public final class Formats {
  private final FormatInfo keyFormat;
  private final FormatInfo valueFormat;
  private final Set<SerdeOption> options;
>>>>>>> 4e2f1cf5

  @JsonCreator
  public Formats(
      @JsonProperty(value = "keyFormat", required = true) final FormatInfo keyFormat,
      @JsonProperty(value = "valueFormat", required = true) final FormatInfo valueFormat,
      @JsonProperty(value = "options", required = true) final Set<SerdeOption> options) {
    this.keyFormat = Objects.requireNonNull(keyFormat, "keyFormat");
    this.valueFormat = Objects.requireNonNull(valueFormat, "valueFormat");
    this.options = ImmutableSet.copyOf(Objects.requireNonNull(options, "options"));
  }

  public FormatInfo getKeyFormat() {
    return keyFormat;
  }

  public FormatInfo getValueFormat() {
    return valueFormat;
  }

  public Set<SerdeOption> getOptions() {
    return options;
  }

  @Override
  public boolean equals(final Object o) {
    if (this == o) {
      return true;
    }
    if (o == null || getClass() != o.getClass()) {
      return false;
    }
    final Formats formats = (Formats) o;
    return Objects.equals(keyFormat, formats.keyFormat)
        && Objects.equals(valueFormat, formats.valueFormat)
        && Objects.equals(options, formats.options);
  }

  @Override
  public int hashCode() {
    return Objects.hash(keyFormat, valueFormat, options);
  }

  public static Formats of(
      final FormatInfo keyFormat,
      final FormatInfo valueFormat,
      final Set<SerdeOption> options) {
    return new Formats(keyFormat, valueFormat, options);
  }

  public static Formats of(
      final KeyFormat keyFormat,
      final ValueFormat valueFormat,
      final Set<SerdeOption> options) {
    return new Formats(keyFormat.getFormatInfo(), valueFormat.getFormatInfo(), options);
  }
}<|MERGE_RESOLUTION|>--- conflicted
+++ resolved
@@ -15,45 +15,23 @@
 
 package io.confluent.ksql.execution.plan;
 
-<<<<<<< HEAD
-import com.fasterxml.jackson.annotation.JsonSubTypes;
-import com.fasterxml.jackson.annotation.JsonSubTypes.Type;
-import com.fasterxml.jackson.annotation.JsonTypeInfo;
-import com.fasterxml.jackson.annotation.JsonTypeInfo.As;
-import com.google.errorprone.annotations.Immutable;
-=======
-import com.fasterxml.jackson.annotation.JsonCreator;
 import com.fasterxml.jackson.annotation.JsonProperty;
 import com.google.common.collect.ImmutableSet;
 import com.google.errorprone.annotations.Immutable;
 import io.confluent.ksql.serde.FormatInfo;
->>>>>>> 4e2f1cf5
 import io.confluent.ksql.serde.KeyFormat;
 import io.confluent.ksql.serde.SerdeOption;
 import io.confluent.ksql.serde.ValueFormat;
 import java.util.Objects;
 import java.util.Set;
 
-<<<<<<< HEAD
-@JsonTypeInfo(
-    use = JsonTypeInfo.Id.NAME,
-    include = As.PROPERTY
-)
-@JsonSubTypes({
-    @Type(value = FormatsV1.class, name = "formatsV1")
-})
-@Immutable
-public interface Formats {
-  KeyFormat getKeyFormat();
-=======
 @Immutable
 public final class Formats {
+
   private final FormatInfo keyFormat;
   private final FormatInfo valueFormat;
-  private final Set<SerdeOption> options;
->>>>>>> 4e2f1cf5
+  private final ImmutableSet<SerdeOption> options;
 
-  @JsonCreator
   public Formats(
       @JsonProperty(value = "keyFormat", required = true) final FormatInfo keyFormat,
       @JsonProperty(value = "valueFormat", required = true) final FormatInfo valueFormat,
