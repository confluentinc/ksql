/*
 * Copyright 2019 Confluent Inc.
 *
 * Licensed under the Confluent Community License; you may not use this file
 * except in compliance with the License.  You may obtain a copy of the License at
 *
 * http://www.confluent.io/confluent-community-license
 *
 * Unless required by applicable law or agreed to in writing, software
 * distributed under the License is distributed on an "AS IS" BASIS, WITHOUT
 * WARRANTIES OF ANY KIND, either express or implied.  See the License for the
 * specific language governing permissions and limitations under the License.
 */

package io.confluent.ksql.execution.plan;

import com.fasterxml.jackson.annotation.JsonIgnore;
import com.fasterxml.jackson.annotation.JsonProperty;
import com.google.errorprone.annotations.Immutable;
import io.confluent.ksql.execution.expression.tree.Expression;
import java.util.Collections;
import java.util.List;
import java.util.Objects;

@Immutable
public class TableFilter<K> implements ExecutionStep<KTableHolder<K>> {
<<<<<<< HEAD

  private final ExecutionStepProperties properties;
=======
  private final ExecutionStepPropertiesV1 properties;
>>>>>>> 422a2e37
  private final ExecutionStep<KTableHolder<K>> source;
  private final Expression filterExpression;
  private final String stepName;

  public TableFilter(
      @JsonProperty(value = "properties", required = true) ExecutionStepPropertiesV1 properties,
      @JsonProperty(value = "source", required = true) ExecutionStep<KTableHolder<K>> source,
      @JsonProperty(value = "filterExpression", required = true) Expression filterExpression,
      @JsonProperty(value = "stepName", required = true) final String stepName
  ) {
    this.properties = Objects.requireNonNull(properties, "properties");
    this.source = Objects.requireNonNull(source, "source");
    this.filterExpression = Objects.requireNonNull(filterExpression, "filterExpression");
    this.stepName = Objects.requireNonNull(stepName, "stepName");
  }

  @Override
  public ExecutionStepPropertiesV1 getProperties() {
    return properties;
  }

  @Override
  @JsonIgnore
  public List<ExecutionStep<?>> getSources() {
    return Collections.singletonList(source);
  }

  public Expression getFilterExpression() {
    return filterExpression;
  }

  public ExecutionStep<KTableHolder<K>> getSource() {
    return source;
  }

  public String getStepName() {
    return stepName;
  }

  @Override
  public KTableHolder<K> build(PlanBuilder builder) {
    return builder.visitTableFilter(this);
  }

  @Override
  public boolean equals(Object o) {
    if (this == o) {
      return true;
    }
    if (o == null || getClass() != o.getClass()) {
      return false;
    }
    TableFilter<?> that = (TableFilter<?>) o;
    return Objects.equals(properties, that.properties)
        && Objects.equals(source, that.source)
        && Objects.equals(filterExpression, that.filterExpression)
        && Objects.equals(stepName, that.stepName);
  }

  @Override
  public int hashCode() {

    return Objects.hash(properties, source, filterExpression, stepName);
  }
}<|MERGE_RESOLUTION|>--- conflicted
+++ resolved
@@ -24,12 +24,8 @@
 
 @Immutable
 public class TableFilter<K> implements ExecutionStep<KTableHolder<K>> {
-<<<<<<< HEAD
 
-  private final ExecutionStepProperties properties;
-=======
   private final ExecutionStepPropertiesV1 properties;
->>>>>>> 422a2e37
   private final ExecutionStep<KTableHolder<K>> source;
   private final Expression filterExpression;
   private final String stepName;
