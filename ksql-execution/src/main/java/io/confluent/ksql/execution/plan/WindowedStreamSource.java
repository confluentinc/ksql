--- conflicted
+++ resolved
@@ -16,11 +16,8 @@
 package io.confluent.ksql.execution.plan;
 
 import com.fasterxml.jackson.annotation.JsonProperty;
-<<<<<<< HEAD
 import com.google.errorprone.annotations.Immutable;
-=======
 import io.confluent.ksql.execution.timestamp.TimestampColumn;
->>>>>>> 4e2f1cf5
 import io.confluent.ksql.name.SourceName;
 import io.confluent.ksql.schema.ksql.LogicalSchema;
 import io.confluent.ksql.serde.WindowInfo;
@@ -33,14 +30,15 @@
 @Immutable
 public final class WindowedStreamSource
     extends AbstractStreamSource<KStreamHolder<Windowed<Struct>>> {
-  private WindowInfo windowInfo;
+
+  private final WindowInfo windowInfo;
 
   public WindowedStreamSource(
       @JsonProperty(value = "properties", required = true) ExecutionStepProperties properties,
       @JsonProperty(value = "topicName", required = true) String topicName,
       @JsonProperty(value = "formats", required = true) Formats formats,
       @JsonProperty(value = "windowInfo", required = true) WindowInfo windowInfo,
-      @JsonProperty("timestampColumn")  Optional<TimestampColumn> timestampColumn,
+      @JsonProperty("timestampColumn") Optional<TimestampColumn> timestampColumn,
       @JsonProperty(value = "offsetReset", required = true)
       Optional<AutoOffsetReset> offsetReset,
       @JsonProperty(value = "sourceSchema", required = true) LogicalSchema sourceSchema,
