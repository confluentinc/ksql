--- conflicted
+++ resolved
@@ -82,19 +82,7 @@
 
   private final LogicalSchema schema;
   private final FunctionRegistry functionRegistry;
-<<<<<<< HEAD
-  private final boolean ignoreKey;
-=======
   private final boolean referenceValueColumnsOnly;
->>>>>>> 4f7e4754
-
-  public ExpressionTypeManager(
-      final LogicalSchema schema,
-      final FunctionRegistry functionRegistry,
-      final boolean ignoreKey
-  ) {
-    this(schema, functionRegistry, true);
-  }
 
   public ExpressionTypeManager(
       final LogicalSchema schema,
@@ -103,11 +91,7 @@
   ) {
     this.schema = Objects.requireNonNull(schema, "schema");
     this.functionRegistry = Objects.requireNonNull(functionRegistry, "functionRegistry");
-<<<<<<< HEAD
-    this.ignoreKey = ignoreKey;
-=======
     this.referenceValueColumnsOnly = referenceValueColumnsOnly;
->>>>>>> 4f7e4754
   }
 
   public SqlType getExpressionSqlType(final Expression expression) {
@@ -201,21 +185,11 @@
     public Void visitColumnReference(
         final UnqualifiedColumnReferenceExp node, final ExpressionTypeContext expressionTypeContext
     ) {
-<<<<<<< HEAD
-      final Optional<Column> possibleColumn = ignoreKey
+      final Optional<Column> possibleColumn = referenceValueColumnsOnly
           ? schema.findValueColumn(node.getReference())
           : schema.findColumn(node.getReference());
 
       final Column schemaColumn = possibleColumn.orElseThrow(() ->
-=======
-      final Optional<Column> maybeColumn;
-      if (referenceValueColumnsOnly) {
-        maybeColumn = schema.findValueColumn(node.getReference());
-      }  else {
-        maybeColumn = schema.findColumn(node.getReference());
-      }
-      final Column schemaColumn = maybeColumn.orElseThrow(() ->
->>>>>>> 4f7e4754
           new KsqlException(String.format("Invalid Expression %s.", node.toString())));
 
       expressionTypeContext.setSqlType(schemaColumn.type());
