/*
 * Copyright 2018 Confluent Inc.
 *
 * Licensed under the Confluent Community License (the "License"); you may not use
 * this file except in compliance with the License.  You may obtain a copy of the
 * License at
 *
 * http://www.confluent.io/confluent-community-license
 *
 * Unless required by applicable law or agreed to in writing, software
 * distributed under the License is distributed on an "AS IS" BASIS, WITHOUT
 * WARRANTIES OF ANY KIND, either express or implied.  See the License for the
 * specific language governing permissions and limitations under the License.
 */

package io.confluent.ksql.execution.util;

import static io.confluent.ksql.execution.testutil.TestExpressions.ADDRESS;
import static io.confluent.ksql.execution.testutil.TestExpressions.COL1;
import static io.confluent.ksql.execution.testutil.TestExpressions.COL2;
import static io.confluent.ksql.execution.testutil.TestExpressions.COL3;
import static io.confluent.ksql.execution.testutil.TestExpressions.COL7;
import static io.confluent.ksql.execution.testutil.TestExpressions.MAPCOL;
import static io.confluent.ksql.execution.testutil.TestExpressions.SCHEMA;
import static io.confluent.ksql.execution.testutil.TestExpressions.literal;
import static org.hamcrest.CoreMatchers.equalTo;
import static org.hamcrest.MatcherAssert.assertThat;
import static org.hamcrest.Matchers.is;
import static org.mockito.ArgumentMatchers.anyList;
import static org.mockito.Mockito.mock;
import static org.mockito.Mockito.verify;
import static org.mockito.Mockito.when;

import com.google.common.collect.ImmutableList;
import io.confluent.ksql.execution.expression.tree.ArithmeticBinaryExpression;
import io.confluent.ksql.execution.expression.tree.BooleanLiteral;
import io.confluent.ksql.execution.expression.tree.ColumnReferenceExp;
import io.confluent.ksql.execution.expression.tree.ComparisonExpression;
import io.confluent.ksql.execution.expression.tree.ComparisonExpression.Type;
import io.confluent.ksql.execution.expression.tree.DereferenceExpression;
import io.confluent.ksql.execution.expression.tree.Expression;
import io.confluent.ksql.execution.expression.tree.FunctionCall;
import io.confluent.ksql.execution.expression.tree.InListExpression;
import io.confluent.ksql.execution.expression.tree.InPredicate;
import io.confluent.ksql.execution.expression.tree.IntegerLiteral;
import io.confluent.ksql.execution.expression.tree.LikePredicate;
import io.confluent.ksql.execution.expression.tree.NotExpression;
import io.confluent.ksql.execution.expression.tree.SearchedCaseExpression;
import io.confluent.ksql.execution.expression.tree.SimpleCaseExpression;
import io.confluent.ksql.execution.expression.tree.StringLiteral;
import io.confluent.ksql.execution.expression.tree.SubscriptExpression;
import io.confluent.ksql.execution.expression.tree.TimeLiteral;
import io.confluent.ksql.execution.expression.tree.TimestampLiteral;
import io.confluent.ksql.execution.expression.tree.WhenClause;
import io.confluent.ksql.execution.function.udf.structfieldextractor.FetchFieldFromStruct;
import io.confluent.ksql.execution.testutil.TestExpressions;
import io.confluent.ksql.function.FunctionRegistry;
import io.confluent.ksql.function.KsqlFunction;
import io.confluent.ksql.function.UdfFactory;
import io.confluent.ksql.name.ColumnName;
import io.confluent.ksql.name.FunctionName;
import io.confluent.ksql.name.SourceName;
import io.confluent.ksql.schema.Operator;
import io.confluent.ksql.schema.ksql.ColumnRef;
import io.confluent.ksql.schema.ksql.LogicalSchema;
import io.confluent.ksql.schema.ksql.types.SqlStruct;
import io.confluent.ksql.schema.ksql.types.SqlType;
import io.confluent.ksql.schema.ksql.types.SqlTypes;
import io.confluent.ksql.util.KsqlException;
import java.util.Optional;
import org.apache.kafka.connect.data.Schema;
import org.junit.Before;
import org.junit.Rule;
import org.junit.Test;
import org.junit.rules.ExpectedException;
import org.mockito.Mock;
import org.mockito.junit.MockitoJUnit;
import org.mockito.junit.MockitoRule;

@SuppressWarnings("OptionalGetWithoutIsPresent")
public class ExpressionTypeManagerTest {

  private static final SourceName TEST1 = SourceName.of("TEST1");
  private static final ColumnName COL0 = ColumnName.of("COL0");

  @Mock
  private FunctionRegistry functionRegistry;
  @Mock
  private UdfFactory udfFactory;
  @Mock
  private KsqlFunction function;

  private ExpressionTypeManager expressionTypeManager;

  @Rule
  public final MockitoRule mockitoRule = MockitoJUnit.rule();

  @Rule
  public final ExpectedException expectedException = ExpectedException.none();

  @Before
  public void init() {
    expressionTypeManager = new ExpressionTypeManager(SCHEMA, functionRegistry);

    final UdfFactory internalFactory = mock(UdfFactory.class);
    when(internalFactory.isInternal()).thenReturn(true);

    when(functionRegistry.getUdfFactory(FetchFieldFromStruct.FUNCTION_NAME))
        .thenReturn(internalFactory);
  }

  @Test
  public void shouldResolveTypeForAddBigIntDouble() {
    final Expression expression = new ArithmeticBinaryExpression(Operator.ADD, TestExpressions.COL0,
        COL3);

    final SqlType type = expressionTypeManager.getExpressionSqlType(expression);

    assertThat(type, is(SqlTypes.DOUBLE));
  }

  @Test
  public void shouldResolveTypeForAddDoubleIntegerLiteral() {
    final Expression expression = new ArithmeticBinaryExpression(Operator.ADD, COL3, literal(10));

    final SqlType type = expressionTypeManager.getExpressionSqlType(expression);

    assertThat(type, is(SqlTypes.DOUBLE));
  }

  @Test
  public void shouldResolveTypeForAddBigintIntegerLiteral() {
    final Expression expression = new ArithmeticBinaryExpression(Operator.ADD, TestExpressions.COL0,
        literal(10));

    final SqlType type = expressionTypeManager.getExpressionSqlType(expression);

    assertThat(type, is(SqlTypes.BIGINT));
  }

  @Test
  public void shouldResolveTypeForMultiplyBigintIntegerLiteral() {
    final Expression expression =
        new ArithmeticBinaryExpression(Operator.MULTIPLY, TestExpressions.COL0, literal(10));

    final SqlType type = expressionTypeManager.getExpressionSqlType(expression);

    assertThat(type, is(SqlTypes.BIGINT));
  }

  @Test
  public void testComparisonExpr() {
    final Expression expression = new ComparisonExpression(Type.GREATER_THAN, TestExpressions.COL0,
        COL3);

    final SqlType exprType = expressionTypeManager.getExpressionSqlType(expression);

    assertThat(exprType, is(SqlTypes.BOOLEAN));
  }

  @Test
  public void shouldFailIfComparisonOperandsAreIncompatible() {
    // Given:
    final ComparisonExpression expr = new ComparisonExpression(Type.GREATER_THAN,
        TestExpressions.COL0, COL1);
    expectedException.expect(KsqlException.class);
    expectedException.expectMessage("Operator GREATER_THAN cannot be used to compare BIGINT and STRING");

    // When:
    expressionTypeManager.getExpressionSqlType(expr);

  }

  @Test
  public void shouldFailIfOperatorCannotBeAppiled() {
    // Given:
    final ComparisonExpression expr = new ComparisonExpression(
        Type.GREATER_THAN,
        new BooleanLiteral("true"),
        new BooleanLiteral("false")
    );
    expectedException.expect(KsqlException.class);
    expectedException.expectMessage("Operator GREATER_THAN cannot be used to compare BOOLEAN");

    // When:
    expressionTypeManager.getExpressionSqlType(expr);

  }

  @Test
  public void shouldFailForComplexTypeComparison() {
    // Given:
    final Expression expression = new ComparisonExpression(Type.GREATER_THAN, MAPCOL, ADDRESS);
    expectedException.expect(KsqlException.class);
    expectedException.expectMessage("Operator GREATER_THAN cannot be used to compare MAP and STRUCT");

    // When:
    expressionTypeManager.getExpressionSqlType(expression);
  }

  @Test
  public void shouldFailForCheckingComplexTypeEquality() {
    // Given:
    final Expression expression = new ComparisonExpression(Type.EQUAL, MAPCOL, ADDRESS);
    expectedException.expect(KsqlException.class);
    expectedException.expectMessage("Operator EQUAL cannot be used to compare MAP and STRUCT");

    // When:
    expressionTypeManager.getExpressionSqlType(expression);

  }

  @Test
  public void shouldEvaluateBooleanSchemaForLikeExpression() {
    final Expression expression = new LikePredicate(COL1, new StringLiteral("%foo"));

    final SqlType exprType0 = expressionTypeManager.getExpressionSqlType(expression);

    assertThat(exprType0, is(SqlTypes.BOOLEAN));
  }

  @Test
  public void shouldEvaluateBooleanSchemaForNotLikeExpression() {
    final Expression expression =
        new NotExpression(new LikePredicate(COL1, new StringLiteral("%foo")));
    final SqlType exprType0 = expressionTypeManager.getExpressionSqlType(expression);
    assertThat(exprType0, is(SqlTypes.BOOLEAN));
  }

  @Test
  public void shouldEvaluateTypeForUDF() {
    // Given:
    givenUdfWithNameAndReturnType("FLOOR", Schema.OPTIONAL_FLOAT64_SCHEMA);
    final Expression expression =
        new FunctionCall(FunctionName.of("FLOOR"), ImmutableList.of(COL3));

    // When:
    final SqlType exprType = expressionTypeManager.getExpressionSqlType(expression);

    // Then:
    assertThat(exprType, is(SqlTypes.DOUBLE));
    verify(udfFactory).getFunction(ImmutableList.of(Schema.OPTIONAL_FLOAT64_SCHEMA));
    verify(function).getReturnType(ImmutableList.of(Schema.OPTIONAL_FLOAT64_SCHEMA));
  }

  @Test
  public void shouldEvaluateTypeForStringUDF() {
    // Given:
    givenUdfWithNameAndReturnType("LCASE", Schema.OPTIONAL_STRING_SCHEMA);
    final Expression expression =
        new FunctionCall(FunctionName.of("LCASE"), ImmutableList.of(COL2));

    // When:
    final SqlType exprType = expressionTypeManager.getExpressionSqlType(expression);

    // Then:
    assertThat(exprType, is(SqlTypes.STRING));
    verify(udfFactory).getFunction(ImmutableList.of(Schema.OPTIONAL_STRING_SCHEMA));
    verify(function).getReturnType(ImmutableList.of(Schema.OPTIONAL_STRING_SCHEMA));
  }

  @Test
  public void shouldHandleNestedUdfs() {
    // Given:
    givenUdfWithNameAndReturnType("EXTRACTJSONFIELD", Schema.OPTIONAL_STRING_SCHEMA);
    final UdfFactory outerFactory = mock(UdfFactory.class);
    final KsqlFunction function = mock(KsqlFunction.class);
    givenUdfWithNameAndReturnType("LCASE", Schema.OPTIONAL_STRING_SCHEMA, outerFactory, function);
    final Expression inner = new FunctionCall(
        FunctionName.of("EXTRACTJSONFIELD"),
        ImmutableList.of(COL1, new StringLiteral("$.name)"))
    );
    final Expression expression =
        new FunctionCall(FunctionName.of("LCASE"), ImmutableList.of(inner));

    // When/Then:
    assertThat(expressionTypeManager.getExpressionSqlType(expression), equalTo(SqlTypes.STRING));
  }

  @Test
  public void shouldHandleStructFieldDereference() {
    // Given:
    final Expression expression = new DereferenceExpression(
        Optional.empty(),
        new ColumnReferenceExp(ColumnRef.of(TEST1, ColumnName.of("COL6"))),
        "STREET"
    );

    // When:
    final SqlType result = expressionTypeManager.getExpressionSqlType(expression);

    assertThat(result, is(SqlTypes.STRING));
  }

  @Test
  public void shouldThrowOnFetchFieldFromStructFunctionCall() {
    // Given:
    final Expression expression = new FunctionCall(
        FetchFieldFromStruct.FUNCTION_NAME,
        ImmutableList.of(ADDRESS, new StringLiteral("NUMBER"))
    );

    // Then:
    expectedException.expect(KsqlException.class);
    expectedException.expectMessage("Can't find any functions with the name 'FETCH_FIELD_FROM_STRUCT'");

    // When:
    expressionTypeManager.getExpressionSqlType(expression);
  }

  @Test
  public void shouldFailIfThereIsInvalidFieldNameInStructCall() {
<<<<<<< HEAD
    // Given:
    final Expression expression = new DereferenceExpression(
        Optional.empty(),
        new ColumnReferenceExp(ColumnRef.of(TEST1, ColumnName.of("COL6"))),
        "ZIP"
=======
    expectedException.expect(KsqlException.class);
    expectedException.expectMessage("Could not find field ZIP in TEST1.COL6.");
    final Expression expression = new FunctionCall(
        FetchFieldFromStruct.FUNCTION_NAME,
        ImmutableList.of(ADDRESS, new StringLiteral("ZIP"))
>>>>>>> 86215947
    );

    // Then:
    expectedException.expect(KsqlException.class);
    expectedException.expectMessage("Could not find field 'ZIP' in 'TEST1.COL6'.");

    // When:
    expressionTypeManager.getExpressionSqlType(expression);
  }

  @Test
  public void shouldEvaluateTypeForStructDereferenceInArray() {
    // Given:
    final SqlStruct inner = SqlTypes.struct().field("IN0", SqlTypes.INTEGER).build();

    final LogicalSchema schema = LogicalSchema.builder()
        .valueColumn(TEST1, COL0, SqlTypes.array(inner))
        .build();

    expressionTypeManager = new ExpressionTypeManager(schema, functionRegistry);
<<<<<<< HEAD

    final Expression expression = new DereferenceExpression(
        Optional.empty(),
        new SubscriptExpression(TestExpressions.COL0, new IntegerLiteral(1)),
        "IN0"
=======
    final Expression arrayRef = new SubscriptExpression(TestExpressions.COL0,
        new IntegerLiteral(1));
    final Expression expression = new FunctionCall(
        FetchFieldFromStruct.FUNCTION_NAME,
        ImmutableList.of(arrayRef, new StringLiteral("IN0"))
>>>>>>> 86215947
    );

    // When:
    final SqlType result = expressionTypeManager.getExpressionSqlType(expression);

    // Then:
    assertThat(result, is(SqlTypes.INTEGER));
  }

  @Test
  public void shouldEvaluateTypeForArrayReferenceInStruct() {
    // Given:
    final SqlStruct inner = SqlTypes
        .struct()
        .field("IN0", SqlTypes.array(SqlTypes.INTEGER))
        .build();

    final LogicalSchema schema = LogicalSchema.builder()
        .valueColumn(TEST1, COL0, inner)
        .build();

    expressionTypeManager = new ExpressionTypeManager(schema, functionRegistry);
<<<<<<< HEAD

    final Expression structRef = new DereferenceExpression(
        Optional.empty(),
        new ColumnReferenceExp(ColumnRef.of(TEST1, COL0)),
        "IN0"
=======
    final Expression structRef = new FunctionCall(
        FetchFieldFromStruct.FUNCTION_NAME,
        ImmutableList.of(TestExpressions.COL0, new StringLiteral("IN0"))
>>>>>>> 86215947
    );

    final Expression expression = new SubscriptExpression(structRef, new IntegerLiteral(1));

    // When:
    final SqlType result = expressionTypeManager.getExpressionSqlType(expression);

    // Then:
    assertThat(result, is(SqlTypes.INTEGER));
  }

  @Test
  public void shouldGetCorrectSchemaForSearchedCase() {
    // Given:
    final Expression expression = new SearchedCaseExpression(
        ImmutableList.of(
            new WhenClause(
                new ComparisonExpression(Type.LESS_THAN, COL7, new IntegerLiteral(10)),
                new StringLiteral("small")),
            new WhenClause(
                new ComparisonExpression(Type.LESS_THAN, COL7, new IntegerLiteral(100)),
                new StringLiteral("medium")
            )
        ),
        Optional.of(new StringLiteral("large"))
    );

    // When:
    final SqlType result =
        expressionTypeManager.getExpressionSqlType(expression);

    // Then:
    assertThat(result, is(SqlTypes.STRING));

  }

  @Test
  public void shouldGetCorrectSchemaForSearchedCaseWhenStruct() {
    // Given:
    final Expression expression = new SearchedCaseExpression(
        ImmutableList.of(
            new WhenClause(
                new ComparisonExpression(Type.EQUAL, TestExpressions.COL0, new IntegerLiteral(10)),
                ADDRESS)
        ),
        Optional.empty()
    );

    // When:
    final SqlType result = expressionTypeManager.getExpressionSqlType(expression);

    // Then:
    final SqlType sqlType = SCHEMA.findColumn(ADDRESS.getReference()).get().type();
    assertThat(result, is(sqlType));
  }

  @Test
  public void shouldFailIfWhenIsNotBoolean() {
    // Given:
    final Expression expression = new SearchedCaseExpression(
        ImmutableList.of(
            new WhenClause(
                new ArithmeticBinaryExpression(Operator.ADD, TestExpressions.COL0,
                    new IntegerLiteral(10)),
                new StringLiteral("foo"))
        ),
        Optional.empty()
    );
    expectedException.expect(KsqlException.class);
    expectedException.expectMessage(
        "WHEN operand type should be boolean."
            + System.lineSeparator()
            + "Type for '(TEST1.COL0 + 10)' is BIGINT"
    );

    // When:
    expressionTypeManager.getExpressionSqlType(expression);
  }

  @Test
  public void shouldFailOnInconsistentWhenResultType() {
    // Given:
    final Expression expression = new SearchedCaseExpression(
        ImmutableList.of(
            new WhenClause(
                new ComparisonExpression(Type.EQUAL, TestExpressions.COL0, new IntegerLiteral(100)),
                new StringLiteral("one-hundred")),
            new WhenClause(
                new ComparisonExpression(Type.EQUAL, TestExpressions.COL0, new IntegerLiteral(10)),
                new IntegerLiteral(10))
        ),
        Optional.empty()
    );
    expectedException.expect(KsqlException.class);
    expectedException.expectMessage(
        "Invalid Case expression. Type for all 'THEN' clauses should be the same."
            + System.lineSeparator()
            + "THEN expression 'WHEN (TEST1.COL0 = 10) THEN 10' has type: INTEGER."
            + System.lineSeparator()
            + "Previous THEN expression(s) type: STRING."
    );

    // When:
    expressionTypeManager.getExpressionSqlType(expression);

  }

  @Test
  public void shouldFailIfDefaultHasDifferentTypeToWhen() {
    // Given:
    final Expression expression = new SearchedCaseExpression(
        ImmutableList.of(
            new WhenClause(
                new ComparisonExpression(Type.EQUAL, TestExpressions.COL0, new IntegerLiteral(10)),
                new StringLiteral("good"))
        ),
        Optional.of(new BooleanLiteral("true"))
    );
    expectedException.expect(KsqlException.class);
    expectedException.expectMessage(
        "Invalid Case expression. Type for the default clause should be the same as for 'THEN' clauses."
            + System.lineSeparator()
            + "THEN type: STRING."
            + System.lineSeparator()
            + "DEFAULT type: BOOLEAN."
    );

    // When:
    expressionTypeManager.getExpressionSqlType(expression);
  }

  @Test
  public void shouldThrowOnTimeLiteral() {
    // Then:
    expectedException.expect(UnsupportedOperationException.class);

    // When:
    expressionTypeManager.getExpressionSqlType(new TimeLiteral("TIME '00:00:00'"));
  }

  @Test
  public void shouldThrowOnTimestampLiteral() {
    // Then:
    expectedException.expect(UnsupportedOperationException.class);

    // When:
    expressionTypeManager.getExpressionSqlType(new TimestampLiteral("TIMESTAMP '00:00:00'"));
  }

  @Test
  public void shouldThrowOnIn() {
    // Given:
    final Expression expression = new InPredicate(
        TestExpressions.COL0,
        new InListExpression(ImmutableList.of(new IntegerLiteral(1), new IntegerLiteral(2)))
    );

    // Then:
    expectedException.expect(UnsupportedOperationException.class);

    // When:
    expressionTypeManager.getExpressionSqlType(expression);
  }

  @Test
  public void shouldThrowOnSimpleCase() {
    final Expression expression = new SimpleCaseExpression(
        TestExpressions.COL0,
        ImmutableList.of(new WhenClause(new IntegerLiteral(10), new StringLiteral("ten"))),
        Optional.empty()
    );

    // Then:
    expectedException.expect(UnsupportedOperationException.class);

    // When:
    expressionTypeManager.getExpressionSqlType(expression);
  }

  private void givenUdfWithNameAndReturnType(final String name, final Schema returnType) {
    givenUdfWithNameAndReturnType(name ,returnType, udfFactory, function);
  }

  private void givenUdfWithNameAndReturnType(
      final String name,
      final Schema returnType,
      final UdfFactory factory,
      final KsqlFunction function) {
    when(functionRegistry.isAggregate(name)).thenReturn(false);
    when(functionRegistry.getUdfFactory(name)).thenReturn(factory);
    when(factory.getFunction(anyList())).thenReturn(function);
    when(function.getReturnType(anyList())).thenReturn(returnType);
  }
}<|MERGE_RESOLUTION|>--- conflicted
+++ resolved
@@ -105,7 +105,7 @@
     final UdfFactory internalFactory = mock(UdfFactory.class);
     when(internalFactory.isInternal()).thenReturn(true);
 
-    when(functionRegistry.getUdfFactory(FetchFieldFromStruct.FUNCTION_NAME))
+    when(functionRegistry.getUdfFactory(FetchFieldFromStruct.FUNCTION_NAME.name()))
         .thenReturn(internalFactory);
   }
 
@@ -310,19 +310,11 @@
 
   @Test
   public void shouldFailIfThereIsInvalidFieldNameInStructCall() {
-<<<<<<< HEAD
     // Given:
     final Expression expression = new DereferenceExpression(
         Optional.empty(),
         new ColumnReferenceExp(ColumnRef.of(TEST1, ColumnName.of("COL6"))),
         "ZIP"
-=======
-    expectedException.expect(KsqlException.class);
-    expectedException.expectMessage("Could not find field ZIP in TEST1.COL6.");
-    final Expression expression = new FunctionCall(
-        FetchFieldFromStruct.FUNCTION_NAME,
-        ImmutableList.of(ADDRESS, new StringLiteral("ZIP"))
->>>>>>> 86215947
     );
 
     // Then:
@@ -343,19 +335,11 @@
         .build();
 
     expressionTypeManager = new ExpressionTypeManager(schema, functionRegistry);
-<<<<<<< HEAD
 
     final Expression expression = new DereferenceExpression(
         Optional.empty(),
         new SubscriptExpression(TestExpressions.COL0, new IntegerLiteral(1)),
         "IN0"
-=======
-    final Expression arrayRef = new SubscriptExpression(TestExpressions.COL0,
-        new IntegerLiteral(1));
-    final Expression expression = new FunctionCall(
-        FetchFieldFromStruct.FUNCTION_NAME,
-        ImmutableList.of(arrayRef, new StringLiteral("IN0"))
->>>>>>> 86215947
     );
 
     // When:
@@ -378,17 +362,11 @@
         .build();
 
     expressionTypeManager = new ExpressionTypeManager(schema, functionRegistry);
-<<<<<<< HEAD
 
     final Expression structRef = new DereferenceExpression(
         Optional.empty(),
         new ColumnReferenceExp(ColumnRef.of(TEST1, COL0)),
         "IN0"
-=======
-    final Expression structRef = new FunctionCall(
-        FetchFieldFromStruct.FUNCTION_NAME,
-        ImmutableList.of(TestExpressions.COL0, new StringLiteral("IN0"))
->>>>>>> 86215947
     );
 
     final Expression expression = new SubscriptExpression(structRef, new IntegerLiteral(1));
