--- conflicted
+++ resolved
@@ -26,6 +26,7 @@
 import io.confluent.ksql.function.FunctionRegistry;
 import io.confluent.ksql.metastore.MetaStoreImpl;
 import io.confluent.ksql.metastore.model.KsqlTopic;
+import io.confluent.ksql.model.WindowType;
 import io.confluent.ksql.parser.DefaultKsqlParser;
 import io.confluent.ksql.parser.KsqlParser;
 import io.confluent.ksql.parser.KsqlParser.ParsedStatement;
@@ -35,8 +36,10 @@
 import io.confluent.ksql.schema.ksql.LogicalSchema;
 import io.confluent.ksql.schema.ksql.SchemaConverters;
 import io.confluent.ksql.serde.Format;
+import io.confluent.ksql.serde.FormatInfo;
 import io.confluent.ksql.serde.KeyFormat;
 import io.confluent.ksql.serde.ValueFormat;
+import io.confluent.ksql.serde.WindowInfo;
 import io.confluent.ksql.test.model.WindowData.Type;
 import io.confluent.ksql.test.serde.SerdeSupplier;
 import io.confluent.ksql.test.tools.Record;
@@ -229,23 +232,39 @@
 
     // Get topics from inputs and outputs fields:
     Streams.concat(inputs.stream(), outputs.stream())
-<<<<<<< HEAD
         .map(recordNode -> new Topic(
             recordNode.topicName(),
             Optional.empty(),
-            getKeySerdeFactory(recordNode.getWindow()),
-            defaultSerdeSupplier,
+//            defaultKeySerdeSupplier,
+            getKeySedeSupplier(recordNode.getWindow()),
+            defaultValueSerdeSupplier,
             4,
             1,
             Optional.empty()))
-=======
-        .map(RecordNode::topicName)
-        .map(topicName -> new Topic(topicName, Optional.empty(), defaultKeySerdeSupplier,
-            defaultValueSerdeSupplier, 4, 1, Optional.empty()))
->>>>>>> 355cc6db
         .forEach(topic -> allTopics.putIfAbsent(topic.getName(), topic));
 
     return allTopics;
+  }
+
+  private static SerdeSupplier getKeySedeSupplier(final Optional<WindowData> windowDataInfo) {
+    if (windowDataInfo.isPresent()) {
+      final WindowData windowData = windowDataInfo.get();
+      final WindowType windowType = WindowType.of((windowData.type == Type.SESSION)
+          ? WindowType.SESSION.name()
+          : WindowType.TUMBLING.name());
+      final KeyFormat windowKeyFormat = KeyFormat.windowed(
+          Format.KAFKA,
+          Optional.empty(),
+          WindowInfo.of(
+              windowType,
+              windowType == WindowType.SESSION
+              ? Optional.empty() : Optional.of(Duration.ofMillis(windowData.size())))
+      );
+//      final SerdeSupplier serdeSupplier = SerdeUtil.getKeySerdeSupplier(windowKeyFormat, () -> LogicalSchema.builder().build());
+      return SerdeUtil.getKeySerdeSupplier(windowKeyFormat, () -> LogicalSchema.builder().build());
+    }
+    return SerdeUtil.getKeySerdeSupplier(KeyFormat.nonWindowed(FormatInfo.of(Format.KAFKA)), () -> LogicalSchema.builder().build());
+//    return null;
   }
 
   private static Topic createTopicFromStatement(
@@ -323,38 +342,6 @@
     }
   }
 
-<<<<<<< HEAD
-  private static SerdeFactory<?> getKeySerdeFactory(final Optional<WindowData> windowDataInfo) {
-    return windowDataInfo.<SerdeFactory<?>>map(windowData -> getKeySerdeFactory(
-        KeyFormat.windowed(
-            Format.KAFKA,
-            WindowType.of((windowData.type == Type.SESSION) ? WindowType.SESSION.name()
-                : WindowType.TUMBLING.name()),
-            (windowDataInfo.get().type == Type.SESSION)
-                ? Optional.empty()
-                : Optional.of(Duration.ofMillis(windowData.size())))))
-        .orElseGet(() -> getKeySerdeFactory(KeyFormat.nonWindowed(Format.KAFKA)));
-  }
-
-  @SuppressWarnings({"unchecked", "OptionalGetWithoutIsPresent"})
-  private static SerdeFactory<?> getKeySerdeFactory(final KeyFormat keyFormat) {
-    if (!keyFormat.getWindowType().isPresent()) {
-      return (SerdeFactory) Serdes::String;
-    }
-
-    final WindowType windowType = keyFormat.getWindowType().get();
-    if (windowType == WindowType.SESSION) {
-      return () -> (Serde) WindowedSerdes.sessionWindowedSerdeFrom(String.class);
-    }
-
-    return () -> (Serde) WindowedSerdes.timeWindowedSerdeFrom(
-        String.class,
-        keyFormat.getWindowSize().get().toMillis()
-    );
-  }
-
-=======
->>>>>>> 355cc6db
   private static Schema addNames(final Schema schema) {
     final SchemaBuilder builder;
     switch (schema.type()) {
