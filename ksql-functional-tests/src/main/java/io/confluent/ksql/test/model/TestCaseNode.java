/*
 * Copyright 2019 Confluent Inc.
 *
 * Licensed under the Confluent Community License (the "License"); you may not use
 * this file except in compliance with the License.  You may obtain a copy of the
 * License at
 *
 * http://www.confluent.io/confluent-community-license
 *
 * Unless required by applicable law or agreed to in writing, software
 * distributed under the License is distributed on an "AS IS" BASIS, WITHOUT
 * WARRANTIES OF ANY KIND, either express or implied.  See the License for the
 * specific language governing permissions and limitations under the License.
 */


package io.confluent.ksql.test.model;

import com.fasterxml.jackson.annotation.JsonIgnoreProperties;
import com.fasterxml.jackson.annotation.JsonProperty;
import com.google.common.collect.ImmutableList;
import com.google.common.collect.ImmutableMap;
import com.google.common.collect.Iterables;
import com.google.common.collect.Streams;
import io.confluent.connect.avro.AvroData;
import io.confluent.ksql.function.FunctionRegistry;
import io.confluent.ksql.metastore.MetaStoreImpl;
import io.confluent.ksql.metastore.SerdeFactory;
import io.confluent.ksql.parser.DefaultKsqlParser;
import io.confluent.ksql.parser.KsqlParser;
import io.confluent.ksql.parser.KsqlParser.ParsedStatement;
import io.confluent.ksql.parser.KsqlParser.PreparedStatement;
import io.confluent.ksql.parser.SqlBaseParser;
import io.confluent.ksql.parser.tree.CreateSource;
import io.confluent.ksql.parser.tree.CreateSourceProperties;
import io.confluent.ksql.schema.ksql.SchemaConverters;
import io.confluent.ksql.serde.Format;
import io.confluent.ksql.test.serde.SerdeSupplier;
import io.confluent.ksql.test.tools.Record;
import io.confluent.ksql.test.tools.TestCase;
import io.confluent.ksql.test.tools.Topic;
import io.confluent.ksql.test.tools.conditions.PostConditions;
import io.confluent.ksql.test.tools.exceptions.InvalidFieldException;
import io.confluent.ksql.test.tools.exceptions.KsqlExpectedException;
import io.confluent.ksql.test.tools.exceptions.MissingFieldException;
import io.confluent.ksql.test.utils.SerdeUtil;
import io.confluent.ksql.util.DecimalUtil;
import io.confluent.ksql.util.KsqlConstants;
import java.nio.file.Path;
import java.util.HashMap;
import java.util.List;
import java.util.Map;
import java.util.Objects;
import java.util.Optional;
import java.util.UUID;
import java.util.function.Function;
import java.util.function.Predicate;
import java.util.stream.Collectors;
import java.util.stream.Stream;
import org.apache.kafka.common.serialization.Serdes;
import org.apache.kafka.connect.data.Field;
import org.apache.kafka.connect.data.Schema;
import org.apache.kafka.connect.data.SchemaBuilder;
import org.apache.kafka.streams.kstream.Windowed;

// CHECKSTYLE_RULES.OFF: ClassDataAbstractionCoupling
@SuppressWarnings("UnstableApiUsage")
@JsonIgnoreProperties(ignoreUnknown = true)
public class TestCaseNode {
  // CHECKSTYLE_RULES.ON: ClassDataAbstractionCoupling

  private final String name;
  private final List<String> formats;
  private final List<RecordNode> inputs;
  private final List<RecordNode> outputs;
  private final List<TopicNode> topics;
  private final List<String> statements;
  private final Map<String, Object> properties;
  private final Optional<ExpectedExceptionNode> expectedException;
  private final Optional<PostConditionsNode> postConditions;

  // CHECKSTYLE_RULES.OFF: CyclomaticComplexity|NPathComplexity
  public TestCaseNode(
      @JsonProperty("name") final String name,
      @JsonProperty("format") final List<String> formats,
      @JsonProperty("inputs") final List<RecordNode> inputs,
      @JsonProperty("outputs") final List<RecordNode> outputs,
      @JsonProperty("topics") final List<TopicNode> topics,
      @JsonProperty("statements") final List<String> statements,
      @JsonProperty("properties") final Map<String, Object> properties,
      @JsonProperty("expectedException") final ExpectedExceptionNode expectedException,
      @JsonProperty("post") final PostConditionsNode postConditions
  ) {
    // CHECKSTYLE_RULES.ON: CyclomaticComplexity|NPathComplexity
    this.name = name == null ? "" : name;
    this.formats = formats == null ? ImmutableList.of() : ImmutableList.copyOf(formats);
    this.statements = statements == null ? ImmutableList.of() : ImmutableList.copyOf(statements);
    this.inputs = inputs == null ? ImmutableList.of() : ImmutableList.copyOf(inputs);
    this.outputs = outputs == null ? ImmutableList.of() : ImmutableList.copyOf(outputs);
    this.topics = topics == null ? ImmutableList.of() : ImmutableList.copyOf(topics);
    this.properties = properties == null ? ImmutableMap.of() : ImmutableMap.copyOf(properties);
    this.expectedException = Optional.ofNullable(expectedException);
    this.postConditions = Optional.ofNullable(postConditions);

    if (this.name.isEmpty()) {
      throw new MissingFieldException("name");
    }

    if (this.statements.isEmpty()) {
      throw new InvalidFieldException("statements", "was empty");
    }

    if (!this.inputs.isEmpty() && this.expectedException.isPresent()) {
      throw new InvalidFieldException("inputs and expectedException",
          "can not both be set");
    }
  }

  public List<TestCase> buildTests(final Path testPath, final FunctionRegistry functionRegistry) {
    try {
      return formats.isEmpty()
          ? Stream.of(createTest(
          "",
          testPath,
          functionRegistry)).collect(Collectors.toList())
          : formats.stream()
              .map(format -> createTest(
                  format,
                  testPath,
                  functionRegistry)).collect(Collectors.toList());
    } catch (final Exception e) {
      throw new AssertionError("Invalid test '" + name + "': " + e.getMessage(), e);
    }
  }

  private TestCase createTest(
      final String format,
      final Path testPath,
      final FunctionRegistry functionRegistry) {
    final String testName = buildTestName(testPath, name, format);

    try {
      final List<String> statements = buildStatements(format);

      final Optional<KsqlExpectedException> ee = buildExpectedException(statements);

      final Map<String, Topic> topics = getTestCaseTopics(
          statements,
          format,
          ee.isPresent(),
          functionRegistry);

      final List<Record> inputRecords = inputs.stream()
          .map(node -> node.build(topics))
          .collect(Collectors.toList());

      final List<Record> outputRecords = outputs.stream()
          .map(node -> node.build(topics))
          .collect(Collectors.toList());

      final PostConditions post = postConditions
          .map(PostConditionsNode::build)
          .orElse(PostConditions.NONE);

      return new TestCase(
          testPath,
          testName,
          Optional.empty(),
          properties,
          topics.values(),
          inputRecords,
          outputRecords,
          statements,
          ee.orElseGet(KsqlExpectedException::none),
          post
      );
    } catch (final Exception e) {
      throw new AssertionError(testName + ": Invalid test. " + e.getMessage(), e);
    }
  }

  private Optional<KsqlExpectedException> buildExpectedException(final List<String> statements) {
    return this.expectedException
        .map(ee -> ee.build(Iterables.getLast(statements)));
  }

  private List<String> buildStatements(final String format) {
    return statements.stream()
        .map(stmt -> stmt.replace("{FORMAT}", format))
        .collect(Collectors.toList());
  }

  @SuppressWarnings("rawtypes")
  private Map<String, Topic> getTestCaseTopics(
      final List<String> statements,
      final String defaultFormat,
      final boolean expectsException,
      final FunctionRegistry functionRegistry
  ) {
    final Map<String, Topic> allTopics = new HashMap<>();

    // Add all topics from topic nodes to the map:
    topics.stream()
        .map(node -> node.build(defaultFormat))
        .forEach(topic -> allTopics.put(topic.getName(), topic));

    // Infer topics if not added already:
    statements.stream()
        .map(s -> TestCaseNode.createTopicFromStatement(functionRegistry, s))
        .filter(Objects::nonNull)
        .forEach(topic -> allTopics.putIfAbsent(topic.getName(), topic));

    if (allTopics.isEmpty()) {
      if (expectsException) {
        return ImmutableMap.of();
      }
      throw new InvalidFieldException("statements/topics", "The test does not define any topics");
    }

    final SerdeSupplier defaultSerdeSupplier =
        allTopics.values().iterator().next().getValueSerdeSupplier();

    // Get topics from inputs and outputs fields:
    Streams.concat(inputs.stream(), outputs.stream())
        .map(RecordNode::topicName)
        .map(topicName -> new Topic(topicName, Optional.empty(), Serdes::String,
            defaultSerdeSupplier, 4, 1, Optional.empty()))
        .forEach(topic -> allTopics.putIfAbsent(topic.getName(), topic));

    return allTopics;
  }

<<<<<<< HEAD
  @SuppressWarnings("OptionalIsPresent")
=======
  @SuppressWarnings("unchecked")
>>>>>>> f105827b
  private static Topic createTopicFromStatement(
      final FunctionRegistry functionRegistry,
      final String sql
  ) {
    final KsqlParser parser = new DefaultKsqlParser();
    final MetaStoreImpl metaStore = new MetaStoreImpl(functionRegistry);

    final Predicate<ParsedStatement> onlyCSandCT = stmt ->
        stmt.getStatement().statement() instanceof SqlBaseParser.CreateStreamContext
            || stmt.getStatement().statement() instanceof SqlBaseParser.CreateTableContext;

    final Function<PreparedStatement<?>, Topic> extractTopic = (PreparedStatement<?> stmt) -> {
      final CreateSource statement = (CreateSource) stmt
          .getStatement();

      final CreateSourceProperties properties = statement.getProperties();
      final String topicName = properties.getKafkaTopic();
      final Format format = properties.getValueFormat();
      final Optional<SerdeFactory<Windowed<String>>> windowedSerdeFactory
          =  properties.getWindowType();

      final Optional<org.apache.avro.Schema> avroSchema;
      if (format == Format.AVRO) {
        // add avro schema
        final SchemaBuilder schemaBuilder = SchemaBuilder.struct();
        statement.getElements().forEach(e -> schemaBuilder.field(
            e.getName(),
            SchemaConverters.sqlToLogicalConverter().fromSqlType(e.getType().getSqlType()))
        );
        avroSchema = Optional.of(new AvroData(1)
            .fromConnectSchema(addNames(schemaBuilder.build())));
      } else {
        avroSchema = Optional.empty();
      }

<<<<<<< HEAD
      final SerdeFactory<?> keySerde = windowedSerdeFactory.isPresent()
          ? windowedSerdeFactory.get()
          : (SerdeFactory) Serdes::String;
=======
      final SerdeFactory<?> keySerde = windowedSerdeFactory
          .orElseGet(() -> (SerdeFactory) Serdes::String);
>>>>>>> f105827b

      return new Topic(
          topicName,
          avroSchema,
          keySerde,
<<<<<<< HEAD
          SerdeUtil.getSerdeSupplier(format, statement.getElements()::toLogicalSchema),
=======
          SerdeUtil.getSerdeSupplier(format),
>>>>>>> f105827b
          KsqlConstants.legacyDefaultSinkPartitionCount,
          KsqlConstants.legacyDefaultSinkReplicaCount,
          Optional.empty());
    };

    try {
      final List<ParsedStatement> parsed = parser.parse(sql);
      if (parsed.size() > 1) {
        throw new IllegalArgumentException("SQL contains more than one statement: " + sql);
      }

      final List<Topic> topics = parsed.stream()
          .filter(onlyCSandCT)
          .map(stmt -> parser.prepare(stmt, metaStore))
          .map(extractTopic)
          .collect(Collectors.toList());

      return topics.isEmpty() ? null : topics.get(0);
    } catch (final Exception e) {
      // Statement won't parse: this will be detected/handled later.
      System.out.println("Error parsing statement (which may be expected): " + sql);
      e.printStackTrace(System.out);
      return null;
    }
  }

  private static Schema addNames(final Schema schema) {
    final SchemaBuilder builder;
    switch (schema.type()) {
      case BYTES:
        DecimalUtil.requireDecimal(schema);
        builder = DecimalUtil.builder(schema);
        break;
      case ARRAY:
        builder = SchemaBuilder.array(addNames(schema.valueSchema()));
        break;
      case MAP:
        builder = SchemaBuilder.map(
            Schema.STRING_SCHEMA,
            addNames(schema.valueSchema())
        );
        break;
      case STRUCT:
        builder = SchemaBuilder.struct();
        builder.name("TestSchema" + UUID.randomUUID().toString().replace("-", ""));
        for (final Field field : schema.fields()) {
          builder.field(field.name(), addNames(field.schema()));
        }
        break;
      default:
        builder = SchemaBuilder.type(schema.type());
    }
    if (schema.isOptional()) {
      builder.optional();
    }
    return builder.build();
  }


  @SuppressWarnings("UnstableApiUsage")
  private static String buildTestName(
      final Path testPath,
      final String testName,
      final String postfix
  ) {
    final String fileName = com.google.common.io.Files.getNameWithoutExtension(testPath.toString());
    final String pf = postfix.isEmpty() ? "" : " - " + postfix;
    return fileName + " - " + testName + pf;
  }
}<|MERGE_RESOLUTION|>--- conflicted
+++ resolved
@@ -230,11 +230,7 @@
     return allTopics;
   }
 
-<<<<<<< HEAD
-  @SuppressWarnings("OptionalIsPresent")
-=======
   @SuppressWarnings("unchecked")
->>>>>>> f105827b
   private static Topic createTopicFromStatement(
       final FunctionRegistry functionRegistry,
       final String sql
@@ -270,24 +266,14 @@
         avroSchema = Optional.empty();
       }
 
-<<<<<<< HEAD
-      final SerdeFactory<?> keySerde = windowedSerdeFactory.isPresent()
-          ? windowedSerdeFactory.get()
-          : (SerdeFactory) Serdes::String;
-=======
       final SerdeFactory<?> keySerde = windowedSerdeFactory
           .orElseGet(() -> (SerdeFactory) Serdes::String);
->>>>>>> f105827b
 
       return new Topic(
           topicName,
           avroSchema,
           keySerde,
-<<<<<<< HEAD
           SerdeUtil.getSerdeSupplier(format, statement.getElements()::toLogicalSchema),
-=======
-          SerdeUtil.getSerdeSupplier(format),
->>>>>>> f105827b
           KsqlConstants.legacyDefaultSinkPartitionCount,
           KsqlConstants.legacyDefaultSinkReplicaCount,
           Optional.empty());
