/*
 * Copyright 2019 Confluent Inc.
 *
 * Licensed under the Confluent Community License (the "License"); you may not use
 * this file except in compliance with the License.  You may obtain a copy of the
 * License at
 *
 * http://www.confluent.io/confluent-community-license
 *
 * Unless required by applicable law or agreed to in writing, software
 * distributed under the License is distributed on an "AS IS" BASIS, WITHOUT
 * WARRANTIES OF ANY KIND, either express or implied.  See the License for the
 * specific language governing permissions and limitations under the License.
 */

package io.confluent.ksql.test.tools;

import io.confluent.ksql.test.model.WindowData;
import io.confluent.ksql.test.serde.SerdeSupplier;
import io.confluent.ksql.test.serde.ValueSpec;
import io.confluent.ksql.test.serde.avro.AvroSerdeSupplier;
import java.util.Objects;
import org.apache.kafka.clients.producer.ProducerRecord;
import org.apache.kafka.streams.kstream.Windowed;

public final class FakeKafkaRecord {

  private final Record testRecord;
  private final ProducerRecord<?,?> producerRecord;

  private FakeKafkaRecord(final Record testRecord, final ProducerRecord<?,?> producerRecord) {
    this.testRecord = testRecord;
    this.producerRecord = producerRecord;
  }

  public static FakeKafkaRecord of(
      final Record testRecord,
      final ProducerRecord<?,?> producerRecord
  ) {
    Objects.requireNonNull(testRecord, "testRecord");
    return new FakeKafkaRecord(testRecord, producerRecord);
  }

  public static FakeKafkaRecord of(
      final Topic topic,
<<<<<<< HEAD
      final ProducerRecord<?,?> producerRecord,
      final WindowType windowType) {
    Objects.requireNonNull(producerRecord);
    Objects.requireNonNull(topic, "topic");
    final SerdeSupplier<?> serdeSupplier = topic.getSerdeSupplier();
=======
      final ProducerRecord producerRecord) {
    Objects.requireNonNull(producerRecord);
    Objects.requireNonNull(topic, "topic");
    final SerdeSupplier serdeSupplier = topic.getValueSerdeSupplier();
>>>>>>> 6de55957
    final Record testRecord = new Record(
        topic,
        producerRecord.key().toString(),
        serdeSupplier instanceof AvroSerdeSupplier
            ? ((ValueSpec)producerRecord.value()).getSpec()
            : producerRecord.value(),
        producerRecord.timestamp(),
        getWindowData(producerRecord)
    );
    return new FakeKafkaRecord(testRecord, producerRecord);
  }

  @SuppressWarnings("unchecked")
  private static WindowData getWindowData(
<<<<<<< HEAD
      final ProducerRecord<?,?> producerRecord,
      final WindowType windowType) {
    if (producerRecord.key() instanceof Windowed) {
      final Windowed<?> windowed = (Windowed<?>) producerRecord.key();
      return new WindowData(
          windowed.window().start(),
          windowed.window().end(),
          windowType == WindowType.SESSION ? Type.SESSION.toString() : Type.TIME.toString());
=======
      final ProducerRecord producerRecord) {
    if (producerRecord.key() instanceof Windowed) {
      final Windowed windowed = (Windowed) producerRecord.key();
      return new WindowData(windowed);
>>>>>>> 6de55957
    }
    return null;
  }

  Record getTestRecord() {
    return testRecord;
  }

  ProducerRecord<?,?> getProducerRecord() {
    return producerRecord;
  }
}<|MERGE_RESOLUTION|>--- conflicted
+++ resolved
@@ -43,18 +43,10 @@
 
   public static FakeKafkaRecord of(
       final Topic topic,
-<<<<<<< HEAD
-      final ProducerRecord<?,?> producerRecord,
-      final WindowType windowType) {
+      final ProducerRecord<?,?> producerRecord) {
     Objects.requireNonNull(producerRecord);
     Objects.requireNonNull(topic, "topic");
-    final SerdeSupplier<?> serdeSupplier = topic.getSerdeSupplier();
-=======
-      final ProducerRecord producerRecord) {
-    Objects.requireNonNull(producerRecord);
-    Objects.requireNonNull(topic, "topic");
-    final SerdeSupplier serdeSupplier = topic.getValueSerdeSupplier();
->>>>>>> 6de55957
+    final SerdeSupplier<?> serdeSupplier = topic.getValueSerdeSupplier();
     final Record testRecord = new Record(
         topic,
         producerRecord.key().toString(),
@@ -69,21 +61,10 @@
 
   @SuppressWarnings("unchecked")
   private static WindowData getWindowData(
-<<<<<<< HEAD
-      final ProducerRecord<?,?> producerRecord,
-      final WindowType windowType) {
+      final ProducerRecord<?,?> producerRecord) {
     if (producerRecord.key() instanceof Windowed) {
       final Windowed<?> windowed = (Windowed<?>) producerRecord.key();
-      return new WindowData(
-          windowed.window().start(),
-          windowed.window().end(),
-          windowType == WindowType.SESSION ? Type.SESSION.toString() : Type.TIME.toString());
-=======
-      final ProducerRecord producerRecord) {
-    if (producerRecord.key() instanceof Windowed) {
-      final Windowed windowed = (Windowed) producerRecord.key();
       return new WindowData(windowed);
->>>>>>> 6de55957
     }
     return null;
   }
