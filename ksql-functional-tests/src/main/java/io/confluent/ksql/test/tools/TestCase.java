--- conflicted
+++ resolved
@@ -29,16 +29,13 @@
 import io.confluent.ksql.serde.delimited.KsqlDelimitedSerdeFactory;
 import io.confluent.ksql.serde.json.KsqlJsonSerdeFactory;
 import io.confluent.ksql.services.KafkaTopicClient;
-<<<<<<< HEAD
 import io.confluent.ksql.test.model.KsqlVersion;
-=======
 import io.confluent.ksql.test.serde.SerdeSupplier;
 import io.confluent.ksql.test.serde.ValueSpec;
 import io.confluent.ksql.test.serde.avro.AvroSerdeSupplier;
 import io.confluent.ksql.test.serde.avro.ValueSpecAvroSerdeSupplier;
 import io.confluent.ksql.test.serde.string.StringSerdeSupplier;
 import io.confluent.ksql.test.tools.TopologyTestDriverContainer.WindowType;
->>>>>>> 9d55cf60
 import io.confluent.ksql.test.tools.conditions.PostConditions;
 import io.confluent.ksql.test.tools.exceptions.KsqlExpectedException;
 import io.confluent.ksql.util.KsqlConstants;
@@ -340,8 +337,6 @@
 
     return result.toString();
   }
-<<<<<<< HEAD
-=======
 
   @SuppressWarnings("unchecked")
   static void processSingleRecord(
@@ -500,7 +495,7 @@
       final SchemaRegistryClient schemaRegistryClient) {
     final Map<String, List<FakeKafkaRecord>> outputRecordsFromTest = new HashMap<>();
     outputRecords.forEach(
-        record ->  {
+        record -> {
           if (!outputRecordsFromTest.containsKey(record.topic.getName())) {
             outputRecordsFromTest.put(record.topic.getName(), new ArrayList<>());
           }
@@ -586,5 +581,4 @@
     }
     return new Windowed(key, new TimeWindow(start, end));
   }
->>>>>>> 9d55cf60
 }