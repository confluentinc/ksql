/*
 * Copyright 2019 Confluent Inc.
 *
 * Licensed under the Confluent Community License (the "License"); you may not use
 * this file except in compliance with the License.  You may obtain a copy of the
 * License at
 *
 * http://www.confluent.io/confluent-community-license
 *
 * Unless required by applicable law or agreed to in writing, software
 * distributed under the License is distributed on an "AS IS" BASIS, WITHOUT
 * WARRANTIES OF ANY KIND, either express or implied.  See the License for the
 * specific language governing permissions and limitations under the License.
 */

package io.confluent.ksql.test.tools;

import static java.util.Objects.requireNonNull;
import static org.hamcrest.Matchers.hasEntry;
import static org.hamcrest.Matchers.is;
import static org.junit.Assert.assertThat;
import static org.junit.matchers.JUnitMatchers.isThrowable;

import com.fasterxml.jackson.databind.JsonNode;
import com.google.common.annotations.VisibleForTesting;
import com.google.common.collect.ImmutableList;
import com.google.common.collect.ImmutableMap;
import com.google.common.collect.ImmutableSet;
import io.confluent.common.utils.TestUtils;
import io.confluent.kafka.schemaregistry.client.MockSchemaRegistryClient;
import io.confluent.kafka.schemaregistry.client.SchemaRegistryClient;
import io.confluent.ksql.engine.KsqlEngine;
import io.confluent.ksql.internal.KsqlEngineMetrics;
import io.confluent.ksql.logging.processing.ProcessingLogContext;
import io.confluent.ksql.metastore.MetaStoreImpl;
import io.confluent.ksql.metastore.MutableMetaStore;
import io.confluent.ksql.query.id.SequentialQueryIdGenerator;
import io.confluent.ksql.services.DefaultConnectClient;
import io.confluent.ksql.services.DefaultServiceContext;
import io.confluent.ksql.services.DisabledKsqlClient;
import io.confluent.ksql.services.ServiceContext;
import io.confluent.ksql.test.tools.TopicInfoCache.TopicInfo;
import io.confluent.ksql.test.tools.stubs.StubKafkaClientSupplier;
import io.confluent.ksql.test.tools.stubs.StubKafkaRecord;
import io.confluent.ksql.test.tools.stubs.StubKafkaService;
import io.confluent.ksql.test.tools.stubs.StubKafkaTopicClient;
import io.confluent.ksql.util.KsqlConfig;
import io.confluent.ksql.util.KsqlException;
import io.confluent.ksql.util.KsqlServerException;
import java.io.Closeable;
import java.util.Collections;
import java.util.HashSet;
import java.util.List;
import java.util.Map;
import java.util.Objects;
import java.util.Optional;
import java.util.Set;
import java.util.function.Function;
import java.util.stream.Collectors;
import org.apache.kafka.clients.consumer.ConsumerConfig;
import org.apache.kafka.clients.consumer.ConsumerRecord;
import org.apache.kafka.clients.producer.ProducerRecord;
import org.apache.kafka.streams.StreamsConfig;
import org.apache.kafka.streams.TopologyTestDriver;
import org.hamcrest.Matcher;
import org.hamcrest.StringDescription;

// CHECKSTYLE_RULES.OFF: ClassDataAbstractionCoupling
@SuppressWarnings("deprecation")
public class TestExecutor implements Closeable {
  // CHECKSTYLE_RULES.ON: ClassDataAbstractionCoupling

  private static final ImmutableMap<String, Object> BASE_CONFIG = ImmutableMap
      .<String, Object>builder()
      .put(ConsumerConfig.BOOTSTRAP_SERVERS_CONFIG, "localhost:0")
      .put(ConsumerConfig.AUTO_COMMIT_INTERVAL_MS_CONFIG, 0)
      .put(ConsumerConfig.AUTO_OFFSET_RESET_CONFIG, "earliest")
      .put(StreamsConfig.CACHE_MAX_BYTES_BUFFERING_CONFIG, 0)
      .put(KsqlConfig.KSQL_SERVICE_ID_CONFIG, "some.ksql.service.id")
      .build();

  private final ServiceContext serviceContext;
  private final KsqlEngine ksqlEngine;
  private final Map<String, ?> config = baseConfig();
  private final StubKafkaService stubKafkaService;
  private final TopologyBuilder topologyBuilder;
  private final Function<TopologyTestDriver, Set<String>> internalTopicsAccessor;
  private final TopicInfoCache topicInfoCache;

  public TestExecutor() {
    this(StubKafkaService.create(), getServiceContext());
  }

  @VisibleForTesting
  TestExecutor(
      final StubKafkaService stubKafkaService,
      final ServiceContext serviceContext,
      final KsqlEngine ksqlEngine,
      final TopologyBuilder topologyBuilder,
      final Function<TopologyTestDriver, Set<String>> internalTopicsAccessor
  ) {
    this.stubKafkaService = requireNonNull(stubKafkaService, "stubKafkaService");
    this.serviceContext = requireNonNull(serviceContext, "serviceContext");
    this.ksqlEngine = requireNonNull(ksqlEngine, "ksqlEngine");
    this.topologyBuilder = requireNonNull(topologyBuilder, "topologyBuilder");
    this.internalTopicsAccessor = requireNonNull(internalTopicsAccessor, "internalTopicsAccessor");
    this.topicInfoCache = new TopicInfoCache(ksqlEngine, serviceContext.getSchemaRegistryClient());
  }

  private TestExecutor(
      final StubKafkaService stubKafkaService,
      final ServiceContext serviceContext
  ) {
    this(
        stubKafkaService,
        serviceContext,
        getKsqlEngine(serviceContext),
        TestExecutorUtil::buildStreamsTopologyTestDrivers,
        KafkaStreamsInternalTopicsAccessor::getInternalTopics
    );
  }

  public void buildAndExecuteQuery(final TestCase testCase) {

    topicInfoCache.clear();

    final KsqlConfig currentConfigs = new KsqlConfig(config);
    final Map<String, String> persistedConfigs = testCase.persistedProperties();
    final KsqlConfig ksqlConfig = persistedConfigs.isEmpty() ? currentConfigs :
        currentConfigs.overrideBreakingConfigsWithOriginalValues(persistedConfigs);

    try {
      final List<TopologyTestDriverContainer> topologyTestDrivers = topologyBuilder
          .buildStreamsTopologyTestDrivers(
              testCase,
              serviceContext,
              ksqlEngine,
              ksqlConfig,
              stubKafkaService
          );

      testCase.expectedException().map(ee -> {
        throw new AssertionError("Expected test to throw" + StringDescription.toString(ee));
      });

      writeInputIntoTopics(testCase.getInputRecords(), stubKafkaService);
      final Set<String> inputTopics = testCase.getInputRecords()
          .stream()
          .map(record -> record.getTopic().getName())
          .collect(Collectors.toSet());

      final Set<String> allTopicNames = new HashSet<>();

      for (final TopologyTestDriverContainer topologyTestDriverContainer : topologyTestDrivers) {
        verifyTopology(testCase);

        final Set<Topic> topicsFromInput = topologyTestDriverContainer.getSourceTopics()
            .stream()
            .filter(topic -> inputTopics.contains(topic.getName()))
            .collect(Collectors.toSet());
        final Set<Topic> topicsFromKafka = topologyTestDriverContainer.getSourceTopics()
            .stream()
            .filter(topic -> !inputTopics.contains(topic.getName()))
            .collect(Collectors.toSet());
        if (!topicsFromInput.isEmpty()) {
          pipeRecordsFromProvidedInput(testCase, topologyTestDriverContainer);
        }
        for (final Topic kafkaTopic : topicsFromKafka) {
          pipeRecordsFromKafka(
              kafkaTopic.getName(),
              topologyTestDriverContainer
          );
        }

        allTopicNames.addAll(
            internalTopicsAccessor.apply(topologyTestDriverContainer.getTopologyTestDriver()));
      }
      verifyOutput(testCase);

      stubKafkaService.getAllTopics().stream()
          .map(Topic::getName)
          .forEach(allTopicNames::add);

      testCase.getPostConditions().verify(ksqlEngine.getMetaStore(), allTopicNames);
    } catch (final RuntimeException e) {
      final Optional<Matcher<Throwable>> expectedExceptionMatcher = testCase.expectedException();
      if (!expectedExceptionMatcher.isPresent()) {
        throw e;
      }

      assertThat(e, isThrowable(expectedExceptionMatcher.get()));
    }
  }

  public void close() {
    serviceContext.close();
    ksqlEngine.close();
  }

  private void verifyOutput(final TestCase testCase) {
    final boolean ranWithInsertStatements = testCase.getInputRecords().size() == 0;

    final Map<String, List<Record>> expectedByTopic = testCase.getOutputRecords().stream()
        .collect(Collectors.groupingBy(r -> r.topic().getName()));

    final Map<String, List<StubKafkaRecord>> actualByTopic = expectedByTopic.keySet().stream()
        .collect(Collectors.toMap(Function.identity(), stubKafkaService::readRecords));

    expectedByTopic.forEach((kafkaTopic, expectedRecords) ->
        validateTopicData(
            kafkaTopic,
            expectedRecords,
            actualByTopic.getOrDefault(kafkaTopic, ImmutableList.of()),
            ranWithInsertStatements
        ));
  }

  private void validateTopicData(
      final String topicName,
      final List<Record> expected,
      final List<StubKafkaRecord> actual,
      final boolean ranWithInsertStatements
  ) {
    if (actual.size() != expected.size()) {
      throw new KsqlException("Topic " + topicName + ". Expected <" + expected.size()
          + "> records but it was <" + actual.size() + ">\n" + getActualsForErrorMessage(actual));
    }

    final TopicInfo topicInfo = topicInfoCache.get(topicName);

    for (int i = 0; i < expected.size(); i++) {
      final Record expectedRecord = topicInfo.coerceRecordKey(expected.get(i), i);
      final ProducerRecord<?, ?> actualProducerRecord = actual.get(i).getProducerRecord();

      validateCreatedMessage(
          topicName,
          expectedRecord,
          actualProducerRecord,
          ranWithInsertStatements,
          i
      );
    }
  }

<<<<<<< HEAD
=======
  /**
   * Coerce the key value to the correct type.
   *
   * <p>The type of the key loaded from the JSON test case file may not be the exact match on type,
   * e.g. JSON will load a small number as an integer, but the key type of the source might be a
   * long.
   *
   * @param record the record to coerce
   * @param msgIndex the index of the message, displayed in the error message
   * @param keyCoercer keyCoercer to use
   * @return a new Record with the correct key type.
   */
  private static Record coerceRecordKey(
      final Record record,
      final int msgIndex,
      final Function<Object, Object> keyCoercer
  ) {
    try {
      final Object coerced = keyCoercer.apply(record.rawKey());
      return record.withKey(coerced);
    } catch (final Exception e) {
      throw new AssertionError(
          "Topic '" + record.topic.getName() + "', message " + msgIndex
              + ": Invalid test-case: could not coerce key in test case to required type. "
              + e.getMessage(),
          e);
    }
  }

  private Function<Object, Object> keyCoercerForTopic(final String topicName) {
    final TopicInfo topicInfo = getTopicInfo(topicName);

    final SqlType keyType = topicInfo
        .getSchema()
        .key()
        .get(0)
        .type();

    return key -> {
      if (key == null) {
        return null;
      }

      return DefaultSqlValueCoercer.INSTANCE
          .coerce(key, keyType)
          .orElseThrow(() -> new AssertionError("Invalid key value for topic " + topicName + "."
              + System.lineSeparator()
              + "Expected KeyType: " + keyType
              + System.lineSeparator()
              + "Actual KeyType: " + SchemaConverters.javaToSqlConverter().toSqlType(key.getClass())
              + ", key: " + key + "."
              + System.lineSeparator()
              + "This is likely caused by the key type in the test-case not matching the schema."));
    };
  }

  private TopicInfo getTopicInfo(final String topicName) {
    try {
      final java.util.regex.Matcher matcher = INTERNAL_TOPIC_PATTERN.matcher(topicName);
      if (matcher.matches()) {
        // Internal topic:
        final QueryId queryId = new QueryId(matcher.group(1));
        final PersistentQueryMetadata query = ksqlEngine
            .getPersistentQuery(queryId)
            .orElseThrow(() -> new TestFrameworkException("Unknown queryId for internal topic: "
                + queryId));

        final java.util.regex.Matcher windowedJoinMatcher = WINDOWED_JOIN_PATTERN
            .matcher(query.getStatementString());

        final OptionalLong changeLogWindowSize = topicName.endsWith("-changelog")
            && windowedJoinMatcher.matches()
            ? OptionalLong.of(DurationParser.parse(windowedJoinMatcher.group(1)).toMillis())
            : OptionalLong.empty();

        return new TopicInfo(
            query.getLogicalSchema(),
            query.getResultTopic().getKeyFormat(),
            changeLogWindowSize
        );
      }

      // Source / sink topic:
      final Set<TopicInfo> keyTypes = ksqlEngine.getMetaStore().getAllDataSources().values()
          .stream()
          .filter(source -> source.getKafkaTopicName().equals(topicName))
          .map(source -> new TopicInfo(
              source.getSchema(),
              source.getKsqlTopic().getKeyFormat(),
              OptionalLong.empty()
          ))
          .collect(Collectors.toSet());

      if (keyTypes.isEmpty()) {
        throw new TestFrameworkException("no source found for topic");
      }

      return Iterables.get(keyTypes, 0);
    } catch (final Exception e) {
      throw new TestFrameworkException("Failed to determine key type for"
          + System.lineSeparator() + "topic: " + topicName
          + System.lineSeparator() + "reason: " + e.getMessage(), e);
    }
  }

  @SuppressWarnings({"unchecked", "rawtypes"})
  private Serializer<Object> getKeySerializer(final String topicName) {
    final TopicInfo topicInfo = getTopicInfo(topicName);

    final SerdeSupplier<?> keySerdeSupplier = SerdeUtil
        .getKeySerdeSupplier(topicInfo.getKeyFormat(), topicInfo::getSchema);

    final Serializer<?> serializer = keySerdeSupplier.getSerializer(
        serviceContext.getSchemaRegistryClient()
    );

    serializer.configure(ImmutableMap.of(
        KafkaAvroSerializerConfig.SCHEMA_REGISTRY_URL_CONFIG, "something"
    ), true);

    return (Serializer) serializer;
  }

  private Deserializer<?> getKeyDeserializer(final String topicName) {
    final TopicInfo topicInfo = getTopicInfo(topicName);

    final SerdeSupplier<?> keySerdeSupplier = SerdeUtil
        .getKeySerdeSupplier(topicInfo.getKeyFormat(), topicInfo::getSchema);

    final Deserializer<?> deserializer = keySerdeSupplier.getDeserializer(
        serviceContext.getSchemaRegistryClient()
    );

    deserializer.configure(ImmutableMap.of(), true);

    if (!topicInfo.getChangeLogWindowSize().isPresent()) {
      return deserializer;
    }

    final TimeWindowedDeserializer<?> changeLogDeserializer = new TimeWindowedDeserializer<>(
        deserializer, topicInfo.getChangeLogWindowSize().getAsLong());

    changeLogDeserializer.setIsChangelogTopic(true);

    return changeLogDeserializer;
  }

>>>>>>> 8005542e
  private static String getActualsForErrorMessage(final List<StubKafkaRecord> actual) {
    final StringBuilder stringBuilder = new StringBuilder("Actual records: \n");
    for (final StubKafkaRecord stubKafkaRecord : actual) {
      final ProducerRecord<?, ?> producerRecord = stubKafkaRecord.getProducerRecord();
      stringBuilder.append(getProducerRecordInString(producerRecord))
          .append(" \n");
    }
    return stringBuilder.toString();
  }

  private static String getProducerRecordInString(final ProducerRecord<?, ?> producerRecord) {
    final Object value = producerRecord.value() instanceof String
        ? "\"" + producerRecord.value() + "\""
        : producerRecord.value();

    return "<" + producerRecord.key() + ", "
        + value + "> with timestamp="
        + producerRecord.timestamp();
  }

  private static void verifyTopology(final TestCase testCase) {
    testCase.getExpectedTopology().ifPresent(expected -> {
      final String expectedTopology = expected.getTopology();
      final String actualTopology = testCase.getGeneratedTopologies().get(0);
      assertThat("Generated topology differs from that built by previous versions of KSQL"
              + " - this likely means there is a non-backwards compatible change.\n"
              + "THIS IS BAD!",
          actualTopology, is(expectedTopology));

      final Map<String, String> generated = testCase.getGeneratedSchemas();
      for (final Map.Entry<String, String> e : expected.getSchemas().entrySet()) {
        assertThat("Schemas used by topology differ "
                + "from those used by previous versions"
                + " of KSQL - this is likely to mean there is a non-backwards compatible change."
                + "\n"
                + "THIS IS BAD!",
            generated, hasEntry(e.getKey(), e.getValue()));
      }
    });
  }

  private void pipeRecordsFromProvidedInput(
      final TestCase testCase,
      final TopologyTestDriverContainer topologyTestDriverContainer
  ) {

    int inputRecordIndex = 0;
    for (final Record record : testCase.getInputRecords()) {
      if (topologyTestDriverContainer.getSourceTopicNames().contains(record.getTopic().getName())) {

        final TopicInfo topicInfo = topicInfoCache.get(record.getTopic().getName());

        final Record coerced = topicInfo.coerceRecordKey(record, inputRecordIndex);

        processSingleRecord(
            StubKafkaRecord.of(coerced, null),
            topologyTestDriverContainer,
            ImmutableSet.copyOf(stubKafkaService.getAllTopics())
        );
      }
      ++inputRecordIndex;
    }
  }

  private void pipeRecordsFromKafka(
      final String kafkaTopicName,
      final TopologyTestDriverContainer topologyTestDriverContainer
  ) {
    for (final StubKafkaRecord stubKafkaRecord : stubKafkaService.readRecords(kafkaTopicName)) {
      processSingleRecord(
          stubKafkaRecord,
          topologyTestDriverContainer,
          Collections.emptySet()
      );
    }
  }

  private void processSingleRecord(
      final StubKafkaRecord inputRecord,
      final TopologyTestDriverContainer testDriver,
      final Set<Topic> possibleSinkTopics
  ) {
    final Topic recordTopic = stubKafkaService
        .getTopic(inputRecord.getTestRecord().getTopic().getName());

    final TopicInfo topicInfo = topicInfoCache.get(recordTopic.getName());

    final Object key = getKey(inputRecord);
    final ConsumerRecord<byte[], byte[]> consumerRecord =
        new org.apache.kafka.streams.test.ConsumerRecordFactory<>(
            topicInfo.getKeySerializer(),
            topicInfo.getValueSerializer()
        ).create(
            recordTopic.getName(),
            key,
            inputRecord.getTestRecord().value(),
            inputRecord.getTestRecord().timestamp().orElse(0L)
        );

    testDriver.getTopologyTestDriver().pipeInput(consumerRecord);

    final Topic sinkTopic = testDriver.getSinkTopic();

    processRecordsForTopic(
        testDriver.getTopologyTestDriver(),
        sinkTopic
    );

    for (final Topic possibleSinkTopic : possibleSinkTopics) {
      if (possibleSinkTopic.getName().equals(sinkTopic.getName())) {
        continue;
      }
      processRecordsForTopic(
          testDriver.getTopologyTestDriver(),
          possibleSinkTopic
      );
    }
  }

  private void processRecordsForTopic(
      final TopologyTestDriver topologyTestDriver,
      final Topic sinkTopic
  ) {
    final int idx = 0;
    while (true) {
      final ProducerRecord<?, ?> producerRecord = readOutput(topologyTestDriver, sinkTopic, idx);
      if (producerRecord == null) {
        break;
      }

      stubKafkaService.writeRecord(
          sinkTopic.getName(),
          StubKafkaRecord.of(
              sinkTopic,
              producerRecord)
      );
    }
  }

  private ProducerRecord<?, ?> readOutput(
      final TopologyTestDriver topologyTestDriver,
      final Topic sinkTopic,
      final int idx
  ) {
    try {
      final TopicInfo topicInfo = topicInfoCache.get(sinkTopic.getName());

      return topologyTestDriver.readOutput(
          sinkTopic.getName(),
          topicInfo.getKeyDeserializer(),
          topicInfo.getValueDeserializer()
      );
    } catch (final Exception e) {
      throw new AssertionError("Topic " + sinkTopic.getName()
          + ": Failed to read record " + idx
          + ". " + e.getMessage(),
          e
      );
    }
  }

  private static Object getKey(final StubKafkaRecord stubKafkaRecord) {
    return stubKafkaRecord.getProducerRecord() == null
        ? stubKafkaRecord.getTestRecord().key()
        : stubKafkaRecord.getProducerRecord().key();
  }

  static ServiceContext getServiceContext() {
    final SchemaRegistryClient schemaRegistryClient = new MockSchemaRegistryClient();

    return new DefaultServiceContext(
        new StubKafkaClientSupplier(),
        () -> new StubKafkaClientSupplier().getAdmin(Collections.emptyMap()),
        new StubKafkaTopicClient(),
        () -> schemaRegistryClient,
        () -> new DefaultConnectClient("http://localhost:8083", Optional.empty()),
        DisabledKsqlClient::instance
    );
  }

  static KsqlEngine getKsqlEngine(final ServiceContext serviceContext) {
    final MutableMetaStore metaStore = new MetaStoreImpl(TestFunctionRegistry.INSTANCE.get());
    return new KsqlEngine(
        serviceContext,
        ProcessingLogContext.create(),
        "test_instance_",
        metaStore,
        (engine) -> new KsqlEngineMetrics(
            "",
            engine,
            Collections.emptyMap(),
            Optional.empty()),
        new SequentialQueryIdGenerator()
    );
  }

  public static Map<String, ?> baseConfig() {
    return ImmutableMap.<String, Object>builder()
        .putAll(BASE_CONFIG)
        .put(StreamsConfig.STATE_DIR_CONFIG, TestUtils.tempDirectory().getPath())
        .build();
  }

  private static void writeInputIntoTopics(
      final List<Record> inputRecords,
      final StubKafkaService stubKafkaService
  ) {
    inputRecords.forEach(
        record -> stubKafkaService.writeRecord(
            record.getTopic().getName(),
            StubKafkaRecord.of(record, null))
    );
  }

  private static void validateCreatedMessage(
      final String topicName,
      final Record expectedRecord,
      final ProducerRecord<?, ?> actualProducerRecord,
      final boolean ranWithInsertStatements,
      final int messageIndex
  ) {
    final Object actualKey = actualProducerRecord.key();
    final Object actualValue = actualProducerRecord.value();
    final long actualTimestamp = actualProducerRecord.timestamp();

    final Object expectedKey = expectedRecord.key();
    final JsonNode expectedValue = expectedRecord.getJsonValue()
        .orElseThrow(() -> new KsqlServerException(
            "could not get expected value from test record: " + expectedRecord));
    final long expectedTimestamp = expectedRecord.timestamp().orElse(actualTimestamp);

    final AssertionError error = new AssertionError(
        "Topic '" + topicName + "', message " + messageIndex
            + ": Expected <" + expectedKey + ", " + expectedValue + "> "
            + "with timestamp=" + expectedTimestamp
            + " but was " + getProducerRecordInString(actualProducerRecord));

    if (!Objects.equals(actualKey, expectedKey)) {
      throw error;
    }

    if (!ExpectedRecordComparator.matches(actualValue, expectedValue)) {
      throw error;
    }

    if ((actualTimestamp != expectedTimestamp)
        && (!ranWithInsertStatements || expectedTimestamp != 0L)) {
      throw error;
    }
  }

  interface TopologyBuilder {

    List<TopologyTestDriverContainer> buildStreamsTopologyTestDrivers(
        TestCase testCase,
        ServiceContext serviceContext,
        KsqlEngine ksqlEngine,
        KsqlConfig ksqlConfig,
        StubKafkaService stubKafkaService
    );
  }
}<|MERGE_RESOLUTION|>--- conflicted
+++ resolved
@@ -242,156 +242,6 @@
     }
   }
 
-<<<<<<< HEAD
-=======
-  /**
-   * Coerce the key value to the correct type.
-   *
-   * <p>The type of the key loaded from the JSON test case file may not be the exact match on type,
-   * e.g. JSON will load a small number as an integer, but the key type of the source might be a
-   * long.
-   *
-   * @param record the record to coerce
-   * @param msgIndex the index of the message, displayed in the error message
-   * @param keyCoercer keyCoercer to use
-   * @return a new Record with the correct key type.
-   */
-  private static Record coerceRecordKey(
-      final Record record,
-      final int msgIndex,
-      final Function<Object, Object> keyCoercer
-  ) {
-    try {
-      final Object coerced = keyCoercer.apply(record.rawKey());
-      return record.withKey(coerced);
-    } catch (final Exception e) {
-      throw new AssertionError(
-          "Topic '" + record.topic.getName() + "', message " + msgIndex
-              + ": Invalid test-case: could not coerce key in test case to required type. "
-              + e.getMessage(),
-          e);
-    }
-  }
-
-  private Function<Object, Object> keyCoercerForTopic(final String topicName) {
-    final TopicInfo topicInfo = getTopicInfo(topicName);
-
-    final SqlType keyType = topicInfo
-        .getSchema()
-        .key()
-        .get(0)
-        .type();
-
-    return key -> {
-      if (key == null) {
-        return null;
-      }
-
-      return DefaultSqlValueCoercer.INSTANCE
-          .coerce(key, keyType)
-          .orElseThrow(() -> new AssertionError("Invalid key value for topic " + topicName + "."
-              + System.lineSeparator()
-              + "Expected KeyType: " + keyType
-              + System.lineSeparator()
-              + "Actual KeyType: " + SchemaConverters.javaToSqlConverter().toSqlType(key.getClass())
-              + ", key: " + key + "."
-              + System.lineSeparator()
-              + "This is likely caused by the key type in the test-case not matching the schema."));
-    };
-  }
-
-  private TopicInfo getTopicInfo(final String topicName) {
-    try {
-      final java.util.regex.Matcher matcher = INTERNAL_TOPIC_PATTERN.matcher(topicName);
-      if (matcher.matches()) {
-        // Internal topic:
-        final QueryId queryId = new QueryId(matcher.group(1));
-        final PersistentQueryMetadata query = ksqlEngine
-            .getPersistentQuery(queryId)
-            .orElseThrow(() -> new TestFrameworkException("Unknown queryId for internal topic: "
-                + queryId));
-
-        final java.util.regex.Matcher windowedJoinMatcher = WINDOWED_JOIN_PATTERN
-            .matcher(query.getStatementString());
-
-        final OptionalLong changeLogWindowSize = topicName.endsWith("-changelog")
-            && windowedJoinMatcher.matches()
-            ? OptionalLong.of(DurationParser.parse(windowedJoinMatcher.group(1)).toMillis())
-            : OptionalLong.empty();
-
-        return new TopicInfo(
-            query.getLogicalSchema(),
-            query.getResultTopic().getKeyFormat(),
-            changeLogWindowSize
-        );
-      }
-
-      // Source / sink topic:
-      final Set<TopicInfo> keyTypes = ksqlEngine.getMetaStore().getAllDataSources().values()
-          .stream()
-          .filter(source -> source.getKafkaTopicName().equals(topicName))
-          .map(source -> new TopicInfo(
-              source.getSchema(),
-              source.getKsqlTopic().getKeyFormat(),
-              OptionalLong.empty()
-          ))
-          .collect(Collectors.toSet());
-
-      if (keyTypes.isEmpty()) {
-        throw new TestFrameworkException("no source found for topic");
-      }
-
-      return Iterables.get(keyTypes, 0);
-    } catch (final Exception e) {
-      throw new TestFrameworkException("Failed to determine key type for"
-          + System.lineSeparator() + "topic: " + topicName
-          + System.lineSeparator() + "reason: " + e.getMessage(), e);
-    }
-  }
-
-  @SuppressWarnings({"unchecked", "rawtypes"})
-  private Serializer<Object> getKeySerializer(final String topicName) {
-    final TopicInfo topicInfo = getTopicInfo(topicName);
-
-    final SerdeSupplier<?> keySerdeSupplier = SerdeUtil
-        .getKeySerdeSupplier(topicInfo.getKeyFormat(), topicInfo::getSchema);
-
-    final Serializer<?> serializer = keySerdeSupplier.getSerializer(
-        serviceContext.getSchemaRegistryClient()
-    );
-
-    serializer.configure(ImmutableMap.of(
-        KafkaAvroSerializerConfig.SCHEMA_REGISTRY_URL_CONFIG, "something"
-    ), true);
-
-    return (Serializer) serializer;
-  }
-
-  private Deserializer<?> getKeyDeserializer(final String topicName) {
-    final TopicInfo topicInfo = getTopicInfo(topicName);
-
-    final SerdeSupplier<?> keySerdeSupplier = SerdeUtil
-        .getKeySerdeSupplier(topicInfo.getKeyFormat(), topicInfo::getSchema);
-
-    final Deserializer<?> deserializer = keySerdeSupplier.getDeserializer(
-        serviceContext.getSchemaRegistryClient()
-    );
-
-    deserializer.configure(ImmutableMap.of(), true);
-
-    if (!topicInfo.getChangeLogWindowSize().isPresent()) {
-      return deserializer;
-    }
-
-    final TimeWindowedDeserializer<?> changeLogDeserializer = new TimeWindowedDeserializer<>(
-        deserializer, topicInfo.getChangeLogWindowSize().getAsLong());
-
-    changeLogDeserializer.setIsChangelogTopic(true);
-
-    return changeLogDeserializer;
-  }
-
->>>>>>> 8005542e
   private static String getActualsForErrorMessage(final List<StubKafkaRecord> actual) {
     final StringBuilder stringBuilder = new StringBuilder("Actual records: \n");
     for (final StubKafkaRecord stubKafkaRecord : actual) {
