--- conflicted
+++ resolved
@@ -271,81 +271,15 @@
     }
   }
 
-<<<<<<< HEAD
-  private static Pair<WindowType, Long> getWindowType(
-      final Query query,
-      final MetaStore metaStore) {
-    if (query.getWindow().isPresent()) {
-
-      final KsqlWindowExpression ksqlWindowExpression = query
-          .getWindow()
-          .get().getKsqlWindowExpression();
-      if (ksqlWindowExpression instanceof SessionWindowExpression) {
-        return new Pair<>(WindowType.SESSION, Long.MIN_VALUE);
-      }
-      final long windowSize = ksqlWindowExpression instanceof TumblingWindowExpression
-          ? getWindowSize(
-          ((TumblingWindowExpression) ksqlWindowExpression).getSize(),
-          ((TumblingWindowExpression) ksqlWindowExpression).getSizeUnit())
-          : getWindowSize(
-              ((HoppingWindowExpression) ksqlWindowExpression).getSize(),
-              ((HoppingWindowExpression) ksqlWindowExpression).getSizeUnit());
-      return new Pair<>(WindowType.TIME, windowSize);
-    }
-    final Relation fromRelation = query.getFrom();
-    // No join on windowed key yet.
-    if (fromRelation instanceof Join) {
-      return new Pair<>(WindowType.NO_WINDOW, Long.MIN_VALUE);
-    }
-    final AliasedRelation aliasedRelation = (AliasedRelation) fromRelation;
-    final DataSource<?> source = metaStore.getSource(aliasedRelation.getRelation().toString());
-    if (source != null) {
-      if (source.getKeySerdeFactory().create() instanceof TimeWindowedSerde) {
-        return new Pair<>(WindowType.TIME, Long.MAX_VALUE);
-      } else if (source.getKeySerdeFactory().create() instanceof SessionWindowedSerde) {
-        return new Pair<>(WindowType.SESSION, Long.MIN_VALUE);
-      }
-    }
-
-    return new Pair<>(WindowType.NO_WINDOW, Long.MIN_VALUE);
-  }
-
-
-  private static Long getWindowSize(final Long windowSize, final TimeUnit timeUnit) {
-    switch (timeUnit) {
-      case SECONDS:
-        return windowSize * 1000;
-      case MINUTES:
-        return windowSize * 1000 * 60;
-      case HOURS:
-        return windowSize * 1000 * 60 * 60;
-      case DAYS:
-        return windowSize * 1000 * 60 * 60 * 24;
-      default:
-        throw new KsqlException("Invalid window time unit: " + timeUnit);
-    }
-  }
-
   private static final class ExecuteResultAndSortedSources {
     private final ExecuteResult executeResult;
     private final List<DataSource<?>> sources;
-    private final Pair<WindowType, Long> window;
+    private final Optional<Long> windowSize;
 
     ExecuteResultAndSortedSources(
         final ExecuteResult executeResult,
         final List<DataSource<?>> sources,
-        final Pair<WindowType, Long> window) {
-=======
-  private static final class ExecuteResultAndSortedSources {
-    private final ExecuteResult executeResult;
-    private final List<DataSource> sources;
-    private final Optional<Long> windowSize;
-
-    ExecuteResultAndSortedSources(
-        final ExecuteResult executeResult,
-        final List<DataSource> sources,
         final Optional<Long> windowSize) {
->>>>>>> 6de55957
       this.executeResult = executeResult;
       this.sources = sources;
       this.windowSize = windowSize;
@@ -366,23 +300,13 @@
 
   private static final class PersistentQueryAndSortedSources {
     private final PersistentQueryMetadata persistentQueryMetadata;
-<<<<<<< HEAD
     private final List<DataSource<?>> sources;
-    private final Pair<WindowType, Long> window;
+    private final Optional<Long> windowSize;
 
     PersistentQueryAndSortedSources(
         final PersistentQueryMetadata persistentQueryMetadata,
         final List<DataSource<?>> sources,
-        final Pair<WindowType, Long> window
-=======
-    private final List<DataSource> sources;
-    private final Optional<Long> windowSize;
-
-    PersistentQueryAndSortedSources(
-        final PersistentQueryMetadata persistentQueryMetadata,
-        final List<DataSource> sources,
         final Optional<Long> windowSize
->>>>>>> 6de55957
     ) {
       this.persistentQueryMetadata = persistentQueryMetadata;
       this.sources = sources;
