{
  "comments": [
    "Tests covering static queries of (materialized) aggregate tables"
  ],
  "tests": [
    {
      "name": "non-windowed single key lookup",
      "statements": [
        "CREATE STREAM INPUT (IGNORED INT) WITH (kafka_topic='test_topic', value_format='JSON');",
        "CREATE TABLE AGGREGATE AS SELECT COUNT(1) AS COUNT FROM INPUT GROUP BY ROWKEY;",
        "SELECT * FROM AGGREGATE WHERE ROWKEY='10';",
        "SELECT * FROM AGGREGATE WHERE ROWKEY='missing';"
      ],
      "inputs": [
        {"topic": "test_topic", "key": "11", "value": {}},
        {"topic": "test_topic", "key": "10", "value": {}}
      ],
      "responses": [
        {"@type": "currentStatus"},
        {"@type": "currentStatus"},
        {
          "@type": "rows",
          "schema": "`ROWKEY` STRING KEY, `COUNT` BIGINT",
          "rows": [["10", 1]]
        },
        {"@type": "rows", "rows": []}
      ]
    },
    {
      "name": "tumbling windowed single key lookup with exact window start",
      "statements": [
        "CREATE STREAM INPUT (IGNORED INT) WITH (kafka_topic='test_topic', value_format='JSON');",
        "CREATE TABLE AGGREGATE AS SELECT COUNT(1) AS COUNT FROM INPUT WINDOW TUMBLING(SIZE 1 SECOND) GROUP BY ROWKEY;",
        "SELECT * FROM AGGREGATE WHERE ROWKEY='10' AND WindowStart=12000;",
        "SELECT * FROM AGGREGATE WHERE ROWKEY='10' AND WindowStart=13000;"
      ],
      "inputs": [
        {"topic": "test_topic", "timestamp": 12345, "key": "11", "value": {}},
        {"topic": "test_topic", "timestamp": 11345, "key": "10", "value": {}},
        {"topic": "test_topic", "timestamp": 12345, "key": "10", "value": {}}
      ],
      "responses": [
        {"@type": "currentStatus"},
        {"@type": "currentStatus"},
        {
          "@type": "rows",
          "schema": "`ROWKEY` STRING KEY, `WINDOWSTART` BIGINT KEY, `COUNT` BIGINT",
          "rows": [["10", 12000, 1]]
        },
        {"@type": "rows", "rows": []}
      ]
    },
    {
      "name": "hopping windowed single key lookup with exact window start",
      "statements": [
        "CREATE STREAM INPUT (IGNORED INT) WITH (kafka_topic='test_topic', value_format='JSON');",
        "CREATE TABLE AGGREGATE AS SELECT COUNT(1) AS COUNT FROM INPUT WINDOW HOPPING(SIZE 10 SECOND, ADVANCE BY 1 SECONDS) GROUP BY ROWKEY;",
        "SELECT * FROM AGGREGATE WHERE ROWKEY='10' AND WindowStart=12000;",
        "SELECT * FROM AGGREGATE WHERE ROWKEY='10' AND WindowStart=13000;",
        "SELECT * FROM AGGREGATE WHERE ROWKEY='10' AND WindowStart=14000;"
      ],
      "inputs": [
        {"topic": "test_topic", "timestamp": 10345, "key": "11", "value": {}},
        {"topic": "test_topic", "timestamp": 10345, "key": "10", "value": {}},
        {"topic": "test_topic", "timestamp": 13345, "key": "10", "value": {}}
      ],
      "responses": [
        {"@type": "currentStatus"},
        {"@type": "currentStatus"},
        {
          "@type": "rows",
          "schema": "`ROWKEY` STRING KEY, `WINDOWSTART` BIGINT KEY, `COUNT` BIGINT",
          "rows": [["10", 12000, 1]]
        },
        {
          "@type": "rows",
          "schema": "`ROWKEY` STRING KEY, `WINDOWSTART` BIGINT KEY, `COUNT` BIGINT",
          "rows": [["10", 13000, 1]]
        },
        {"@type": "rows", "rows": []}
      ]
    },
    {
      "name": "session windowed single key lookup with exact window start",
      "statements": [
        "CREATE STREAM INPUT (IGNORED INT) WITH (kafka_topic='test_topic', value_format='JSON');",
        "CREATE TABLE AGGREGATE AS SELECT COUNT(1) AS COUNT FROM INPUT WINDOW SESSION(10 SECOND) GROUP BY ROWKEY;",
        "SELECT * FROM AGGREGATE WHERE ROWKEY='10' AND WindowStart=12345;",
        "SELECT * FROM AGGREGATE WHERE ROWKEY='10' AND WindowStart=12000;",
        "SELECT * FROM AGGREGATE WHERE ROWKEY='10' AND WindowStart=13000;"
      ],
      "inputs": [
        {"topic": "test_topic", "timestamp": 12345, "key": "11", "value": {}},
        {"topic": "test_topic", "timestamp": 12345, "key": "10", "value": {}},
        {"topic": "test_topic", "timestamp": 12366, "key": "10", "value": {}}
      ],
      "responses": [
        {"@type": "currentStatus"},
        {"@type": "currentStatus"},
        {
          "@type": "rows",
          "schema": "`ROWKEY` STRING KEY, `WINDOWSTART` BIGINT KEY, `WINDOWEND` BIGINT KEY, `COUNT` BIGINT",
          "rows": [["10", 12345, 12366, 2]]
        },
        {"@type": "rows", "rows": []},
        {"@type": "rows", "rows": []}
      ]
    },
    {
      "name": "tumbling windowed single key lookup with window start range",
      "statements": [
        "CREATE STREAM INPUT (IGNORED INT) WITH (kafka_topic='test_topic', value_format='JSON');",
        "CREATE TABLE AGGREGATE AS SELECT COUNT(1) AS COUNT FROM INPUT WINDOW TUMBLING(SIZE 1 SECOND) GROUP BY ROWKEY;",
        "SELECT * FROM AGGREGATE WHERE 100 <= WindowStart AND WindowStart < 200000 AND ROWKEY='10';",
        "SELECT * FROM AGGREGATE WHERE 12000 <= WindowStart AND WindowStart < 14000 AND ROWKEY='10';",
        "SELECT * FROM AGGREGATE WHERE 12000 < WindowStart AND WindowStart <= 14000 AND ROWKEY='10';",
        "SELECT * FROM AGGREGATE WHERE WindowStart > 17000 AND 11234756356 > WindowStart AND ROWKEY='10';"
      ],
      "inputs": [
        {"topic": "test_topic", "timestamp": 12001, "key": "11", "value": {}},
        {"topic": "test_topic", "timestamp": 12345, "key": "10", "value": {}},
        {"topic": "test_topic", "timestamp": 12211, "key": "10", "value": {}},
        {"topic": "test_topic", "timestamp": 14253, "key": "10", "value": {}},
        {"topic": "test_topic", "timestamp": 15364, "key": "10", "value": {}}
      ],
      "responses": [
        {"@type": "currentStatus"},
        {"@type": "currentStatus"},
        {
          "@type": "rows",
          "schema": "`ROWKEY` STRING KEY, `WINDOWSTART` BIGINT KEY, `COUNT` BIGINT",
          "rows": [
            ["10", 12000, 2],
            ["10", 14000, 1],
            ["10", 15000, 1]
          ]
        },
        {
          "@type": "rows",
          "schema": "`ROWKEY` STRING KEY, `WINDOWSTART` BIGINT KEY, `COUNT` BIGINT",
          "rows": [
            ["10", 12000, 2]
          ]
        },
        {
          "@type": "rows",
          "schema": "`ROWKEY` STRING KEY, `WINDOWSTART` BIGINT KEY, `COUNT` BIGINT",
          "rows": [
            ["10", 14000, 1]
          ]
        },
        {"@type": "rows", "rows": []}
      ]
    },
    {
      "name": "hopping windowed single key lookup with window start range",
      "statements": [
        "CREATE STREAM INPUT (IGNORED INT) WITH (kafka_topic='test_topic', value_format='JSON');",
        "CREATE TABLE AGGREGATE AS SELECT COUNT(1) AS COUNT FROM INPUT WINDOW HOPPING(SIZE 5 SECOND, ADVANCE BY 1 SECONDS) GROUP BY ROWKEY;",
        "SELECT * FROM AGGREGATE WHERE ROWKEY='10' AND 7000 <= WindowStart AND WindowStart < 11000;",
        "SELECT * FROM AGGREGATE WHERE ROWKEY='10' AND 7000 < WindowStart AND WindowStart <= 11000;",
        "SELECT * FROM AGGREGATE WHERE ROWKEY='10' AND 13001 <= WindowStart AND WindowStart < 11234756356;"
      ],
      "inputs": [
        {"topic": "test_topic", "timestamp": 10021, "key": "11", "value": {}},
        {"topic": "test_topic", "timestamp": 10345, "key": "10", "value": {}},
        {"topic": "test_topic", "timestamp": 13251, "key": "10", "value": {}}
      ],
      "responses": [
        {"@type": "currentStatus"},
        {"@type": "currentStatus"},
        {
          "@type": "rows",
          "rows": [
            ["10", 7000, 1],
            ["10", 8000, 1],
            ["10", 9000, 2],
            ["10", 10000, 2]
          ]
        },
        {
          "@type": "rows",
          "rows": [
            ["10", 8000, 1],
            ["10", 9000, 2],
            ["10", 10000, 2],
            ["10", 11000, 1]
          ]
        },
        {"@type": "rows", "rows": []}
      ]
    },
    {
      "name": "session windowed single key lookup with window start range",
      "statements": [
        "CREATE STREAM INPUT (IGNORED INT) WITH (kafka_topic='test_topic', value_format='JSON');",
        "CREATE TABLE AGGREGATE AS SELECT COUNT(1) AS COUNT FROM INPUT WINDOW SESSION(5 SECOND) GROUP BY ROWKEY;",
        "SELECT * FROM AGGREGATE WHERE ROWKEY='10' AND 10 <= WindowStart AND WindowStart < 200000;",
        "SELECT * FROM AGGREGATE WHERE ROWKEY='10' AND 8001 <= WindowStart AND WindowStart < 19444;",
        "SELECT * FROM AGGREGATE WHERE ROWKEY='10' AND 8001 < WindowStart AND WindowStart <= 19444;"
      ],
      "inputs": [
        {"topic": "test_topic", "timestamp": 12345, "key": "11", "value": {}},
        {"topic": "test_topic", "timestamp": 8001, "key": "10", "value": {}},
        {"topic": "test_topic", "timestamp": 10456, "key": "10", "value": {}},
        {"topic": "test_topic", "timestamp": 19444, "key": "10", "value": {}}
      ],
      "responses": [
        {"@type": "currentStatus"},
        {"@type": "currentStatus"},
        {
          "@type": "rows",
          "rows": [
            ["10", 8001, 10456, 2],
            ["10", 19444, 19444, 1]
          ]
        },
        {
          "@type": "rows",
          "rows": [
            ["10", 8001, 10456, 2]
          ]
        },
        {
          "@type": "rows",
          "rows": [
            ["10", 19444, 19444, 1]
          ]
        }
      ]
    },
    {
<<<<<<< HEAD
      "name": "non-windowed with projection",
      "statements": [
        "CREATE STREAM INPUT (IGNORED INT) WITH (kafka_topic='test_topic', value_format='JSON');",
        "CREATE TABLE AGGREGATE AS SELECT ROWKEY AS ID, COUNT(1) AS COUNT FROM INPUT GROUP BY ROWKEY;",
        "SELECT COUNT, CONCAT(ID, 'x') AS ID, COUNT * 2 FROM AGGREGATE WHERE ROWKEY='10';"
      ],
      "inputs": [
        {"topic": "test_topic", "key": "11", "value": {}},
        {"topic": "test_topic", "key": "10", "value": {}}
      ],
      "responses": [
        {"@type": "currentStatus"},
        {"@type": "currentStatus"},
        {
          "@type": "rows",
          "schema": "`COUNT` BIGINT, `ID` STRING, `KSQL_COL_2` BIGINT",
          "rows": [[1, "10x", 2]]
        }
      ]
    },
    {
      "name": "windowed with projection",
      "statements": [
        "CREATE STREAM INPUT (IGNORED INT) WITH (kafka_topic='test_topic', value_format='JSON');",
        "CREATE TABLE AGGREGATE AS SELECT ROWKEY AS ID, COUNT(1) AS COUNT FROM INPUT WINDOW TUMBLING(SIZE 1 SECOND) GROUP BY ROWKEY;",
        "SELECT COUNT, CONCAT(ID, 'x') AS ID, COUNT * 2 FROM AGGREGATE WHERE ROWKEY='10' AND WindowStart=12000;"
=======
      "name": "tumbling windowed single key lookup with unbounded window start",
      "statements": [
        "CREATE STREAM INPUT (IGNORED INT) WITH (kafka_topic='test_topic', value_format='JSON');",
        "CREATE TABLE AGGREGATE AS SELECT COUNT(1) AS COUNT FROM INPUT WINDOW TUMBLING(SIZE 1 SECOND) GROUP BY ROWKEY;",
        "SELECT * FROM AGGREGATE WHERE ROWKEY='10';"
>>>>>>> 6593ee3d
      ],
      "inputs": [
        {"topic": "test_topic", "timestamp": 12345, "key": "11", "value": {}},
        {"topic": "test_topic", "timestamp": 11345, "key": "10", "value": {}},
        {"topic": "test_topic", "timestamp": 12345, "key": "10", "value": {}}
      ],
      "responses": [
        {"@type": "currentStatus"},
        {"@type": "currentStatus"},
        {
          "@type": "rows",
<<<<<<< HEAD
          "schema": "`COUNT` BIGINT, `ID` STRING, `KSQL_COL_2` BIGINT",
          "rows": [[1, "10x", 2]]
        }
      ]
    },
    {
      "name": "non-windowed projection WITH ROWKEY",
      "statements": [
        "CREATE STREAM INPUT (IGNORED INT) WITH (kafka_topic='test_topic', value_format='JSON');",
        "CREATE TABLE AGGREGATE AS SELECT COUNT(1) AS COUNT FROM INPUT GROUP BY ROWKEY;",
        "SELECT ROWKEY, COUNT FROM AGGREGATE WHERE ROWKEY='10';"
      ],
      "inputs": [
        {"topic": "test_topic", "key": "11", "value": {}},
        {"topic": "test_topic", "key": "10", "value": {}}
=======
          "rows": [
            ["10", 11000, 1],
            ["10", 12000, 1]
          ]
        }
      ]
    },
    {
      "name": "hopping windowed single key lookup with unbounded window start",
      "statements": [
        "CREATE STREAM INPUT (IGNORED INT) WITH (kafka_topic='test_topic', value_format='JSON');",
        "CREATE TABLE AGGREGATE AS SELECT COUNT(1) AS COUNT FROM INPUT WINDOW HOPPING(SIZE 4 SECOND, ADVANCE BY 1 SECONDS) GROUP BY ROWKEY;",
        "SELECT * FROM AGGREGATE WHERE ROWKEY='10';"
      ],
      "inputs": [
        {"topic": "test_topic", "timestamp": 10345, "key": "11", "value": {}},
        {"topic": "test_topic", "timestamp": 10345, "key": "10", "value": {}},
        {"topic": "test_topic", "timestamp": 13345, "key": "10", "value": {}}
>>>>>>> 6593ee3d
      ],
      "responses": [
        {"@type": "currentStatus"},
        {"@type": "currentStatus"},
        {
          "@type": "rows",
<<<<<<< HEAD
          "schema": "`ROWKEY` STRING KEY, `COUNT` BIGINT",
          "rows": [["10", 1]]
        }
      ]
    },
    {
      "name": "windowed with projection with ROWKEY",
      "statements": [
        "CREATE STREAM INPUT (IGNORED INT) WITH (kafka_topic='test_topic', value_format='JSON');",
        "CREATE TABLE AGGREGATE AS SELECT COUNT(1) AS COUNT FROM INPUT WINDOW TUMBLING(SIZE 1 SECOND) GROUP BY ROWKEY;",
        "SELECT COUNT, ROWKEY FROM AGGREGATE WHERE ROWKEY='10' AND WindowStart=12000;"
      ],
      "inputs": [
        {"topic": "test_topic", "timestamp": 12345, "key": "11", "value": {}},
        {"topic": "test_topic", "timestamp": 11345, "key": "10", "value": {}},
        {"topic": "test_topic", "timestamp": 12345, "key": "10", "value": {}}
=======
          "rows": [
            ["10", 7000, 1],
            ["10", 8000, 1],
            ["10", 9000, 1],
            ["10", 10000, 2],
            ["10", 11000, 1],
            ["10", 12000, 1],
            ["10", 13000, 1]
          ]
        }
      ]
    },
    {
      "name": "session windowed single key lookup with unbounded window start",
      "statements": [
        "CREATE STREAM INPUT (IGNORED INT) WITH (kafka_topic='test_topic', value_format='JSON');",
        "CREATE TABLE AGGREGATE AS SELECT COUNT(1) AS COUNT FROM INPUT WINDOW SESSION(10 SECOND) GROUP BY ROWKEY;",
        "SELECT * FROM AGGREGATE WHERE ROWKEY='10';"
      ],
      "inputs": [
        {"topic": "test_topic", "timestamp": 12345, "key": "11", "value": {}},
        {"topic": "test_topic", "timestamp": 12345, "key": "10", "value": {}},
        {"topic": "test_topic", "timestamp": 12366, "key": "10", "value": {}}
>>>>>>> 6593ee3d
      ],
      "responses": [
        {"@type": "currentStatus"},
        {"@type": "currentStatus"},
        {
          "@type": "rows",
<<<<<<< HEAD
          "schema": "`COUNT` BIGINT, `ROWKEY` STRING KEY",
          "rows": [[1, "10"]]
=======
          "rows": [["10", 12345, 12366, 2]]
>>>>>>> 6593ee3d
        }
      ]
    },
    {
      "name": "non-windowed projection WITH ROWTIME",
      "statements": [
        "CREATE STREAM INPUT (IGNORED INT) WITH (kafka_topic='test_topic', value_format='JSON');",
        "CREATE TABLE AGGREGATE AS SELECT COUNT(1) AS COUNT FROM INPUT GROUP BY ROWKEY;",
        "SELECT ROWTIME + 10, COUNT FROM AGGREGATE WHERE ROWKEY='10';"
      ],
      "expectedError": {
        "type": "io.confluent.ksql.rest.entity.KsqlStatementErrorMessage",
        "message": "Static queries don't support ROWTIME in select columns.",
        "status": 400
      }
    },
    {
      "name": "windowed with projection with ROWTIME",
      "statements": [
        "CREATE STREAM INPUT (IGNORED INT) WITH (kafka_topic='test_topic', value_format='JSON');",
        "CREATE TABLE AGGREGATE AS SELECT COUNT(1) AS COUNT FROM INPUT WINDOW TUMBLING(SIZE 1 SECOND) GROUP BY ROWKEY;",
        "SELECT COUNT, ROWTIME + 10 FROM AGGREGATE WHERE ROWKEY='10' AND WindowStart=12000;"
      ],
      "expectedError": {
        "type": "io.confluent.ksql.rest.entity.KsqlStatementErrorMessage",
        "message": "Static queries don't support ROWTIME in select columns.",
        "status": 400
      }
    },
    {
      "name": "non-windowed projection with ROWMEY and more columns in aggregate",
      "statements": [
        "CREATE STREAM INPUT (VAL INT) WITH (kafka_topic='test_topic', value_format='JSON');",
        "CREATE TABLE AGGREGATE AS SELECT COUNT(1) AS COUNT, SUM(VAL) AS SUM, MIN(VAL) AS MIN FROM INPUT GROUP BY ROWKEY;",
        "SELECT ROWKEY, COUNT FROM AGGREGATE WHERE ROWKEY='10';"
      ],
      "inputs": [
        {"topic": "test_topic", "key": "11", "value": {"val": 1}},
        {"topic": "test_topic", "key": "10", "value": {"val": 2}}
      ],
      "responses": [
        {"@type": "currentStatus"},
        {"@type": "currentStatus"},
        {
          "@type": "rows",
          "schema": "`ROWKEY` STRING KEY, `COUNT` BIGINT",
          "rows": [["10", 1]]
        }
      ]
    },
    {
      "name": "non-windowed projection with ROWMEY and more columns in lookup",
      "statements": [
        "CREATE STREAM INPUT (IGNORED INT) WITH (kafka_topic='test_topic', value_format='JSON');",
        "CREATE TABLE AGGREGATE AS SELECT COUNT(1) AS COUNT FROM INPUT GROUP BY ROWKEY;",
        "SELECT COUNT, ROWKEY, COUNT AS COUNT2 FROM AGGREGATE WHERE ROWKEY='10';"
      ],
      "inputs": [
        {"topic": "test_topic", "timestamp": 12345, "key": "11", "value": {}},
        {"topic": "test_topic", "timestamp": 11345, "key": "10", "value": {}},
        {"topic": "test_topic", "timestamp": 12345, "key": "10", "value": {}}
      ],
      "responses": [
        {"@type": "currentStatus"},
        {"@type": "currentStatus"},
        {
          "@type": "rows",
          "schema": "`COUNT` BIGINT, `ROWKEY` STRING KEY, `COUNT2` BIGINT",
          "rows": [[2,"10",2]]
        }
      ]
    },
    {
      "name": "text datetime window bounds",
      "statements": [
        "CREATE STREAM INPUT (IGNORED INT) WITH (kafka_topic='test_topic', value_format='JSON');",
        "CREATE TABLE AGGREGATE AS SELECT COUNT(1) AS COUNT FROM INPUT WINDOW TUMBLING(SIZE 1 SECOND) GROUP BY ROWKEY;",
        "SELECT * FROM AGGREGATE WHERE ROWKEY='10' AND WindowStart='2020-02-23T23:45:12.000';"
      ],
      "inputs": [
        {"topic": "test_topic", "timestamp": 1582501512456, "key": "11", "value": {}},
        {"topic": "test_topic", "timestamp": 1582501512456, "key": "10", "value": {}}
      ],
      "responses": [
        {"@type": "currentStatus"},
        {"@type": "currentStatus"},
        {"@type": "rows", "rows": [
          ["10", 1582501512000, 1]
        ]}
      ]
    },
    {
      "name": "text datetime + timezone window bounds",
      "statements": [
        "CREATE STREAM INPUT (IGNORED INT) WITH (kafka_topic='test_topic', value_format='JSON');",
        "CREATE TABLE AGGREGATE AS SELECT COUNT(1) AS COUNT FROM INPUT WINDOW TUMBLING(SIZE 1 SECOND) GROUP BY ROWKEY;",
        "SELECT * FROM AGGREGATE WHERE ROWKEY='10' AND WindowStart='2020-02-23T22:45:12.000-0100';"
      ],
      "inputs": [
        {"topic": "test_topic", "timestamp": 1582501512456, "key": "11", "value": {}},
        {"topic": "test_topic", "timestamp": 1582501512456, "key": "10", "value": {}}
      ],
      "responses": [
        {"@type": "currentStatus"},
        {"@type": "currentStatus"},
        {"@type": "rows", "rows": [
          ["10", 1582501512000, 1]
        ]}
      ]
    },
    {
      "name": "partial text datetime window bounds",
      "statements": [
        "CREATE STREAM INPUT (IGNORED INT) WITH (kafka_topic='test_topic', value_format='JSON');",
        "CREATE TABLE AGGREGATE AS SELECT COUNT(1) AS COUNT FROM INPUT WINDOW TUMBLING(SIZE 1 SECOND) GROUP BY ROWKEY;",
        "SELECT * FROM AGGREGATE WHERE '2020-02-23T23:45' <= WindowStart AND WindowStart < '2020-02-23T24' AND ROWKEY='10';"
      ],
      "inputs": [
        {"topic": "test_topic", "timestamp": 1582501512456, "key": "11", "value": {}},
        {"topic": "test_topic", "timestamp": 1582501512456, "key": "10", "value": {}},
        {"topic": "test_topic", "timestamp": 1582501552456, "key": "10", "value": {}}
      ],
      "responses": [
        {"@type": "currentStatus"},
        {"@type": "currentStatus"},
        {
          "@type": "rows",
          "rows": [
            ["10", 1582501512000, 1],
            ["10", 1582501552000, 1]
        ]}
      ]
    },
    {
      "name": "aliased table",
      "statements": [
        "CREATE STREAM INPUT (IGNORED INT) WITH (kafka_topic='test_topic', value_format='JSON');",
        "CREATE TABLE AGGREGATE AS SELECT COUNT(1) AS COUNT FROM INPUT GROUP BY ROWKEY;",
        "SELECT * FROM AGGREGATE A WHERE '10'=ROWKEY;"
      ],
      "inputs": [
        {"topic": "test_topic", "key": "10", "value": {}}
      ],
      "responses": [
        {"@type": "currentStatus"},
        {"@type": "currentStatus"},
        {
          "@type": "rows",
          "schema": "`ROWKEY` STRING KEY, `COUNT` BIGINT",
          "rows": [["10", 1]]
        }
      ]
    },
    {
      "name": "multiple aggregate columns",
      "statements": [
        "CREATE STREAM INPUT (IGNORED INT) WITH (kafka_topic='test_topic', value_format='JSON');",
        "CREATE TABLE AGGREGATE AS SELECT COUNT(1) AS COUNT, SUM(CAST(ROWKEY AS INT)) AS SUM FROM INPUT GROUP BY ROWKEY;",
        "SELECT * FROM AGGREGATE WHERE ROWKEY='10';"
      ],
      "inputs": [
        {"topic": "test_topic", "key": "10", "value": {}}
      ],
      "responses": [
        {"@type": "currentStatus"},
        {"@type": "currentStatus"},
        {
          "@type": "rows",
          "schema": "`ROWKEY` STRING KEY, `COUNT` BIGINT, `SUM` INTEGER",
          "rows": [["10", 1,10]]
        }
      ]
    },
    {
      "name": "having clause on aggregate",
      "statements": [
        "CREATE STREAM INPUT (X INT) WITH (kafka_topic='test_topic', value_format='JSON');",
        "CREATE TABLE AGGREGATE AS SELECT SUM(X) AS SUM FROM INPUT GROUP BY ROWKEY HAVING SUM(X) < 10;",
        "SELECT * FROM AGGREGATE WHERE ROWKEY='10';",
        "SELECT * FROM AGGREGATE WHERE ROWKEY='missing';"
      ],
      "inputs": [
        {"topic": "test_topic", "key": "10", "value": {"X": 9}},
        {"topic": "test_topic", "key": "missing", "value": {"X": 10}}
      ],
      "responses": [
        {"@type": "currentStatus"},
        {"@type": "currentStatus"},
        {"@type": "rows", "rows": [["10", 9]]},
        {"@type": "rows", "rows": []}
      ]
    },
    {
      "name": "non-windowed with UDAF with different intermediate type",
      "statements": [
        "CREATE STREAM INPUT (VAL INT) WITH (kafka_topic='test_topic', value_format='JSON');",
        "CREATE TABLE AGGREGATE AS SELECT COUNT(1) AS COUNT, AVG(VAL) AS AVG FROM INPUT GROUP BY ROWKEY;",
        "SELECT * FROM AGGREGATE WHERE ROWKEY='10';"
      ],
      "inputs": [
        {"topic": "test_topic", "key": "11", "value": {"val": 1}},
        {"topic": "test_topic", "key": "10", "value": {"val": 2}},
        {"topic": "test_topic", "key": "10", "value": {"val": 4}}
      ],
      "responses": [
        {"@type": "currentStatus"},
        {"@type": "currentStatus"},
        {
          "@type": "rows",
          "schema": "`ROWKEY` STRING KEY, `COUNT` BIGINT, `AVG` DOUBLE",
          "rows": [["10", 2, 3.0]]
        }
      ]
    },
    {
      "name": "windowed with UDAF with different intermediate type",
      "statements": [
        "CREATE STREAM INPUT (VAL INT) WITH (kafka_topic='test_topic', value_format='JSON');",
        "CREATE TABLE AGGREGATE AS SELECT COUNT(1) AS COUNT, AVG(VAL) AS AVG FROM INPUT WINDOW TUMBLING(SIZE 1 SECOND) GROUP BY ROWKEY;",
        "SELECT * FROM AGGREGATE WHERE ROWKEY='10' AND WindowStart=11000;"
      ],
      "inputs": [
        {"topic": "test_topic", "timestamp": 12345, "key": "11", "value": {"VAL": 1}},
        {"topic": "test_topic", "timestamp": 11345, "key": "10", "value": {"VAL": 6}},
        {"topic": "test_topic", "timestamp": 11346, "key": "10", "value": {"VAL": 4}}
      ],
      "responses": [
        {"@type": "currentStatus"},
        {"@type": "currentStatus"},
        {
          "@type": "rows",
          "schema": "`ROWKEY` STRING KEY, `WINDOWSTART` BIGINT KEY, `COUNT` BIGINT, `AVG` DOUBLE",
          "rows": [
          ["10", 11000, 2, 5.0]
        ]}
      ]
    },
    {
      "name": "fail on unsupported query feature: join",
      "statements": [
        "CREATE STREAM INPUT (IGNORED INT) WITH (kafka_topic='test_topic', value_format='JSON');",
        "CREATE TABLE AGGREGATE AS SELECT COUNT(1) AS COUNT FROM INPUT GROUP BY ROWKEY;",
        "SELECT * FROM AGGREGATE A JOIN INPUT I ON A.ROWKEY=I.ROWKEY WHERE A.ROWKEY='10';"
      ],
      "expectedError": {
        "type": "io.confluent.ksql.rest.entity.KsqlStatementErrorMessage",
        "message": "Static queries don't support JOIN clauses.",
        "status": 400
      }
    },
    {
      "name": "fail on unsupported query feature: window",
      "statements": [
        "CREATE STREAM INPUT (IGNORED INT) WITH (kafka_topic='test_topic', value_format='JSON');",
        "CREATE TABLE AGGREGATE AS SELECT COUNT(1) AS COUNT FROM INPUT GROUP BY ROWKEY;",
        "SELECT * FROM AGGREGATE WINDOW TUMBLING (SIZE 1 SECOND) WHERE ROWKEY='10';"
      ],
      "expectedError": {
        "type": "io.confluent.ksql.rest.entity.KsqlStatementErrorMessage",
        "message": "Static queries don't support WINDOW clauses.",
        "status": 400
      }
    },
    {
      "name": "fail on unsupported query feature: group by",
      "statements": [
        "CREATE STREAM INPUT (IGNORED INT) WITH (kafka_topic='test_topic', value_format='JSON');",
        "CREATE TABLE AGGREGATE AS SELECT COUNT(1) AS COUNT FROM INPUT GROUP BY ROWKEY;",
        "SELECT * FROM AGGREGATE WHERE ROWKEY='10' GROUP BY ROWKEY;"
      ],
      "expectedError": {
        "type": "io.confluent.ksql.rest.entity.KsqlStatementErrorMessage",
        "message": "Static queries don't support GROUP BY clauses",
        "status": 400
      }
    },
    {
      "name": "fail on unsupported query feature: where multiple rowkeys",
      "statements": [
        "CREATE STREAM INPUT (IGNORED INT) WITH (kafka_topic='test_topic', value_format='JSON');",
        "CREATE TABLE AGGREGATE AS SELECT COUNT(1) AS COUNT FROM INPUT GROUP BY ROWKEY;",
        "SELECT * FROM AGGREGATE WHERE ROWKEY='10' OR ROWKEY='11';"
      ],
      "expectedError": {
        "type": "io.confluent.ksql.rest.entity.KsqlStatementErrorMessage",
        "message": "Only AND expressions are supported: ((AGGREGATE.ROWKEY = '10') OR (AGGREGATE.ROWKEY = '11'))",
        "status": 400
      }
    },
    {
      "name": "fail on unsupported query feature: where rowkey range",
      "statements": [
        "CREATE STREAM INPUT (IGNORED INT) WITH (kafka_topic='test_topic', value_format='JSON');",
        "CREATE TABLE AGGREGATE AS SELECT COUNT(1) AS COUNT FROM INPUT GROUP BY ROWKEY;",
        "SELECT * FROM AGGREGATE WHERE '0'<ROWKEY AND ROWKEY<'100';"
      ],
      "expectedError": {
        "type": "io.confluent.ksql.rest.entity.KsqlStatementErrorMessage",
        "message": "Multiple bounds on ROWKEY",
        "status": 400
      }
    },
    {
      "name": "fail on unsupported query feature: where rowkey not equals",
      "statements": [
        "CREATE STREAM INPUT (IGNORED INT) WITH (kafka_topic='test_topic', value_format='JSON');",
        "CREATE TABLE AGGREGATE AS SELECT COUNT(1) AS COUNT FROM INPUT GROUP BY ROWKEY;",
        "SELECT * FROM AGGREGATE WHERE ROWKEY != '100';"
      ],
      "expectedError": {
        "type": "io.confluent.ksql.rest.entity.KsqlStatementErrorMessage",
        "message": "ROWKEY bound must currently be '='.",
        "status": 400
      }
    },
    {
      "name": "fail on unsupported query feature: where rowkey not string",
      "statements": [
        "CREATE STREAM INPUT (IGNORED INT) WITH (kafka_topic='test_topic', value_format='JSON');",
        "CREATE TABLE AGGREGATE AS SELECT COUNT(1) AS COUNT FROM INPUT GROUP BY ROWKEY;",
        "SELECT * FROM AGGREGATE WHERE ROWKEY = 100;"
      ],
      "expectedError": {
        "type": "io.confluent.ksql.rest.entity.KsqlStatementErrorMessage",
        "message": "ROWKEY must be compared to STRING literal.",
        "status": 400
      }
    },
    {
      "name": "fail on unsupported query feature: where not on rowkey",
      "statements": [
        "CREATE STREAM INPUT (IGNORED INT) WITH (kafka_topic='test_topic', value_format='JSON');",
        "CREATE TABLE AGGREGATE AS SELECT COUNT(1) AS COUNT FROM INPUT GROUP BY ROWKEY;",
        "SELECT * FROM AGGREGATE WHERE COUNT = 100;"
      ],
      "expectedError": {
        "type": "io.confluent.ksql.rest.entity.KsqlStatementErrorMessage",
        "message": "WHERE clause on unsupported field: COUNT",
        "status": 400
      }
    },
    {
      "name": "fail on unsupported query feature: not materialized aggregate",
      "statements": [
        "CREATE TABLE X (ID INT) WITH (kafka_topic='test_topic', value_format='JSON');",
        "SELECT * FROM X WHERE ROWKEY = '100';"
      ],
      "expectedError": {
        "type": "io.confluent.ksql.rest.entity.KsqlStatementErrorMessage",
        "message": "Table 'X' is not materialized. KSQL currently only supports static queries on materialized aggregate tables. i.e. those created by a 'CREATE TABLE AS SELECT <fields> FROM <sources> GROUP BY <key>' style statement.",
        "status": 400
      }
    },
    {
      "name": "fail if WINDOWSTART used in non-windowed static query",
      "statements": [
        "CREATE STREAM INPUT (IGNORED INT) WITH (kafka_topic='test_topic', value_format='JSON');",
        "CREATE TABLE AGGREGATE AS SELECT COUNT(1) AS COUNT FROM INPUT GROUP BY ROWKEY;",
        "SELECT * FROM AGGREGATE WHERE ROWKEY='10' AND WINDOWSTART=10;"
      ],
      "expectedError": {
        "type": "io.confluent.ksql.rest.entity.KsqlStatementErrorMessage",
        "message": "Field 'AGGREGATE.WINDOWSTART' cannot be resolved",
        "status": 400
      }
    }
  ]
}<|MERGE_RESOLUTION|>--- conflicted
+++ resolved
@@ -230,40 +230,11 @@
       ]
     },
     {
-<<<<<<< HEAD
-      "name": "non-windowed with projection",
-      "statements": [
-        "CREATE STREAM INPUT (IGNORED INT) WITH (kafka_topic='test_topic', value_format='JSON');",
-        "CREATE TABLE AGGREGATE AS SELECT ROWKEY AS ID, COUNT(1) AS COUNT FROM INPUT GROUP BY ROWKEY;",
-        "SELECT COUNT, CONCAT(ID, 'x') AS ID, COUNT * 2 FROM AGGREGATE WHERE ROWKEY='10';"
-      ],
-      "inputs": [
-        {"topic": "test_topic", "key": "11", "value": {}},
-        {"topic": "test_topic", "key": "10", "value": {}}
-      ],
-      "responses": [
-        {"@type": "currentStatus"},
-        {"@type": "currentStatus"},
-        {
-          "@type": "rows",
-          "schema": "`COUNT` BIGINT, `ID` STRING, `KSQL_COL_2` BIGINT",
-          "rows": [[1, "10x", 2]]
-        }
-      ]
-    },
-    {
-      "name": "windowed with projection",
-      "statements": [
-        "CREATE STREAM INPUT (IGNORED INT) WITH (kafka_topic='test_topic', value_format='JSON');",
-        "CREATE TABLE AGGREGATE AS SELECT ROWKEY AS ID, COUNT(1) AS COUNT FROM INPUT WINDOW TUMBLING(SIZE 1 SECOND) GROUP BY ROWKEY;",
-        "SELECT COUNT, CONCAT(ID, 'x') AS ID, COUNT * 2 FROM AGGREGATE WHERE ROWKEY='10' AND WindowStart=12000;"
-=======
       "name": "tumbling windowed single key lookup with unbounded window start",
       "statements": [
         "CREATE STREAM INPUT (IGNORED INT) WITH (kafka_topic='test_topic', value_format='JSON');",
         "CREATE TABLE AGGREGATE AS SELECT COUNT(1) AS COUNT FROM INPUT WINDOW TUMBLING(SIZE 1 SECOND) GROUP BY ROWKEY;",
         "SELECT * FROM AGGREGATE WHERE ROWKEY='10';"
->>>>>>> 6593ee3d
       ],
       "inputs": [
         {"topic": "test_topic", "timestamp": 12345, "key": "11", "value": {}},
@@ -275,23 +246,6 @@
         {"@type": "currentStatus"},
         {
           "@type": "rows",
-<<<<<<< HEAD
-          "schema": "`COUNT` BIGINT, `ID` STRING, `KSQL_COL_2` BIGINT",
-          "rows": [[1, "10x", 2]]
-        }
-      ]
-    },
-    {
-      "name": "non-windowed projection WITH ROWKEY",
-      "statements": [
-        "CREATE STREAM INPUT (IGNORED INT) WITH (kafka_topic='test_topic', value_format='JSON');",
-        "CREATE TABLE AGGREGATE AS SELECT COUNT(1) AS COUNT FROM INPUT GROUP BY ROWKEY;",
-        "SELECT ROWKEY, COUNT FROM AGGREGATE WHERE ROWKEY='10';"
-      ],
-      "inputs": [
-        {"topic": "test_topic", "key": "11", "value": {}},
-        {"topic": "test_topic", "key": "10", "value": {}}
-=======
           "rows": [
             ["10", 11000, 1],
             ["10", 12000, 1]
@@ -310,31 +264,12 @@
         {"topic": "test_topic", "timestamp": 10345, "key": "11", "value": {}},
         {"topic": "test_topic", "timestamp": 10345, "key": "10", "value": {}},
         {"topic": "test_topic", "timestamp": 13345, "key": "10", "value": {}}
->>>>>>> 6593ee3d
-      ],
-      "responses": [
-        {"@type": "currentStatus"},
-        {"@type": "currentStatus"},
-        {
-          "@type": "rows",
-<<<<<<< HEAD
-          "schema": "`ROWKEY` STRING KEY, `COUNT` BIGINT",
-          "rows": [["10", 1]]
-        }
-      ]
-    },
-    {
-      "name": "windowed with projection with ROWKEY",
-      "statements": [
-        "CREATE STREAM INPUT (IGNORED INT) WITH (kafka_topic='test_topic', value_format='JSON');",
-        "CREATE TABLE AGGREGATE AS SELECT COUNT(1) AS COUNT FROM INPUT WINDOW TUMBLING(SIZE 1 SECOND) GROUP BY ROWKEY;",
-        "SELECT COUNT, ROWKEY FROM AGGREGATE WHERE ROWKEY='10' AND WindowStart=12000;"
-      ],
-      "inputs": [
-        {"topic": "test_topic", "timestamp": 12345, "key": "11", "value": {}},
-        {"topic": "test_topic", "timestamp": 11345, "key": "10", "value": {}},
-        {"topic": "test_topic", "timestamp": 12345, "key": "10", "value": {}}
-=======
+      ],
+      "responses": [
+        {"@type": "currentStatus"},
+        {"@type": "currentStatus"},
+        {
+          "@type": "rows",
           "rows": [
             ["10", 7000, 1],
             ["10", 8000, 1],
@@ -358,19 +293,99 @@
         {"topic": "test_topic", "timestamp": 12345, "key": "11", "value": {}},
         {"topic": "test_topic", "timestamp": 12345, "key": "10", "value": {}},
         {"topic": "test_topic", "timestamp": 12366, "key": "10", "value": {}}
->>>>>>> 6593ee3d
-      ],
-      "responses": [
-        {"@type": "currentStatus"},
-        {"@type": "currentStatus"},
-        {
-          "@type": "rows",
-<<<<<<< HEAD
+      ],
+      "responses": [
+        {"@type": "currentStatus"},
+        {"@type": "currentStatus"},
+        {
+          "@type": "rows",
+          "rows": [["10", 12345, 12366, 2]]
+        }
+      ]
+    },
+    {
+      "name": "non-windowed with projection",
+      "statements": [
+        "CREATE STREAM INPUT (IGNORED INT) WITH (kafka_topic='test_topic', value_format='JSON');",
+        "CREATE TABLE AGGREGATE AS SELECT ROWKEY AS ID, COUNT(1) AS COUNT FROM INPUT GROUP BY ROWKEY;",
+        "SELECT COUNT, CONCAT(ID, 'x') AS ID, COUNT * 2 FROM AGGREGATE WHERE ROWKEY='10';"
+      ],
+      "inputs": [
+        {"topic": "test_topic", "key": "11", "value": {}},
+        {"topic": "test_topic", "key": "10", "value": {}}
+      ],
+      "responses": [
+        {"@type": "currentStatus"},
+        {"@type": "currentStatus"},
+        {
+          "@type": "rows",
+          "schema": "`COUNT` BIGINT, `ID` STRING, `KSQL_COL_2` BIGINT",
+          "rows": [[1, "10x", 2]]
+        }
+      ]
+    },
+    {
+      "name": "windowed with projection",
+      "statements": [
+        "CREATE STREAM INPUT (IGNORED INT) WITH (kafka_topic='test_topic', value_format='JSON');",
+        "CREATE TABLE AGGREGATE AS SELECT ROWKEY AS ID, COUNT(1) AS COUNT FROM INPUT WINDOW TUMBLING(SIZE 1 SECOND) GROUP BY ROWKEY;",
+        "SELECT COUNT, CONCAT(ID, 'x') AS ID, COUNT * 2 FROM AGGREGATE WHERE ROWKEY='10' AND WindowStart=12000;"
+      ],
+      "inputs": [
+        {"topic": "test_topic", "timestamp": 12345, "key": "11", "value": {}},
+        {"topic": "test_topic", "timestamp": 11345, "key": "10", "value": {}},
+        {"topic": "test_topic", "timestamp": 12345, "key": "10", "value": {}}
+      ],
+      "responses": [
+        {"@type": "currentStatus"},
+        {"@type": "currentStatus"},
+        {
+          "@type": "rows",
+          "schema": "`COUNT` BIGINT, `ID` STRING, `KSQL_COL_2` BIGINT",
+          "rows": [[1, "10x", 2]]
+        }
+      ]
+    },
+    {
+      "name": "non-windowed projection WITH ROWKEY",
+      "statements": [
+        "CREATE STREAM INPUT (IGNORED INT) WITH (kafka_topic='test_topic', value_format='JSON');",
+        "CREATE TABLE AGGREGATE AS SELECT COUNT(1) AS COUNT FROM INPUT GROUP BY ROWKEY;",
+        "SELECT ROWKEY, COUNT FROM AGGREGATE WHERE ROWKEY='10';"
+      ],
+      "inputs": [
+        {"topic": "test_topic", "key": "11", "value": {}},
+        {"topic": "test_topic", "key": "10", "value": {}}
+      ],
+      "responses": [
+        {"@type": "currentStatus"},
+        {"@type": "currentStatus"},
+        {
+          "@type": "rows",
+          "schema": "`ROWKEY` STRING KEY, `COUNT` BIGINT",
+          "rows": [["10", 1]]
+        }
+      ]
+    },
+    {
+      "name": "windowed with projection with ROWKEY",
+      "statements": [
+        "CREATE STREAM INPUT (IGNORED INT) WITH (kafka_topic='test_topic', value_format='JSON');",
+        "CREATE TABLE AGGREGATE AS SELECT COUNT(1) AS COUNT FROM INPUT WINDOW TUMBLING(SIZE 1 SECOND) GROUP BY ROWKEY;",
+        "SELECT COUNT, ROWKEY FROM AGGREGATE WHERE ROWKEY='10' AND WindowStart=12000;"
+      ],
+      "inputs": [
+        {"topic": "test_topic", "timestamp": 12345, "key": "11", "value": {}},
+        {"topic": "test_topic", "timestamp": 11345, "key": "10", "value": {}},
+        {"topic": "test_topic", "timestamp": 12345, "key": "10", "value": {}}
+      ],
+      "responses": [
+        {"@type": "currentStatus"},
+        {"@type": "currentStatus"},
+        {
+          "@type": "rows",
           "schema": "`COUNT` BIGINT, `ROWKEY` STRING KEY",
           "rows": [[1, "10"]]
-=======
-          "rows": [["10", 12345, 12366, 2]]
->>>>>>> 6593ee3d
         }
       ]
     },
