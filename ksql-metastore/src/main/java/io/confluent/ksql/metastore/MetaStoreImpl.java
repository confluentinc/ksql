--- conflicted
+++ resolved
@@ -93,10 +93,7 @@
   }
 
   @Override
-<<<<<<< HEAD
-  public void putSource(final StructuredDataSource<?> dataSource) {
-=======
-  public List<StructuredDataSource> getSourcesForKafkaTopic(final String kafkaTopicName) {
+  public List<StructuredDataSource<?>> getSourcesForKafkaTopic(final String kafkaTopicName) {
     return dataSources.values()
         .stream()
         .filter(p -> p.source.getKafkaTopicName() != null
@@ -106,8 +103,7 @@
   }
 
   @Override
-  public void putSource(final StructuredDataSource dataSource) {
->>>>>>> 8dd58daf
+  public void putSource(final StructuredDataSource<?> dataSource) {
     if (dataSources.putIfAbsent(dataSource.getName(), new SourceInfo(dataSource)) != null) {
       throw new KsqlException(
           "Cannot add the new data source. Another data source with the same name already exists: "
