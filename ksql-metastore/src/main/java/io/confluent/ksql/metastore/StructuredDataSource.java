--- conflicted
+++ resolved
@@ -21,7 +21,8 @@
 
 import io.confluent.ksql.query.QueryId;
 import io.confluent.ksql.serde.DataSource;
-<<<<<<< HEAD
+import io.confluent.ksql.util.KsqlException;
+import io.confluent.ksql.util.timestamp.TimestampExtractionPolicy;
 
 public abstract class StructuredDataSource implements DataSource {
 
@@ -29,19 +30,7 @@
   protected final DataSourceType dataSourceType;
   protected final Schema schema;
   protected final Field keyField;
-  protected final Field timestampField;
-=======
-import io.confluent.ksql.util.KsqlException;
-import io.confluent.ksql.util.timestamp.TimestampExtractionPolicy;
-
-public abstract class StructuredDataSource implements DataSource {
-
-  final String dataSourceName;
-  final DataSourceType dataSourceType;
-  final Schema schema;
-  final Field keyField;
-  final TimestampExtractionPolicy timestampExtractionPolicy;
->>>>>>> 15949a55
+  protected final TimestampExtractionPolicy timestampExtractionPolicy;
 
   protected final KsqlTopic ksqlTopic;
   protected final String sqlExpression;
