--- conflicted
+++ resolved
@@ -108,12 +108,7 @@
         Optional.ofNullable(test2Schema.field("COL0")),
         timestampExtractionPolicy,
         ksqlTopic2,
-<<<<<<< HEAD
-        "TEST2",
-        Serdes::String);
-=======
-        Serdes.String());
->>>>>>> 278b3a6a
+        Serdes::String);
 
     metaStore.putTopic(ksqlTopic2);
     metaStore.putSource(ksqlTable);
@@ -184,12 +179,7 @@
         Optional.ofNullable(schemaBuilderTestTable3.field("COL0")),
         timestampExtractionPolicy,
         ksqlTopic3,
-<<<<<<< HEAD
-        "TEST3",
-        Serdes::String);
-=======
-        Serdes.String());
->>>>>>> 278b3a6a
+        Serdes::String);
 
     metaStore.putTopic(ksqlTopic3);
     metaStore.putSource(ksqlTable3);
