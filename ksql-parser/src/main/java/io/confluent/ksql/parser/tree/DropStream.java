/**
 * Copyright 2017 Confluent Inc.
 *
 * Licensed under the Apache License, Version 2.0 (the "License");
 * you may not use this file except in compliance with the License.
 * You may obtain a copy of the License at
 *
 * http://www.apache.org/licenses/LICENSE-2.0
 *
 * Unless required by applicable law or agreed to in writing, software
 * distributed under the License is distributed on an "AS IS" BASIS,
 * WITHOUT WARRANTIES OR CONDITIONS OF ANY KIND, either express or implied.
 * See the License for the specific language governing permissions and
 * limitations under the License.
 **/

package io.confluent.ksql.parser.tree;

import java.util.Objects;
import java.util.Optional;

import static com.google.common.base.MoreObjects.toStringHelper;

public class DropStream
    extends AbstractStreamDropStatement implements DdlStatement {

  private final QualifiedName streamName;
<<<<<<< HEAD
  private final boolean exists;
  private final boolean deleteTopic;

  public DropStream(QualifiedName tableName, boolean exists, boolean deleteTopic) {
    this(Optional.empty(), tableName, exists, deleteTopic);
  }

  public DropStream(NodeLocation location,
                    QualifiedName tableName,
                    boolean exists,
                    boolean deleteTopic) {
    this(Optional.of(location), tableName, exists, deleteTopic);
  }

  private DropStream(Optional<NodeLocation> location,
                     QualifiedName streamName,
                     boolean exists,
                     boolean deleteTopic) {
    super(location);
    this.streamName = streamName;
    this.exists = exists;
    this.deleteTopic = deleteTopic;
=======
  private final boolean ifExists;

  public DropStream(QualifiedName tableName, boolean ifExists) {
    this(Optional.empty(), tableName, ifExists);
  }

  public DropStream(NodeLocation location, QualifiedName tableName, boolean ifExists) {
    this(Optional.of(location), tableName, ifExists);
  }

  private DropStream(Optional<NodeLocation> location, QualifiedName streamName, boolean ifExists) {
    super(location);
    this.streamName = streamName;
    this.ifExists = ifExists;
>>>>>>> 369d5c8a
  }

  public QualifiedName getName() {
    return streamName;
  }

  public boolean getIfExists() {
    return ifExists;
  }

  public QualifiedName getStreamName() {
    return streamName;
  }

  public boolean isDeleteTopic() {
    return deleteTopic;
  }

  @Override
  public <R, C> R accept(AstVisitor<R, C> visitor, C context) {
    return visitor.visitDropStream(this, context);
  }

  @Override
  public int hashCode() {
    return Objects.hash(streamName, ifExists);
  }

  @Override
  public boolean equals(Object obj) {
    if (this == obj) {
      return true;
    }
    if ((obj == null) || (getClass() != obj.getClass())) {
      return false;
    }
    DropStream o = (DropStream) obj;
    return Objects.equals(streamName, o.streamName)
<<<<<<< HEAD
           && (exists == o.exists)
           && (deleteTopic == o.deleteTopic);
=======
           && (ifExists == o.ifExists);
>>>>>>> 369d5c8a
  }

  @Override
  public String toString() {
    return toStringHelper(this)
        .add("tableName", streamName)
<<<<<<< HEAD
        .add("exists", exists)
        .add("deleteTopic", deleteTopic)
=======
        .add("ifExists", ifExists)
>>>>>>> 369d5c8a
        .toString();
  }
}<|MERGE_RESOLUTION|>--- conflicted
+++ resolved
@@ -25,45 +25,28 @@
     extends AbstractStreamDropStatement implements DdlStatement {
 
   private final QualifiedName streamName;
-<<<<<<< HEAD
-  private final boolean exists;
+  private final boolean ifExists;
   private final boolean deleteTopic;
 
-  public DropStream(QualifiedName tableName, boolean exists, boolean deleteTopic) {
-    this(Optional.empty(), tableName, exists, deleteTopic);
+  public DropStream(QualifiedName tableName, boolean ifExists, boolean deleteTopic) {
+    this(Optional.empty(), tableName, ifExists, deleteTopic);
   }
 
   public DropStream(NodeLocation location,
                     QualifiedName tableName,
-                    boolean exists,
+                    boolean ifExists,
                     boolean deleteTopic) {
-    this(Optional.of(location), tableName, exists, deleteTopic);
+    this(Optional.of(location), tableName, ifExists, deleteTopic);
   }
 
   private DropStream(Optional<NodeLocation> location,
                      QualifiedName streamName,
-                     boolean exists,
+                     boolean ifExists,
                      boolean deleteTopic) {
     super(location);
     this.streamName = streamName;
-    this.exists = exists;
+    this.ifExists = ifExists;
     this.deleteTopic = deleteTopic;
-=======
-  private final boolean ifExists;
-
-  public DropStream(QualifiedName tableName, boolean ifExists) {
-    this(Optional.empty(), tableName, ifExists);
-  }
-
-  public DropStream(NodeLocation location, QualifiedName tableName, boolean ifExists) {
-    this(Optional.of(location), tableName, ifExists);
-  }
-
-  private DropStream(Optional<NodeLocation> location, QualifiedName streamName, boolean ifExists) {
-    super(location);
-    this.streamName = streamName;
-    this.ifExists = ifExists;
->>>>>>> 369d5c8a
   }
 
   public QualifiedName getName() {
@@ -102,24 +85,16 @@
     }
     DropStream o = (DropStream) obj;
     return Objects.equals(streamName, o.streamName)
-<<<<<<< HEAD
-           && (exists == o.exists)
+           && (ifExists == o.ifExists)
            && (deleteTopic == o.deleteTopic);
-=======
-           && (ifExists == o.ifExists);
->>>>>>> 369d5c8a
   }
 
   @Override
   public String toString() {
     return toStringHelper(this)
         .add("tableName", streamName)
-<<<<<<< HEAD
-        .add("exists", exists)
+        .add("ifExists", ifExists)
         .add("deleteTopic", deleteTopic)
-=======
-        .add("ifExists", ifExists)
->>>>>>> 369d5c8a
         .toString();
   }
 }