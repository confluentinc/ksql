--- conflicted
+++ resolved
@@ -38,14 +38,10 @@
                                         UdafAggregator aggregator,
                                         Materialized<String, GenericRow, ?> materialized);
 
-<<<<<<< HEAD
   public abstract <K> SerdeFactory<Windowed<K>> getKeySerdeFactory(Class<K> innerType);
-=======
-  public abstract <K> Serde<Windowed<K>> getKeySerde(Class<K> innerType);
 
   @Override
   public <R, C> R accept(final AstVisitor<R, C> visitor, final C context) {
     return visitor.visitKsqlWindowExpression(this, context);
   }
->>>>>>> f3ec02d1
 }