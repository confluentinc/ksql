--- conflicted
+++ resolved
@@ -50,15 +50,7 @@
   }
   
   public void setParent(Node parent) {
-<<<<<<< HEAD
-    if (parent == null) {
-      this.parent = Optional.empty();
-    } else {
-      this.parent = Optional.of(parent);
-    }
-=======
     this.parent = Optional.ofNullable(parent);
->>>>>>> 369d5c8a
   }
 
   // Force subclasses to have a proper equals and hashcode implementation
