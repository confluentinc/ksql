/*
 * Copyright 2018 Confluent Inc.
 *
 * Licensed under the Confluent Community License (the "License"); you may not use
 * this file except in compliance with the License.  You may obtain a copy of the
 * License at
 *
 * http://www.confluent.io/confluent-community-license
 *
 * Unless required by applicable law or agreed to in writing, software
 * distributed under the License is distributed on an "AS IS" BASIS, WITHOUT
 * WARRANTIES OF ANY KIND, either express or implied.  See the License for the
 * specific language governing permissions and limitations under the License.
 */

package io.confluent.ksql.parser.tree;

import static java.util.Objects.requireNonNull;

import io.confluent.ksql.util.KsqlException;
import java.util.Objects;
import java.util.Optional;

public class PrimitiveType extends Type {

<<<<<<< HEAD
  private final KsqlType ksqlType;
=======
  final SqlType sqlType;
>>>>>>> bc714ac3

  public PrimitiveType(final SqlType sqlType) {
    this(Optional.empty(), sqlType);
  }

  public PrimitiveType(final NodeLocation location, final SqlType sqlType) {
    this(Optional.of(location), sqlType);
  }

  private PrimitiveType(final Optional<NodeLocation> location, final SqlType sqlType) {
    super(location, sqlType);
    requireNonNull(sqlType, "sqlType is null");
    this.sqlType = sqlType;
  }

  public static PrimitiveType getPrimitiveType(final String typeName) {
    switch (typeName) {
      case "BOOLEAN":
        return new PrimitiveType(SqlType.BOOLEAN);
      case "INT":
      case "INTEGER":
        return new PrimitiveType(SqlType.INTEGER);
      case "BIGINT":
        return new PrimitiveType(SqlType.BIGINT);
      case "DOUBLE":
        return new PrimitiveType(SqlType.DOUBLE);
      case "VARCHAR":
      case "STRING":
        return new PrimitiveType(SqlType.STRING);
      default:
        throw new KsqlException("Invalid primitive column type: " + typeName);
    }
  }

  @Override
  public <R, C> R accept(final AstVisitor<R, C> visitor, final C context) {
    return visitor.visitPrimitiveType(this, context);
  }

  @Override
  public SqlType getSqlType() {
    return sqlType;
  }

  @Override
  public int hashCode() {
    return Objects.hashCode(sqlType);
  }

  @Override
  public boolean equals(final Object obj) {
    if (obj instanceof PrimitiveType) {
      return ((PrimitiveType) obj).getSqlType() == sqlType;
    }
    return false;
  }
}<|MERGE_RESOLUTION|>--- conflicted
+++ resolved
@@ -23,11 +23,7 @@
 
 public class PrimitiveType extends Type {
 
-<<<<<<< HEAD
-  private final KsqlType ksqlType;
-=======
-  final SqlType sqlType;
->>>>>>> bc714ac3
+  private final SqlType ksqlType;
 
   public PrimitiveType(final SqlType sqlType) {
     this(Optional.empty(), sqlType);
