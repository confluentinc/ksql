--- conflicted
+++ resolved
@@ -16,18 +16,15 @@
 package io.confluent.ksql.parser.tree;
 
 import com.google.common.collect.ImmutableList;
-<<<<<<< HEAD
+import com.google.common.collect.ImmutableMap;
 import com.google.common.collect.Iterables;
 import com.google.errorprone.annotations.Immutable;
+import io.confluent.ksql.parser.tree.TableElement.Namespace;
 import io.confluent.ksql.schema.ksql.LogicalSchema;
 import io.confluent.ksql.schema.ksql.SchemaConverters;
-=======
-import com.google.common.collect.ImmutableMap;
-import com.google.errorprone.annotations.Immutable;
-import io.confluent.ksql.parser.tree.TableElement.Namespace;
 import io.confluent.ksql.schema.ksql.SqlBaseType;
->>>>>>> ca6478a5
 import io.confluent.ksql.util.KsqlException;
+import io.confluent.ksql.util.SchemaUtil;
 import java.util.ArrayList;
 import java.util.Arrays;
 import java.util.Iterator;
@@ -90,16 +87,25 @@
       throw new KsqlException("No columns supplied.");
     }
 
+    final SchemaBuilder keySchema = SchemaBuilder.struct();
     final SchemaBuilder valueSchema = SchemaBuilder.struct();
     for (final TableElement tableElement : this) {
       final String fieldName = tableElement.getName();
       final Schema fieldSchema = SchemaConverters.sqlToLogicalConverter()
           .fromSqlType(tableElement.getType().getSqlType());
 
-      valueSchema.field(fieldName, fieldSchema);
+      if (tableElement.getNamespace() == Namespace.KEY) {
+        keySchema.field(fieldName, fieldSchema);
+      } else {
+        valueSchema.field(fieldName, fieldSchema);
+      }
     }
 
-    return LogicalSchema.of(valueSchema.build());
+    if (keySchema.fields().isEmpty()) {
+      keySchema.field(SchemaUtil.ROWKEY_NAME, Schema.OPTIONAL_STRING_SCHEMA);
+    }
+
+    return LogicalSchema.of(keySchema.build(), valueSchema.build());
   }
 
   private TableElements(final ImmutableList<TableElement> elements) {
