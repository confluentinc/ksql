/*
 * Copyright 2018 Confluent Inc.
 *
 * Licensed under the Confluent Community License (the "License"); you may not use
 * this file except in compliance with the License.  You may obtain a copy of the
 * License at
 *
 * http://www.confluent.io/confluent-community-license
 *
 * Unless required by applicable law or agreed to in writing, software
 * distributed under the License is distributed on an "AS IS" BASIS, WITHOUT
 * WARRANTIES OF ANY KIND, either express or implied.  See the License for the
 * specific language governing permissions and limitations under the License.
 */

package io.confluent.ksql.parser.tree;

import static java.util.Objects.requireNonNull;

import java.util.Optional;

public abstract class Type extends Expression {

<<<<<<< HEAD
  public enum KsqlType {
    BOOLEAN, INTEGER, BIGINT, DOUBLE, STRING, ARRAY, MAP, STRUCT
  }

  private final KsqlType ksqlType;
=======

  public enum SqlType {
    BOOLEAN, INTEGER, BIGINT, DOUBLE, STRING, ARRAY, MAP, STRUCT
  }

  final SqlType sqlType;

  public Type(final SqlType sqlType) {
    this(Optional.empty(), sqlType);
  }

  public Type(final NodeLocation location, final SqlType sqlType) {
    this(Optional.of(location), sqlType);
  }
>>>>>>> bc714ac3

  protected Type(final Optional<NodeLocation> location, final SqlType sqlType) {
    super(location);
<<<<<<< HEAD
    this.ksqlType = requireNonNull(ksqlType, "ksqlType");
=======
    requireNonNull(sqlType, "sqlType is null");
    this.sqlType = sqlType;
>>>>>>> bc714ac3
  }

  public SqlType getSqlType() {
    return sqlType;
  }
}<|MERGE_RESOLUTION|>--- conflicted
+++ resolved
@@ -21,37 +21,15 @@
 
 public abstract class Type extends Expression {
 
-<<<<<<< HEAD
-  public enum KsqlType {
-    BOOLEAN, INTEGER, BIGINT, DOUBLE, STRING, ARRAY, MAP, STRUCT
-  }
-
-  private final KsqlType ksqlType;
-=======
-
   public enum SqlType {
     BOOLEAN, INTEGER, BIGINT, DOUBLE, STRING, ARRAY, MAP, STRUCT
   }
 
-  final SqlType sqlType;
-
-  public Type(final SqlType sqlType) {
-    this(Optional.empty(), sqlType);
-  }
-
-  public Type(final NodeLocation location, final SqlType sqlType) {
-    this(Optional.of(location), sqlType);
-  }
->>>>>>> bc714ac3
+  private final SqlType sqlType;
 
   protected Type(final Optional<NodeLocation> location, final SqlType sqlType) {
     super(location);
-<<<<<<< HEAD
-    this.ksqlType = requireNonNull(ksqlType, "ksqlType");
-=======
-    requireNonNull(sqlType, "sqlType is null");
-    this.sqlType = sqlType;
->>>>>>> bc714ac3
+    this.sqlType = requireNonNull(sqlType, "sqlType");
   }
 
   public SqlType getSqlType() {
