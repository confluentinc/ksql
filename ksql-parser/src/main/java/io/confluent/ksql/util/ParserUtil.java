/*
 * Copyright 2018 Confluent Inc.
 *
 * Licensed under the Confluent Community License (the "License"); you may not use
 * this file except in compliance with the License.  You may obtain a copy of the
 * License at
 *
 * http://www.confluent.io/confluent-community-license
 *
 * Unless required by applicable law or agreed to in writing, software
 * distributed under the License is distributed on an "AS IS" BASIS, WITHOUT
 * WARRANTIES OF ANY KIND, either express or implied.  See the License for the
 * specific language governing permissions and limitations under the License.
 */

package io.confluent.ksql.util;

import static io.confluent.ksql.parser.SqlBaseParser.DecimalLiteralContext;
import static java.util.Objects.requireNonNull;

import io.confluent.ksql.execution.expression.tree.DoubleLiteral;
import io.confluent.ksql.execution.expression.tree.IntegerLiteral;
import io.confluent.ksql.execution.expression.tree.Literal;
import io.confluent.ksql.execution.expression.tree.LongLiteral;
import io.confluent.ksql.execution.expression.tree.QualifiedName;
import io.confluent.ksql.parser.NodeLocation;
import io.confluent.ksql.parser.ParsingException;
import io.confluent.ksql.parser.SqlBaseParser;
import io.confluent.ksql.parser.SqlBaseParser.IntegerLiteralContext;
import io.confluent.ksql.parser.SqlBaseParser.NumberContext;
import java.util.Optional;
import org.antlr.v4.runtime.ParserRuleContext;
import org.antlr.v4.runtime.Token;
import org.antlr.v4.runtime.tree.TerminalNode;

public final class ParserUtil {

  private ParserUtil() {
  }

  public static String getIdentifierText(final SqlBaseParser.IdentifierContext context) {
    return getIdentifierText(false, context);
  }

  private static String getIdentifierText(
      final boolean caseSensitive,
      final SqlBaseParser.IdentifierContext context) {
    if (context instanceof SqlBaseParser.QuotedIdentifierAlternativeContext) {
      return unquote(context.getText(), "\"");
    } else if (context instanceof SqlBaseParser.BackQuotedIdentifierContext) {
      return unquote(context.getText(), "`");
    } else {
      return caseSensitive ? context.getText() : context.getText().toUpperCase();
    }
  }

  public static String getIdentifierTextCaseSensitive(
      final SqlBaseParser.IdentifierContext context) {
    return getIdentifierText(true, context);
  }

  public static String unquote(final String value, final String quote) {
    return value.substring(1, value.length() - 1)
        .replace(quote + quote, quote);
  }

  public static QualifiedName getQualifiedName(final SqlBaseParser.QualifiedNameContext context) {
<<<<<<< HEAD
    final Optional<String> qualifier;
    final String name;
=======
    return getQualifiedName(false, context);
  }

  private static QualifiedName getQualifiedName(
      final boolean caseSensitive,
      final SqlBaseParser.QualifiedNameContext context) {

    final List<String> parts = context
        .identifier().stream()
        .map((id) -> getIdentifierText(caseSensitive, id))
        .collect(toList());
>>>>>>> d3876014

    if (context.identifier(1) == null) {
      qualifier = Optional.empty();
      name = ParserUtil.getIdentifierText(context.identifier(0));
    } else {
      qualifier = Optional.of(ParserUtil.getIdentifierText(context.identifier(0)));
      name = ParserUtil.getIdentifierText(context.identifier(1));
    }

    return QualifiedName.of(qualifier, name);
  }

  public static QualifiedName getQualifiedNameCaseSensitive(
      final SqlBaseParser.QualifiedNameContext context) {
    return getQualifiedName(true, context);
  }

  public static int processIntegerNumber(final NumberContext number, final String context) {
    if (number instanceof SqlBaseParser.IntegerLiteralContext) {
      return ((IntegerLiteral) visitIntegerLiteral((IntegerLiteralContext) number)).getValue();
    }
    throw new KsqlException("Value must be integer for command: " + context);
  }

  public static Literal visitIntegerLiteral(final IntegerLiteralContext context) {
    final Optional<NodeLocation> location = getLocation(context);

    final long valueAsLong;
    try {
      valueAsLong = Long.parseLong(context.getText());
    } catch (final NumberFormatException e) {
      throw new ParsingException("Invalid numeric literal: " + context.getText(), location);
    }
    if (valueAsLong < 0) {
      throw new RuntimeException("Unexpected negative value in literal: " + valueAsLong);
    }

    if (valueAsLong <= Integer.MAX_VALUE) {
      return new IntegerLiteral(location, (int) valueAsLong);
    } else {
      return new LongLiteral(location, valueAsLong);
    }
  }

  public static DoubleLiteral parseDecimalLiteral(final DecimalLiteralContext context) {
    final Optional<NodeLocation> location = getLocation(context);

    try {
      final double value = Double.parseDouble(context.getText());
      if (Double.isNaN(value)) {
        throw new ParsingException("Not a number: " + context.getText(), location);
      }
      if (Double.isInfinite(value)) {
        throw new ParsingException("Number overflows DOUBLE: " + context.getText(), location);
      }
      return new DoubleLiteral(location, value);
    } catch (final NumberFormatException e) {
      throw new ParsingException("Invalid numeric literal: " + context.getText(), location);
    }
  }

  public static Optional<NodeLocation> getLocation(final TerminalNode terminalNode) {
    requireNonNull(terminalNode, "terminalNode is null");
    return getLocation(terminalNode.getSymbol());
  }

  public static Optional<NodeLocation> getLocation(final ParserRuleContext parserRuleContext) {
    requireNonNull(parserRuleContext, "parserRuleContext is null");
    return getLocation(parserRuleContext.getStart());
  }

  public static Optional<NodeLocation> getLocation(final Token token) {
    requireNonNull(token, "token is null");
    return Optional.of(new NodeLocation(token.getLine(), token.getCharPositionInLine()));
  }
}<|MERGE_RESOLUTION|>--- conflicted
+++ resolved
@@ -65,10 +65,6 @@
   }
 
   public static QualifiedName getQualifiedName(final SqlBaseParser.QualifiedNameContext context) {
-<<<<<<< HEAD
-    final Optional<String> qualifier;
-    final String name;
-=======
     return getQualifiedName(false, context);
   }
 
@@ -76,18 +72,15 @@
       final boolean caseSensitive,
       final SqlBaseParser.QualifiedNameContext context) {
 
-    final List<String> parts = context
-        .identifier().stream()
-        .map((id) -> getIdentifierText(caseSensitive, id))
-        .collect(toList());
->>>>>>> d3876014
+    final Optional<String> qualifier;
+    final String name;
 
     if (context.identifier(1) == null) {
       qualifier = Optional.empty();
-      name = ParserUtil.getIdentifierText(context.identifier(0));
+      name = ParserUtil.getIdentifierText(caseSensitive, context.identifier(0));
     } else {
       qualifier = Optional.of(ParserUtil.getIdentifierText(context.identifier(0)));
-      name = ParserUtil.getIdentifierText(context.identifier(1));
+      name = ParserUtil.getIdentifierText(caseSensitive, context.identifier(1));
     }
 
     return QualifiedName.of(qualifier, name);
