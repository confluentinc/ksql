/*
 * Copyright 2018 Confluent Inc.
 *
 * Licensed under the Confluent Community License (the "License"); you may not use
 * this file except in compliance with the License.  You may obtain a copy of the
 * License at
 *
 * http://www.confluent.io/confluent-community-license
 *
 * Unless required by applicable law or agreed to in writing, software
 * distributed under the License is distributed on an "AS IS" BASIS, WITHOUT
 * WARRANTIES OF ANY KIND, either express or implied.  See the License for the
 * specific language governing permissions and limitations under the License.
 */

package io.confluent.ksql.parser;

import static java.lang.String.format;
import static org.hamcrest.CoreMatchers.containsString;
import static org.hamcrest.CoreMatchers.equalTo;
import static org.hamcrest.CoreMatchers.is;
import static org.hamcrest.CoreMatchers.nullValue;
import static org.hamcrest.Matchers.contains;
import static org.hamcrest.Matchers.hasSize;
import static org.hamcrest.core.IsInstanceOf.instanceOf;
import static org.hamcrest.core.IsNot.not;
import static org.junit.Assert.assertEquals;
import static org.junit.Assert.assertThat;
import static org.junit.Assert.assertTrue;
import static org.junit.Assert.fail;
import static org.mockito.Mockito.mock;

import com.google.common.collect.Iterables;
import io.confluent.ksql.function.FunctionRegistry;
import io.confluent.ksql.metastore.MutableMetaStore;
import io.confluent.ksql.metastore.model.KeyField;
import io.confluent.ksql.metastore.model.KsqlStream;
import io.confluent.ksql.metastore.model.KsqlTable;
import io.confluent.ksql.metastore.model.KsqlTopic;
import io.confluent.ksql.parser.KsqlParser.PreparedStatement;
import io.confluent.ksql.parser.exception.ParseFailedException;
import io.confluent.ksql.parser.tree.AliasedRelation;
import io.confluent.ksql.parser.tree.AllColumns;
import io.confluent.ksql.parser.tree.ArithmeticUnaryExpression;
import io.confluent.ksql.parser.tree.ComparisonExpression;
import io.confluent.ksql.parser.tree.CreateStream;
import io.confluent.ksql.parser.tree.CreateStreamAsSelect;
import io.confluent.ksql.parser.tree.CreateTable;
import io.confluent.ksql.parser.tree.DropStream;
import io.confluent.ksql.parser.tree.DropTable;
import io.confluent.ksql.parser.tree.Expression;
import io.confluent.ksql.parser.tree.FunctionCall;
import io.confluent.ksql.parser.tree.InsertInto;
import io.confluent.ksql.parser.tree.IntegerLiteral;
import io.confluent.ksql.parser.tree.Join;
import io.confluent.ksql.parser.tree.ListProperties;
import io.confluent.ksql.parser.tree.ListQueries;
import io.confluent.ksql.parser.tree.ListStreams;
import io.confluent.ksql.parser.tree.ListTables;
import io.confluent.ksql.parser.tree.ListTopics;
import io.confluent.ksql.parser.tree.Literal;
import io.confluent.ksql.parser.tree.LongLiteral;
import io.confluent.ksql.parser.tree.Query;
import io.confluent.ksql.parser.tree.SearchedCaseExpression;
import io.confluent.ksql.parser.tree.SelectItem;
import io.confluent.ksql.parser.tree.SetProperty;
import io.confluent.ksql.parser.tree.SingleColumn;
import io.confluent.ksql.parser.tree.Statement;
import io.confluent.ksql.parser.tree.WithinExpression;
import io.confluent.ksql.schema.ksql.LogicalSchema;
import io.confluent.ksql.schema.ksql.SqlBaseType;
import io.confluent.ksql.schema.ksql.types.SqlType;
import io.confluent.ksql.schema.ksql.types.SqlTypes;
import io.confluent.ksql.serde.Format;
import io.confluent.ksql.serde.SerdeOption;
import io.confluent.ksql.serde.json.KsqlJsonSerdeFactory;
import io.confluent.ksql.util.KsqlException;
import io.confluent.ksql.util.MetaStoreFixture;
import io.confluent.ksql.util.timestamp.MetadataTimestampExtractionPolicy;
import java.util.List;
import java.util.Objects;
import java.util.Optional;
import java.util.concurrent.TimeUnit;
import org.apache.kafka.common.serialization.Serdes;
import org.hamcrest.Description;
import org.hamcrest.Matcher;
import org.hamcrest.TypeSafeMatcher;
import org.junit.Assert;
import org.junit.Before;
import org.junit.Rule;
import org.junit.Test;
import org.junit.rules.ExpectedException;


@SuppressWarnings("OptionalGetWithoutIsPresent")
public class KsqlParserTest {

  @Rule
  public final ExpectedException expectedException = ExpectedException.none();

  private MutableMetaStore metaStore;

  private static final SqlType addressSchema = SqlTypes.struct()
      .field("NUMBER", SqlTypes.BIGINT)
      .field("STREET", SqlTypes.STRING)
      .field("CITY", SqlTypes.STRING)
      .field("STATE", SqlTypes.STRING)
      .field("ZIPCODE", SqlTypes.BIGINT)
      .build();

  private static final SqlType categorySchema = SqlTypes.struct()
      .field("ID", SqlTypes.BIGINT)
      .field("NAME", SqlTypes.STRING)
      .build();

  private static final LogicalSchema itemInfoSchema = LogicalSchema.builder()
      .valueField("ITEMID", SqlTypes.BIGINT)
      .valueField("NAME", SqlTypes.STRING)
      .valueField("CATEGORY", categorySchema)
      .build();

  private static final LogicalSchema ORDERS_SCHEMA = LogicalSchema.builder()
      .valueField("ORDERTIME", SqlTypes.BIGINT)
      .valueField("ORDERID", SqlTypes.BIGINT)
      .valueField("ITEMID", SqlTypes.STRING)
      .valueField("ITEMINFO", SqlTypes
          .struct()
          .fields(itemInfoSchema.valueFields())
          .build())
      .valueField("ORDERUNITS", SqlTypes.INTEGER)
      .valueField("ARRAYCOL", SqlTypes.array(SqlTypes.DOUBLE))
      .valueField("MAPCOL", SqlTypes.map(SqlTypes.DOUBLE))
      .valueField("ADDRESS", addressSchema)
      .build();

  @Before
  public void init() {
    metaStore = MetaStoreFixture.getNewMetaStore(mock(FunctionRegistry.class));

<<<<<<< HEAD
    final Schema addressSchema = SchemaBuilder.struct()
        .field("NUMBER", Schema.OPTIONAL_INT64_SCHEMA)
        .field("STREET", Schema.OPTIONAL_STRING_SCHEMA)
        .field("CITY", Schema.OPTIONAL_STRING_SCHEMA)
        .field("STATE", Schema.OPTIONAL_STRING_SCHEMA)
        .field("ZIPCODE", Schema.OPTIONAL_INT64_SCHEMA)
        .optional().build();

    final Schema categorySchema = SchemaBuilder.struct()
        .field("ID", Schema.OPTIONAL_INT64_SCHEMA)
        .field("NAME", Schema.OPTIONAL_STRING_SCHEMA)
        .optional().build();

    final Schema itemInfoSchema = SchemaBuilder.struct()
        .field("ITEMID", Schema.OPTIONAL_INT64_SCHEMA)
        .field("NAME", Schema.OPTIONAL_STRING_SCHEMA)
        .field("CATEGORY", categorySchema)
        .optional().build();

    final SchemaBuilder schemaBuilder = SchemaBuilder.struct();
    final Schema schemaBuilderOrders = schemaBuilder
        .field("ORDERTIME", Schema.OPTIONAL_INT64_SCHEMA)
        .field("ORDERID", Schema.OPTIONAL_INT64_SCHEMA)
        .field("ITEMID", Schema.OPTIONAL_STRING_SCHEMA)
        .field("ITEMINFO", itemInfoSchema)
        .field("ORDERUNITS", Schema.OPTIONAL_INT32_SCHEMA)
        .field("ARRAYCOL",SchemaBuilder
            .array(Schema.OPTIONAL_FLOAT64_SCHEMA)
            .optional()
            .build())
        .field("MAPCOL", SchemaBuilder
            .map(Schema.OPTIONAL_STRING_SCHEMA, Schema.OPTIONAL_FLOAT64_SCHEMA)
            .optional()
            .build())
        .field("ADDRESS", addressSchema)
        .build();

    final KsqlTopic ksqlTopicOrders =
        new KsqlTopic("orders_topic", new KsqlJsonSerdeFactory(), false);
=======
    final KsqlTopic ksqlTopicOrders = new KsqlTopic(
        "ADDRESS_TOPIC",
        "orders_topic",
        new KsqlJsonSerdeFactory(),
        false
    );
>>>>>>> af0e5a65

    final KsqlStream ksqlStreamOrders = new KsqlStream<>(
        "sqlexpression",
        "ADDRESS",
        ORDERS_SCHEMA,
        SerdeOption.none(),
        KeyField.of("ORDERTIME", ORDERS_SCHEMA.findValueField("ORDERTIME").get()),
        new MetadataTimestampExtractionPolicy(),
        ksqlTopicOrders,
        Serdes::String
    );

    metaStore.putSource(ksqlStreamOrders);

<<<<<<< HEAD
    final KsqlTopic ksqlTopicItems =
        new KsqlTopic("item_topic", new KsqlJsonSerdeFactory(), false);
=======
    final KsqlTopic ksqlTopicItems = new KsqlTopic(
        "ITEMS_TOPIC",
        "item_topic",
        new KsqlJsonSerdeFactory(),
        false
    );
>>>>>>> af0e5a65

    final KsqlTable<String> ksqlTableOrders = new KsqlTable<>(
        "sqlexpression",
        "ITEMID",
        itemInfoSchema,
        SerdeOption.none(),
        KeyField.of("ITEMID", itemInfoSchema.findValueField("ITEMID").get()),
        new MetadataTimestampExtractionPolicy(),
        ksqlTopicItems,
        Serdes::String
    );

    metaStore.putSource(ksqlTableOrders);
  }

  @Test
  public void testSimpleQuery() {
    final String simpleQuery = "SELECT col0, col2, col3 FROM test1 WHERE col0 > 100;";
    final PreparedStatement<?> statement = KsqlParserTestUtil.buildSingleAst(simpleQuery, metaStore);

    assertThat(statement.getStatementText(), is(simpleQuery));
    Assert.assertTrue(statement.getStatement() instanceof Query);
    final Query query = (Query) statement.getStatement();
    Assert.assertTrue(query.getSelect().getSelectItems().size() == 3);
    assertThat(query.getFrom(), not(nullValue()));
    Assert.assertTrue(query.getWhere().isPresent());
    Assert.assertTrue(query.getWhere().get() instanceof ComparisonExpression);
    final ComparisonExpression comparisonExpression = (ComparisonExpression)query.getWhere().get();
    Assert.assertTrue(comparisonExpression.getType().getValue().equalsIgnoreCase(">"));

  }

  @Test
  public void testProjection() {
    final String queryStr = "SELECT col0, col2, col3 FROM test1;";
    final Statement statement = KsqlParserTestUtil.buildSingleAst(queryStr, metaStore).getStatement();
    Assert.assertTrue(statement instanceof Query);
    final Query query = (Query) statement;
    Assert.assertTrue(query.getSelect().getSelectItems().size() == 3);
    Assert.assertTrue(query.getSelect().getSelectItems().get(0) instanceof SingleColumn);
    final SingleColumn column0 = (SingleColumn)query.getSelect().getSelectItems().get(0);
    Assert.assertTrue(column0.getAlias().equalsIgnoreCase("COL0"));
    Assert.assertTrue(column0.getExpression().toString().equalsIgnoreCase("TEST1.COL0"));
  }

  @Test
  public void testProjectionWithArrayMap() {
    final String queryStr = "SELECT col0, col2, col3, col4[0], col5['key1'] FROM test1;";
    final Statement statement = KsqlParserTestUtil.buildSingleAst(queryStr, metaStore).getStatement();
    Assert.assertTrue(statement instanceof Query);
    final Query query = (Query) statement;
    Assert.assertTrue(query.getSelect().getSelectItems()
                                                  .size() == 5);
    Assert.assertTrue(query.getSelect().getSelectItems().get(0) instanceof SingleColumn);
    final SingleColumn column0 = (SingleColumn)query.getSelect().getSelectItems().get(0);
    Assert.assertTrue("testProjectionWithArrayMap fails",
        column0.getAlias().equalsIgnoreCase("COL0"));
    Assert.assertTrue(column0.getExpression().toString().equalsIgnoreCase("TEST1.COL0"));

    final SingleColumn column3 = (SingleColumn)query.getSelect().getSelectItems().get(3);
    final SingleColumn column4 = (SingleColumn)query.getSelect().getSelectItems().get(4);
    Assert.assertTrue(column3.getExpression().toString()
        .equalsIgnoreCase("TEST1.COL4[0]"));
    Assert.assertTrue(column4.getExpression().toString()
        .equalsIgnoreCase("TEST1.COL5['key1']"));
  }

  @Test
  public void testProjectFilter() {
    final String queryStr = "SELECT col0, col2, col3 FROM test1 WHERE col0 > 100;";
    final Statement statement = KsqlParserTestUtil.buildSingleAst(queryStr, metaStore).getStatement();
    Assert.assertTrue(statement instanceof Query);
    final Query query = (Query) statement;

    Assert.assertTrue(query.getWhere().get() instanceof ComparisonExpression);
    final ComparisonExpression comparisonExpression = (ComparisonExpression)query.getWhere().get();
    Assert.assertTrue(comparisonExpression.toString().equalsIgnoreCase("(TEST1.COL0 > 100)"));
    Assert.assertTrue(query.getSelect().getSelectItems().size() == 3);

  }

  @Test
  public void testBinaryExpression() {
    final String queryStr = "SELECT col0+10, col2, col3-col1 FROM test1;";
    final Statement statement = KsqlParserTestUtil.buildSingleAst(queryStr, metaStore).getStatement();
    Assert.assertTrue(statement instanceof Query);
    final Query query = (Query) statement;
    final SingleColumn column0 = (SingleColumn)query.getSelect().getSelectItems().get(0);
    Assert.assertTrue(column0.getAlias().equalsIgnoreCase("KSQL_COL_0"));
    Assert.assertTrue(column0.getExpression().toString().equalsIgnoreCase("(TEST1.COL0 + 10)"));
  }

  @Test
  public void testBooleanExpression() {
    final String queryStr = "SELECT col0 = 10, col2, col3 > col1 FROM test1;";
    final Statement statement = KsqlParserTestUtil.buildSingleAst(queryStr, metaStore).getStatement();
    Assert.assertTrue(statement instanceof Query);
    final Query query = (Query) statement;
    final SingleColumn column0 = (SingleColumn)query.getSelect().getSelectItems().get(0);
    Assert.assertTrue(column0.getAlias().equalsIgnoreCase("KSQL_COL_0"));
    Assert.assertTrue(column0.getExpression().toString().equalsIgnoreCase("(TEST1.COL0 = 10)"));
  }

  @Test
  public void testLiterals() {
    final String queryStr = "SELECT 10, col2, 'test', 2.5, true, -5 FROM test1;";
    final Statement statement = KsqlParserTestUtil.buildSingleAst(queryStr, metaStore).getStatement();
    Assert.assertTrue(statement instanceof Query);
    final Query query = (Query) statement;
    final SingleColumn column0 = (SingleColumn)query.getSelect().getSelectItems().get(0);
    Assert.assertTrue(column0.getAlias().equalsIgnoreCase("KSQL_COL_0"));
    Assert.assertTrue(column0.getExpression().toString().equalsIgnoreCase("10"));

    final SingleColumn column1 = (SingleColumn)query.getSelect().getSelectItems().get(1);
    Assert.assertTrue(column1.getAlias().equalsIgnoreCase("COL2"));
    Assert.assertTrue(column1.getExpression().toString().equalsIgnoreCase("TEST1.COL2"));

    final SingleColumn column2 = (SingleColumn)query.getSelect().getSelectItems().get(2);
    Assert.assertTrue(column2.getAlias().equalsIgnoreCase("KSQL_COL_2"));
    Assert.assertTrue(column2.getExpression().toString().equalsIgnoreCase("'test'"));

    final SingleColumn column3 = (SingleColumn)query.getSelect().getSelectItems().get(3);
    Assert.assertTrue(column3.getAlias().equalsIgnoreCase("KSQL_COL_3"));
    Assert.assertTrue(column3.getExpression().toString().equalsIgnoreCase("2.5"));

    final SingleColumn column4 = (SingleColumn)query.getSelect().getSelectItems().get(4);
    Assert.assertTrue(column4.getAlias().equalsIgnoreCase("KSQL_COL_4"));
    Assert.assertTrue(column4.getExpression().toString().equalsIgnoreCase("true"));

    final SingleColumn column5 = (SingleColumn)query.getSelect().getSelectItems().get(5);
    Assert.assertTrue(column5.getAlias().equalsIgnoreCase("KSQL_COL_5"));
    Assert.assertTrue(column5.getExpression().toString().equalsIgnoreCase("-5"));
  }

  private <T, L extends Literal> void shouldParseNumericLiteral(final T value,
                                                                final L expectedValue) {
    final String queryStr = String.format("SELECT " + value.toString() + " FROM test1;", value);
    final Statement statement = KsqlParserTestUtil.buildSingleAst(queryStr, metaStore).getStatement();
    assertThat(statement, instanceOf(Query.class));
    final Query query = (Query) statement;
    final SingleColumn column0
        = (SingleColumn) query.getSelect().getSelectItems().get(0);
    assertThat(column0.getAlias(), equalTo("KSQL_COL_0"));
    assertThat(column0.getExpression(), instanceOf(expectedValue.getClass()));
    assertThat(column0.getExpression(), equalTo(expectedValue));
  }

  @Test
  public void shouldParseIntegerLiterals() {
    shouldParseNumericLiteral(0, new IntegerLiteral(0));
    shouldParseNumericLiteral(10, new IntegerLiteral(10));
    shouldParseNumericLiteral(Integer.MAX_VALUE, new IntegerLiteral(Integer.MAX_VALUE));
  }

  @Test
  public void shouldParseLongLiterals() {
    shouldParseNumericLiteral(Integer.MAX_VALUE + 100L, new LongLiteral(Integer.MAX_VALUE + 100L));
  }

  @Test
  public void shouldParseNegativeInteger() {
    final String queryStr = String.format("SELECT -12345 FROM test1;");
    final Statement statement = KsqlParserTestUtil.buildSingleAst(queryStr, metaStore).getStatement();
    assertThat(statement, instanceOf(Query.class));
    final Query query = (Query) statement;
    final SingleColumn column0
        = (SingleColumn) query.getSelect().getSelectItems().get(0);
    assertThat(column0.getAlias(), equalTo("KSQL_COL_0"));
    assertThat(column0.getExpression(), instanceOf(ArithmeticUnaryExpression.class));
    final ArithmeticUnaryExpression aue = (ArithmeticUnaryExpression) column0.getExpression();
    assertThat(aue.getValue(), instanceOf(IntegerLiteral.class));
    assertThat(((IntegerLiteral) aue.getValue()).getValue(), equalTo(12345));
    assertThat(aue.getSign(), equalTo(ArithmeticUnaryExpression.Sign.MINUS));
  }

  @Test
  public void testBooleanLogicalExpression() {
    final String
        queryStr =
        "SELECT 10, col2, 'test', 2.5, true, -5 FROM test1 WHERE col1 = 10 AND col2 LIKE 'val' OR col4 > 2.6 ;";
    final Statement statement = KsqlParserTestUtil.buildSingleAst(queryStr, metaStore).getStatement();
    Assert.assertTrue(statement instanceof Query);
    final Query query = (Query) statement;
    final SingleColumn column0 = (SingleColumn)query.getSelect().getSelectItems().get(0);
    Assert.assertTrue(column0.getAlias().equalsIgnoreCase("KSQL_COL_0"));
    Assert.assertTrue(column0.getExpression().toString().equalsIgnoreCase("10"));

    final SingleColumn column1 = (SingleColumn)query.getSelect().getSelectItems().get(1);
    Assert.assertTrue(column1.getAlias().equalsIgnoreCase("COL2"));
    Assert.assertTrue(column1.getExpression().toString().equalsIgnoreCase("TEST1.COL2"));

    final SingleColumn column2 = (SingleColumn)query.getSelect().getSelectItems().get(2);
    Assert.assertTrue(column2.getAlias().equalsIgnoreCase("KSQL_COL_2"));
    Assert.assertTrue(column2.getExpression().toString().equalsIgnoreCase("'test'"));

  }

  @Test
  public void shouldParseStructFieldAccessCorrectly() {
    final String simpleQuery = "SELECT iteminfo->category->name, address->street FROM orders WHERE address->state = 'CA';";
    final Statement statement = KsqlParserTestUtil.buildSingleAst(simpleQuery, metaStore).getStatement();


    Assert.assertTrue(statement instanceof Query);
    final Query query = (Query) statement;
    assertThat(query.getSelect().getSelectItems().size(), equalTo(2));
    final SingleColumn singleColumn0 = (SingleColumn) query.getSelect().getSelectItems().get(0);
    final SingleColumn singleColumn1 = (SingleColumn) query.getSelect().getSelectItems().get(1);
    assertThat(singleColumn0.getExpression(), instanceOf(FunctionCall.class));
    final FunctionCall functionCall0 = (FunctionCall) singleColumn0.getExpression();
    assertThat(functionCall0.toString(), equalTo("FETCH_FIELD_FROM_STRUCT(FETCH_FIELD_FROM_STRUCT(ORDERS.ITEMINFO, 'CATEGORY'), 'NAME')"));

    final FunctionCall functionCall1 = (FunctionCall) singleColumn1.getExpression();
    assertThat(functionCall1.toString(), equalTo("FETCH_FIELD_FROM_STRUCT(ORDERS.ADDRESS, 'STREET')"));

  }

  @Test
  public void testSimpleLeftJoin() {
    final String
        queryStr =
        "SELECT t1.col1, t2.col1, t2.col4, col5, t2.col2 FROM test1 t1 LEFT JOIN test2 t2 ON "
        + "t1.col1 = t2.col1;";
    final Statement statement = KsqlParserTestUtil.buildSingleAst(queryStr, metaStore).getStatement();
    Assert.assertTrue(statement instanceof Query);
    final Query query = (Query) statement;
    Assert.assertTrue("testSimpleLeftJoin fails", query.getFrom() instanceof Join);
    final Join join = (Join) query.getFrom();
    Assert.assertTrue("testSimpleLeftJoin fails", join.getType().toString().equalsIgnoreCase("LEFT"));

    Assert.assertTrue("testSimpleLeftJoin fails", ((AliasedRelation)join.getLeft()).getAlias().equalsIgnoreCase("T1"));
    Assert.assertTrue("testSimpleLeftJoin fails", ((AliasedRelation)join.getRight()).getAlias().equalsIgnoreCase("T2"));

  }

  @Test
  public void testLeftJoinWithFilter() {
    final String
        queryStr =
        "SELECT t1.col1, t2.col1, t2.col4, t2.col2 FROM test1 t1 LEFT JOIN test2 t2 ON t1.col1 = "
        + "t2.col1 WHERE t2.col2 = 'test';";
    final Statement statement = KsqlParserTestUtil.buildSingleAst(queryStr, metaStore).getStatement();
    Assert.assertTrue(statement instanceof Query);
    final Query query = (Query) statement;
    Assert.assertTrue(query.getFrom() instanceof Join);
    final Join join = (Join) query.getFrom();
    Assert.assertTrue(join.getType().toString().equalsIgnoreCase("LEFT"));

    Assert.assertTrue(((AliasedRelation)join.getLeft()).getAlias().equalsIgnoreCase("T1"));
    Assert.assertTrue(((AliasedRelation)join.getRight()).getAlias().equalsIgnoreCase("T2"));

    Assert.assertTrue(query.getWhere().get().toString().equalsIgnoreCase("(T2.COL2 = 'test')"));
  }

  @Test
  public void testSelectAll() {
    // When:
    final Query query = KsqlParserTestUtil.<Query>buildSingleAst(
        "SELECT * FROM test1 t1;",
        metaStore).getStatement();

    assertThat(query.getSelect().getSelectItems(), is(contains(new AllColumns(Optional.empty()))));
  }

  @Test
  public void testReservedColumnIdentifers() {
    assertQuerySucceeds("SELECT ROWTIME as ROWTIME FROM test1 t1;");
    assertQuerySucceeds("SELECT ROWKEY as ROWKEY FROM test1 t1;");
  }

  @Test
  public void testReservedRowTimeAlias() {
    expectedException.expect(ParseFailedException.class);
    expectedException.expectMessage(containsString(
        "ROWTIME is a reserved token for implicit column. You cannot use it as an alias for a column."));

    KsqlParserTestUtil.buildSingleAst("SELECT C1 as ROWTIME FROM test1 t1;", metaStore);
  }

  @Test
  public void testReservedRowKeyAlias() {
    expectedException.expect(ParseFailedException.class);
    expectedException.expectMessage(containsString(
        "ROWKEY is a reserved token for implicit column. You cannot use it as an alias for a column."));

    KsqlParserTestUtil.buildSingleAst("SELECT C2 as ROWKEY FROM test1 t1;", metaStore);
  }

  @Test
  public void testSelectAllJoin() {
    // When:
    final Query query = KsqlParserTestUtil.<Query>buildSingleAst(
        "SELECT * FROM test1 t1 LEFT JOIN test2 t2 ON t1.col1 = t2.col1 WHERE t2.col2 = 'test';",
        metaStore)
        .getStatement();

    // Then:
    assertThat(query.getFrom(), is(instanceOf(Join.class)));
    assertThat(query.getSelect().getSelectItems(), is(contains(new AllColumns(Optional.empty()))));

    final Join join = (Join) query.getFrom();
    assertThat(((AliasedRelation) join.getLeft()).getAlias(), is("T1"));
    assertThat(((AliasedRelation) join.getRight()).getAlias(), is("T2"));
  }

  @Test
  public void testUDF() {
    final String queryStr = "SELECT lcase(col1), concat(col2,'hello'), floor(abs(col3)) FROM test1 t1;";
    final Statement statement = KsqlParserTestUtil.buildSingleAst(queryStr, metaStore).getStatement();
    Assert.assertTrue("testSelectAll fails", statement instanceof Query);
    final Query query = (Query) statement;

    final SingleColumn column0 = (SingleColumn)query.getSelect().getSelectItems().get(0);
    Assert.assertTrue(column0.getAlias().equalsIgnoreCase("KSQL_COL_0"));
    Assert.assertTrue(column0.getExpression().toString().equalsIgnoreCase("LCASE(T1.COL1)"));

    final SingleColumn column1 = (SingleColumn)query.getSelect().getSelectItems().get(1);
    Assert.assertTrue(column1.getAlias().equalsIgnoreCase("KSQL_COL_1"));
    Assert.assertTrue(column1.getExpression().toString().equalsIgnoreCase("CONCAT(T1.COL2, 'hello')"));

    final SingleColumn column2 = (SingleColumn)query.getSelect().getSelectItems().get(2);
    Assert.assertTrue(column2.getAlias().equalsIgnoreCase("KSQL_COL_2"));
    Assert.assertTrue(column2.getExpression().toString().equalsIgnoreCase("FLOOR(ABS(T1.COL3))"));
  }

  @Test
  public void testCreateStream() {
    // When:
    final CreateStream result = (CreateStream) KsqlParserTestUtil.buildSingleAst("CREATE STREAM orders ("
        + "ordertime bigint, "
        + "orderid varchar, "
        + "itemid varchar, "
        + "orderunits double, "
        + "arraycol array<double>, "
        + "mapcol map<varchar, double>, "
        + "order_address STRUCT<number VARCHAR, street VARCHAR, zip INTEGER>"
        + ") WITH (value_format = 'avro',kafka_topic='orders_topic');", metaStore).getStatement();

    // Then:
    assertThat(result.getName().toString(), equalTo("ORDERS"));
    assertThat(Iterables.size(result.getElements()), equalTo(7));
    assertThat(Iterables.get(result.getElements(), 0).getName(), equalTo("ORDERTIME"));
    assertThat(Iterables.get(result.getElements(), 6).getType().getSqlType().baseType(), equalTo(SqlBaseType.STRUCT));
    assertThat(result.getProperties().getKafkaTopic(), equalTo("orders_topic"));
    assertThat(result.getProperties().getValueFormat(), equalTo(Format.AVRO));
  }

  @Test
  public void testCreateTable() {
    // When:
    final CreateTable result = (CreateTable) KsqlParserTestUtil.buildSingleAst(
        "CREATE TABLE users (usertime bigint, userid varchar, regionid varchar, gender varchar) "
            + "WITH (kafka_topic='foo', value_format='json', key='userid');", metaStore).getStatement();

    // Then:
    assertThat(result.getName().toString(), equalTo("USERS"));
    assertThat(Iterables.size(result.getElements()), equalTo(4));
    assertThat(Iterables.get(result.getElements(), 0).getName(), equalTo("USERTIME"));
    assertThat(result.getProperties().getKafkaTopic(), equalTo("foo"));
    assertThat(result.getProperties().getValueFormat(), equalTo(Format.JSON));
    assertThat(result.getProperties().getKeyField(), equalTo(Optional.of("userid")));
  }

  @Test
  public void testCreateStreamAsSelect() {
    // Given:
    final CreateStreamAsSelect csas = KsqlParserTestUtil.<CreateStreamAsSelect>buildSingleAst(
        "CREATE STREAM bigorders_json WITH (value_format = 'json', "
            + "kafka_topic='bigorders_topic') AS SELECT * FROM orders WHERE orderunits > 5 ;",
        metaStore)
        .getStatement();

    // Then:
    assertThat(csas.getName().toString().toLowerCase(), equalTo("bigorders_json"));
    final Query query = csas.getQuery();
    assertThat(query.getSelect().getSelectItems(), is(contains(new AllColumns(Optional.empty()))));
    assertThat(query.getWhere().get().toString().toUpperCase(), equalTo("(ORDERS.ORDERUNITS > 5)"));
    assertThat(((AliasedRelation)query.getFrom()).getAlias().toUpperCase(), equalTo("ORDERS"));
  }

  @Test
  public void testShouldFailIfWrongKeyword() {
    try {
      final String simpleQuery = "SELLECT col0, col2, col3 FROM test1 WHERE col0 > 100;";
      KsqlParserTestUtil.buildSingleAst(simpleQuery, metaStore);
      fail(format("Expected query: %s to fail", simpleQuery));
    } catch (final ParseFailedException e) {
      final String errorMessage = e.getMessage();
      Assert.assertTrue(errorMessage.toLowerCase().contains(("line 1:1: mismatched input 'SELLECT'" + " expecting").toLowerCase()));
    }
  }

  @Test
  public void testSelectTumblingWindow() {

    final String
        queryStr =
        "select itemid, sum(orderunits) from orders window TUMBLING ( size 30 second) where orderunits > 5 group by itemid;";
    final Statement statement = KsqlParserTestUtil.buildSingleAst(queryStr, metaStore).getStatement();
    Assert.assertTrue(statement instanceof Query);
    final Query query = (Query) statement;
    Assert.assertTrue(query.getSelect().getSelectItems
        ().size() == 2);
    Assert.assertTrue(query.getWhere().get().toString().equalsIgnoreCase("(ORDERS.ORDERUNITS > 5)"));
    Assert.assertTrue(((AliasedRelation)query.getFrom()).getAlias().equalsIgnoreCase("ORDERS"));
    Assert.assertTrue(query.getWindow().isPresent());
    Assert.assertTrue(query.getWindow().get().toString().equalsIgnoreCase(" WINDOW STREAMWINDOW  TUMBLING ( SIZE 30 SECONDS ) "));
  }

  @Test
  public void testSelectHoppingWindow() {

    final String
        queryStr =
        "select itemid, sum(orderunits) from orders window HOPPING ( size 30 second, advance by 5"
        + " seconds) "
        + "where "
        + "orderunits"
        + " > 5 group by itemid;";
    final Statement statement = KsqlParserTestUtil.buildSingleAst(queryStr, metaStore).getStatement();
    assertThat(statement, instanceOf(Query.class));
    final Query query = (Query) statement;
    assertThat(query.getSelect().getSelectItems().size(), equalTo(2));
    assertThat(query.getWhere().get().toString(), equalTo("(ORDERS.ORDERUNITS > 5)"));
    assertThat(((AliasedRelation)query.getFrom()).getAlias().toUpperCase(), equalTo("ORDERS"));
    Assert.assertTrue("window expression isn't present", query
        .getWindow().isPresent());
    assertThat(query.getWindow().get().toString().toUpperCase(),
        equalTo(" WINDOW STREAMWINDOW  HOPPING ( SIZE 30 SECONDS , ADVANCE BY 5 SECONDS ) "));
  }

  @Test
  public void testSelectSessionWindow() {

    final String
        queryStr =
        "select itemid, sum(orderunits) from orders window SESSION ( 30 second) where "
        + "orderunits > 5 group by itemid;";
    final Statement statement = KsqlParserTestUtil.buildSingleAst(queryStr, metaStore).getStatement();
    Assert.assertTrue(statement instanceof Query);
    final Query query = (Query) statement;
    Assert.assertTrue(query.getSelect().getSelectItems
        ().size() == 2);
    Assert.assertTrue(query.getWhere().get().toString().equalsIgnoreCase("(ORDERS.ORDERUNITS > 5)"));
    Assert.assertTrue(((AliasedRelation)query.getFrom()).getAlias().equalsIgnoreCase("ORDERS"));
    Assert.assertTrue(query
        .getWindow().isPresent());
    Assert.assertTrue(query
        .getWindow().get().toString().equalsIgnoreCase(" WINDOW STREAMWINDOW  SESSION "
                                                                 + "( 30 SECONDS ) "));
  }

  @Test
  public void testShowTopics() {
    final String simpleQuery = "SHOW TOPICS;";
    final Statement statement = KsqlParserTestUtil.buildSingleAst(simpleQuery, metaStore).getStatement();
    Assert.assertTrue(statement instanceof ListTopics);
    final ListTopics listTopics = (ListTopics) statement;
    Assert.assertTrue(listTopics.toString().equalsIgnoreCase("ListTopics{}"));
  }

  @Test
  public void testShowStreams() {
    final String simpleQuery = "SHOW STREAMS;";
    final Statement statement = KsqlParserTestUtil.buildSingleAst(simpleQuery, metaStore).getStatement();
    Assert.assertTrue(statement instanceof ListStreams);
    final ListStreams listStreams = (ListStreams) statement;
    assertThat(listStreams.toString(), is("ListStreams{showExtended=false}"));
    Assert.assertThat(listStreams.getShowExtended(), is(false));
  }

  @Test
  public void testShowTables() {
    final String simpleQuery = "SHOW TABLES;";
    final Statement statement = KsqlParserTestUtil.buildSingleAst(simpleQuery, metaStore).getStatement();
    Assert.assertTrue(statement instanceof ListTables);
    final ListTables listTables = (ListTables) statement;
    assertThat(listTables.toString(), is("ListTables{showExtended=false}"));
    Assert.assertThat(listTables.getShowExtended(), is(false));
  }

  @Test
  public void shouldReturnListQueriesForShowQueries() {
    final String statementString = "SHOW QUERIES;";
    final Statement statement = KsqlParserTestUtil.buildSingleAst(statementString, metaStore)
        .getStatement();
    Assert.assertThat(statement, instanceOf(ListQueries.class));
    final ListQueries listQueries = (ListQueries)statement;
    Assert.assertThat(listQueries.getShowExtended(), is(false));
  }

  @Test
  public void testShowProperties() {
    final String simpleQuery = "SHOW PROPERTIES;";
    final Statement statement = KsqlParserTestUtil.buildSingleAst(simpleQuery, metaStore).getStatement();
    Assert.assertTrue(statement instanceof ListProperties);
    final ListProperties listProperties = (ListProperties) statement;
    Assert.assertTrue(listProperties.toString().equalsIgnoreCase("ListProperties{}"));
  }

  @Test
  public void testSetProperties() {
    final String simpleQuery = "set 'auto.offset.reset'='earliest';";
    final Statement statement = KsqlParserTestUtil.buildSingleAst(simpleQuery, metaStore).getStatement();
    Assert.assertTrue(statement instanceof SetProperty);
    final SetProperty setProperty = (SetProperty) statement;
    assertThat(setProperty.toString(), is("SetProperty{propertyName='auto.offset.reset', propertyValue='earliest'}"));
    Assert.assertTrue(setProperty.getPropertyName().equalsIgnoreCase("auto.offset.reset"));
    Assert.assertTrue(setProperty.getPropertyValue().equalsIgnoreCase("earliest"));
  }

  @Test
  public void testSelectSinkProperties() {
    final String simpleQuery = "create stream s1 with (timestamp='orderid', partitions = 3) as select "
                         + "col1, col2"
                         + " from orders where col2 is null and col3 is not null or (col3*col2 = "
                         + "12);";
    final Statement statement = KsqlParserTestUtil.buildSingleAst(simpleQuery, metaStore).getStatement();

    Assert.assertTrue(statement instanceof CreateStreamAsSelect);
    final Query query = ((CreateStreamAsSelect) statement).getQuery();
    Assert.assertTrue(query.getWhere().toString().equalsIgnoreCase("Optional[(((ORDERS.COL2 IS NULL) AND (ORDERS.COL3 IS NOT NULL)) OR ((ORDERS.COL3 * ORDERS.COL2) = 12))]"));
  }

  @Test
  public void shouldParseDropStream() {
    final String simpleQuery = "DROP STREAM STREAM1;";
    final Statement statement = KsqlParserTestUtil.buildSingleAst(simpleQuery, metaStore).getStatement();
    assertThat(statement, instanceOf(DropStream.class));
    final DropStream dropStream = (DropStream)  statement;
    assertThat(dropStream.getName().toString().toUpperCase(), equalTo("STREAM1"));
    assertThat(dropStream.getIfExists(), is(false));
  }

  @Test
  public void shouldParseDropTable() {
    final String simpleQuery = "DROP TABLE TABLE1;";
    final Statement statement = KsqlParserTestUtil.buildSingleAst(simpleQuery, metaStore).getStatement();
    assertThat(statement, instanceOf(DropTable.class));
    final DropTable dropTable = (DropTable)  statement;
    assertThat(dropTable.getName().toString().toUpperCase(), equalTo("TABLE1"));
    assertThat(dropTable.getIfExists(), is(false));
  }

  @Test
  public void shouldParseDropStreamIfExists() {
    final String simpleQuery = "DROP STREAM IF EXISTS STREAM1;";
    final Statement statement = KsqlParserTestUtil.buildSingleAst(simpleQuery, metaStore).getStatement();
    assertThat(statement, instanceOf(DropStream.class));
    final DropStream dropStream = (DropStream)  statement;
    assertThat(dropStream.getName().toString().toUpperCase(), equalTo("STREAM1"));
    assertThat(dropStream.getIfExists(), is(true));
  }

  @Test
  public void shouldParseDropTableIfExists() {
    final String simpleQuery = "DROP TABLE IF EXISTS TABLE1;";
    final Statement statement = KsqlParserTestUtil.buildSingleAst(simpleQuery, metaStore).getStatement();
    assertThat(statement, instanceOf(DropTable.class));
    final DropTable dropTable = (DropTable)  statement;
    assertThat(dropTable.getName().toString().toUpperCase(), equalTo("TABLE1"));
    assertThat(dropTable.getIfExists(), is(true));
  }

  @Test
  public void testInsertInto() {
    final String insertIntoString = "INSERT INTO test0 "
        + "SELECT col0, col2, col3 FROM test1 WHERE col0 > 100;";

    final Statement statement = KsqlParserTestUtil.buildSingleAst(insertIntoString, metaStore)
        .getStatement();


    assertThat(statement, instanceOf(InsertInto.class));
    final InsertInto insertInto = (InsertInto) statement;
    assertThat(insertInto.getTarget().toString(), equalTo("TEST0"));
    final Query query = insertInto.getQuery();
    assertThat( query.getSelect().getSelectItems().size(), equalTo(3));
    assertThat(query.getFrom(), not(nullValue()));
    assertThat(query.getWhere().isPresent(), equalTo(true));
    assertThat(query.getWhere().get(),  instanceOf(ComparisonExpression.class));
    final ComparisonExpression comparisonExpression = (ComparisonExpression)query.getWhere().get();
    assertThat(comparisonExpression.getType().getValue(), equalTo(">"));

  }

  @Test
  public void shouldSetShowDescriptionsForShowStreamsDescriptions() {
    final String statementString = "SHOW STREAMS EXTENDED;";
    final Statement statement = KsqlParserTestUtil.buildSingleAst(statementString, metaStore)
        .getStatement();
    Assert.assertThat(statement, instanceOf(ListStreams.class));
    final ListStreams listStreams = (ListStreams)statement;
    Assert.assertThat(listStreams.getShowExtended(), is(true));
  }

  @Test
  public void shouldSetShowDescriptionsForShowTablesDescriptions() {
    final String statementString = "SHOW TABLES EXTENDED;";
    final Statement statement = KsqlParserTestUtil.buildSingleAst(statementString, metaStore)
        .getStatement();
    Assert.assertThat(statement, instanceOf(ListTables.class));
    final ListTables listTables = (ListTables)statement;
    Assert.assertThat(listTables.getShowExtended(), is(true));
  }

  @Test
  public void shouldSetShowDescriptionsForShowQueriesDescriptions() {
    final String statementString = "SHOW QUERIES EXTENDED;";
    final Statement statement = KsqlParserTestUtil.buildSingleAst(statementString, metaStore)
        .getStatement();
    Assert.assertThat(statement, instanceOf(ListQueries.class));
    final ListQueries listQueries = (ListQueries)statement;
    Assert.assertThat(listQueries.getShowExtended(), is(true));
  }
  
  private void assertQuerySucceeds(final String sql) {
    final Statement statement = KsqlParserTestUtil.buildSingleAst(sql, metaStore).getStatement();
    assertThat(statement, instanceOf(Query.class));
  }

  @Test
  public void shouldSetWithinExpressionWithSingleWithin() {
    final String statementString = "CREATE STREAM foobar as SELECT * from TEST1 JOIN ORDERS WITHIN "
                                   + "10 SECONDS ON TEST1.col1 = ORDERS.ORDERID ;";

    final Statement statement = KsqlParserTestUtil.buildSingleAst(statementString, metaStore)
        .getStatement();

    assertThat(statement, instanceOf(CreateStreamAsSelect.class));

    final CreateStreamAsSelect createStreamAsSelect = (CreateStreamAsSelect) statement;

    final Query query = createStreamAsSelect.getQuery();

    assertThat(query.getFrom(), instanceOf(Join.class));

    final Join join = (Join) query.getFrom();

    assertTrue(join.getWithinExpression().isPresent());

    final WithinExpression withinExpression = join.getWithinExpression().get();

    assertEquals(10L, withinExpression.getBefore());
    assertEquals(10L, withinExpression.getAfter());
    assertEquals(TimeUnit.SECONDS, withinExpression.getBeforeTimeUnit());
    assertEquals(Join.Type.INNER, join.getType());
  }


  @Test
  public void shouldSetWithinExpressionWithBeforeAndAfter() {
    final String statementString = "CREATE STREAM foobar as SELECT * from TEST1 JOIN ORDERS "
                                   + "WITHIN (10 seconds, 20 minutes) "
                                   + "ON TEST1.col1 = ORDERS.ORDERID ;";

    final Statement statement = KsqlParserTestUtil.buildSingleAst(statementString, metaStore)
        .getStatement();

    assertThat(statement, instanceOf(CreateStreamAsSelect.class));

    final CreateStreamAsSelect createStreamAsSelect = (CreateStreamAsSelect) statement;

    final Query query = createStreamAsSelect.getQuery();

    assertThat(query.getFrom(), instanceOf(Join.class));

    final Join join = (Join) query.getFrom();

    assertTrue(join.getWithinExpression().isPresent());

    final WithinExpression withinExpression = join.getWithinExpression().get();

    assertEquals(10L, withinExpression.getBefore());
    assertEquals(20L, withinExpression.getAfter());
    assertEquals(TimeUnit.SECONDS, withinExpression.getBeforeTimeUnit());
    assertEquals(TimeUnit.MINUTES, withinExpression.getAfterTimeUnit());
    assertEquals(Join.Type.INNER, join.getType());
  }

  @Test
  public void shouldHaveInnerJoinTypeWithExplicitInnerKeyword() {
    final String statementString = "CREATE STREAM foobar as SELECT * from TEST1 INNER JOIN TEST2 "
                                   + "ON TEST1.col1 = TEST2.col1;";

    final Statement statement = KsqlParserTestUtil.buildSingleAst(statementString, metaStore)
        .getStatement();

    assertThat(statement, instanceOf(CreateStreamAsSelect.class));

    final CreateStreamAsSelect createStreamAsSelect = (CreateStreamAsSelect) statement;

    final Query query = createStreamAsSelect.getQuery();

    assertThat(query.getFrom(), instanceOf(Join.class));

    final Join join = (Join) query.getFrom();

    assertEquals(Join.Type.INNER, join.getType());
  }

  @Test
  public void shouldHaveLeftJoinTypeWhenOuterIsSpecified() {
    final String statementString = "CREATE STREAM foobar as SELECT * from TEST1 LEFT OUTER JOIN "
                                   + "TEST2 ON TEST1.col1 = TEST2.col1;";

    final Statement statement = KsqlParserTestUtil.buildSingleAst(statementString, metaStore)
        .getStatement();

    assertThat(statement, instanceOf(CreateStreamAsSelect.class));

    final CreateStreamAsSelect createStreamAsSelect = (CreateStreamAsSelect) statement;

    final Query query = createStreamAsSelect.getQuery();

    assertThat(query.getFrom(), instanceOf(Join.class));

    final Join join = (Join) query.getFrom();

    assertEquals(Join.Type.LEFT, join.getType());
  }

  @Test
  public void shouldHaveLeftJoinType() {
    final String statementString = "CREATE STREAM foobar as SELECT * from TEST1 LEFT JOIN "
                                   + "TEST2 ON TEST1.col1 = TEST2.col1;";

    final Statement statement = KsqlParserTestUtil.buildSingleAst(statementString, metaStore)
        .getStatement();

    assertThat(statement, instanceOf(CreateStreamAsSelect.class));

    final CreateStreamAsSelect createStreamAsSelect = (CreateStreamAsSelect) statement;

    final Query query = createStreamAsSelect.getQuery();

    assertThat(query.getFrom(), instanceOf(Join.class));

    final Join join = (Join) query.getFrom();

    assertEquals(Join.Type.LEFT, join.getType());
  }

  @Test
  public void shouldHaveOuterJoinType() {
    final String statementString = "CREATE STREAM foobar as SELECT * from TEST1 FULL JOIN "
                                   + "TEST2 ON TEST1.col1 = TEST2.col1;";

    final Statement statement = KsqlParserTestUtil.buildSingleAst(statementString, metaStore)
        .getStatement();

    assertThat(statement, instanceOf(CreateStreamAsSelect.class));

    final CreateStreamAsSelect createStreamAsSelect = (CreateStreamAsSelect) statement;

    final Query query = createStreamAsSelect.getQuery();

    assertThat(query.getFrom(), instanceOf(Join.class));

    final Join join = (Join) query.getFrom();

    assertEquals(Join.Type.OUTER, join.getType());
  }

  @Test
  public void shouldHaveOuterJoinTypeWhenOuterKeywordIsSpecified() {
    final String statementString = "CREATE STREAM foobar as SELECT * from TEST1 FULL OUTER JOIN "
                                   + "TEST2 ON TEST1.col1 = TEST2.col1;";

    final Statement statement = KsqlParserTestUtil.buildSingleAst(statementString, metaStore)
        .getStatement();

    assertThat(statement, instanceOf(CreateStreamAsSelect.class));

    final CreateStreamAsSelect createStreamAsSelect = (CreateStreamAsSelect) statement;

    final Query query = createStreamAsSelect.getQuery();

    assertThat(query.getFrom(), instanceOf(Join.class));

    final Join join = (Join) query.getFrom();

    assertEquals(Join.Type.OUTER, join.getType());
  }

  @Test
  public void shouldAddPrefixEvenIfColumnNameIsTheSameAsStream() {
    final String statementString =
        "CREATE STREAM S AS SELECT address FROM address a;";
    final Statement statement = KsqlParserTestUtil.buildSingleAst(statementString, metaStore)
        .getStatement();
    assertThat(statement, instanceOf(CreateStreamAsSelect.class));
    final Query query = ((CreateStreamAsSelect) statement).getQuery();
    assertThat(query.getSelect().getSelectItems().get(0),
        equalToColumn("A.ADDRESS", "ADDRESS"));
  }

  @Test
  public void shouldNotAddPrefixIfStreamNameIsPrefix() {
    final String statementString =
        "CREATE STREAM S AS SELECT address.orderid FROM address a;";
    KsqlParserTestUtil.buildSingleAst(statementString, metaStore);
    final Statement statement = KsqlParserTestUtil.buildSingleAst(statementString, metaStore)
        .getStatement();
    assertThat(statement, instanceOf(CreateStreamAsSelect.class));
    final Query query = ((CreateStreamAsSelect) statement).getQuery();
    assertThat(query.getSelect().getSelectItems().get(0),
        equalToColumn("ADDRESS.ORDERID", "ORDERID"));
  }

  @Test
  public void shouldPassIfStreamColumnNameWithAliasIsNotAmbiguous() {
    final String statementString =
        "CREATE STREAM S AS SELECT a.address->city FROM address a;";
    final Statement statement = KsqlParserTestUtil.buildSingleAst(statementString, metaStore)
        .getStatement();
    assertThat(statement, instanceOf(CreateStreamAsSelect.class));
    final Query query = ((CreateStreamAsSelect) statement).getQuery();
    assertThat(query.getSelect().getSelectItems().get(0),
        equalToColumn("FETCH_FIELD_FROM_STRUCT(A.ADDRESS, 'CITY')", "ADDRESS__CITY"));
  }

  @Test
  public void shouldPassIfStreamColumnNameIsNotAmbiguous() {
    final String statementString =
        "CREATE STREAM S AS SELECT address.address->city FROM address a;";
    final Statement statement = KsqlParserTestUtil.buildSingleAst(statementString, metaStore)
        .getStatement();
    assertThat(statement, instanceOf(CreateStreamAsSelect.class));
    final Query query = ((CreateStreamAsSelect) statement).getQuery();

    final SelectItem item = query.getSelect().getSelectItems().get(0);
    assertThat(item, equalToColumn(
        "FETCH_FIELD_FROM_STRUCT(ADDRESS.ADDRESS, 'CITY')",
        "ADDRESS__CITY"
    ));
  }

  @Test(expected = KsqlException.class)
  public void shouldFailJoinQueryParseIfStreamColumnNameWithNoAliasIsAmbiguous() {
    final String statementString =
        "CREATE STREAM S AS SELECT itemid FROM address a JOIN itemid on a.itemid = itemid.itemid;";
    KsqlParserTestUtil.buildSingleAst(statementString, metaStore);
  }

  @Test
  public void shouldPassJoinQueryParseIfStreamColumnNameWithAliasIsNotAmbiguous() {
    final String statementString =
        "CREATE STREAM S AS SELECT itemid.itemid FROM address a JOIN itemid on a.itemid = itemid.itemid;";
    final Statement statement = KsqlParserTestUtil.buildSingleAst(statementString, metaStore)
        .getStatement();
    assertThat(statement, instanceOf(CreateStreamAsSelect.class));
    final Query query = ((CreateStreamAsSelect) statement).getQuery();
    assertThat(query.getSelect().getSelectItems().get(0),
        equalToColumn("ITEMID.ITEMID", "ITEMID_ITEMID"));
  }

  @Test
  public void testSelectWithOnlyColumns() {
    expectedException.expect(ParseFailedException.class);
    expectedException.expectMessage("line 1:21: extraneous input ';' expecting {',', 'FROM'}");

    final String simpleQuery = "SELECT ONLY, COLUMNS;";
    KsqlParserTestUtil.buildSingleAst(simpleQuery, metaStore);
  }

  @Test
  public void testSelectWithMissingComma() {
    expectedException.expect(ParseFailedException.class);
    expectedException.expectMessage(containsString("line 1:12: extraneous input 'C' expecting"));

    final String simpleQuery = "SELECT A B C FROM address;";
    KsqlParserTestUtil.buildSingleAst(simpleQuery, metaStore);
  }

  @Test
  public void testSelectWithMultipleFroms() {
    expectedException.expect(ParseFailedException.class);
    expectedException.expectMessage(containsString("line 1:22: mismatched input ',' expecting"));

    final String simpleQuery = "SELECT * FROM address, itemid;";
    KsqlParserTestUtil.buildSingleAst(simpleQuery, metaStore);
  }

  @Test
  public void shouldParseSimpleComment() {
    final String statementString = "--this is a comment.\n"
        + "SHOW STREAMS;";

    final List<PreparedStatement<?>> statements =  KsqlParserTestUtil.buildAst(statementString, metaStore);

    assertThat(statements, hasSize(1));
    assertThat(statements.get(0).getStatement(), is(instanceOf(ListStreams.class)));
  }

  @Test
  public void shouldParseBracketedComment() {
    final String statementString = "/* this is a bracketed comment. */\n"
        + "SHOW STREAMS;"
        + "/*another comment!*/";

    final List<PreparedStatement<?>> statements = KsqlParserTestUtil.buildAst(statementString, metaStore);

    assertThat(statements, hasSize(1));
    assertThat(statements.get(0).getStatement(), is(instanceOf(ListStreams.class)));
  }

  @Test
  public void shouldParseMultiLineWithInlineComments() {
    final String statementString =
        "SHOW -- inline comment\n"
        + "STREAMS;";

    final List<PreparedStatement<?>> statements =  KsqlParserTestUtil.buildAst(statementString, metaStore);

    assertThat(statements, hasSize(1));
    assertThat(statements.get(0).getStatement(), is(instanceOf(ListStreams.class)));
  }

  @Test
  public void shouldParseMultiLineWithInlineBracketedComments() {
    final String statementString =
        "SHOW /* inline\n"
            + "comment */\n"
            + "STREAMS;";

    final List<PreparedStatement<?>> statements =  KsqlParserTestUtil.buildAst(statementString, metaStore);

    assertThat(statements, hasSize(1));
    assertThat(statements.get(0).getStatement(), is(instanceOf(ListStreams.class)));
  }

  @Test
  public void shouldBuildSearchedCaseStatement() {
    // Given:
    final String statementString =
        "CREATE STREAM S AS SELECT CASE WHEN orderunits < 10 THEN 'small' WHEN orderunits < 100 THEN 'medium' ELSE 'large' END FROM orders;";

    // When:
    final Statement statement = KsqlParserTestUtil.buildSingleAst(statementString, metaStore)
        .getStatement();

    // Then:
    final SearchedCaseExpression searchedCaseExpression = getSearchedCaseExpressionFromCsas(statement);
    assertThat(searchedCaseExpression.getWhenClauses().size(), equalTo(2));
    assertThat(searchedCaseExpression.getWhenClauses().get(0).getOperand().toString(), equalTo("(ORDERS.ORDERUNITS < 10)"));
    assertThat(searchedCaseExpression.getWhenClauses().get(0).getResult().toString(), equalTo("'small'"));
    assertThat(searchedCaseExpression.getWhenClauses().get(1).getOperand().toString(), equalTo("(ORDERS.ORDERUNITS < 100)"));
    assertThat(searchedCaseExpression.getWhenClauses().get(1).getResult().toString(), equalTo("'medium'"));
    assertTrue(searchedCaseExpression.getDefaultValue().isPresent());
    assertThat(searchedCaseExpression.getDefaultValue().get().toString(), equalTo("'large'"));
  }

  @Test
  public void shouldBuildSearchedCaseWithoutDefaultStatement() {
    // Given:
    final String statementString =
        "CREATE STREAM S AS SELECT CASE WHEN orderunits < 10 THEN 'small' WHEN orderunits < 100 THEN 'medium' END FROM orders;";

    // When:
    final Statement statement = KsqlParserTestUtil.buildSingleAst(statementString, metaStore)
        .getStatement();

    // Then:
    final SearchedCaseExpression searchedCaseExpression = getSearchedCaseExpressionFromCsas(statement);
    assertThat(searchedCaseExpression.getDefaultValue().isPresent(), equalTo(false));
  }

  // https://github.com/confluentinc/ksql/issues/2287
  @Test
  public void shouldThrowHelpfulErrorMessageIfKeyFieldNotQuoted() {
    // Then:
    expectedException.expect(ParseFailedException.class);
    expectedException.expectMessage("mismatched input 'ID'");

    // When:
    KsqlParserTestUtil.buildSingleAst("CREATE STREAM S (ID INT) WITH (KEY=ID);", metaStore);
  }

  private static SearchedCaseExpression getSearchedCaseExpressionFromCsas(final Statement statement) {
    final Query query = ((CreateStreamAsSelect) statement).getQuery();
    final Expression caseExpression = ((SingleColumn) query.getSelect().getSelectItems().get(0)).getExpression();
    return (SearchedCaseExpression) caseExpression;
  }

  private static Matcher<SelectItem> equalToColumn(
      final String expression,
      final String alias) {
    return new TypeSafeMatcher<SelectItem>() {
      @Override
      protected boolean matchesSafely(SelectItem item) {
        if (!(item instanceof SingleColumn)) {
          return false;
        }

        SingleColumn column = (SingleColumn) item;
        return Objects.equals(column.getExpression().toString(), expression)
            && Objects.equals(column.getAlias(), alias);
      }

      @Override
      public void describeTo(Description description) {
        description.appendText(
            String.format("Expression: %s, Alias: %s",
                expression,
                alias));
      }
    };
  }

}<|MERGE_RESOLUTION|>--- conflicted
+++ resolved
@@ -137,54 +137,11 @@
   public void init() {
     metaStore = MetaStoreFixture.getNewMetaStore(mock(FunctionRegistry.class));
 
-<<<<<<< HEAD
-    final Schema addressSchema = SchemaBuilder.struct()
-        .field("NUMBER", Schema.OPTIONAL_INT64_SCHEMA)
-        .field("STREET", Schema.OPTIONAL_STRING_SCHEMA)
-        .field("CITY", Schema.OPTIONAL_STRING_SCHEMA)
-        .field("STATE", Schema.OPTIONAL_STRING_SCHEMA)
-        .field("ZIPCODE", Schema.OPTIONAL_INT64_SCHEMA)
-        .optional().build();
-
-    final Schema categorySchema = SchemaBuilder.struct()
-        .field("ID", Schema.OPTIONAL_INT64_SCHEMA)
-        .field("NAME", Schema.OPTIONAL_STRING_SCHEMA)
-        .optional().build();
-
-    final Schema itemInfoSchema = SchemaBuilder.struct()
-        .field("ITEMID", Schema.OPTIONAL_INT64_SCHEMA)
-        .field("NAME", Schema.OPTIONAL_STRING_SCHEMA)
-        .field("CATEGORY", categorySchema)
-        .optional().build();
-
-    final SchemaBuilder schemaBuilder = SchemaBuilder.struct();
-    final Schema schemaBuilderOrders = schemaBuilder
-        .field("ORDERTIME", Schema.OPTIONAL_INT64_SCHEMA)
-        .field("ORDERID", Schema.OPTIONAL_INT64_SCHEMA)
-        .field("ITEMID", Schema.OPTIONAL_STRING_SCHEMA)
-        .field("ITEMINFO", itemInfoSchema)
-        .field("ORDERUNITS", Schema.OPTIONAL_INT32_SCHEMA)
-        .field("ARRAYCOL",SchemaBuilder
-            .array(Schema.OPTIONAL_FLOAT64_SCHEMA)
-            .optional()
-            .build())
-        .field("MAPCOL", SchemaBuilder
-            .map(Schema.OPTIONAL_STRING_SCHEMA, Schema.OPTIONAL_FLOAT64_SCHEMA)
-            .optional()
-            .build())
-        .field("ADDRESS", addressSchema)
-        .build();
-
-    final KsqlTopic ksqlTopicOrders =
-        new KsqlTopic("orders_topic", new KsqlJsonSerdeFactory(), false);
-=======
     final KsqlTopic ksqlTopicOrders = new KsqlTopic(
-        "ADDRESS_TOPIC",
         "orders_topic",
         new KsqlJsonSerdeFactory(),
         false
     );
->>>>>>> af0e5a65
 
     final KsqlStream ksqlStreamOrders = new KsqlStream<>(
         "sqlexpression",
@@ -199,17 +156,11 @@
 
     metaStore.putSource(ksqlStreamOrders);
 
-<<<<<<< HEAD
-    final KsqlTopic ksqlTopicItems =
-        new KsqlTopic("item_topic", new KsqlJsonSerdeFactory(), false);
-=======
     final KsqlTopic ksqlTopicItems = new KsqlTopic(
-        "ITEMS_TOPIC",
         "item_topic",
         new KsqlJsonSerdeFactory(),
         false
     );
->>>>>>> af0e5a65
 
     final KsqlTable<String> ksqlTableOrders = new KsqlTable<>(
         "sqlexpression",
