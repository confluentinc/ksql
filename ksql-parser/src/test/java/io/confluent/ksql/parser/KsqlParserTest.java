/*
 * Copyright 2017 Confluent Inc.
 *
 * Licensed under the Apache License, Version 2.0 (the "License");
 * you may not use this file except in compliance with the License.
 * You may obtain a copy of the License at
 *
 * http://www.apache.org/licenses/LICENSE-2.0
 *
 * Unless required by applicable law or agreed to in writing, software
 * distributed under the License is distributed on an "AS IS" BASIS,
 * WITHOUT WARRANTIES OR CONDITIONS OF ANY KIND, either express or implied.
 * See the License for the specific language governing permissions and
 * limitations under the License.
 **/

package io.confluent.ksql.parser;

import static java.lang.String.format;
import static org.hamcrest.CoreMatchers.containsString;
import static org.hamcrest.CoreMatchers.equalTo;
import static org.hamcrest.CoreMatchers.is;
import static org.hamcrest.CoreMatchers.nullValue;
import static org.hamcrest.core.IsInstanceOf.instanceOf;
import static org.hamcrest.core.IsNot.not;
import static org.junit.Assert.assertEquals;
import static org.junit.Assert.assertThat;
import static org.junit.Assert.assertTrue;
import static org.junit.Assert.fail;

import io.confluent.ksql.ddl.DdlConfig;
import io.confluent.ksql.function.TestFunctionRegistry;
import io.confluent.ksql.metastore.KsqlStream;
import io.confluent.ksql.metastore.KsqlTable;
import io.confluent.ksql.metastore.KsqlTopic;
import io.confluent.ksql.metastore.MetaStore;
import io.confluent.ksql.parser.KsqlParser.PreparedStatement;
import io.confluent.ksql.parser.exception.ParseFailedException;
import io.confluent.ksql.parser.tree.AliasedRelation;
import io.confluent.ksql.parser.tree.ArithmeticUnaryExpression;
import io.confluent.ksql.parser.tree.ComparisonExpression;
import io.confluent.ksql.parser.tree.CreateStream;
import io.confluent.ksql.parser.tree.CreateStreamAsSelect;
import io.confluent.ksql.parser.tree.CreateTable;
import io.confluent.ksql.parser.tree.DropStream;
import io.confluent.ksql.parser.tree.DropTable;
import io.confluent.ksql.parser.tree.FunctionCall;
import io.confluent.ksql.parser.tree.InsertInto;
import io.confluent.ksql.parser.tree.IntegerLiteral;
import io.confluent.ksql.parser.tree.Join;
import io.confluent.ksql.parser.tree.ListProperties;
import io.confluent.ksql.parser.tree.ListQueries;
import io.confluent.ksql.parser.tree.ListStreams;
import io.confluent.ksql.parser.tree.ListTables;
import io.confluent.ksql.parser.tree.ListTopics;
import io.confluent.ksql.parser.tree.Literal;
import io.confluent.ksql.parser.tree.LongLiteral;
import io.confluent.ksql.parser.tree.Query;
import io.confluent.ksql.parser.tree.QuerySpecification;
import io.confluent.ksql.parser.tree.RegisterTopic;
import io.confluent.ksql.parser.tree.SetProperty;
import io.confluent.ksql.parser.tree.SingleColumn;
import io.confluent.ksql.parser.tree.Statement;
import io.confluent.ksql.parser.tree.Struct;
import io.confluent.ksql.parser.tree.Type;
import io.confluent.ksql.parser.tree.WithinExpression;
import io.confluent.ksql.serde.json.KsqlJsonTopicSerDe;
import io.confluent.ksql.util.KsqlException;
import io.confluent.ksql.util.MetaStoreFixture;
import io.confluent.ksql.util.timestamp.MetadataTimestampExtractionPolicy;
import java.util.concurrent.TimeUnit;
import org.apache.kafka.common.serialization.Serdes;
import org.apache.kafka.connect.data.Schema;
import org.apache.kafka.connect.data.SchemaBuilder;
import org.junit.Assert;
import org.junit.Before;
import org.junit.Ignore;
import org.junit.Rule;
import org.junit.Test;
import org.junit.rules.ExpectedException;


public class KsqlParserTest {

  private static final KsqlParser KSQL_PARSER = new KsqlParser();

  @Rule
  public final ExpectedException expectedException = ExpectedException.none();

  private MetaStore metaStore;


  @Before
  public void init() {

    metaStore = MetaStoreFixture.getNewMetaStore(new TestFunctionRegistry());

    final Schema addressSchema = SchemaBuilder.struct()
        .field("NUMBER", Schema.OPTIONAL_INT64_SCHEMA)
        .field("STREET", Schema.OPTIONAL_STRING_SCHEMA)
        .field("CITY", Schema.OPTIONAL_STRING_SCHEMA)
        .field("STATE", Schema.OPTIONAL_STRING_SCHEMA)
        .field("ZIPCODE", Schema.OPTIONAL_INT64_SCHEMA)
        .optional().build();

    final Schema categorySchema = SchemaBuilder.struct()
        .field("ID", Schema.OPTIONAL_INT64_SCHEMA)
        .field("NAME", Schema.OPTIONAL_STRING_SCHEMA)
        .optional().build();

    final Schema itemInfoSchema = SchemaBuilder.struct()
        .field("ITEMID", Schema.INT64_SCHEMA)
        .field("NAME", Schema.STRING_SCHEMA)
        .field("CATEGORY", categorySchema)
        .optional().build();

    final SchemaBuilder schemaBuilder = SchemaBuilder.struct();
    final Schema schemaBuilderOrders = schemaBuilder
        .field("ORDERTIME", Schema.INT64_SCHEMA)
        .field("ORDERID", Schema.OPTIONAL_INT64_SCHEMA)
        .field("ITEMID", Schema.OPTIONAL_STRING_SCHEMA)
        .field("ITEMINFO", itemInfoSchema)
        .field("ORDERUNITS", Schema.INT32_SCHEMA)
        .field("ARRAYCOL",SchemaBuilder.array(Schema.FLOAT64_SCHEMA).optional().build())
        .field("MAPCOL", SchemaBuilder.map(Schema.STRING_SCHEMA, Schema.FLOAT64_SCHEMA).optional().build())
        .field("ADDRESS", addressSchema)
        .build();

    final KsqlTopic
        ksqlTopicOrders =
        new KsqlTopic("ADDRESS_TOPIC", "orders_topic", new KsqlJsonTopicSerDe(), false);

    final KsqlStream ksqlStreamOrders = new KsqlStream<>(
        "sqlexpression",
        "ADDRESS",
        schemaBuilderOrders,
        schemaBuilderOrders.field("ORDERTIME"),
        new MetadataTimestampExtractionPolicy(),
        ksqlTopicOrders,
        Serdes.String());

    metaStore.putTopic(ksqlTopicOrders);
    metaStore.putSource(ksqlStreamOrders);

    final KsqlTopic
        ksqlTopicItems =
<<<<<<< HEAD
        new KsqlTopic("ITEMS_TOPIC", "item_topic", new KsqlJsonTopicSerDe());
    final KsqlTable<String> ksqlTableOrders = new KsqlTable<>(
=======
        new KsqlTopic("ITEMS_TOPIC", "item_topic", new KsqlJsonTopicSerDe(), false);
    final KsqlTable ksqlTableOrders = new KsqlTable(
>>>>>>> 12d2b5d1
        "sqlexpression",
        "ITEMID",
        itemInfoSchema,
        itemInfoSchema.field("ITEMID"),
        new MetadataTimestampExtractionPolicy(),
        ksqlTopicItems,
        "items",
        Serdes.String());
    metaStore.putTopic(ksqlTopicItems);
    metaStore.putSource(ksqlTableOrders);
  }

  @Test
  public void testSimpleQuery() {
    final String simpleQuery = "SELECT col0, col2, col3 FROM test1 WHERE col0 > 100;";
    final PreparedStatement statement = KSQL_PARSER.buildAst(simpleQuery, metaStore).get(0);


    assertThat(statement.getStatementText(), is(simpleQuery));
    Assert.assertTrue("testSimpleQuery fails", statement.getStatement() instanceof Query);
    final Query query = (Query) statement.getStatement();
    Assert.assertTrue("testSimpleQuery fails", query.getQueryBody() instanceof QuerySpecification);
    final QuerySpecification querySpecification = (QuerySpecification)query.getQueryBody();
    Assert.assertTrue("testSimpleQuery fails", querySpecification.getSelect().getSelectItems().size() == 3);
    assertThat(querySpecification.getFrom(), not(nullValue()));
    Assert.assertTrue("testSimpleQuery fails", querySpecification.getWhere().isPresent());
    Assert.assertTrue("testSimpleQuery fails", querySpecification.getWhere().get() instanceof ComparisonExpression);
    final ComparisonExpression comparisonExpression = (ComparisonExpression)querySpecification.getWhere().get();
    Assert.assertTrue("testSimpleQuery fails", comparisonExpression.getType().getValue().equalsIgnoreCase(">"));

  }

  @Test
  public void testProjection() {
    final String queryStr = "SELECT col0, col2, col3 FROM test1;";
    final Statement statement = KSQL_PARSER.buildAst(queryStr, metaStore).get(0).getStatement();
    Assert.assertTrue("testProjection fails", statement instanceof Query);
    final Query query = (Query) statement;
    Assert.assertTrue("testProjection fails", query.getQueryBody() instanceof QuerySpecification);
    final QuerySpecification querySpecification = (QuerySpecification)query.getQueryBody();
    Assert.assertTrue("testProjection fails", querySpecification.getSelect().getSelectItems().size() == 3);
    Assert.assertTrue("testProjection fails", querySpecification.getSelect().getSelectItems().get(0) instanceof SingleColumn);
    final SingleColumn column0 = (SingleColumn)querySpecification.getSelect().getSelectItems().get(0);
    Assert.assertTrue("testProjection fails", column0.getAlias().get().equalsIgnoreCase("COL0"));
    Assert.assertTrue("testProjection fails", column0.getExpression().toString().equalsIgnoreCase("TEST1.COL0"));
  }

  @Test
  public void testProjectionWithArrayMap() {
    final String queryStr = "SELECT col0, col2, col3, col4[0], col5['key1'] FROM test1;";
    final Statement statement = KSQL_PARSER.buildAst(queryStr, metaStore).get(0).getStatement();
    Assert.assertTrue("testProjectionWithArrayMap fails", statement instanceof Query);
    final Query query = (Query) statement;
    Assert.assertTrue("testProjectionWithArrayMap fails", query.getQueryBody() instanceof QuerySpecification);
    final QuerySpecification querySpecification = (QuerySpecification)query.getQueryBody();
    Assert.assertTrue("testProjectionWithArrayMap fails", querySpecification.getSelect().getSelectItems()
                                                  .size() == 5);
    Assert.assertTrue("testProjectionWithArrayMap fails", querySpecification.getSelect().getSelectItems().get(0) instanceof SingleColumn);
    final SingleColumn column0 = (SingleColumn)querySpecification.getSelect().getSelectItems().get(0);
    Assert.assertTrue("testProjectionWithArrayMap fails", column0.getAlias().get().equalsIgnoreCase("COL0"));
    Assert.assertTrue("testProjectionWithArrayMap fails", column0.getExpression().toString().equalsIgnoreCase("TEST1.COL0"));

    final SingleColumn column3 = (SingleColumn)querySpecification.getSelect().getSelectItems().get(3);
    final SingleColumn column4 = (SingleColumn)querySpecification.getSelect().getSelectItems().get(4);
    Assert.assertTrue("testProjectionWithArrayMap fails", column3.getExpression().toString()
        .equalsIgnoreCase("TEST1.COL4[0]"));
    Assert.assertTrue("testProjectionWithArrayMap fails", column4.getExpression().toString()
        .equalsIgnoreCase("TEST1.COL5['key1']"));
  }

  @Test
  public void testProjectFilter() {
    final String queryStr = "SELECT col0, col2, col3 FROM test1 WHERE col0 > 100;";
    final Statement statement = KSQL_PARSER.buildAst(queryStr, metaStore).get(0).getStatement();
    Assert.assertTrue("testSimpleQuery fails", statement instanceof Query);
    final Query query = (Query) statement;
    Assert.assertTrue("testProjectFilter fails", query.getQueryBody() instanceof QuerySpecification);
    final QuerySpecification querySpecification = (QuerySpecification)query.getQueryBody();

    Assert.assertTrue("testProjectFilter fails", querySpecification.getWhere().get() instanceof ComparisonExpression);
    final ComparisonExpression comparisonExpression = (ComparisonExpression)querySpecification.getWhere().get();
    Assert.assertTrue("testProjectFilter fails", comparisonExpression.toString().equalsIgnoreCase("(TEST1.COL0 > 100)"));
    Assert.assertTrue("testProjectFilter fails", querySpecification.getSelect().getSelectItems().size() == 3);

  }

  @Test
  public void testBinaryExpression() {
    final String queryStr = "SELECT col0+10, col2, col3-col1 FROM test1;";
    final Statement statement = KSQL_PARSER.buildAst(queryStr, metaStore).get(0).getStatement();
    Assert.assertTrue("testBinaryExpression fails", statement instanceof Query);
    final Query query = (Query) statement;
    Assert.assertTrue("testBinaryExpression fails", query.getQueryBody() instanceof QuerySpecification);
    final QuerySpecification querySpecification = (QuerySpecification)query.getQueryBody();
    final SingleColumn column0 = (SingleColumn)querySpecification.getSelect().getSelectItems().get(0);
    Assert.assertTrue("testBinaryExpression fails", column0.getAlias().get().equalsIgnoreCase("KSQL_COL_0"));
    Assert.assertTrue("testBinaryExpression fails", column0.getExpression().toString().equalsIgnoreCase("(TEST1.COL0 + 10)"));
  }

  @Test
  public void testBooleanExpression() {
    final String queryStr = "SELECT col0 = 10, col2, col3 > col1 FROM test1;";
    final Statement statement = KSQL_PARSER.buildAst(queryStr, metaStore).get(0).getStatement();
    Assert.assertTrue("testBooleanExpression fails", statement instanceof Query);
    final Query query = (Query) statement;
    Assert.assertTrue("testProjection fails", query.getQueryBody() instanceof QuerySpecification);
    final QuerySpecification querySpecification = (QuerySpecification)query.getQueryBody();
    final SingleColumn column0 = (SingleColumn)querySpecification.getSelect().getSelectItems().get(0);
    Assert.assertTrue("testBooleanExpression fails", column0.getAlias().get().equalsIgnoreCase("KSQL_COL_0"));
    Assert.assertTrue("testBooleanExpression fails", column0.getExpression().toString().equalsIgnoreCase("(TEST1.COL0 = 10)"));
  }

  @Test
  public void testLiterals() {
    final String queryStr = "SELECT 10, col2, 'test', 2.5, true, -5 FROM test1;";
    final Statement statement = KSQL_PARSER.buildAst(queryStr, metaStore).get(0).getStatement();
    Assert.assertTrue("testLiterals fails", statement instanceof Query);
    final Query query = (Query) statement;
    Assert.assertTrue("testLiterals fails", query.getQueryBody() instanceof QuerySpecification);
    final QuerySpecification querySpecification = (QuerySpecification)query.getQueryBody();
    final SingleColumn column0 = (SingleColumn)querySpecification.getSelect().getSelectItems().get(0);
    Assert.assertTrue("testLiterals fails", column0.getAlias().get().equalsIgnoreCase("KSQL_COL_0"));
    Assert.assertTrue("testLiterals fails", column0.getExpression().toString().equalsIgnoreCase("10"));

    final SingleColumn column1 = (SingleColumn)querySpecification.getSelect().getSelectItems().get(1);
    Assert.assertTrue("testLiterals fails", column1.getAlias().get().equalsIgnoreCase("COL2"));
    Assert.assertTrue("testLiterals fails", column1.getExpression().toString().equalsIgnoreCase("TEST1.COL2"));

    final SingleColumn column2 = (SingleColumn)querySpecification.getSelect().getSelectItems().get(2);
    Assert.assertTrue("testLiterals fails", column2.getAlias().get().equalsIgnoreCase("KSQL_COL_2"));
    Assert.assertTrue("testLiterals fails", column2.getExpression().toString().equalsIgnoreCase("'test'"));

    final SingleColumn column3 = (SingleColumn)querySpecification.getSelect().getSelectItems().get(3);
    Assert.assertTrue("testLiterals fails", column3.getAlias().get().equalsIgnoreCase("KSQL_COL_3"));
    Assert.assertTrue("testLiterals fails", column3.getExpression().toString().equalsIgnoreCase("2.5"));

    final SingleColumn column4 = (SingleColumn)querySpecification.getSelect().getSelectItems().get(4);
    Assert.assertTrue("testLiterals fails", column4.getAlias().get().equalsIgnoreCase("KSQL_COL_4"));
    Assert.assertTrue("testLiterals fails", column4.getExpression().toString().equalsIgnoreCase("true"));

    final SingleColumn column5 = (SingleColumn)querySpecification.getSelect().getSelectItems().get(5);
    Assert.assertTrue("testLiterals fails", column5.getAlias().get().equalsIgnoreCase("KSQL_COL_5"));
    Assert.assertTrue("testLiterals fails", column5.getExpression().toString().equalsIgnoreCase("-5"));
  }

  private <T, L extends Literal> void shouldParseNumericLiteral(final T value,
                                                                final L expectedValue) {
    final String queryStr = String.format("SELECT " + value.toString() + " FROM test1;", value);
    final Statement statement = KSQL_PARSER.buildAst(queryStr, metaStore).get(0).getStatement();
    assertThat(statement, instanceOf(Query.class));
    final Query query = (Query) statement;
    assertThat(query.getQueryBody(), instanceOf(QuerySpecification.class));
    final QuerySpecification querySpecification = (QuerySpecification) query.getQueryBody();
    final SingleColumn column0
        = (SingleColumn) querySpecification.getSelect().getSelectItems().get(0);
    assertThat(column0.getAlias().get(), equalTo("KSQL_COL_0"));
    assertThat(column0.getExpression(), instanceOf(expectedValue.getClass()));
    assertThat(column0.getExpression(), equalTo(expectedValue));
  }

  @Test
  public void shouldParseIntegerLiterals() {
    shouldParseNumericLiteral(0, new IntegerLiteral(0));
    shouldParseNumericLiteral(10, new IntegerLiteral(10));
    shouldParseNumericLiteral(Integer.MAX_VALUE, new IntegerLiteral(Integer.MAX_VALUE));
  }

  @Test
  public void shouldParseLongLiterals() {
    shouldParseNumericLiteral(Integer.MAX_VALUE + 100L, new LongLiteral(Integer.MAX_VALUE + 100L));
  }

  @Test
  public void shouldParseNegativeInteger() {
    final String queryStr = String.format("SELECT -12345 FROM test1;");
    final Statement statement = KSQL_PARSER.buildAst(queryStr, metaStore).get(0).getStatement();
    assertThat(statement, instanceOf(Query.class));
    final Query query = (Query) statement;
    assertThat(query.getQueryBody(), instanceOf(QuerySpecification.class));
    final QuerySpecification querySpecification = (QuerySpecification) query.getQueryBody();
    final SingleColumn column0
        = (SingleColumn) querySpecification.getSelect().getSelectItems().get(0);
    assertThat(column0.getAlias().get(), equalTo("KSQL_COL_0"));
    assertThat(column0.getExpression(), instanceOf(ArithmeticUnaryExpression.class));
    final ArithmeticUnaryExpression aue = (ArithmeticUnaryExpression) column0.getExpression();
    assertThat(aue.getValue(), instanceOf(IntegerLiteral.class));
    assertThat(((IntegerLiteral) aue.getValue()).getValue(), equalTo(12345));
    assertThat(aue.getSign(), equalTo(ArithmeticUnaryExpression.Sign.MINUS));
  }

  @Test
  public void testBooleanLogicalExpression() {
    final String
        queryStr =
        "SELECT 10, col2, 'test', 2.5, true, -5 FROM test1 WHERE col1 = 10 AND col2 LIKE 'val' OR col4 > 2.6 ;";
    final Statement statement = KSQL_PARSER.buildAst(queryStr, metaStore).get(0).getStatement();
    Assert.assertTrue("testSimpleQuery fails", statement instanceof Query);
    final Query query = (Query) statement;
    Assert.assertTrue("testProjection fails", query.getQueryBody() instanceof QuerySpecification);
    final QuerySpecification querySpecification = (QuerySpecification)query.getQueryBody();
    final SingleColumn column0 = (SingleColumn)querySpecification.getSelect().getSelectItems().get(0);
    Assert.assertTrue("testProjection fails", column0.getAlias().get().equalsIgnoreCase("KSQL_COL_0"));
    Assert.assertTrue("testProjection fails", column0.getExpression().toString().equalsIgnoreCase("10"));

    final SingleColumn column1 = (SingleColumn)querySpecification.getSelect().getSelectItems().get(1);
    Assert.assertTrue("testProjection fails", column1.getAlias().get().equalsIgnoreCase("COL2"));
    Assert.assertTrue("testProjection fails", column1.getExpression().toString().equalsIgnoreCase("TEST1.COL2"));

    final SingleColumn column2 = (SingleColumn)querySpecification.getSelect().getSelectItems().get(2);
    Assert.assertTrue("testProjection fails", column2.getAlias().get().equalsIgnoreCase("KSQL_COL_2"));
    Assert.assertTrue("testProjection fails", column2.getExpression().toString().equalsIgnoreCase("'test'"));

  }

  @Test
  public void shouldParseStructFieldAccessCorrectly() {
    final String simpleQuery = "SELECT iteminfo->category->name, address->street FROM orders WHERE address->state = 'CA';";
    final Statement statement = KSQL_PARSER.buildAst(simpleQuery, metaStore).get(0).getStatement();


    Assert.assertTrue("testSimpleQuery fails", statement instanceof Query);
    final Query query = (Query) statement;
    assertThat("testSimpleQuery fails", query.getQueryBody(), instanceOf(QuerySpecification.class));
    final QuerySpecification querySpecification = (QuerySpecification)query.getQueryBody();
    assertThat("testSimpleQuery fails", querySpecification.getSelect().getSelectItems().size(), equalTo(2));
    final SingleColumn singleColumn0 = (SingleColumn) querySpecification.getSelect().getSelectItems().get(0);
    final SingleColumn singleColumn1 = (SingleColumn) querySpecification.getSelect().getSelectItems().get(1);
    assertThat(singleColumn0.getExpression(), instanceOf(FunctionCall.class));
    final FunctionCall functionCall0 = (FunctionCall) singleColumn0.getExpression();
    assertThat(functionCall0.toString(), equalTo("FETCH_FIELD_FROM_STRUCT(FETCH_FIELD_FROM_STRUCT(ORDERS.ITEMINFO, 'CATEGORY'), 'NAME')"));

    final FunctionCall functionCall1 = (FunctionCall) singleColumn1.getExpression();
    assertThat(functionCall1.toString(), equalTo("FETCH_FIELD_FROM_STRUCT(ORDERS.ADDRESS, 'STREET')"));

  }

  @Test
  public void testSimpleLeftJoin() {
    final String
        queryStr =
        "SELECT t1.col1, t2.col1, t2.col4, col5, t2.col2 FROM test1 t1 LEFT JOIN test2 t2 ON "
        + "t1.col1 = t2.col1;";
    final Statement statement = KSQL_PARSER.buildAst(queryStr, metaStore).get(0).getStatement();
    Assert.assertTrue("testSimpleQuery fails", statement instanceof Query);
    final Query query = (Query) statement;
    Assert.assertTrue("testSimpleLeftJoin fails", query.getQueryBody() instanceof QuerySpecification);
    final QuerySpecification querySpecification = (QuerySpecification)query.getQueryBody();
    Assert.assertTrue("testSimpleLeftJoin fails", querySpecification.getFrom() instanceof Join);
    final Join join = (Join) querySpecification.getFrom();
    Assert.assertTrue("testSimpleLeftJoin fails", join.getType().toString().equalsIgnoreCase("LEFT"));

    Assert.assertTrue("testSimpleLeftJoin fails", ((AliasedRelation)join.getLeft()).getAlias().equalsIgnoreCase("T1"));
    Assert.assertTrue("testSimpleLeftJoin fails", ((AliasedRelation)join.getRight()).getAlias().equalsIgnoreCase("T2"));

  }

  @Test
  public void testLeftJoinWithFilter() {
    final String
        queryStr =
        "SELECT t1.col1, t2.col1, t2.col4, t2.col2 FROM test1 t1 LEFT JOIN test2 t2 ON t1.col1 = "
        + "t2.col1 WHERE t2.col2 = 'test';";
    final Statement statement = KSQL_PARSER.buildAst(queryStr, metaStore).get(0).getStatement();
    Assert.assertTrue("testSimpleQuery fails", statement instanceof Query);
    final Query query = (Query) statement;
    Assert.assertTrue("testLeftJoinWithFilter fails", query.getQueryBody() instanceof QuerySpecification);
    final QuerySpecification querySpecification = (QuerySpecification)query.getQueryBody();
    Assert.assertTrue("testLeftJoinWithFilter fails", querySpecification.getFrom() instanceof Join);
    final Join join = (Join) querySpecification.getFrom();
    Assert.assertTrue("testLeftJoinWithFilter fails", join.getType().toString().equalsIgnoreCase("LEFT"));

    Assert.assertTrue("testLeftJoinWithFilter fails", ((AliasedRelation)join.getLeft()).getAlias().equalsIgnoreCase("T1"));
    Assert.assertTrue("testLeftJoinWithFilter fails", ((AliasedRelation)join.getRight()).getAlias().equalsIgnoreCase("T2"));

    Assert.assertTrue("testLeftJoinWithFilter fails", querySpecification.getWhere().get().toString().equalsIgnoreCase("(T2.COL2 = 'test')"));
  }

  @Test
  public void testSelectAll() {
    final String queryStr = "SELECT * FROM test1 t1;";
    final Statement statement = KSQL_PARSER.buildAst(queryStr, metaStore).get(0).getStatement();
    Assert.assertTrue("testSelectAll fails", statement instanceof Query);
    final Query query = (Query) statement;
    Assert.assertTrue("testSelectAll fails", query.getQueryBody() instanceof QuerySpecification);
    final QuerySpecification querySpecification = (QuerySpecification)query.getQueryBody();
    Assert.assertTrue("testSelectAll fails", querySpecification.getSelect().getSelectItems()
                                                 .size() == 8);
  }

  @Test
  public void testReservedColumnIdentifers() {
    assertQuerySucceeds("SELECT ROWTIME as ROWTIME FROM test1 t1;");
    assertQuerySucceeds("SELECT ROWKEY as ROWKEY FROM test1 t1;");
  }

  @Test
  public void testReservedColumnAliases() {
    assertQueryFails("SELECT C1 as ROWTIME FROM test1 t1;",
            "ROWTIME is a reserved token for implicit column. You cannot use it as an alias for a column.");
    assertQueryFails("SELECT C2 as ROWKEY FROM test1 t1;",
            "ROWKEY is a reserved token for implicit column. You cannot use it as an alias for a column.");
  }

  @Test
  public void testSelectAllJoin() {
    final String
        queryStr =
        "SELECT * FROM test1 t1 LEFT JOIN test2 t2 ON t1.col1 = t2.col1 WHERE t2.col2 = 'test';";
    final Statement statement = KSQL_PARSER.buildAst(queryStr, metaStore).get(0).getStatement();
    Assert.assertTrue("testSimpleQuery fails", statement instanceof Query);
    final Query query = (Query) statement;
    Assert.assertTrue("testLeftJoinWithFilter fails", query.getQueryBody() instanceof QuerySpecification);
    final QuerySpecification querySpecification = (QuerySpecification)query.getQueryBody();
    Assert.assertTrue("testSelectAllJoin fails", querySpecification.getFrom() instanceof Join);
    final Join join = (Join) querySpecification.getFrom();
    Assert.assertTrue("testSelectAllJoin fails", querySpecification.getSelect().getSelectItems
        ().size() == 15);
    Assert.assertTrue("testLeftJoinWithFilter fails", ((AliasedRelation)join.getLeft()).getAlias().equalsIgnoreCase("T1"));
    Assert.assertTrue("testLeftJoinWithFilter fails", ((AliasedRelation)join.getRight()).getAlias().equalsIgnoreCase("T2"));
  }

  @Test
  public void testUDF() {
    final String queryStr = "SELECT lcase(col1), concat(col2,'hello'), floor(abs(col3)) FROM test1 t1;";
    final Statement statement = KSQL_PARSER.buildAst(queryStr, metaStore).get(0).getStatement();
    Assert.assertTrue("testSelectAll fails", statement instanceof Query);
    final Query query = (Query) statement;
    Assert.assertTrue("testSelectAll fails", query.getQueryBody() instanceof QuerySpecification);
    final QuerySpecification querySpecification = (QuerySpecification)query.getQueryBody();

    final SingleColumn column0 = (SingleColumn)querySpecification.getSelect().getSelectItems().get(0);
    Assert.assertTrue("testProjection fails", column0.getAlias().get().equalsIgnoreCase("KSQL_COL_0"));
    Assert.assertTrue("testProjection fails", column0.getExpression().toString().equalsIgnoreCase("LCASE(T1.COL1)"));

    final SingleColumn column1 = (SingleColumn)querySpecification.getSelect().getSelectItems().get(1);
    Assert.assertTrue("testProjection fails", column1.getAlias().get().equalsIgnoreCase("KSQL_COL_1"));
    Assert.assertTrue("testProjection fails", column1.getExpression().toString().equalsIgnoreCase("CONCAT(T1.COL2, 'hello')"));

    final SingleColumn column2 = (SingleColumn)querySpecification.getSelect().getSelectItems().get(2);
    Assert.assertTrue("testProjection fails", column2.getAlias().get().equalsIgnoreCase("KSQL_COL_2"));
    Assert.assertTrue("testProjection fails", column2.getExpression().toString().equalsIgnoreCase("FLOOR(ABS(T1.COL3))"));
  }

  @Test
  public void testRegisterTopic() {
    final String
        queryStr =
        "REGISTER TOPIC orders_topic WITH (value_format = 'avro', "
        + "avroschemafile='/Users/hojjat/avro_order_schema.avro',kafka_topic='orders_topic');";
    final Statement statement = KSQL_PARSER.buildAst(queryStr, metaStore).get(0).getStatement();
    Assert.assertTrue("testRegisterTopic failed.", statement instanceof RegisterTopic);
    final RegisterTopic registerTopic = (RegisterTopic)statement;
    Assert.assertTrue("testRegisterTopic failed.", registerTopic
        .getName().toString().equalsIgnoreCase("ORDERS_TOPIC"));
    Assert.assertTrue("testRegisterTopic failed.", registerTopic.getProperties().size() == 3);
    Assert.assertTrue("testRegisterTopic failed.", registerTopic.getProperties().get(DdlConfig.VALUE_FORMAT_PROPERTY).toString().equalsIgnoreCase("'avro'"));
  }

  @Test
  public void testCreateStreamWithTopic() {
    final String
        queryStr =
        "CREATE STREAM orders (ordertime bigint, orderid varchar, itemid varchar, orderunits "
        + "double) WITH (registered_topic = 'orders_topic' , key='ordertime');";
    final Statement statement = KSQL_PARSER.buildAst(queryStr, metaStore).get(0).getStatement();
    Assert.assertTrue("testCreateStream failed.", statement instanceof CreateStream);
    final CreateStream createStream = (CreateStream)statement;
    Assert.assertTrue("testCreateStream failed.", createStream.getName().toString().equalsIgnoreCase("ORDERS"));
    Assert.assertTrue("testCreateStream failed.", createStream.getElements().size() == 4);
    Assert.assertTrue("testCreateStream failed.", createStream.getElements().get(0).getName().toString().equalsIgnoreCase("ordertime"));
    Assert.assertTrue("testCreateStream failed.", createStream.getProperties().get(DdlConfig.TOPIC_NAME_PROPERTY).toString().equalsIgnoreCase("'orders_topic'"));
  }

  @Test
  public void testCreateStreamWithTopicWithStruct() throws Exception {
    final String
        queryStr =
        "CREATE STREAM orders (ordertime bigint, orderid varchar, itemid varchar, orderunits "
        + "double, arraycol array<double>, mapcol map<varchar, double>, "
        + "order_address STRUCT < number VARCHAR, street VARCHAR, zip INTEGER, city "
        + "VARCHAR, state VARCHAR >) WITH (registered_topic = 'orders_topic' , key='ordertime');";
    final Statement statement = KSQL_PARSER.buildAst(queryStr, metaStore).get(0).getStatement();
    Assert.assertTrue("testCreateStream failed.", statement instanceof CreateStream);
    final CreateStream createStream = (CreateStream)statement;
    assertThat(createStream.getName().toString().toUpperCase(), equalTo("ORDERS"));
    assertThat(createStream.getElements().size(), equalTo(7));
    assertThat(createStream.getElements().get(0).getName().toString().toLowerCase(), equalTo("ordertime"));
    assertThat(createStream.getElements().get(6).getType().getKsqlType(), equalTo(Type.KsqlType.STRUCT));
    final Struct struct = (Struct) createStream.getElements().get(6).getType();
    assertThat(struct.getItems().size(), equalTo(5));
    assertThat(struct.getItems().get(0).getRight().getKsqlType(), equalTo(Type.KsqlType.STRING));
    assertThat(createStream.getProperties().get(DdlConfig.TOPIC_NAME_PROPERTY).toString().toLowerCase(),
               equalTo("'orders_topic'"));
  }

  @Test
  public void testCreateStream() throws Exception {
    final String
        queryStr =
        "CREATE STREAM orders (ordertime bigint, orderid varchar, itemid varchar, orderunits "
        + "double) WITH (value_format = 'avro', "
        + "avroschemafile='/Users/hojjat/avro_order_schema.avro',kafka_topic='orders_topic');";
    final Statement statement = KSQL_PARSER.buildAst(queryStr, metaStore).get(0).getStatement();
    Assert.assertTrue("testCreateStream failed.", statement instanceof CreateStream);
    final CreateStream createStream = (CreateStream)statement;
    Assert.assertTrue("testCreateStream failed.", createStream.getName().toString().equalsIgnoreCase("ORDERS"));
    Assert.assertTrue("testCreateStream failed.", createStream.getElements().size() == 4);
    Assert.assertTrue("testCreateStream failed.", createStream.getElements().get(0).getName().toString().equalsIgnoreCase("ordertime"));
    Assert.assertTrue("testCreateStream failed.", createStream.getProperties().get(DdlConfig.KAFKA_TOPIC_NAME_PROPERTY).toString().equalsIgnoreCase("'orders_topic'"));
    Assert.assertTrue("testCreateStream failed.", createStream.getProperties().get(DdlConfig
                                                                                       .VALUE_FORMAT_PROPERTY).toString().equalsIgnoreCase("'avro'"));
    Assert.assertTrue("testCreateStream failed.", createStream.getProperties().get(DdlConfig.AVRO_SCHEMA_FILE).toString().equalsIgnoreCase("'/Users/hojjat/avro_order_schema.avro'"));
  }

  @Test
  public void testCreateTableWithTopic() {
    final String
        queryStr =
        "CREATE TABLE users (usertime bigint, userid varchar, regionid varchar, gender varchar) WITH (registered_topic = 'users_topic', key='userid', statestore='user_statestore');";
    final Statement statement = KSQL_PARSER.buildAst(queryStr, metaStore).get(0).getStatement();
    Assert.assertTrue("testRegisterTopic failed.", statement instanceof CreateTable);
    final CreateTable createTable = (CreateTable)statement;
    Assert.assertTrue("testCreateTable failed.", createTable.getName().toString().equalsIgnoreCase("USERS"));
    Assert.assertTrue("testCreateTable failed.", createTable.getElements().size() == 4);
    Assert.assertTrue("testCreateTable failed.", createTable.getElements().get(0).getName().toString().equalsIgnoreCase("usertime"));
    Assert.assertTrue("testCreateTable failed.", createTable.getProperties().get(DdlConfig.TOPIC_NAME_PROPERTY).toString().equalsIgnoreCase("'users_topic'"));
  }

  @Test
  public void testCreateTable() {
    final String
        queryStr =
        "CREATE TABLE users (usertime bigint, userid varchar, regionid varchar, gender varchar) "
        + "WITH (kafka_topic = 'users_topic', value_format='json', key = 'userid');";
    final Statement statement = KSQL_PARSER.buildAst(queryStr, metaStore).get(0).getStatement();
    Assert.assertTrue("testRegisterTopic failed.", statement instanceof CreateTable);
    final CreateTable createTable = (CreateTable)statement;
    Assert.assertTrue("testCreateTable failed.", createTable.getName().toString().equalsIgnoreCase("USERS"));
    Assert.assertTrue("testCreateTable failed.", createTable.getElements().size() == 4);
    Assert.assertTrue("testCreateTable failed.", createTable.getElements().get(0).getName().toString().equalsIgnoreCase("usertime"));
    Assert.assertTrue("testCreateTable failed.", createTable.getProperties().get(DdlConfig.KAFKA_TOPIC_NAME_PROPERTY)
        .toString().equalsIgnoreCase("'users_topic'"));
    Assert.assertTrue("testCreateTable failed.", createTable.getProperties().get(DdlConfig.VALUE_FORMAT_PROPERTY)
        .toString().equalsIgnoreCase("'json'"));
  }

  @Test
  public void testCreateStreamAsSelect() {
    final String queryStr =
        "CREATE STREAM bigorders_json WITH (value_format = 'json', "
        + "kafka_topic='bigorders_topic') AS SELECT * FROM orders WHERE orderunits > 5 ;";
    final Statement statement = KSQL_PARSER.buildAst(queryStr, metaStore).get(0).getStatement();
    assertThat( statement, instanceOf(CreateStreamAsSelect.class));
    final CreateStreamAsSelect createStreamAsSelect = (CreateStreamAsSelect)statement;
    assertThat(createStreamAsSelect.getName().toString().toLowerCase(), equalTo("bigorders_json"));
    assertThat(createStreamAsSelect.getQuery().getQueryBody(), instanceOf(QuerySpecification.class));
    final QuerySpecification querySpecification = (QuerySpecification) createStreamAsSelect.getQuery().getQueryBody();
    assertThat(querySpecification.getSelect().getSelectItems().size(), equalTo(8));
    assertThat(querySpecification.getWhere().get().toString().toUpperCase(), equalTo("(ORDERS.ORDERUNITS > 5)"));
    assertThat(((AliasedRelation)querySpecification.getFrom()).getAlias().toUpperCase(), equalTo("ORDERS"));
  }

  @Test
  /*
      TODO: Handle so-called identifier expressions as values in table properties (right now, the lack of single quotes
      around in the variables <format> and <kafkaTopic> cause things to break).
   */
  @Ignore
  public void testCreateTopicFormatWithoutQuotes() {
    final String ksqlTopic = "unquoted_topic";
    final String format = "json";
    final String kafkaTopic = "case_insensitive_kafka_topic";

    final String queryStr = format(
        "REGISTER TOPIC %s WITH (value_format = %s, kafka_topic = %s);",
        ksqlTopic,
        format,
        kafkaTopic
    );
    final Statement statement = KSQL_PARSER.buildAst(queryStr, metaStore).get(0).getStatement();
    Assert.assertTrue(statement instanceof RegisterTopic);
    final RegisterTopic registerTopic = (RegisterTopic) statement;
    Assert.assertTrue(registerTopic.getName().toString().equalsIgnoreCase(ksqlTopic));
    Assert.assertTrue(registerTopic.getProperties().size() == 2);
    Assert.assertTrue(registerTopic
                          .getProperties().get(DdlConfig.VALUE_FORMAT_PROPERTY).toString().equalsIgnoreCase(format));
    Assert.assertTrue(registerTopic.getProperties().get(DdlConfig.KAFKA_TOPIC_NAME_PROPERTY).toString().equalsIgnoreCase(kafkaTopic));
  }

  @Test
  public void testShouldFailIfWrongKeyword() {
    try {
      final String simpleQuery = "SELLECT col0, col2, col3 FROM test1 WHERE col0 > 100;";
      KSQL_PARSER.buildAst(simpleQuery, metaStore);
      fail(format("Expected query: %s to fail", simpleQuery));
    } catch (final ParseFailedException e) {
      final String errorMessage = e.getMessage();
      Assert.assertTrue(errorMessage.toLowerCase().contains(("line 1:1: mismatched input 'SELLECT'" + " expecting").toLowerCase()));
    }
  }

  @Test
  public void testSelectTumblingWindow() {

    final String
        queryStr =
        "select itemid, sum(orderunits) from orders window TUMBLING ( size 30 second) where orderunits > 5 group by itemid;";
    final Statement statement = KSQL_PARSER.buildAst(queryStr, metaStore).get(0).getStatement();
    Assert.assertTrue("testSelectTumblingWindow failed.", statement instanceof Query);
    final Query query = (Query) statement;
    Assert.assertTrue("testSelectTumblingWindow failed.", query.getQueryBody() instanceof QuerySpecification);
    final QuerySpecification querySpecification = (QuerySpecification) query.getQueryBody();
    Assert.assertTrue("testCreateTable failed.", querySpecification.getSelect().getSelectItems
        ().size() == 2);
    Assert.assertTrue("testSelectTumblingWindow failed.", querySpecification.getWhere().get().toString().equalsIgnoreCase("(ORDERS.ORDERUNITS > 5)"));
    Assert.assertTrue("testSelectTumblingWindow failed.", ((AliasedRelation)querySpecification.getFrom()).getAlias().equalsIgnoreCase("ORDERS"));
    Assert.assertTrue("testSelectTumblingWindow failed.", querySpecification
                                                               .getWindowExpression().isPresent());
    Assert.assertTrue("testSelectTumblingWindow failed.", querySpecification
        .getWindowExpression().get().toString().equalsIgnoreCase(" WINDOW STREAMWINDOW  TUMBLING ( SIZE 30 SECONDS ) "));
  }

  @Test
  public void testSelectHoppingWindow() {

    final String
        queryStr =
        "select itemid, sum(orderunits) from orders window HOPPING ( size 30 second, advance by 5"
        + " seconds) "
        + "where "
        + "orderunits"
        + " > 5 group by itemid;";
    final Statement statement = KSQL_PARSER.buildAst(queryStr, metaStore).get(0).getStatement();
    assertThat(statement, instanceOf(Query.class));
    final Query query = (Query) statement;
    assertThat(query.getQueryBody(), instanceOf(QuerySpecification.class));
    final QuerySpecification querySpecification = (QuerySpecification) query.getQueryBody();
    assertThat(querySpecification.getSelect().getSelectItems().size(), equalTo(2));
    assertThat(querySpecification.getWhere().get().toString(), equalTo("(ORDERS.ORDERUNITS > 5)"));
    assertThat(((AliasedRelation)querySpecification.getFrom()).getAlias().toUpperCase(), equalTo("ORDERS"));
    Assert.assertTrue("window expression isn't present", querySpecification
        .getWindowExpression().isPresent());
    assertThat(querySpecification.getWindowExpression().get().toString().toUpperCase(),
        equalTo(" WINDOW STREAMWINDOW  HOPPING ( SIZE 30 SECONDS , ADVANCE BY 5 SECONDS ) "));
  }

  @Test
  public void testSelectSessionWindow() {

    final String
        queryStr =
        "select itemid, sum(orderunits) from orders window SESSION ( 30 second) where "
        + "orderunits > 5 group by itemid;";
    final Statement statement = KSQL_PARSER.buildAst(queryStr, metaStore).get(0).getStatement();
    Assert.assertTrue("testSelectSessionWindow failed.", statement instanceof Query);
    final Query query = (Query) statement;
    Assert.assertTrue("testSelectSessionWindow failed.", query.getQueryBody() instanceof QuerySpecification);
    final QuerySpecification querySpecification = (QuerySpecification) query.getQueryBody();
    Assert.assertTrue("testCreateTable failed.", querySpecification.getSelect().getSelectItems
        ().size() == 2);
    Assert.assertTrue("testSelectSessionWindow failed.", querySpecification.getWhere().get().toString().equalsIgnoreCase("(ORDERS.ORDERUNITS > 5)"));
    Assert.assertTrue("testSelectSessionWindow failed.", ((AliasedRelation)querySpecification.getFrom()).getAlias().equalsIgnoreCase("ORDERS"));
    Assert.assertTrue("testSelectSessionWindow failed.", querySpecification
        .getWindowExpression().isPresent());
    Assert.assertTrue("testSelectSessionWindow failed.", querySpecification
        .getWindowExpression().get().toString().equalsIgnoreCase(" WINDOW STREAMWINDOW  SESSION "
                                                                 + "( 30 SECONDS ) "));
  }

  @Test
  public void testShowTopics() {
    final String simpleQuery = "SHOW TOPICS;";
    final Statement statement = KSQL_PARSER.buildAst(simpleQuery, metaStore).get(0).getStatement();
    Assert.assertTrue(statement instanceof ListTopics);
    final ListTopics listTopics = (ListTopics) statement;
    Assert.assertTrue(listTopics.toString().equalsIgnoreCase("ListTopics{}"));
  }

  @Test
  public void testShowStreams() {
    final String simpleQuery = "SHOW STREAMS;";
    final Statement statement = KSQL_PARSER.buildAst(simpleQuery, metaStore).get(0).getStatement();
    Assert.assertTrue(statement instanceof ListStreams);
    final ListStreams listStreams = (ListStreams) statement;
    Assert.assertTrue(listStreams.toString().equalsIgnoreCase("ListStreams{}"));
    Assert.assertThat(listStreams.getShowExtended(), is(false));
  }

  @Test
  public void testShowTables() {
    final String simpleQuery = "SHOW TABLES;";
    final Statement statement = KSQL_PARSER.buildAst(simpleQuery, metaStore).get(0).getStatement();
    Assert.assertTrue(statement instanceof ListTables);
    final ListTables listTables = (ListTables) statement;
    Assert.assertTrue(listTables.toString().equalsIgnoreCase("ListTables{}"));
    Assert.assertThat(listTables.getShowExtended(), is(false));
  }

  @Test
  public void shouldReturnListQueriesForShowQueries() {
    final String statementString = "SHOW QUERIES;";
    final Statement statement = KSQL_PARSER.buildAst(statementString, metaStore).get(0)
        .getStatement();
    Assert.assertThat(statement, instanceOf(ListQueries.class));
    final ListQueries listQueries = (ListQueries)statement;
    Assert.assertThat(listQueries.getShowExtended(), is(false));
  }

  @Test
  public void testShowProperties() {
    final String simpleQuery = "SHOW PROPERTIES;";
    final Statement statement = KSQL_PARSER.buildAst(simpleQuery, metaStore).get(0).getStatement();
    Assert.assertTrue(statement instanceof ListProperties);
    final ListProperties listProperties = (ListProperties) statement;
    Assert.assertTrue(listProperties.toString().equalsIgnoreCase("ListProperties{}"));
  }

  @Test
  public void testSetProperties() {
    final String simpleQuery = "set 'auto.offset.reset'='earliest';";
    final Statement statement = KSQL_PARSER.buildAst(simpleQuery, metaStore).get(0).getStatement();
    Assert.assertTrue(statement instanceof SetProperty);
    final SetProperty setProperty = (SetProperty) statement;
    Assert.assertTrue(setProperty.toString().equalsIgnoreCase("SetProperty{}"));
    Assert.assertTrue(setProperty.getPropertyName().equalsIgnoreCase("auto.offset.reset"));
    Assert.assertTrue(setProperty.getPropertyValue().equalsIgnoreCase("earliest"));
  }

  @Test
  public void testSelectSinkProperties() {
    final String simpleQuery = "create stream s1 with (timestamp='orderid', partitions = 3) as select "
                         + "col1, col2"
                         + " from orders where col2 is null and col3 is not null or (col3*col2 = "
                         + "12);";
    final Statement statement = KSQL_PARSER.buildAst(simpleQuery, metaStore).get(0).getStatement();
    Assert.assertTrue("testSelectTumblingWindow failed.", statement instanceof CreateStreamAsSelect);
    final CreateStreamAsSelect createStreamAsSelect = (CreateStreamAsSelect) statement;
    Assert.assertTrue("testSelectTumblingWindow failed.", createStreamAsSelect.getQuery().getQueryBody()
        instanceof QuerySpecification);
    final QuerySpecification querySpecification = (QuerySpecification)
        createStreamAsSelect.getQuery().getQueryBody();
    Assert.assertTrue(querySpecification.getWhere().toString().equalsIgnoreCase("Optional[(((ORDERS.COL2 IS NULL) AND (ORDERS.COL3 IS NOT NULL)) OR ((ORDERS.COL3 * ORDERS.COL2) = 12))]"));
  }

  @Test
  public void shouldParseDropStream() {
    final String simpleQuery = "DROP STREAM STREAM1;";
    final Statement statement = KSQL_PARSER.buildAst(simpleQuery, metaStore).get(0).getStatement();
    assertThat(statement, instanceOf(DropStream.class));
    final DropStream dropStream = (DropStream)  statement;
    assertThat(dropStream.getName().toString().toUpperCase(), equalTo("STREAM1"));
    assertThat(dropStream.getIfExists(), is(false));
  }

  @Test
  public void shouldParseDropTable() {
    final String simpleQuery = "DROP TABLE TABLE1;";
    final Statement statement = KSQL_PARSER.buildAst(simpleQuery, metaStore).get(0).getStatement();
    assertThat(statement, instanceOf(DropTable.class));
    final DropTable dropTable = (DropTable)  statement;
    assertThat(dropTable.getName().toString().toUpperCase(), equalTo("TABLE1"));
    assertThat(dropTable.getIfExists(), is(false));
  }

  @Test
  public void shouldParseDropStreamIfExists() {
    final String simpleQuery = "DROP STREAM IF EXISTS STREAM1;";
    final Statement statement = KSQL_PARSER.buildAst(simpleQuery, metaStore).get(0).getStatement();
    assertThat(statement, instanceOf(DropStream.class));
    final DropStream dropStream = (DropStream)  statement;
    assertThat(dropStream.getName().toString().toUpperCase(), equalTo("STREAM1"));
    assertThat(dropStream.getIfExists(), is(true));
  }

  @Test
  public void shouldParseDropTableIfExists() {
    final String simpleQuery = "DROP TABLE IF EXISTS TABLE1;";
    final Statement statement = KSQL_PARSER.buildAst(simpleQuery, metaStore).get(0).getStatement();
    assertThat(statement, instanceOf(DropTable.class));
    final DropTable dropTable = (DropTable)  statement;
    assertThat(dropTable.getName().toString().toUpperCase(), equalTo("TABLE1"));
    assertThat(dropTable.getIfExists(), is(true));
  }

  @Test
  public void testInsertInto() {
    final String insertIntoString = "INSERT INTO test2 SELECT col0, col2, col3 FROM test1 WHERE col0 > "
                            + "100;";
    final Statement statement = KSQL_PARSER.buildAst(insertIntoString, metaStore).get(0)
        .getStatement();


    assertThat(statement, instanceOf(InsertInto.class));
    final InsertInto insertInto = (InsertInto) statement;
    assertThat(insertInto.getTarget().toString(), equalTo("TEST2"));
    final Query query = insertInto.getQuery();
    assertThat(query.getQueryBody(), instanceOf(QuerySpecification.class));
    final QuerySpecification querySpecification = (QuerySpecification)query.getQueryBody();
    assertThat( querySpecification.getSelect().getSelectItems().size(), equalTo(3));
    assertThat(querySpecification.getFrom(), not(nullValue()));
    assertThat(querySpecification.getWhere().isPresent(), equalTo(true));
    assertThat(querySpecification.getWhere().get(),  instanceOf(ComparisonExpression.class));
    final ComparisonExpression comparisonExpression = (ComparisonExpression)querySpecification.getWhere().get();
    assertThat(comparisonExpression.getType().getValue(), equalTo(">"));

  }

  @Test
  public void shouldSetShowDescriptionsForShowStreamsDescriptions() {
    final String statementString = "SHOW STREAMS EXTENDED;";
    final Statement statement = KSQL_PARSER.buildAst(statementString, metaStore).get(0)
        .getStatement();
    Assert.assertThat(statement, instanceOf(ListStreams.class));
    final ListStreams listStreams = (ListStreams)statement;
    Assert.assertThat(listStreams.getShowExtended(), is(true));
  }

  @Test
  public void shouldSetShowDescriptionsForShowTablesDescriptions() {
    final String statementString = "SHOW TABLES EXTENDED;";
    final Statement statement = KSQL_PARSER.buildAst(statementString, metaStore).get(0)
        .getStatement();
    Assert.assertThat(statement, instanceOf(ListTables.class));
    final ListTables listTables = (ListTables)statement;
    Assert.assertThat(listTables.getShowExtended(), is(true));
  }

  @Test
  public void shouldSetShowDescriptionsForShowQueriesDescriptions() {
    final String statementString = "SHOW QUERIES EXTENDED;";
    final Statement statement = KSQL_PARSER.buildAst(statementString, metaStore).get(0)
        .getStatement();
    Assert.assertThat(statement, instanceOf(ListQueries.class));
    final ListQueries listQueries = (ListQueries)statement;
    Assert.assertThat(listQueries.getShowExtended(), is(true));
  }
  
  private void assertQuerySucceeds(final String sql) {
    final Statement statement = KSQL_PARSER.buildAst(sql, metaStore).get(0).getStatement();
    assertThat(statement, instanceOf(Query.class));
  }

  private void assertQueryFails(final String sql, final String exceptionMessage) {
    try {
      KSQL_PARSER.buildAst(sql, metaStore);
      fail(format("Expected query: %s to fail with message: %s", sql, exceptionMessage));
    } catch (final RuntimeException exp) {
      if(!exp.getMessage().equals(exceptionMessage)) {
        fail(format("Expected exception message to match %s for query: %s", exceptionMessage, sql));
      }
    }
  }

  @Test
  public void shouldSetWithinExpressionWithSingleWithin() {
    final String statementString = "CREATE STREAM foobar as SELECT * from TEST1 JOIN ORDERS WITHIN "
                                   + "10 SECONDS ON TEST1.col1 = ORDERS.ORDERID ;";

    final Statement statement = KSQL_PARSER.buildAst(statementString, metaStore).get(0)
        .getStatement();

    assertThat(statement, instanceOf(CreateStreamAsSelect.class));

    final CreateStreamAsSelect createStreamAsSelect = (CreateStreamAsSelect) statement;
    assertThat(createStreamAsSelect.getQuery().getQueryBody(),
               instanceOf(QuerySpecification.class));

    final QuerySpecification specification =
        (QuerySpecification) createStreamAsSelect.getQuery().getQueryBody();

    assertThat(specification.getFrom(), instanceOf(Join.class));

    final Join join = (Join) specification.getFrom();

    assertTrue(join.getWithinExpression().isPresent());

    final WithinExpression withinExpression = join.getWithinExpression().get();

    assertEquals(10L, withinExpression.getBefore());
    assertEquals(10L, withinExpression.getAfter());
    assertEquals(TimeUnit.SECONDS, withinExpression.getBeforeTimeUnit());
    assertEquals(Join.Type.INNER, join.getType());
  }


  @Test
  public void shouldSetWithinExpressionWithBeforeAndAfter() {
    final String statementString = "CREATE STREAM foobar as SELECT * from TEST1 JOIN ORDERS "
                                   + "WITHIN (10 seconds, 20 minutes) "
                                   + "ON TEST1.col1 = ORDERS.ORDERID ;";

    final Statement statement = KSQL_PARSER.buildAst(statementString, metaStore).get(0)
        .getStatement();

    assertThat(statement, instanceOf(CreateStreamAsSelect.class));

    final CreateStreamAsSelect createStreamAsSelect = (CreateStreamAsSelect) statement;
    assertThat(createStreamAsSelect.getQuery().getQueryBody(),
               instanceOf(QuerySpecification.class));

    final QuerySpecification specification =
        (QuerySpecification) createStreamAsSelect.getQuery().getQueryBody();

    assertThat(specification.getFrom(), instanceOf(Join.class));

    final Join join = (Join) specification.getFrom();

    assertTrue(join.getWithinExpression().isPresent());

    final WithinExpression withinExpression = join.getWithinExpression().get();

    assertEquals(10L, withinExpression.getBefore());
    assertEquals(20L, withinExpression.getAfter());
    assertEquals(TimeUnit.SECONDS, withinExpression.getBeforeTimeUnit());
    assertEquals(TimeUnit.MINUTES, withinExpression.getAfterTimeUnit());
    assertEquals(Join.Type.INNER, join.getType());
  }

  @Test
  public void shouldHaveInnerJoinTypeWithExplicitInnerKeyword() {
    final String statementString = "CREATE STREAM foobar as SELECT * from TEST1 INNER JOIN TEST2 "
                                   + "ON TEST1.col1 = TEST2.col1;";

    final Statement statement = KSQL_PARSER.buildAst(statementString, metaStore).get(0)
        .getStatement();

    assertThat(statement, instanceOf(CreateStreamAsSelect.class));

    final CreateStreamAsSelect createStreamAsSelect = (CreateStreamAsSelect) statement;
    assertThat(createStreamAsSelect.getQuery().getQueryBody(),
               instanceOf(QuerySpecification.class));

    final QuerySpecification specification =
        (QuerySpecification) createStreamAsSelect.getQuery().getQueryBody();

    assertThat(specification.getFrom(), instanceOf(Join.class));

    final Join join = (Join) specification.getFrom();

    assertEquals(Join.Type.INNER, join.getType());
  }

  @Test
  public void shouldHaveLeftJoinTypeWhenOuterIsSpecified() {
    final String statementString = "CREATE STREAM foobar as SELECT * from TEST1 LEFT OUTER JOIN "
                                   + "TEST2 ON TEST1.col1 = TEST2.col1;";

    final Statement statement = KSQL_PARSER.buildAst(statementString, metaStore).get(0)
        .getStatement();

    assertThat(statement, instanceOf(CreateStreamAsSelect.class));

    final CreateStreamAsSelect createStreamAsSelect = (CreateStreamAsSelect) statement;
    assertThat(createStreamAsSelect.getQuery().getQueryBody(),
               instanceOf(QuerySpecification.class));

    final QuerySpecification specification =
        (QuerySpecification) createStreamAsSelect.getQuery().getQueryBody();

    assertThat(specification.getFrom(), instanceOf(Join.class));

    final Join join = (Join) specification.getFrom();

    assertEquals(Join.Type.LEFT, join.getType());
  }

  @Test
  public void shouldHaveLeftJoinType() {
    final String statementString = "CREATE STREAM foobar as SELECT * from TEST1 LEFT JOIN "
                                   + "TEST2 ON TEST1.col1 = TEST2.col1;";

    final Statement statement = KSQL_PARSER.buildAst(statementString, metaStore).get(0)
        .getStatement();

    assertThat(statement, instanceOf(CreateStreamAsSelect.class));

    final CreateStreamAsSelect createStreamAsSelect = (CreateStreamAsSelect) statement;
    assertThat(createStreamAsSelect.getQuery().getQueryBody(),
               instanceOf(QuerySpecification.class));

    final QuerySpecification specification =
        (QuerySpecification) createStreamAsSelect.getQuery().getQueryBody();

    assertThat(specification.getFrom(), instanceOf(Join.class));

    final Join join = (Join) specification.getFrom();

    assertEquals(Join.Type.LEFT, join.getType());
  }

  @Test
  public void shouldHaveOuterJoinType() {
    final String statementString = "CREATE STREAM foobar as SELECT * from TEST1 FULL JOIN "
                                   + "TEST2 ON TEST1.col1 = TEST2.col1;";

    final Statement statement = KSQL_PARSER.buildAst(statementString, metaStore).get(0)
        .getStatement();

    assertThat(statement, instanceOf(CreateStreamAsSelect.class));

    final CreateStreamAsSelect createStreamAsSelect = (CreateStreamAsSelect) statement;
    assertThat(createStreamAsSelect.getQuery().getQueryBody(),
               instanceOf(QuerySpecification.class));

    final QuerySpecification specification =
        (QuerySpecification) createStreamAsSelect.getQuery().getQueryBody();

    assertThat(specification.getFrom(), instanceOf(Join.class));

    final Join join = (Join) specification.getFrom();

    assertEquals(Join.Type.OUTER, join.getType());
  }

  @Test
  public void shouldHaveOuterJoinTypeWhenOuterKeywordIsSpecified() {
    final String statementString = "CREATE STREAM foobar as SELECT * from TEST1 FULL OUTER JOIN "
                                   + "TEST2 ON TEST1.col1 = TEST2.col1;";

    final Statement statement = KSQL_PARSER.buildAst(statementString, metaStore).get(0)
        .getStatement();

    assertThat(statement, instanceOf(CreateStreamAsSelect.class));

    final CreateStreamAsSelect createStreamAsSelect = (CreateStreamAsSelect) statement;
    assertThat(createStreamAsSelect.getQuery().getQueryBody(),
               instanceOf(QuerySpecification.class));

    final QuerySpecification specification =
        (QuerySpecification) createStreamAsSelect.getQuery().getQueryBody();

    assertThat(specification.getFrom(), instanceOf(Join.class));

    final Join join = (Join) specification.getFrom();

    assertEquals(Join.Type.OUTER, join.getType());
  }

  @Test
  public void shouldAddPrefixEvenIfColumnNameIsTheSameAsStream() {
    final String statementString =
        "CREATE STREAM S AS SELECT address FROM address a;";
    final Statement statement = KSQL_PARSER.buildAst(statementString, metaStore).get(0)
        .getStatement();
    assertThat(statement, instanceOf(CreateStreamAsSelect.class));
    final Query query = ((CreateStreamAsSelect) statement).getQuery();
    assertThat(query.getQueryBody(), instanceOf(QuerySpecification.class));
    final QuerySpecification querySpecification = (QuerySpecification) query.getQueryBody();
    assertThat(querySpecification.getSelect().getSelectItems().get(0).toString(),
        equalTo("A.ADDRESS ADDRESS"));
  }

  @Test
  public void shouldNotAddPrefixIfStreamNameIsPrefix() {
    final String statementString =
        "CREATE STREAM S AS SELECT address.orderid FROM address a;";
    KSQL_PARSER.buildAst(statementString, metaStore);
    final Statement statement = KSQL_PARSER.buildAst(statementString, metaStore).get(0)
        .getStatement();
    assertThat(statement, instanceOf(CreateStreamAsSelect.class));
    final Query query = ((CreateStreamAsSelect) statement).getQuery();
    assertThat(query.getQueryBody(), instanceOf(QuerySpecification.class));
    final QuerySpecification querySpecification = (QuerySpecification) query.getQueryBody();
    assertThat(querySpecification.getSelect().getSelectItems().get(0).toString(),
        equalTo("ADDRESS.ORDERID ORDERID"));
  }

  @Test
  public void shouldPassIfStreamColumnNameWithAliasIsNotAmbiguous() {
    final String statementString =
        "CREATE STREAM S AS SELECT a.address->city FROM address a;";
    final Statement statement = KSQL_PARSER.buildAst(statementString, metaStore).get(0)
        .getStatement();
    assertThat(statement, instanceOf(CreateStreamAsSelect.class));
    final Query query = ((CreateStreamAsSelect) statement).getQuery();
    assertThat(query.getQueryBody(), instanceOf(QuerySpecification.class));
    final QuerySpecification querySpecification = (QuerySpecification) query.getQueryBody();
    assertThat(querySpecification.getSelect().getSelectItems().get(0).toString(),
        equalTo("FETCH_FIELD_FROM_STRUCT(A.ADDRESS, 'CITY') ADDRESS__CITY"));
  }

  @Test
  public void shouldPassIfStreamColumnNameIsNotAmbiguous() {
    final String statementString =
        "CREATE STREAM S AS SELECT address.address->city FROM address a;";
    final Statement statement = KSQL_PARSER.buildAst(statementString, metaStore).get(0)
        .getStatement();
    assertThat(statement, instanceOf(CreateStreamAsSelect.class));
    final Query query = ((CreateStreamAsSelect) statement).getQuery();
    assertThat(query.getQueryBody(), instanceOf(QuerySpecification.class));
    final QuerySpecification querySpecification = (QuerySpecification) query.getQueryBody();
    assertThat(querySpecification.getSelect().getSelectItems().get(0).toString(),
        equalTo("FETCH_FIELD_FROM_STRUCT(ADDRESS.ADDRESS, 'CITY') ADDRESS__CITY"));
  }

  @Test(expected = KsqlException.class)
  public void shouldFailJoinQueryParseIfStreamColumnNameWithNoAliasIsAmbiguous() {
    final String statementString =
        "CREATE STREAM S AS SELECT itemid FROM address a JOIN itemid on a.itemid = itemid.itemid;";
    KSQL_PARSER.buildAst(statementString, metaStore);
  }

  @Test
  public void shouldPassJoinQueryParseIfStreamColumnNameWithAliasIsNotAmbiguous() {
    final String statementString =
        "CREATE STREAM S AS SELECT itemid.itemid FROM address a JOIN itemid on a.itemid = itemid.itemid;";
    final Statement statement = KSQL_PARSER.buildAst(statementString, metaStore).get(0)
        .getStatement();
    assertThat(statement, instanceOf(CreateStreamAsSelect.class));
    final Query query = ((CreateStreamAsSelect) statement).getQuery();
    assertThat(query.getQueryBody(), instanceOf(QuerySpecification.class));
    final QuerySpecification querySpecification = (QuerySpecification) query.getQueryBody();
    assertThat(querySpecification.getSelect().getSelectItems().get(0).toString(), equalTo("ITEMID.ITEMID ITEMID_ITEMID"));
  }

  @Test
  public void testSelectWithOnlyColumns() {
    expectedException.expect(ParseFailedException.class);
    expectedException.expectMessage("line 1:21: extraneous input ';' expecting {',', 'FROM', 'INTO'}");

    final String simpleQuery = "SELECT ONLY, COLUMNS;";
    KSQL_PARSER.buildAst(simpleQuery, metaStore);
  }

  @Test
  public void testSelectWithMissingComma() {
    expectedException.expect(ParseFailedException.class);
    expectedException.expectMessage(containsString("line 1:12: extraneous input 'C' expecting"));

    final String simpleQuery = "SELECT A B C FROM address;";
    KSQL_PARSER.buildAst(simpleQuery, metaStore);
  }

  @Test
  public void testSelectWithMultipleFroms() {
    expectedException.expect(ParseFailedException.class);
    expectedException.expectMessage(containsString("line 1:22: mismatched input ',' expecting"));

    final String simpleQuery = "SELECT * FROM address, itemid;";
    KSQL_PARSER.buildAst(simpleQuery, metaStore);
  }
}<|MERGE_RESOLUTION|>--- conflicted
+++ resolved
@@ -144,13 +144,8 @@
 
     final KsqlTopic
         ksqlTopicItems =
-<<<<<<< HEAD
-        new KsqlTopic("ITEMS_TOPIC", "item_topic", new KsqlJsonTopicSerDe());
+        new KsqlTopic("ITEMS_TOPIC", "item_topic", new KsqlJsonTopicSerDe(), false);
     final KsqlTable<String> ksqlTableOrders = new KsqlTable<>(
-=======
-        new KsqlTopic("ITEMS_TOPIC", "item_topic", new KsqlJsonTopicSerDe(), false);
-    final KsqlTable ksqlTableOrders = new KsqlTable(
->>>>>>> 12d2b5d1
         "sqlexpression",
         "ITEMID",
         itemInfoSchema,
