--- conflicted
+++ resolved
@@ -615,7 +615,6 @@
   }
 
   @Test
-<<<<<<< HEAD
   public void testInsertInto() throws Exception {
     String insertIntoString = "INSERT INTO test2 SELECT col0, col2, col3 FROM test1 WHERE col0 > "
                             + "100;";
@@ -637,7 +636,6 @@
 
   }
 
-=======
   public void shouldSetShowDescriptionsForShowStreamsDescriptions() {
     String statementString = "SHOW STREAMS EXTENDED;";
     Statement statement = KSQL_PARSER.buildAst(statementString, metaStore).get(0);
@@ -663,5 +661,4 @@
     ListQueries listQueries = (ListQueries)statement;
     Assert.assertThat(listQueries.getShowExtended(), is(true));
   }
->>>>>>> 25518321
 }