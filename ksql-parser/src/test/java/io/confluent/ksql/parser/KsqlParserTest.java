--- conflicted
+++ resolved
@@ -278,7 +278,6 @@
   }
 
   @Test
-<<<<<<< HEAD
   public void testReservedColumnIdentifers() {
     assertQuery(KSQL_PARSER.buildAst("SELECT ROWTIME as ROWTIME FROM test1 t1;", metaStore).get(0));
     assertQuery(KSQL_PARSER.buildAst("SELECT ROWKEY as ROWKEY FROM test1 t1;", metaStore).get(0));
@@ -293,10 +292,7 @@
   }
 
   @Test
-  public void testSelectAllJoin() throws Exception {
-=======
   public void testSelectAllJoin() {
->>>>>>> 25518321
     String
         queryStr =
         "SELECT * FROM test1 t1 LEFT JOIN test2 t2 ON t1.col1 = t2.col1 WHERE t2.col2 = 'test';";
@@ -519,16 +515,7 @@
   }
 
   @Test
-<<<<<<< HEAD
-  public void testSelectSessionWindow() throws Exception {
-=======
-  public void should() {
-    List<Statement> statements = KSQL_PARSER.buildAst("select * from orders;", metaStore);
-    System.out.println(statements);
-  }
-  @Test
   public void testSelectSessionWindow() {
->>>>>>> 25518321
 
     String
         queryStr =
@@ -638,8 +625,34 @@
     Assert.assertTrue(dropTable.getName().toString().equalsIgnoreCase("TABLE1"));
   }
 
-<<<<<<< HEAD
-  private void assertQuery(Statement statement) {
+  @Test
+  public void shouldSetShowDescriptionsForShowStreamsDescriptions() {
+    String statementString = "SHOW STREAMS EXTENDED;";
+    Statement statement = KSQL_PARSER.buildAst(statementString, metaStore).get(0);
+    Assert.assertThat(statement, instanceOf(ListStreams.class));
+    ListStreams listStreams = (ListStreams)statement;
+    Assert.assertThat(listStreams.getShowExtended(), is(true));
+  }
+
+  @Test
+  public void shouldSetShowDescriptionsForShowTablesDescriptions() {
+    String statementString = "SHOW TABLES EXTENDED;";
+    Statement statement = KSQL_PARSER.buildAst(statementString, metaStore).get(0);
+    Assert.assertThat(statement, instanceOf(ListTables.class));
+    ListTables listTables = (ListTables)statement;
+    Assert.assertThat(listTables.getShowExtended(), is(true));
+  }
+
+  @Test
+  public void shouldSetShowDescriptionsForShowQueriesDescriptions() {
+    String statementString = "SHOW QUERIES EXTENDED;";
+    Statement statement = KSQL_PARSER.buildAst(statementString, metaStore).get(0);
+    Assert.assertThat(statement, instanceOf(ListQueries.class));
+    ListQueries listQueries = (ListQueries)statement;
+    Assert.assertThat(listQueries.getShowExtended(), is(true));
+  }
+  
+    private void assertQuery(Statement statement) {
     assertTrue(statement instanceof Query);
   }
 
@@ -652,32 +665,5 @@
         fail(format("Expected exception message to match %s for query: %s", exceptionMessage, sql));
       }
     }
-=======
-  @Test
-  public void shouldSetShowDescriptionsForShowStreamsDescriptions() {
-    String statementString = "SHOW STREAMS EXTENDED;";
-    Statement statement = KSQL_PARSER.buildAst(statementString, metaStore).get(0);
-    Assert.assertThat(statement, instanceOf(ListStreams.class));
-    ListStreams listStreams = (ListStreams)statement;
-    Assert.assertThat(listStreams.getShowExtended(), is(true));
-  }
-
-  @Test
-  public void shouldSetShowDescriptionsForShowTablesDescriptions() {
-    String statementString = "SHOW TABLES EXTENDED;";
-    Statement statement = KSQL_PARSER.buildAst(statementString, metaStore).get(0);
-    Assert.assertThat(statement, instanceOf(ListTables.class));
-    ListTables listTables = (ListTables)statement;
-    Assert.assertThat(listTables.getShowExtended(), is(true));
-  }
-
-  @Test
-  public void shouldSetShowDescriptionsForShowQueriesDescriptions() {
-    String statementString = "SHOW QUERIES EXTENDED;";
-    Statement statement = KSQL_PARSER.buildAst(statementString, metaStore).get(0);
-    Assert.assertThat(statement, instanceOf(ListQueries.class));
-    ListQueries listQueries = (ListQueries)statement;
-    Assert.assertThat(listQueries.getShowExtended(), is(true));
->>>>>>> 25518321
   }
 }