/*
 * Copyright 2019 Confluent Inc.
 *
 * Licensed under the Confluent Community License (the "License"; you may not use
 * this file except in compliance with the License. You may obtain a copy of the
 * License at
 *
 * http://www.confluent.io/confluent-community-license
 *
 * Unless required by applicable law or agreed to in writing, software
 * distributed under the License is distributed on an "AS IS" BASIS, WITHOUT
 * WARRANTIES OF ANY KIND, either express or implied.  See the License for the
 * specific language governing permissions and limitations under the License.
 */

package io.confluent.ksql.parser;

import static org.hamcrest.CoreMatchers.is;
import static org.hamcrest.MatcherAssert.assertThat;
import static org.hamcrest.Matchers.contains;
import static org.hamcrest.Matchers.hasItem;

import com.google.common.collect.Iterables;
import io.confluent.ksql.parser.tree.TableElement;
import io.confluent.ksql.parser.tree.TableElement.Namespace;
import io.confluent.ksql.parser.tree.TableElements;
import io.confluent.ksql.parser.tree.Type;
import io.confluent.ksql.schema.ksql.types.SqlTypes;
import io.confluent.ksql.util.KsqlException;
import org.junit.Rule;
import org.junit.Test;
import org.junit.rules.ExpectedException;

public class SchemaParserTest {

  @Rule
  public final ExpectedException expectedException = ExpectedException.none();

  @Test
  public void shouldParseValidSchema() {
    // Given:
    final String schema = "foo INTEGER, bar MAP<VARCHAR, VARCHAR>";

    // When:
    final TableElements elements = SchemaParser.parse(schema);

    // Then:
    assertThat(elements, contains(
<<<<<<< HEAD
        new TableElement(Namespace.VALUE, "FOO", PrimitiveType.of(SqlType.INTEGER)),
        new TableElement(Namespace.VALUE, "BAR", Map.of(PrimitiveType.of(SqlType.STRING)))
    ));
  }

  @Test
  public void shouldParseValidSchemaWithKeyField() {
    // Given:
    final String schema = "ROWKEY STRING KEY, bar INT";

    // When:
    final TableElements elements = SchemaParser.parse(schema);

    // Then:
    assertThat(elements, contains(
        new TableElement(Namespace.KEY, "ROWKEY", PrimitiveType.of(SqlType.STRING)),
        new TableElement(Namespace.VALUE, "BAR", PrimitiveType.of(SqlType.INTEGER))
=======
        new TableElement("FOO", new Type(SqlTypes.INTEGER)),
        new TableElement("BAR", new Type(SqlTypes.map(SqlTypes.STRING)))
>>>>>>> 6dd39b94
    ));
  }

  @Test
  public void shouldParseQuotedSchema() {
    // Given:
    final String schema = "`END` VARCHAR";

    // When:
    final TableElements elements = SchemaParser.parse(schema);

    // Then:
<<<<<<< HEAD
    assertThat(elements, hasItem(
        new TableElement(Namespace.VALUE, "END", PrimitiveType.of(SqlType.STRING))
=======
    assertThat(elements, contains(
        new TableElement("END", new Type(SqlTypes.STRING))
>>>>>>> 6dd39b94
    ));
  }

  @Test
  public void shouldParseQuotedMixedCase() {
    // Given:
    final String schema = "`End` VARCHAR";

    // When:
    final TableElements elements = SchemaParser.parse(schema);

    // Then:
<<<<<<< HEAD
    assertThat(elements, hasItem(
        new TableElement(Namespace.VALUE, "End", PrimitiveType.of(SqlType.STRING))
=======
    assertThat(elements, contains(
        new TableElement("End", new Type(SqlTypes.STRING))
>>>>>>> 6dd39b94
    ));
  }

  @Test
  public void shouldParseEmptySchema() {
    // Given:
    final String schema = " \t\n\r";

    // When:
    final TableElements elements = SchemaParser.parse(schema);

    // Then:
    assertThat(Iterables.isEmpty(elements), is(true));
  }

  @Test
  public void shouldThrowOnInvalidSchema() {
    // Given:
    final String schema = "foo-bar INTEGER";

    // Expect:
    expectedException.expect(KsqlException.class);
    expectedException.expectMessage("Error parsing schema \"foo-bar INTEGER\" at 1:4: extraneous input '-' ");

    // When:
    SchemaParser.parse(schema);
  }

  @Test
  public void shouldThrowOnReservedWord() {
    // Given:
    final String schema = "CREATE INTEGER";

    // Expect:
    expectedException.expect(KsqlException.class);
    expectedException.expectMessage("Error parsing schema \"CREATE INTEGER\" at 1:1: extraneous input 'CREATE' ");

    // When:
    SchemaParser.parse(schema);
  }
}<|MERGE_RESOLUTION|>--- conflicted
+++ resolved
@@ -46,9 +46,8 @@
 
     // Then:
     assertThat(elements, contains(
-<<<<<<< HEAD
-        new TableElement(Namespace.VALUE, "FOO", PrimitiveType.of(SqlType.INTEGER)),
-        new TableElement(Namespace.VALUE, "BAR", Map.of(PrimitiveType.of(SqlType.STRING)))
+        new TableElement(Namespace.VALUE, "FOO", new Type(SqlTypes.INTEGER)),
+        new TableElement(Namespace.VALUE, "BAR", new Type(SqlTypes.map(SqlTypes.STRING)))
     ));
   }
 
@@ -62,12 +61,8 @@
 
     // Then:
     assertThat(elements, contains(
-        new TableElement(Namespace.KEY, "ROWKEY", PrimitiveType.of(SqlType.STRING)),
-        new TableElement(Namespace.VALUE, "BAR", PrimitiveType.of(SqlType.INTEGER))
-=======
-        new TableElement("FOO", new Type(SqlTypes.INTEGER)),
-        new TableElement("BAR", new Type(SqlTypes.map(SqlTypes.STRING)))
->>>>>>> 6dd39b94
+        new TableElement(Namespace.KEY, "ROWKEY", new Type(SqlTypes.STRING)),
+        new TableElement(Namespace.VALUE, "BAR", new Type(SqlTypes.INTEGER))
     ));
   }
 
@@ -80,13 +75,8 @@
     final TableElements elements = SchemaParser.parse(schema);
 
     // Then:
-<<<<<<< HEAD
     assertThat(elements, hasItem(
-        new TableElement(Namespace.VALUE, "END", PrimitiveType.of(SqlType.STRING))
-=======
-    assertThat(elements, contains(
-        new TableElement("END", new Type(SqlTypes.STRING))
->>>>>>> 6dd39b94
+        new TableElement(Namespace.VALUE, "END", new Type(SqlTypes.STRING))
     ));
   }
 
@@ -99,13 +89,8 @@
     final TableElements elements = SchemaParser.parse(schema);
 
     // Then:
-<<<<<<< HEAD
     assertThat(elements, hasItem(
-        new TableElement(Namespace.VALUE, "End", PrimitiveType.of(SqlType.STRING))
-=======
-    assertThat(elements, contains(
-        new TableElement("End", new Type(SqlTypes.STRING))
->>>>>>> 6dd39b94
+        new TableElement(Namespace.VALUE, "End", new Type(SqlTypes.STRING))
     ));
   }
 
