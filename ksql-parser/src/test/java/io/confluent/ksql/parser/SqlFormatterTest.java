--- conflicted
+++ resolved
@@ -522,13 +522,6 @@
     KsqlParserTestUtil.buildSingleAst(statementString, metaStore);
   }
 
-<<<<<<< HEAD
-  private void assertValidSql(final String sql) {
-    // Will throw if invalid
-    KsqlParserTestUtil.buildAst(sql, metaStore);
-  }
-}
-=======
   @Test
   public void shouldFormatTumblingWindow() {
     // Given:
@@ -579,5 +572,9 @@
         + "WINDOW SESSION ( 15 MINUTES ) \n"
         + "GROUP BY ORDERS.ITEMID"));
   }
-}
->>>>>>> 086f0de5
+
+  private void assertValidSql(final String sql) {
+    // Will throw if invalid
+    KsqlParserTestUtil.buildAst(sql, metaStore);
+  }
+}