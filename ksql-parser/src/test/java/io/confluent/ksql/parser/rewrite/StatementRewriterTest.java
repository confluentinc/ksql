/*
 * Copyright 2018 Confluent Inc.
 *
 * Licensed under the Confluent Community License (the "License"); you may not use
 * this file except in compliance with the License.  You may obtain a copy of the
 * License at
 *
 * http://www.confluent.io/confluent-community-license
 *
 * Unless required by applicable law or agreed to in writing, software
 * distributed under the License is distributed on an "AS IS" BASIS, WITHOUT
 * WARRANTIES OF ANY KIND, either express or implied.  See the License for the
 * specific language governing permissions and limitations under the License.
 */

package io.confluent.ksql.parser.rewrite;

import static org.hamcrest.CoreMatchers.equalTo;
import static org.hamcrest.CoreMatchers.nullValue;
import static org.hamcrest.MatcherAssert.assertThat;
import static org.hamcrest.Matchers.is;
import static org.hamcrest.core.IsInstanceOf.instanceOf;
import static org.hamcrest.core.IsNot.not;
import static org.mockito.Mockito.mock;

import com.google.common.collect.Iterables;
import io.confluent.ksql.function.FunctionRegistry;
import io.confluent.ksql.metastore.MetaStore;
import io.confluent.ksql.parser.KsqlParserTestUtil;
import io.confluent.ksql.parser.tree.AliasedRelation;
import io.confluent.ksql.parser.tree.ComparisonExpression;
import io.confluent.ksql.parser.tree.CreateStream;
import io.confluent.ksql.parser.tree.CreateStreamAsSelect;
import io.confluent.ksql.parser.tree.CreateTable;
import io.confluent.ksql.parser.tree.InsertInto;
import io.confluent.ksql.parser.tree.Join;
import io.confluent.ksql.parser.tree.Node;
import io.confluent.ksql.parser.tree.Query;
import io.confluent.ksql.parser.tree.SingleColumn;
import io.confluent.ksql.parser.tree.Statement;
<<<<<<< HEAD
import io.confluent.ksql.schema.ksql.SqlType;
=======
import io.confluent.ksql.schema.ksql.SqlBaseType;
import io.confluent.ksql.schema.ksql.types.SqlStruct;
>>>>>>> 6dd39b94
import io.confluent.ksql.serde.Format;
import io.confluent.ksql.util.MetaStoreFixture;
import java.util.Optional;
import org.junit.Assert;
import org.junit.Before;
import org.junit.Test;

public class StatementRewriterTest {

  private MetaStore metaStore;
  private StatementRewriter statementRewriter;

  @Before
  public void init() {
    metaStore = MetaStoreFixture.getNewMetaStore(mock(FunctionRegistry.class));
    statementRewriter = new StatementRewriter();
  }
  
  @Test
  public void testProjection() {
    final String queryStr = "SELECT col0, col2, col3 FROM test1;";
    final Statement statement = parse(queryStr);

    final Statement rewrittenStatement = (Statement) statementRewriter.process(statement, null);

    assertThat(rewrittenStatement, instanceOf(Query.class));

    final Query query = (Query) rewrittenStatement;
    assertThat(query.getSelect().getSelectItems().size() , equalTo(3));
    assertThat(query.getSelect().getSelectItems().get(0), instanceOf(SingleColumn.class));
    final SingleColumn column0 = (SingleColumn)query.getSelect().getSelectItems().get(0);
    assertThat(column0.getAlias(), equalTo("COL0"));
    assertThat(column0.getExpression().toString(), equalTo("TEST1.COL0"));
  }

  @Test
  public void testProjectionWithArrayMap() {
    final String queryStr = "SELECT col0, col2, col3, col4[0], col5['key1'] FROM test1;";
    final Statement statement = parse(queryStr);

    final Statement rewrittenStatement = (Statement) statementRewriter.process(statement, null);

    assertThat(rewrittenStatement, instanceOf(Query.class));

    final Query query = (Query) rewrittenStatement;
    assertThat(query.getSelect().getSelectItems()
        .size(), equalTo(5));
    assertThat(query.getSelect().getSelectItems().get(0), instanceOf(SingleColumn.class));
    final SingleColumn column0 = (SingleColumn)query.getSelect().getSelectItems().get(0);
    assertThat(column0.getAlias(), equalTo("COL0"));
    assertThat(column0.getExpression().toString(), equalTo("TEST1.COL0"));

    final SingleColumn column3 = (SingleColumn)query.getSelect().getSelectItems().get(3);
    final SingleColumn column4 = (SingleColumn)query.getSelect().getSelectItems().get(4);
    assertThat(column3.getExpression().toString(), equalTo("TEST1.COL4[0]"));
    assertThat(column4.getExpression().toString(), equalTo("TEST1.COL5['key1']"));
  }

  @Test
  public void testProjectFilter() {
    final String queryStr = "SELECT col0, col2, col3 FROM test1 WHERE col0 > 100;";
    final Statement statement = parse(queryStr);
    final Statement rewrittenStatement = (Statement) statementRewriter.process(statement, null);

    assertThat(rewrittenStatement, instanceOf(Query.class));

    final Query query = (Query) rewrittenStatement;

    assertThat(query.getWhere().get(), instanceOf(ComparisonExpression.class));
    final ComparisonExpression comparisonExpression = (ComparisonExpression)query.getWhere().get();
    assertThat(comparisonExpression.toString(), equalTo("(TEST1.COL0 > 100)"));
    assertThat(query.getSelect().getSelectItems().size(), equalTo(3));

  }

  @Test
  public void testBinaryExpression() {
    final String queryStr = "SELECT col0+10, col2, col3-col1 FROM test1;";
    final Statement statement = parse(queryStr);
    final Statement rewrittenStatement = (Statement) statementRewriter.process(statement, null);

    assertThat(rewrittenStatement, instanceOf(Query.class));

    final Query query = (Query) rewrittenStatement;
    final SingleColumn column0 = (SingleColumn)query.getSelect().getSelectItems().get(0);
    assertThat(column0.getAlias(), equalTo("KSQL_COL_0"));
    assertThat(column0.getExpression().toString(), equalTo("(TEST1.COL0 + 10)"));
  }

  @Test
  public void testBooleanExpression() {
    final String queryStr = "SELECT col0 = 10, col2, col3 > col1 FROM test1;";
    final Statement statement = parse(queryStr);
    final Statement rewrittenStatement = (Statement) statementRewriter.process(statement, null);

    assertThat(rewrittenStatement, instanceOf(Query.class));

    final Query query = (Query) rewrittenStatement;
    final SingleColumn column0 = (SingleColumn)query.getSelect().getSelectItems().get(0);
    assertThat(column0.getAlias(), equalTo("KSQL_COL_0"));
    assertThat(column0.getExpression().toString(), equalTo("(TEST1.COL0 = 10)"));
    assertThat(column0.getExpression(), instanceOf(ComparisonExpression.class));
  }

  @Test
  public void testLiterals() {
    final String queryStr = "SELECT 10, col2, 'test', 2.5, true, -5 FROM test1;";
    final Statement statement = parse(queryStr);
    final Statement rewrittenStatement = (Statement) statementRewriter.process(statement, null);

    assertThat(rewrittenStatement, instanceOf(Query.class));

    final Query query = (Query) rewrittenStatement;
    final SingleColumn column0 = (SingleColumn)query.getSelect().getSelectItems().get(0);
    assertThat(column0.getAlias(), equalTo("KSQL_COL_0"));
    assertThat(column0.getExpression().toString(), equalTo("10"));

    final SingleColumn column1 = (SingleColumn)query.getSelect().getSelectItems().get(1);
    assertThat(column1.getAlias(), equalTo("COL2"));
    assertThat(column1.getExpression().toString(), equalTo("TEST1.COL2"));

    final SingleColumn column2 = (SingleColumn)query.getSelect().getSelectItems().get(2);
    assertThat(column2.getAlias(), equalTo("KSQL_COL_2"));
    assertThat(column2.getExpression().toString(), equalTo("'test'"));

    final SingleColumn column3 = (SingleColumn)query.getSelect().getSelectItems().get(3);
    assertThat(column3.getAlias(), equalTo("KSQL_COL_3"));
    assertThat(column3.getExpression().toString(), equalTo("2.5"));

    final SingleColumn column4 = (SingleColumn)query.getSelect().getSelectItems().get(4);
    assertThat(column4.getAlias(), equalTo("KSQL_COL_4"));
    assertThat(column4.getExpression().toString(), equalTo("true"));

    final SingleColumn column5 = (SingleColumn)query.getSelect().getSelectItems().get(5);
    assertThat(column5.getAlias(), equalTo("KSQL_COL_5"));
    assertThat(column5.getExpression().toString(), equalTo("-5"));
  }

  @Test
  public void testBooleanLogicalExpression() {
    final String queryStr =
        "SELECT 10, col2, 'test', 2.5, true, -5 FROM test1 WHERE col1 = 10 AND col2 LIKE 'val' OR col4 > 2.6 ;";
    final Statement statement = parse(queryStr);
    final Statement rewrittenStatement = (Statement) statementRewriter.process(statement, null);

    assertThat(rewrittenStatement, instanceOf(Query.class));

    final Query query = (Query) rewrittenStatement;
    final SingleColumn column0 = (SingleColumn)query.getSelect().getSelectItems().get(0);
    assertThat(column0.getAlias(), equalTo("KSQL_COL_0"));
    assertThat(column0.getExpression().toString(), equalTo("10"));

    final SingleColumn column1 = (SingleColumn)query.getSelect().getSelectItems().get(1);
    assertThat(column1.getAlias(), equalTo("COL2"));
    assertThat(column1.getExpression().toString(), equalTo("TEST1.COL2"));

    final SingleColumn column2 = (SingleColumn)query.getSelect().getSelectItems().get(2);
    assertThat(column2.getAlias(), equalTo("KSQL_COL_2"));
    assertThat(column2.getExpression().toString(), equalTo("'test'"));

  }

  @Test
  public void testSimpleLeftJoin() {
    final String queryStr =
        "SELECT t1.col1, t2.col1, t2.col4, col5, t2.col2 FROM test1 t1 LEFT JOIN test2 t2 ON "
            + "t1.col1 = t2.col1;";
    final Statement statement = parse(queryStr);
    final Statement rewrittenStatement = (Statement) statementRewriter.process(statement, null);

    assertThat(rewrittenStatement, instanceOf(Query.class));

    final Query query = (Query) rewrittenStatement;
    assertThat(query.getFrom(), instanceOf(Join.class));
    final Join join = (Join) query.getFrom();
    assertThat(join.getType().toString(), equalTo("LEFT"));

    assertThat(((AliasedRelation)join.getLeft()).getAlias(), equalTo("T1"));
    assertThat(((AliasedRelation)join.getRight()).getAlias(), equalTo("T2"));

  }

  @Test
  public void testLeftJoinWithFilter() {
    final String queryStr =
        "SELECT t1.col1, t2.col1, t2.col4, t2.col2 FROM test1 t1 LEFT JOIN test2 t2 ON t1.col1 = "
            + "t2.col1 WHERE t2.col2 = 'test';";
    final Statement statement = parse(queryStr);
    final Statement rewrittenStatement = (Statement) statementRewriter.process(statement, null);

    assertThat(rewrittenStatement, instanceOf(Query.class));

    final Query query = (Query) rewrittenStatement;
    assertThat(query.getFrom(), instanceOf(Join.class));
    final Join join = (Join) query.getFrom();
    assertThat(join.getType().toString(), equalTo("LEFT"));

    assertThat(((AliasedRelation)join.getLeft()).getAlias(), equalTo("T1"));
    assertThat(((AliasedRelation)join.getRight()).getAlias(), equalTo("T2"));

    assertThat(query.getWhere().get().toString(), equalTo("(T2.COL2 = 'test')"));
  }

  @Test
  public void testSelectAll() {
    // Given:
    final Query original = parse("SELECT * FROM test1 t1;");

    // When:
    final Node rewrittenStatement = statementRewriter.process(original, null);

    // Then:
    assertThat(rewrittenStatement, is(instanceOf(Query.class)));

    final Query query = (Query) rewrittenStatement;
    assertThat(query.getSelect(), is(original.getSelect()));
  }

  @Test
  public void testSelectAllJoin() {
    // Given:
    final Query original = parse(
        "SELECT * FROM test1 t1 LEFT JOIN test2 t2 ON t1.col1 = t2.col1 "
            + "WHERE t2.col2 = 'test';");

    // When:
    final Node rewrittenStatement = statementRewriter.process(original, null);

    // Then:
    assertThat(rewrittenStatement, instanceOf(Query.class));

    final Query query = (Query) rewrittenStatement;
    assertThat(query.getSelect(), is(original.getSelect()));

    assertThat(query.getFrom(), instanceOf(Join.class));
    final Join join = (Join) query.getFrom();
    assertThat(((AliasedRelation) join.getLeft()).getAlias(), is("T1"));
    assertThat(((AliasedRelation) join.getRight()).getAlias(), is("T2"));
  }

  @Test
  public void testUDF() {
    final String queryStr = "SELECT lcase(col1), concat(col2,'hello'), floor(abs(col3)) FROM test1 t1;";
    final Statement statement = parse(queryStr);

    final Statement rewrittenStatement = (Statement) statementRewriter.process(statement, null);

    assertThat(rewrittenStatement, instanceOf(Query.class));

    final Query query = (Query) rewrittenStatement;

    final SingleColumn column0 = (SingleColumn)query.getSelect().getSelectItems().get(0);
    assertThat(column0.getAlias(), equalTo("KSQL_COL_0"));
    assertThat(column0.getExpression().toString(), equalTo("LCASE(T1.COL1)"));

    final SingleColumn column1 = (SingleColumn)query.getSelect().getSelectItems().get(1);
    assertThat(column1.getAlias(), equalTo("KSQL_COL_1"));
    assertThat(column1.getExpression().toString(), equalTo("CONCAT(T1.COL2, 'hello')"));

    final SingleColumn column2 = (SingleColumn)query.getSelect().getSelectItems().get(2);
    assertThat(column2.getAlias(), equalTo("KSQL_COL_2"));
    assertThat(column2.getExpression().toString(), equalTo("FLOOR(ABS(T1.COL3))"));
  }

  @Test
<<<<<<< HEAD
=======
  public void testCreateStreamWithTopic() {
    final String queryStr =
        "CREATE STREAM orders (ordertime bigint, orderid varchar, itemid varchar, orderunits "
            + "double) WITH (kafka_topic = 'foo', value_format = 'json', key='ordertime');";
    final Statement statement = parse(queryStr);

    final Statement rewrittenStatement = (Statement) statementRewriter.process(statement, null);

    assertThat(rewrittenStatement, instanceOf(CreateStream.class));
    final CreateStream createStream = (CreateStream)rewrittenStatement;
    assertThat(createStream.getName().toString(), equalTo("ORDERS"));
    assertThat(Iterables.size(createStream.getElements()), equalTo(4));
    assertThat(Iterables.get(createStream.getElements(), 0).getName(), equalTo("ORDERTIME"));
  }

  @Test
  public void testCreateStreamWithTopicWithStruct() {
    final String queryStr =
        "CREATE STREAM orders (ordertime bigint, orderid varchar, itemid varchar, orderunits "
            + "double, arraycol array<double>, mapcol map<varchar, double>, "
            + "order_address STRUCT< number VARCHAR, street VARCHAR, zip INTEGER, city "
            + "VARCHAR, state VARCHAR >) WITH (kafka_topic='foo', value_format='json', key='ordertime');";
    final Statement statement = parse(queryStr);

    final Statement rewrittenStatement = (Statement) statementRewriter.process(statement, null);

    assertThat(rewrittenStatement, instanceOf(CreateStream.class));
    final CreateStream createStream = (CreateStream)rewrittenStatement;
    assertThat(createStream.getName().toString().toUpperCase(), equalTo("ORDERS"));
    assertThat(Iterables.size(createStream.getElements()), equalTo(7));
    assertThat(Iterables.get(createStream.getElements(), 0).getName().toLowerCase(), equalTo("ordertime"));
    assertThat(Iterables.get(createStream.getElements(), 6).getType().getSqlType().baseType(), equalTo(SqlBaseType.STRUCT));
    final SqlStruct struct = (SqlStruct) Iterables.get(createStream.getElements(), 6).getType().getSqlType();
    assertThat(struct.getFields(), hasSize(5));
    assertThat(struct.getFields().get(0).getType().baseType(), equalTo(SqlBaseType.STRING));
  }

  @Test
>>>>>>> 6dd39b94
  public void testCreateStream() {
    // Given:
    final Statement statement = parse("CREATE STREAM orders ("
        + "ordertime bigint, "
        + "orderid varchar, "
        + "itemid varchar, "
        + "orderunits double, "
        + "arraycol array<double>, "
        + "mapcol map<varchar, double>, "
        + "order_address STRUCT<number VARCHAR, street VARCHAR, zip INTEGER>"
        + ") WITH (value_format = 'avro',kafka_topic='orders_topic');");

    // When:
    final CreateStream result = (CreateStream) statementRewriter.process(statement, null);

    // Then:
    assertThat(result.getName().toString(), equalTo("ORDERS"));
    assertThat(Iterables.size(result.getElements()), equalTo(7));
    assertThat(Iterables.get(result.getElements(), 0).getName(), equalTo("ORDERTIME"));
    assertThat(Iterables.get(result.getElements(), 6).getType().getSqlType(), equalTo(SqlType.STRUCT));
    assertThat(result.getProperties().getKafkaTopic(), equalTo("orders_topic"));
    assertThat(result.getProperties().getValueFormat(), equalTo(Format.AVRO));
  }

  @Test
  public void testCreateTable() {
    // Given:
    final Statement statement = parse(
        "CREATE TABLE users (usertime bigint, userid varchar, regionid varchar, gender varchar) "
            + "WITH (kafka_topic='foo', value_format='json', key='userid');");

    // When:
    final CreateTable result = (CreateTable) statementRewriter.process(statement, null);

    // Then:
    assertThat(result.getName().toString(), equalTo("USERS"));
    assertThat(Iterables.size(result.getElements()), equalTo(4));
    assertThat(Iterables.get(result.getElements(), 0).getName(), equalTo("USERTIME"));
    assertThat(result.getProperties().getKafkaTopic(), equalTo("foo"));
    assertThat(result.getProperties().getValueFormat(), equalTo(Format.JSON));
    assertThat(result.getProperties().getKeyField(), equalTo(Optional.of("userid")));
  }

  @Test
  public void testCreateStreamAsSelect() {
    // Given:
    final CreateStreamAsSelect original = parse("CREATE STREAM bigorders_json "
        + "WITH (value_format = 'json', kafka_topic='bigorders_topic') "
        + "AS SELECT * FROM orders "
        + "WHERE orderunits > 5;");

    final Statement rewrittenStatement = (Statement) statementRewriter.process(original, null);

    assertThat(rewrittenStatement, is(instanceOf(CreateStreamAsSelect.class)));
    final CreateStreamAsSelect createStreamAsSelect = (CreateStreamAsSelect)rewrittenStatement;

    assertThat(createStreamAsSelect.getName().toString(), equalTo("BIGORDERS_JSON"));

    final Query query = createStreamAsSelect.getQuery();
    assertThat(query.getSelect(), is(original.getQuery().getSelect()));
    assertThat(query.getWhere().get().toString(), equalTo("(ORDERS.ORDERUNITS > 5)"));
    assertThat(((AliasedRelation)query.getFrom()).getAlias(), equalTo("ORDERS"));
  }

  @Test
  public void testSelectTumblingWindow() {

    final String queryStr =
        "select itemid, sum(orderunits) from orders window TUMBLING ( size 30 second) where orderunits > 5 group by itemid;";
    final Statement statement = parse(queryStr);

    final Statement rewrittenStatement = (Statement) statementRewriter.process(statement, null);

    assertThat(rewrittenStatement, instanceOf(Query.class));
    final Query query = (Query) rewrittenStatement;
    assertThat(query.getSelect().getSelectItems().size(), equalTo(2));
    assertThat(query.getWhere().get().toString(), equalTo("(ORDERS.ORDERUNITS > 5)"));
    assertThat(((AliasedRelation)query.getFrom()).getAlias(), equalTo("ORDERS"));
    Assert.assertTrue( query.getWindow().isPresent());
    assertThat(query
        .getWindow().get().toString(), equalTo(" WINDOW STREAMWINDOW  TUMBLING ( SIZE 30 SECONDS ) "));
  }

  @Test
  public void testSelectHoppingWindow() {

    final String queryStr =
        "select itemid, sum(orderunits) from orders window HOPPING ( size 30 second, advance by 5"
            + " seconds) "
            + "where "
            + "orderunits"
            + " > 5 group by itemid;";
    final Statement statement = parse(queryStr);

    final Statement rewrittenStatement = (Statement) statementRewriter.process(statement, null);

    assertThat(rewrittenStatement, instanceOf(Query.class));
    final Query query = (Query) rewrittenStatement;
    assertThat(query.getSelect().getSelectItems().size(), equalTo(2));
    assertThat(query.getWhere().get().toString(), equalTo("(ORDERS.ORDERUNITS > 5)"));
    assertThat(((AliasedRelation)query.getFrom()).getAlias().toUpperCase(), equalTo("ORDERS"));
    assertThat("window expression isn't present", query
        .getWindow().isPresent());
    assertThat(query.getWindow().get().toString().toUpperCase(),
        equalTo(" WINDOW STREAMWINDOW  HOPPING ( SIZE 30 SECONDS , ADVANCE BY 5 SECONDS ) "));
  }


  @Test
  public void testSelectSessionWindow() {

   final String queryStr =
        "select itemid, sum(orderunits) from orders window SESSION ( 30 second) where "
            + "orderunits > 5 group by itemid;";
    final Statement statement = parse(queryStr);

    final Statement rewrittenStatement = (Statement) statementRewriter.process(statement, null);

    assertThat(rewrittenStatement, instanceOf(Query.class));
    final Query query = (Query) rewrittenStatement;
    assertThat(query.getSelect().getSelectItems().size(), equalTo(2));
    assertThat(query.getWhere().get().toString(), equalTo("(ORDERS.ORDERUNITS > 5)"));
    assertThat(((AliasedRelation)query.getFrom()).getAlias(), equalTo("ORDERS"));
    Assert.assertTrue( query.getWindow().isPresent());
    assertThat(query
        .getWindow().get().toString(), equalTo(" WINDOW STREAMWINDOW  SESSION "
        + "( 30 SECONDS ) "));
  }


  @Test
  public void testSelectSinkProperties() {
    final String simpleQuery = "create stream s1 with (timestamp='orderid', partitions = 3) as select "
        + "col1, col2"
        + " from orders where col2 is null and col3 is not null or (col3*col2 = "
        + "12);";
    final Statement statement = parse(simpleQuery);

    final Statement rewrittenStatement = (Statement) statementRewriter.process(statement, null);

    assertThat(rewrittenStatement, instanceOf(CreateStreamAsSelect.class));
    final CreateStreamAsSelect createStreamAsSelect = (CreateStreamAsSelect) rewrittenStatement;
    final Query query = createStreamAsSelect.getQuery();
    assertThat(query.getWhere().toString(), equalTo("Optional[(((ORDERS.COL2 IS NULL) AND (ORDERS.COL3 IS NOT NULL)) OR ((ORDERS.COL3 * ORDERS.COL2) = 12))]"));
  }

  @Test
  public void testInsertInto() {
    final String insertIntoString = "INSERT INTO test0 "
        + "SELECT col0, col2, col3 FROM test1 WHERE col0 > 100;";
    final Statement statement = parse(insertIntoString);

    final Statement rewrittenStatement = (Statement) statementRewriter.process(statement, null);

    assertThat(rewrittenStatement, instanceOf(InsertInto.class));
    final InsertInto insertInto = (InsertInto) rewrittenStatement;
    assertThat(insertInto.getTarget().toString(), equalTo("TEST0"));
    final Query query = insertInto.getQuery();
    assertThat(query.getSelect().getSelectItems().size(), equalTo(3));
    assertThat(query.getFrom(), not(nullValue()));
    assertThat(query.getWhere().isPresent(), equalTo(true));
    assertThat(query.getWhere().get(),  instanceOf(ComparisonExpression.class));
    final ComparisonExpression comparisonExpression = (ComparisonExpression)query.getWhere().get();
    assertThat(comparisonExpression.getType().getValue(), equalTo(">"));
  }

  private <T extends Statement> T parse(final String sql) {
    return KsqlParserTestUtil.<T>buildSingleAst(sql, metaStore).getStatement();
  }
}<|MERGE_RESOLUTION|>--- conflicted
+++ resolved
@@ -38,12 +38,7 @@
 import io.confluent.ksql.parser.tree.Query;
 import io.confluent.ksql.parser.tree.SingleColumn;
 import io.confluent.ksql.parser.tree.Statement;
-<<<<<<< HEAD
-import io.confluent.ksql.schema.ksql.SqlType;
-=======
 import io.confluent.ksql.schema.ksql.SqlBaseType;
-import io.confluent.ksql.schema.ksql.types.SqlStruct;
->>>>>>> 6dd39b94
 import io.confluent.ksql.serde.Format;
 import io.confluent.ksql.util.MetaStoreFixture;
 import java.util.Optional;
@@ -309,47 +304,6 @@
   }
 
   @Test
-<<<<<<< HEAD
-=======
-  public void testCreateStreamWithTopic() {
-    final String queryStr =
-        "CREATE STREAM orders (ordertime bigint, orderid varchar, itemid varchar, orderunits "
-            + "double) WITH (kafka_topic = 'foo', value_format = 'json', key='ordertime');";
-    final Statement statement = parse(queryStr);
-
-    final Statement rewrittenStatement = (Statement) statementRewriter.process(statement, null);
-
-    assertThat(rewrittenStatement, instanceOf(CreateStream.class));
-    final CreateStream createStream = (CreateStream)rewrittenStatement;
-    assertThat(createStream.getName().toString(), equalTo("ORDERS"));
-    assertThat(Iterables.size(createStream.getElements()), equalTo(4));
-    assertThat(Iterables.get(createStream.getElements(), 0).getName(), equalTo("ORDERTIME"));
-  }
-
-  @Test
-  public void testCreateStreamWithTopicWithStruct() {
-    final String queryStr =
-        "CREATE STREAM orders (ordertime bigint, orderid varchar, itemid varchar, orderunits "
-            + "double, arraycol array<double>, mapcol map<varchar, double>, "
-            + "order_address STRUCT< number VARCHAR, street VARCHAR, zip INTEGER, city "
-            + "VARCHAR, state VARCHAR >) WITH (kafka_topic='foo', value_format='json', key='ordertime');";
-    final Statement statement = parse(queryStr);
-
-    final Statement rewrittenStatement = (Statement) statementRewriter.process(statement, null);
-
-    assertThat(rewrittenStatement, instanceOf(CreateStream.class));
-    final CreateStream createStream = (CreateStream)rewrittenStatement;
-    assertThat(createStream.getName().toString().toUpperCase(), equalTo("ORDERS"));
-    assertThat(Iterables.size(createStream.getElements()), equalTo(7));
-    assertThat(Iterables.get(createStream.getElements(), 0).getName().toLowerCase(), equalTo("ordertime"));
-    assertThat(Iterables.get(createStream.getElements(), 6).getType().getSqlType().baseType(), equalTo(SqlBaseType.STRUCT));
-    final SqlStruct struct = (SqlStruct) Iterables.get(createStream.getElements(), 6).getType().getSqlType();
-    assertThat(struct.getFields(), hasSize(5));
-    assertThat(struct.getFields().get(0).getType().baseType(), equalTo(SqlBaseType.STRING));
-  }
-
-  @Test
->>>>>>> 6dd39b94
   public void testCreateStream() {
     // Given:
     final Statement statement = parse("CREATE STREAM orders ("
@@ -369,7 +323,7 @@
     assertThat(result.getName().toString(), equalTo("ORDERS"));
     assertThat(Iterables.size(result.getElements()), equalTo(7));
     assertThat(Iterables.get(result.getElements(), 0).getName(), equalTo("ORDERTIME"));
-    assertThat(Iterables.get(result.getElements(), 6).getType().getSqlType(), equalTo(SqlType.STRUCT));
+    assertThat(Iterables.get(result.getElements(), 6).getType().getSqlType().baseType(), equalTo(SqlBaseType.STRUCT));
     assertThat(result.getProperties().getKafkaTopic(), equalTo("orders_topic"));
     assertThat(result.getProperties().getValueFormat(), equalTo(Format.AVRO));
   }
