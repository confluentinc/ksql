/*
 * Copyright 2019 Confluent Inc.
 *
 * Licensed under the Confluent Community License (the "License"); you may not use
 * this file except in compliance with the License.  You may obtain a copy of the
 * License at
 *
 * http://www.confluent.io/confluent-community-license
 *
 * Unless required by applicable law or agreed to in writing, software
 * distributed under the License is distributed on an "AS IS" BASIS, WITHOUT
 * WARRANTIES OF ANY KIND, either express or implied.  See the License for the
 * specific language governing permissions and limitations under the License.
 */

package io.confluent.ksql.parser.tree;

import static io.confluent.ksql.parser.tree.TableElement.Namespace.KEY;
import static io.confluent.ksql.parser.tree.TableElement.Namespace.VALUE;
import static org.hamcrest.MatcherAssert.assertThat;
import static org.hamcrest.Matchers.contains;
import static org.hamcrest.Matchers.is;
import static org.mockito.Mockito.mock;
import static org.mockito.Mockito.when;

import com.google.common.collect.ImmutableList;
import com.google.common.testing.EqualsTester;
<<<<<<< HEAD
import io.confluent.ksql.schema.ksql.LogicalSchema;
=======
import io.confluent.ksql.parser.tree.TableElement.Namespace;
>>>>>>> ca6478a5
import io.confluent.ksql.schema.ksql.types.SqlTypes;
import io.confluent.ksql.util.KsqlException;
import java.util.List;
import java.util.stream.Collectors;
import org.apache.kafka.connect.data.Schema;
import org.apache.kafka.connect.data.SchemaBuilder;
import org.junit.Rule;
import org.junit.Test;
import org.junit.rules.ExpectedException;

public class TableElementsTest {

  private static final Type INT_TYPE = new Type(SqlTypes.INTEGER);
  private static final Type STRING_TYPE = new Type(SqlTypes.STRING);

  @Rule
  public final ExpectedException expectedException = ExpectedException.none();

  @Test
  public void shouldImplementHashCodeAndEqualsProperty() {
    final List<TableElement> someElements = ImmutableList.of(
<<<<<<< HEAD
        tableElement("bob", INT_TYPE)
=======
        tableElement(VALUE, "bob", SOME_TYPE)
>>>>>>> ca6478a5
    );

    new EqualsTester()
        .addEqualityGroup(TableElements.of(someElements), TableElements.of(someElements))
        .addEqualityGroup(TableElements.of())
        .testEquals();
  }

  @Test
  public void shouldThrowOnOutOfOrderKeyColumns() {
    // Given:
    final List<TableElement> elements = ImmutableList.of(
        tableElement(VALUE, "v0", SOME_TYPE),
        tableElement(KEY, "key", STRING_TYPE)
    );

    // Then:
    expectedException.expect(KsqlException.class);
    expectedException.expectMessage("KEY column declared after VALUE column: key");

    // When:
    TableElements.of(elements);
  }

  @Test
  public void shouldThrowOnDuplicateKeyColumns() {
    // Given:
    final List<TableElement> elements = ImmutableList.of(
        tableElement(KEY, "k0", STRING_TYPE),
        tableElement(KEY, "k0", STRING_TYPE),
        tableElement(KEY, "k1", STRING_TYPE),
        tableElement(KEY, "k1", STRING_TYPE)
    );

    // Then:
    expectedException.expect(KsqlException.class);
    expectedException.expectMessage("Duplicate KEY column names:");
    expectedException.expectMessage("k0");
    expectedException.expectMessage("k1");

    // When:
    TableElements.of(elements);
  }

  @Test
  public void shouldThrowOnDuplicateValueColumns() {
    // Given:
    final List<TableElement> elements = ImmutableList.of(
<<<<<<< HEAD
        tableElement("v0", INT_TYPE),
        tableElement("v0", INT_TYPE),
        tableElement("v1", INT_TYPE),
        tableElement("v1", INT_TYPE)
=======
        tableElement(VALUE, "v0", SOME_TYPE),
        tableElement(VALUE, "v0", SOME_TYPE),
        tableElement(VALUE, "v1", SOME_TYPE),
        tableElement(VALUE, "v1", SOME_TYPE)
>>>>>>> ca6478a5
    );

    // Then:
    expectedException.expect(KsqlException.class);
    expectedException.expectMessage("Duplicate non-KEY column names:");
    expectedException.expectMessage("v0");
    expectedException.expectMessage("v1");

    // When:
    TableElements.of(elements);
  }

  @Test
  public void shouldNotThrowOnNoKeyElements() {
    // Given:
    final List<TableElement> elements = ImmutableList.of(
        tableElement(VALUE, "v0", new Type(SqlTypes.INTEGER))
    );

    // When:
    TableElements.of(elements);

    // Then: did not throw.
  }

  @Test
  public void shouldThrowIfMoreThatOneKeyColumn() {
    // Given:
    final List<TableElement> elements = ImmutableList.of(
        tableElement(KEY, "k0", STRING_TYPE),
        tableElement(KEY, "k1", STRING_TYPE),
        tableElement(VALUE, "v0", SOME_TYPE)
    );

    // Then:
    expectedException.expect(KsqlException.class);
    expectedException.expectMessage("KSQL does not yet support multiple KEY columns");

    // When:
    TableElements.of(elements);
  }

  @Test
  public void shouldThrowIfKeyColumnNotString() {
    // Given:
    final List<TableElement> elements = ImmutableList.of(
        tableElement(KEY, "k0", new Type(SqlTypes.INTEGER)),
        tableElement(VALUE, "v0", SOME_TYPE)
    );

    // Then:
    expectedException.expect(KsqlException.class);
    expectedException.expectMessage("KEY columns must be of type STRING: k0");

    // When:
    TableElements.of(elements);
  }

  @Test
  public void shouldIterateElements() {
    // Given:
<<<<<<< HEAD
    final TableElement te1 = tableElement("k0", STRING_TYPE);
    final TableElement te2 = tableElement("v0", INT_TYPE);
=======
    final TableElement te1 = tableElement(KEY, "k0", STRING_TYPE);
    final TableElement te2 = tableElement(VALUE, "v0", SOME_TYPE);
>>>>>>> ca6478a5

    // When:
    final Iterable<TableElement> iterable = TableElements.of(ImmutableList.of(te1, te2));

    // Then:
    assertThat(iterable, contains(te1, te2));
  }

  @Test
  public void shouldStreamElements() {
    // Given:
    final List<TableElement> elements = ImmutableList.of(
<<<<<<< HEAD
        tableElement("k0", STRING_TYPE),
        tableElement("v0", INT_TYPE)
=======
        tableElement(KEY, "k0", STRING_TYPE),
        tableElement(VALUE, "v0", SOME_TYPE)
>>>>>>> ca6478a5
    );

    final TableElements tableElements = TableElements.of(elements);

    // When:
    final List<TableElement> result = tableElements.stream()
        .collect(Collectors.toList());

    // Then:
    assertThat(result, is(elements));
  }

  @Test
  public void shouldToString() {
    // Given:
<<<<<<< HEAD
    final TableElement element0 = tableElement("k0", STRING_TYPE);
    final TableElement element1 = tableElement("v0", INT_TYPE);
=======
    final TableElement element0 = tableElement(KEY, "k0", STRING_TYPE);
    final TableElement element1 = tableElement(VALUE, "v0", SOME_TYPE);
>>>>>>> ca6478a5

    final TableElements tableElements = TableElements.of(element0, element1);

    // When:
    final String string = tableElements.toString();

    // Then:
    assertThat(string, is("[" + element0 + ", " + element1 + "]"));
  }

  @Test
  public void shouldThrowWhenBuildLogicalSchemaIfNotElements() {
    // Given:
    final TableElements tableElements = TableElements.of();

    // Then:
    expectedException.expect(KsqlException.class);
    expectedException.expectMessage("No columns supplied.");

    // When:
    tableElements.toLogicalSchema();
  }

  @Test
  public void shouldBuildLogicalSchema() {
    // Given:
    final TableElement element0 = tableElement("v0", STRING_TYPE);
    final TableElement element1 = tableElement("v1", INT_TYPE);
    final TableElements tableElements = TableElements.of(element0, element1);

    // When:
    final LogicalSchema schema = tableElements.toLogicalSchema();

    // Then:
    assertThat(schema, is(LogicalSchema.of(
        SchemaBuilder
            .struct()
            .field("v0", Schema.OPTIONAL_STRING_SCHEMA)
            .field("v1", Schema.OPTIONAL_INT32_SCHEMA)
        .build()
    )));
  }

  private static TableElement tableElement(
      final Namespace namespace,
      final String name,
      final Type type
  ) {
    final TableElement te = mock(TableElement.class, name);
    when(te.getName()).thenReturn(name);
    when(te.getType()).thenReturn(type);
    when(te.getNamespace()).thenReturn(namespace);
    return te;
  }
}<|MERGE_RESOLUTION|>--- conflicted
+++ resolved
@@ -25,11 +25,8 @@
 
 import com.google.common.collect.ImmutableList;
 import com.google.common.testing.EqualsTester;
-<<<<<<< HEAD
+import io.confluent.ksql.parser.tree.TableElement.Namespace;
 import io.confluent.ksql.schema.ksql.LogicalSchema;
-=======
-import io.confluent.ksql.parser.tree.TableElement.Namespace;
->>>>>>> ca6478a5
 import io.confluent.ksql.schema.ksql.types.SqlTypes;
 import io.confluent.ksql.util.KsqlException;
 import java.util.List;
@@ -51,11 +48,7 @@
   @Test
   public void shouldImplementHashCodeAndEqualsProperty() {
     final List<TableElement> someElements = ImmutableList.of(
-<<<<<<< HEAD
-        tableElement("bob", INT_TYPE)
-=======
-        tableElement(VALUE, "bob", SOME_TYPE)
->>>>>>> ca6478a5
+        tableElement(VALUE, "bob", INT_TYPE)
     );
 
     new EqualsTester()
@@ -68,7 +61,7 @@
   public void shouldThrowOnOutOfOrderKeyColumns() {
     // Given:
     final List<TableElement> elements = ImmutableList.of(
-        tableElement(VALUE, "v0", SOME_TYPE),
+        tableElement(VALUE, "v0", INT_TYPE),
         tableElement(KEY, "key", STRING_TYPE)
     );
 
@@ -104,17 +97,10 @@
   public void shouldThrowOnDuplicateValueColumns() {
     // Given:
     final List<TableElement> elements = ImmutableList.of(
-<<<<<<< HEAD
-        tableElement("v0", INT_TYPE),
-        tableElement("v0", INT_TYPE),
-        tableElement("v1", INT_TYPE),
-        tableElement("v1", INT_TYPE)
-=======
-        tableElement(VALUE, "v0", SOME_TYPE),
-        tableElement(VALUE, "v0", SOME_TYPE),
-        tableElement(VALUE, "v1", SOME_TYPE),
-        tableElement(VALUE, "v1", SOME_TYPE)
->>>>>>> ca6478a5
+        tableElement(VALUE, "v0", INT_TYPE),
+        tableElement(VALUE, "v0", INT_TYPE),
+        tableElement(VALUE, "v1", INT_TYPE),
+        tableElement(VALUE, "v1", INT_TYPE)
     );
 
     // Then:
@@ -146,7 +132,7 @@
     final List<TableElement> elements = ImmutableList.of(
         tableElement(KEY, "k0", STRING_TYPE),
         tableElement(KEY, "k1", STRING_TYPE),
-        tableElement(VALUE, "v0", SOME_TYPE)
+        tableElement(VALUE, "v0", INT_TYPE)
     );
 
     // Then:
@@ -162,7 +148,7 @@
     // Given:
     final List<TableElement> elements = ImmutableList.of(
         tableElement(KEY, "k0", new Type(SqlTypes.INTEGER)),
-        tableElement(VALUE, "v0", SOME_TYPE)
+        tableElement(VALUE, "v0", INT_TYPE)
     );
 
     // Then:
@@ -176,13 +162,8 @@
   @Test
   public void shouldIterateElements() {
     // Given:
-<<<<<<< HEAD
-    final TableElement te1 = tableElement("k0", STRING_TYPE);
-    final TableElement te2 = tableElement("v0", INT_TYPE);
-=======
     final TableElement te1 = tableElement(KEY, "k0", STRING_TYPE);
-    final TableElement te2 = tableElement(VALUE, "v0", SOME_TYPE);
->>>>>>> ca6478a5
+    final TableElement te2 = tableElement(VALUE, "v0", INT_TYPE);
 
     // When:
     final Iterable<TableElement> iterable = TableElements.of(ImmutableList.of(te1, te2));
@@ -195,13 +176,8 @@
   public void shouldStreamElements() {
     // Given:
     final List<TableElement> elements = ImmutableList.of(
-<<<<<<< HEAD
-        tableElement("k0", STRING_TYPE),
-        tableElement("v0", INT_TYPE)
-=======
-        tableElement(KEY, "k0", STRING_TYPE),
-        tableElement(VALUE, "v0", SOME_TYPE)
->>>>>>> ca6478a5
+        tableElement(KEY, "k0", STRING_TYPE),
+        tableElement(VALUE, "v0", INT_TYPE)
     );
 
     final TableElements tableElements = TableElements.of(elements);
@@ -217,13 +193,8 @@
   @Test
   public void shouldToString() {
     // Given:
-<<<<<<< HEAD
-    final TableElement element0 = tableElement("k0", STRING_TYPE);
-    final TableElement element1 = tableElement("v0", INT_TYPE);
-=======
     final TableElement element0 = tableElement(KEY, "k0", STRING_TYPE);
-    final TableElement element1 = tableElement(VALUE, "v0", SOME_TYPE);
->>>>>>> ca6478a5
+    final TableElement element1 = tableElement(VALUE, "v0", INT_TYPE);
 
     final TableElements tableElements = TableElements.of(element0, element1);
 
@@ -235,7 +206,7 @@
   }
 
   @Test
-  public void shouldThrowWhenBuildLogicalSchemaIfNotElements() {
+  public void shouldThrowWhenBuildLogicalSchemaIfNoElements() {
     // Given:
     final TableElements tableElements = TableElements.of();
 
@@ -250,8 +221,8 @@
   @Test
   public void shouldBuildLogicalSchema() {
     // Given:
-    final TableElement element0 = tableElement("v0", STRING_TYPE);
-    final TableElement element1 = tableElement("v1", INT_TYPE);
+    final TableElement element0 = tableElement(KEY, "k0", STRING_TYPE);
+    final TableElement element1 = tableElement(VALUE, "v0", INT_TYPE);
     final TableElements tableElements = TableElements.of(element0, element1);
 
     // When:
@@ -261,9 +232,12 @@
     assertThat(schema, is(LogicalSchema.of(
         SchemaBuilder
             .struct()
-            .field("v0", Schema.OPTIONAL_STRING_SCHEMA)
-            .field("v1", Schema.OPTIONAL_INT32_SCHEMA)
-        .build()
+            .field("k0", Schema.OPTIONAL_STRING_SCHEMA)
+        .build(),
+        SchemaBuilder
+            .struct()
+            .field("v0", Schema.OPTIONAL_INT32_SCHEMA)
+            .build()
     )));
   }
 
