--- conflicted
+++ resolved
@@ -25,11 +25,8 @@
 
 import com.google.common.collect.ImmutableList;
 import com.google.common.testing.EqualsTester;
-<<<<<<< HEAD
 import io.confluent.ksql.parser.tree.TableElement.Namespace;
-=======
 import io.confluent.ksql.schema.ksql.types.SqlTypes;
->>>>>>> 6dd39b94
 import io.confluent.ksql.util.KsqlException;
 import java.util.List;
 import java.util.stream.Collectors;
@@ -114,16 +111,25 @@
   }
 
   @Test
+  public void shouldNotThrowOnNoKeyElements() {
+    // Given:
+    final List<TableElement> elements = ImmutableList.of(
+        tableElement(VALUE, "v0", new Type(SqlTypes.INTEGER))
+    );
+
+    // When:
+    TableElements.of(elements);
+
+    // Then: did not throw.
+  }
+
+  @Test
   public void shouldThrowIfMoreThatOneKeyColumn() {
     // Given:
     final List<TableElement> elements = ImmutableList.of(
-<<<<<<< HEAD
         tableElement(KEY, "k0", STRING_TYPE),
         tableElement(KEY, "k1", STRING_TYPE),
         tableElement(VALUE, "v0", SOME_TYPE)
-=======
-        tableElement("v0", new Type(SqlTypes.INTEGER))
->>>>>>> 6dd39b94
     );
 
     // Then:
@@ -138,7 +144,7 @@
   public void shouldThrowIfKeyColumnNotString() {
     // Given:
     final List<TableElement> elements = ImmutableList.of(
-        tableElement(KEY, "k0", PrimitiveType.of("INT")),
+        tableElement(KEY, "k0", new Type(SqlTypes.INTEGER)),
         tableElement(VALUE, "v0", SOME_TYPE)
     );
 
