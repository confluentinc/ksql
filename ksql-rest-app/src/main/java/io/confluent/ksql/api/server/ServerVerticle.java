/*
 * Copyright 2020 Confluent Inc.
 *
 * Licensed under the Confluent Community License (the "License"); you may not use
 * this file except in compliance with the License.  You may obtain a copy of the
 * License at
 *
 * http://www.confluent.io/confluent-community-license
 *
 * Unless required by applicable law or agreed to in writing, software
 * distributed under the License is distributed on an "AS IS" BASIS, WITHOUT
 * WARRANTIES OF ANY KIND, either express or implied.  See the License for the
 * specific language governing permissions and limitations under the License.
 */

package io.confluent.ksql.api.server;

import io.confluent.ksql.api.spi.Endpoints;
import io.vertx.core.AbstractVerticle;
import io.vertx.core.Promise;
import io.vertx.core.http.HttpClient;
import io.vertx.core.http.HttpClientOptions;
import io.vertx.core.http.HttpMethod;
import io.vertx.core.http.HttpServer;
import io.vertx.core.http.HttpServerOptions;
import io.vertx.core.http.HttpServerRequest;
import io.vertx.core.http.ServerWebSocket;
import io.vertx.core.http.UpgradeRejectedException;
import io.vertx.core.http.WebSocket;
import io.vertx.core.http.WebSocketBase;
import io.vertx.core.http.WebSocketConnectOptions;
import io.vertx.core.http.WebSocketFrame;
import io.vertx.core.net.SocketAddress;
import io.vertx.ext.web.Router;
import io.vertx.ext.web.RoutingContext;
import io.vertx.ext.web.handler.BodyHandler;
import java.util.Objects;
import org.slf4j.Logger;
import org.slf4j.LoggerFactory;

/**
 * The server deploys multiple server verticles. This is where the HTTP2 requests are handled. The
 * actual implementation of the endpoints is provided by an implementation of {@code Endpoints}.
 */
public class ServerVerticle extends AbstractVerticle {

  private static final Logger log = LoggerFactory.getLogger(ServerVerticle.class);

  private final Endpoints endpoints;
  private final HttpServerOptions httpServerOptions;
  private final Server server;
  private final boolean proxyEnabled;
  private ConnectionQueryManager connectionQueryManager;
  private volatile HttpServer httpServer;

  private HttpClient proxyClient;
  private SocketAddress proxyTarget;

  public ServerVerticle(final Endpoints endpoints, final HttpServerOptions httpServerOptions,
      final Server server, final boolean proxyEnabled) {
    this.endpoints = Objects.requireNonNull(endpoints);
    this.httpServerOptions = Objects.requireNonNull(httpServerOptions);
    this.server = Objects.requireNonNull(server);
    this.proxyEnabled = proxyEnabled;
  }

  @Override
  public void start(final Promise<Void> startPromise) {
    this.proxyClient = proxyEnabled ? vertx
        .createHttpClient(
            new HttpClientOptions().setMaxPoolSize(10)) : null;
    this.connectionQueryManager = new ConnectionQueryManager(context, server);
    httpServer = vertx.createHttpServer(httpServerOptions).requestHandler(setupRouter())
        .exceptionHandler(ServerUtils::unhandledExceptonHandler);
    httpServer.listen(ar -> {
      if (ar.succeeded()) {
        startPromise.complete();
      } else {
        startPromise.fail(ar.cause());
      }
    });
  }

  @Override
  public void stop(final Promise<Void> stopPromise) {
    proxyClient.close();
    if (httpServer == null) {
      stopPromise.complete();
    } else {
      httpServer.close(stopPromise.future());
    }
  }

  int actualPort() {
    return httpServer.actualPort();
  }

  private Router setupRouter() {
    final Router router = Router.router(vertx);

    server.getAuthHandler().ifPresent(authHandler -> {
      router.route()
          .handler(ServerVerticle::pauseHandler)
          .handler(authHandler)
          .handler(ServerVerticle::resumeHandler);
    });

    router.route(HttpMethod.POST, "/query-stream")
        .produces("application/vnd.ksqlapi.delimited.v1")
        .produces("application/json")
        .handler(BodyHandler.create())
        .handler(new QueryStreamHandler(endpoints, connectionQueryManager, context, server));
    router.route(HttpMethod.POST, "/inserts-stream")
        .produces("application/vnd.ksqlapi.delimited.v1")
        .produces("application/json")
        .handler(new InsertsStreamHandler(context, endpoints, server.getWorkerExecutor()));
    router.route(HttpMethod.POST, "/close-query")
        .handler(BodyHandler.create())
        .handler(new CloseQueryHandler(server));
<<<<<<< HEAD

    return router;
  }

  private static void pauseHandler(final RoutingContext routingContext) {
    // prevent auth handler from reading request body
    routingContext.request().pause();
    routingContext.next();
  }

  private static void resumeHandler(final RoutingContext routingContext) {
    // Un-pause body handling as async auth provider calls have completed by this point
    routingContext.request().resume();
    routingContext.next();
  }
=======
    router.route(HttpMethod.GET, "/ws/*").handler(this::websocketHandler);

    if (proxyEnabled) {
      // Everything else is proxied
      // The proxying is temporary and will go away once all the Jetty endpoints have been
      // migrated to Vert.x
      router.route().handler(new ProxyHandler(proxyTarget, proxyClient, server));
    }
    router.route().failureHandler(this::handleFailure);
    return router;
  }

  private void handleFailure(final RoutingContext routingContext) {
    if (routingContext.failure() != null) {
      log.error(String.format("Failed to handle request %d %s", routingContext.statusCode(),
          routingContext.request().path()),
          routingContext.failure());
    }
    routingContext.response().setStatusCode(routingContext.statusCode()).end();
  }

  private void websocketHandler(final RoutingContext routingContext) {
    if (proxyTarget == null) {
      proxyTarget = server.getProxyTarget();
    }
    final HttpServerRequest request = routingContext.request();
    final WebSocketConnectOptions options = new WebSocketConnectOptions()
        .setHost(proxyTarget.host())
        .setPort(proxyTarget.port())
        .setHeaders(request.headers())
        .setURI(request.uri());
    request.pause();
    proxyClient.webSocket(options, ar -> {
      request.resume();
      if (ar.succeeded()) {
        final WebSocket webSocket = ar.result();
        final ServerWebSocket serverWebSocket = request.upgrade();
        WebsocketPipe.pipe(serverWebSocket, webSocket);
        WebsocketPipe.pipe(webSocket, serverWebSocket);
      } else {
        if (ar.cause() instanceof UpgradeRejectedException) {
          final UpgradeRejectedException uge = (UpgradeRejectedException) ar.cause();
          request.response().setStatusCode(uge.getStatus()).setStatusMessage(uge.getMessage())
              .end();
        } else {
          log.error("Failed to proxy websocket", ar.cause());
          request.response().setStatusCode(500).end();
        }
      }
    });
  }

  private static final class WebsocketPipe {

    private final WebSocketBase from;
    private final WebSocketBase to;
    private boolean drainHandlerSet;

    public static void pipe(final WebSocketBase from, final WebSocketBase to) {
      new WebsocketPipe(from, to);
    }

    private WebsocketPipe(final WebSocketBase from, final WebSocketBase to) {
      this.from = from;
      this.to = to;

      from.frameHandler(this::frameHandler);
      from.exceptionHandler(this::exceptionHandler);
      // Don't need to close the from websocket on end of to websocket as we proxy
      // close frames too
    }

    private void frameHandler(final WebSocketFrame wsf) {
      if (to.isClosed()) {
        return;
      }
      to.writeFrame(wsf);
      if (!drainHandlerSet && to.writeQueueFull()) {
        drainHandlerSet = true;
        from.pause();
        to.drainHandler(this::drainHandler);
      }
    }

    private void drainHandler(final Void v) {
      drainHandlerSet = false;
      from.resume();
    }

    private void exceptionHandler(final Throwable t) {
      log.error("Exception in proxying websocket", t);
      try {
        to.close();
      } catch (Exception ignore) {
        // Ignore
      }
      try {
        from.close();
      } catch (Exception ignore) {
        // Ignore
      }

    }
  }

>>>>>>> f49f15fa
}<|MERGE_RESOLUTION|>--- conflicted
+++ resolved
@@ -117,23 +117,6 @@
     router.route(HttpMethod.POST, "/close-query")
         .handler(BodyHandler.create())
         .handler(new CloseQueryHandler(server));
-<<<<<<< HEAD
-
-    return router;
-  }
-
-  private static void pauseHandler(final RoutingContext routingContext) {
-    // prevent auth handler from reading request body
-    routingContext.request().pause();
-    routingContext.next();
-  }
-
-  private static void resumeHandler(final RoutingContext routingContext) {
-    // Un-pause body handling as async auth provider calls have completed by this point
-    routingContext.request().resume();
-    routingContext.next();
-  }
-=======
     router.route(HttpMethod.GET, "/ws/*").handler(this::websocketHandler);
 
     if (proxyEnabled) {
@@ -186,6 +169,18 @@
     });
   }
 
+  private static void pauseHandler(final RoutingContext routingContext) {
+    // prevent auth handler from reading request body
+    routingContext.request().pause();
+    routingContext.next();
+  }
+
+  private static void resumeHandler(final RoutingContext routingContext) {
+    // Un-pause body handling as async auth provider calls have completed by this point
+    routingContext.request().resume();
+    routingContext.next();
+  }
+
   private static final class WebsocketPipe {
 
     private final WebSocketBase from;
@@ -238,6 +233,4 @@
 
     }
   }
-
->>>>>>> f49f15fa
 }