--- conflicted
+++ resolved
@@ -45,15 +45,10 @@
   }
 
   private static String buildErrorMessage(Throwable exception) {
-<<<<<<< HEAD
-    String msg = exception.getMessage() != null ? exception.getMessage() : " ServerError: " + exception.toString();
-=======
-    String
-        msg =
+    String msg =
         exception.getMessage() != null
         ? exception.getMessage()
         : " ServerError:" + exception.toString();
->>>>>>> 2c67b380
     String causeMsg = CommonUtils.getErrorCauseMessage(exception);
     return causeMsg.isEmpty() ? msg : msg + "\r\n" + causeMsg;
   }
