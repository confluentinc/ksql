/**
 * Copyright 2017 Confluent Inc.
 *
 * Licensed under the Apache License, Version 2.0 (the "License");
 * you may not use this file except in compliance with the License.
 * You may obtain a copy of the License at
 *
 * http://www.apache.org/licenses/LICENSE-2.0
 *
 * Unless required by applicable law or agreed to in writing, software
 * distributed under the License is distributed on an "AS IS" BASIS,
 * WITHOUT WARRANTIES OR CONDITIONS OF ANY KIND, either express or implied.
 * See the License for the specific language governing permissions and
 * limitations under the License.
 **/

package io.confluent.ksql.rest.entity;

import com.fasterxml.jackson.annotation.JsonCreator;
import com.fasterxml.jackson.annotation.JsonProperty;
import com.fasterxml.jackson.annotation.JsonSubTypes;
import com.fasterxml.jackson.annotation.JsonTypeName;

import java.util.ArrayList;
import java.util.List;
import java.util.Objects;

import io.confluent.ksql.query.QueryId;

@JsonTypeName("queries")
@JsonSubTypes({})
public class Queries extends KsqlEntity {
  private final List<RunningQuery> queries;

  @JsonCreator
  public Queries(
      @JsonProperty("statementText")  String statementText,
      @JsonProperty("queries")        List<RunningQuery> queries
  ) {
    super(statementText);
    this.queries = queries;
  }

  public List<RunningQuery> getQueries() {
    return new ArrayList<>(queries);
  }

  public static class RunningQuery {
    private final String queryString;
    private final String statistics;
    private final String kafkaTopic;
    private final QueryId id;

    @JsonCreator
    public RunningQuery(
        @JsonProperty("queryString") String queryString,
        @JsonProperty("kafkaTopic") String kafkaTopic,
<<<<<<< HEAD
        @JsonProperty("statistics") String statistics,
        @JsonProperty("id") long id
=======
        @JsonProperty("id") QueryId id
>>>>>>> d996bdb5
    ) {
      this.statistics = statistics;
      this.queryString = queryString;
      this.kafkaTopic = kafkaTopic;
      this.id = id;

    }

    public String getQueryString() {
      return queryString;
    }

    public String getKafkaTopic() {
      return kafkaTopic;
    }

<<<<<<< HEAD
    public String getStatistics() {
      return statistics;
    }

    public long getId() {
=======
    public QueryId getId() {
>>>>>>> d996bdb5
      return id;
    }

    @Override
    public boolean equals(Object o) {
      if (this == o) {
        return true;
      }
      if (!(o instanceof RunningQuery)) {
        return false;
      }
      RunningQuery that = (RunningQuery) o;
      return getId() == that.getId()
          && Objects.equals(getQueryString(), that.getQueryString())
          && Objects.equals(getKafkaTopic(), that.getKafkaTopic());
    }

    @Override
    public int hashCode() {
      return Objects.hash(getQueryString(), getKafkaTopic(), getId());
    }
  }

  @Override
  public boolean equals(Object o) {
    if (this == o) {
      return true;
    }
    if (!(o instanceof Queries)) {
      return false;
    }
    Queries that = (Queries) o;
    return Objects.equals(getQueries(), that.getQueries());
  }

  @Override
  public int hashCode() {
    return Objects.hash(getQueries());
  }
}<|MERGE_RESOLUTION|>--- conflicted
+++ resolved
@@ -55,18 +55,13 @@
     public RunningQuery(
         @JsonProperty("queryString") String queryString,
         @JsonProperty("kafkaTopic") String kafkaTopic,
-<<<<<<< HEAD
         @JsonProperty("statistics") String statistics,
-        @JsonProperty("id") long id
-=======
         @JsonProperty("id") QueryId id
->>>>>>> d996bdb5
     ) {
       this.statistics = statistics;
       this.queryString = queryString;
       this.kafkaTopic = kafkaTopic;
       this.id = id;
-
     }
 
     public String getQueryString() {
@@ -77,16 +72,12 @@
       return kafkaTopic;
     }
 
-<<<<<<< HEAD
+    public QueryId getId() {
+      return id;
+    }
+
     public String getStatistics() {
       return statistics;
-    }
-
-    public long getId() {
-=======
-    public QueryId getId() {
->>>>>>> d996bdb5
-      return id;
     }
 
     @Override
