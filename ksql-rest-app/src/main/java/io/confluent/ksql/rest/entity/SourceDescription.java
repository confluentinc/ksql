--- conflicted
+++ resolved
@@ -118,16 +118,11 @@
         readQueries,
         writeQueries,
         dataSource.getSchema().fields().stream().map(
-<<<<<<< HEAD
             field -> {
               return new FieldSchemaInfo(field.name(), SchemaUtil
                   .describeSchema(field.schema()));
             }).collect(Collectors.toList()),
-=======
-            field -> new FieldSchemaInfo(
-                field.name(), SchemaUtil.getSchemaFieldName(field))
-            ).collect(Collectors.toList()),
->>>>>>> 51096fe7
+
         dataSource.getDataSourceType().getKqlType(),
         Optional.ofNullable(dataSource.getKeyField()).map(Field::name).orElse(""),
         Optional.ofNullable(dataSource.getTimestampField()).map(Field::name).orElse(""),
@@ -175,7 +170,7 @@
         queryMetadata.getResultSchema().fields().stream().map(
             field ->
               new FieldSchemaInfo(field.name(), SchemaUtil
-                  .getSchemaFieldName(field))
+                  .describeSchema(field.schema()))
             ).collect(Collectors.toList()),
         "QUERY",
         Optional.ofNullable(outputNodeFromMetadata(queryMetadata)
