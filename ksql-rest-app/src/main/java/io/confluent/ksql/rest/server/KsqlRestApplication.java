/*
 * Copyright 2017 Confluent Inc.
 *
 * Licensed under the Apache License, Version 2.0 (the "License");
 * you may not use this file except in compliance with the License.
 * You may obtain a copy of the License at
 *
 * http://www.apache.org/licenses/LICENSE-2.0
 *
 * Unless required by applicable law or agreed to in writing, software
 * distributed under the License is distributed on an "AS IS" BASIS,
 * WITHOUT WARRANTIES OR CONDITIONS OF ANY KIND, either express or implied.
 * See the License for the specific language governing permissions and
 * limitations under the License.
 **/

package io.confluent.ksql.rest.server;

import com.fasterxml.jackson.jaxrs.base.JsonParseExceptionMapper;
import com.google.common.collect.ImmutableMap;
import com.google.common.util.concurrent.ListeningScheduledExecutorService;
import com.google.common.util.concurrent.MoreExecutors;
import com.google.common.util.concurrent.ThreadFactoryBuilder;
import io.confluent.kafka.serializers.KafkaJsonDeserializer;
import io.confluent.kafka.serializers.KafkaJsonDeserializerConfig;
import io.confluent.kafka.serializers.KafkaJsonSerializer;
import io.confluent.ksql.KsqlEngine;
import io.confluent.ksql.ddl.DdlConfig;
import io.confluent.ksql.ddl.commands.CreateStreamCommand;
import io.confluent.ksql.ddl.commands.RegisterTopicCommand;
import io.confluent.ksql.exception.KafkaTopicException;
import io.confluent.ksql.function.UdfLoader;
import io.confluent.ksql.parser.tree.CreateStream;
import io.confluent.ksql.parser.tree.Expression;
import io.confluent.ksql.parser.tree.PrimitiveType;
import io.confluent.ksql.parser.tree.QualifiedName;
import io.confluent.ksql.parser.tree.RegisterTopic;
import io.confluent.ksql.parser.tree.StringLiteral;
import io.confluent.ksql.parser.tree.TableElement;
import io.confluent.ksql.parser.tree.Type;
import io.confluent.ksql.rest.entity.ServerInfo;
import io.confluent.ksql.rest.server.computation.Command;
import io.confluent.ksql.rest.server.computation.CommandId;
import io.confluent.ksql.rest.server.computation.CommandIdAssigner;
import io.confluent.ksql.rest.server.computation.CommandRunner;
import io.confluent.ksql.rest.server.computation.CommandStore;
import io.confluent.ksql.rest.server.computation.StatementExecutor;
import io.confluent.ksql.rest.server.resources.KsqlExceptionMapper;
import io.confluent.ksql.rest.server.resources.KsqlResource;
import io.confluent.ksql.rest.server.resources.RootDocument;
import io.confluent.ksql.rest.server.resources.ServerInfoResource;
import io.confluent.ksql.rest.server.resources.StatusResource;
import io.confluent.ksql.rest.server.resources.streaming.StreamedQueryResource;
import io.confluent.ksql.rest.server.resources.streaming.WSQueryEndpoint;
import io.confluent.ksql.rest.util.JsonMapper;
import io.confluent.ksql.util.KafkaTopicClient;
import io.confluent.ksql.util.KsqlConfig;
import io.confluent.ksql.util.KsqlException;
import io.confluent.ksql.util.Version;
import io.confluent.ksql.util.WelcomeMsgUtils;
import io.confluent.ksql.version.metrics.KsqlVersionCheckerAgent;
import io.confluent.ksql.version.metrics.collector.KsqlModuleType;
import io.confluent.rest.Application;
import io.confluent.rest.validation.JacksonMessageBodyProvider;
import java.io.Console;
import java.io.OutputStreamWriter;
import java.io.PrintWriter;
import java.net.URL;
import java.nio.charset.StandardCharsets;
import java.time.Duration;
import java.util.Arrays;
import java.util.Collections;
import java.util.HashMap;
import java.util.HashSet;
import java.util.List;
import java.util.Map;
import java.util.Optional;
import java.util.Properties;
import java.util.concurrent.Executors;
import java.util.stream.Collectors;
import javax.websocket.DeploymentException;
import javax.websocket.server.ServerEndpoint;
import javax.websocket.server.ServerEndpointConfig;
import javax.websocket.server.ServerEndpointConfig.Configurator;
import javax.ws.rs.core.Configurable;
import org.apache.kafka.clients.admin.AdminClient;
import org.apache.kafka.clients.consumer.KafkaConsumer;
import org.apache.kafka.clients.producer.KafkaProducer;
import org.apache.kafka.common.config.TopicConfig;
import org.apache.kafka.common.errors.UnsupportedVersionException;
import org.apache.kafka.common.serialization.Deserializer;
import org.apache.kafka.common.serialization.Serializer;
import org.eclipse.jetty.server.ServerConnector;
import org.eclipse.jetty.websocket.jsr356.server.ServerContainer;
import org.glassfish.jersey.server.ServerProperties;
import org.slf4j.Logger;
import org.slf4j.LoggerFactory;

// CHECKSTYLE_RULES.OFF: ClassDataAbstractionCoupling
public final class KsqlRestApplication extends Application<KsqlRestConfig> implements Executable {
  // CHECKSTYLE_RULES.ON: ClassDataAbstractionCoupling

  private static final Logger log = LoggerFactory.getLogger(KsqlRestApplication.class);

  public static final String COMMANDS_KSQL_TOPIC_NAME = "__KSQL_COMMANDS_TOPIC";
  private static final String COMMANDS_STREAM_NAME = "KSQL_COMMANDS";

  private final KsqlConfig ksqlConfig;
  private final KsqlEngine ksqlEngine;
  private final CommandRunner commandRunner;
  private final RootDocument rootDocument;
  private final StatusResource statusResource;
  private final StreamedQueryResource streamedQueryResource;
  private final KsqlResource ksqlResource;
  private final ServerInfo serverInfo;

  private final Thread commandRunnerThread;
  private final KsqlVersionCheckerAgent versionCheckerAgent;

  public static String getCommandsStreamName() {
    return COMMANDS_STREAM_NAME;
  }

  private KsqlRestApplication(
      final KsqlEngine ksqlEngine,
      final KsqlConfig ksqlConfig,
      final KsqlRestConfig config,
      final CommandRunner commandRunner,
      final RootDocument rootDocument,
      final StatusResource statusResource,
      final StreamedQueryResource streamedQueryResource,
      final KsqlResource ksqlResource,
      final KsqlVersionCheckerAgent versionCheckerAgent
  ) {
    super(config);
    this.ksqlConfig = ksqlConfig;
    this.ksqlEngine = ksqlEngine;
    this.commandRunner = commandRunner;
    this.rootDocument = rootDocument;
    this.statusResource = statusResource;
    this.streamedQueryResource = streamedQueryResource;
    this.ksqlResource = ksqlResource;

    this.versionCheckerAgent = versionCheckerAgent;
    this.serverInfo = new ServerInfo(
        Version.getVersion(),
        getKafkaClusterId(ksqlConfig),
        ksqlConfig.getString(KsqlConfig.KSQL_SERVICE_ID_CONFIG));

    this.commandRunnerThread = new Thread(commandRunner, "CommandRunner");
  }

  @Override
  public void setupResources(final Configurable<?> config, final KsqlRestConfig appConfig) {
    config.register(rootDocument);
    config.register(new ServerInfoResource(serverInfo));
    config.register(statusResource);
    config.register(ksqlResource);
    config.register(streamedQueryResource);
    config.register(new KsqlExceptionMapper());
  }


  @Override
  public void start() throws Exception {
    super.start();
    commandRunnerThread.start();
    final Properties metricsProperties = new Properties();
    metricsProperties.putAll(getConfiguration().getOriginals());
    if (versionCheckerAgent != null) {
      versionCheckerAgent.start(KsqlModuleType.SERVER, metricsProperties);
    }

    displayWelcomeMessage();
  }

  @Override
  public void stop() {
    try {
      ksqlEngine.close();
    } catch (final Exception e) {
      log.error("Exception while waiting for Ksql Engine to close", e);
    }

    try {
      commandRunner.close();
      commandRunnerThread.join();
    } catch (final Exception e) {
      log.error("Exception while waiting for CommandRunner thread to complete", e);
    }

    try {
      super.stop();
    } catch (final Exception e) {
      log.error("Exception while stopping rest server", e);
    }
  }

  public List<URL> getListeners() {
    return Arrays.stream(server.getConnectors())
        .filter(connector -> connector instanceof ServerConnector)
        .map(ServerConnector.class::cast)
        .map(connector -> {
          try {
            final String protocol = new HashSet<>(connector.getProtocols())
                .stream()
                .map(String::toLowerCase)
                .anyMatch(s -> s.equals("ssl")) ? "https" : "http";

            final int localPort = connector.getLocalPort();

            return new URL(protocol, "localhost", localPort, "");
          } catch (final Exception e) {
            throw new RuntimeException("Malformed listener", e);
          }
        })
        .collect(Collectors.toList());
  }

  @Override
  public void configureBaseApplication(
      final Configurable<?> config,
      final Map<String, String> metricTags) {
    // Would call this but it registers additional, unwanted exception mappers
    // super.configureBaseApplication(config, metricTags);
    // Instead, just copy+paste the desired parts from Application.configureBaseApplication() here:
    final JacksonMessageBodyProvider jsonProvider =
        new JacksonMessageBodyProvider(JsonMapper.INSTANCE.mapper);
    config.register(jsonProvider);
    config.register(JsonParseExceptionMapper.class);

    // Don't want to buffer rows when streaming JSON in a request to the query resource
    config.property(ServerProperties.OUTBOUND_CONTENT_LENGTH_BUFFER, 0);
  }

  @Override
  protected void registerWebSocketEndpoints(final ServerContainer container) {
    try {
      final ListeningScheduledExecutorService exec = MoreExecutors.listeningDecorator(
          Executors.newScheduledThreadPool(
              config.getInt(KsqlRestConfig.KSQL_WEBSOCKETS_NUM_THREADS),
              new ThreadFactoryBuilder()
                  .setDaemon(true)
                  .setNameFormat("websockets-query-thread-%d")
                  .build()
          )
      );

      final StatementParser statementParser = new StatementParser(ksqlEngine);

      container.addEndpoint(
          ServerEndpointConfig.Builder
              .create(
                  WSQueryEndpoint.class,
                  WSQueryEndpoint.class.getAnnotation(ServerEndpoint.class).value()
              )
              .configurator(new Configurator() {
                @Override
                @SuppressWarnings("unchecked")
                public <T> T getEndpointInstance(final Class<T> endpointClass) {
                  return (T) new WSQueryEndpoint(
                      ksqlConfig,
                      JsonMapper.INSTANCE.mapper,
                      statementParser,
                      ksqlEngine,
                      exec,
                      versionCheckerAgent::updateLastRequestTime
                  );
                }

              })
              .build()
      );
    } catch (final DeploymentException e) {
      log.error("Unable to create websockets endpoint", e);
    }
  }

  public static KsqlRestApplication buildApplication(
      final KsqlRestConfig restConfig
  ) throws Exception {
    return buildApplication(restConfig, null);
  }

  // Use only for testing
  public static KsqlRestApplication buildApplication(
      final KsqlRestConfig restConfig,
<<<<<<< HEAD
      final KsqlVersionCheckerAgent versionCheckerAgent
  ) throws Exception {
=======
      final VersionCheckerAgent versionCheckerAgent,
      final int maxStatementRetries
  ) {
>>>>>>> e10cc336

    final String ksqlInstallDir = restConfig.getString(KsqlRestConfig.INSTALL_DIR_CONFIG);

    final KsqlConfig ksqlConfig = new KsqlConfig(restConfig.getKsqlConfigProperties());

    final KsqlEngine ksqlEngine = KsqlEngine.create(ksqlConfig);
    final KafkaTopicClient topicClient = ksqlEngine.getTopicClient();
    UdfLoader.newInstance(ksqlConfig, ksqlEngine.getMetaStore(), ksqlInstallDir).load();

    final String ksqlServiceId = ksqlConfig.getString(KsqlConfig.KSQL_SERVICE_ID_CONFIG);
    final String commandTopic = KsqlRestConfig.getCommandTopic(ksqlServiceId);
    ensureCommandTopic(restConfig, topicClient, commandTopic);

    final Map<String, Expression> commandTopicProperties = new HashMap<>();
    commandTopicProperties.put(
        DdlConfig.VALUE_FORMAT_PROPERTY,
        new StringLiteral("json")
    );
    commandTopicProperties.put(
        DdlConfig.KAFKA_TOPIC_NAME_PROPERTY,
        new StringLiteral(commandTopic)
    );

    ksqlEngine.getDdlCommandExec().execute(new RegisterTopicCommand(new RegisterTopic(
        QualifiedName.of(COMMANDS_KSQL_TOPIC_NAME),
        false,
        commandTopicProperties
    )), false);

    ksqlEngine.getDdlCommandExec().execute(new CreateStreamCommand(
        "statementText",
        new CreateStream(
            QualifiedName.of(COMMANDS_STREAM_NAME),
            Collections.singletonList(new TableElement(
                "STATEMENT",
                new PrimitiveType(Type.KsqlType.STRING)
            )),
            false,
            Collections.singletonMap(
                DdlConfig.TOPIC_NAME_PROPERTY,
                new StringLiteral(COMMANDS_KSQL_TOPIC_NAME)
            )
        ),
        ksqlEngine.getTopicClient(),
        true
    ), false);

    final Map<String, Object> commandConsumerProperties = restConfig.getCommandConsumerProperties();
    final KafkaConsumer<CommandId, Command> commandConsumer = new KafkaConsumer<>(
        commandConsumerProperties,
        getJsonDeserializer(CommandId.class, true),
        getJsonDeserializer(Command.class, false)
    );

    final KafkaProducer<CommandId, Command> commandProducer = new KafkaProducer<>(
        restConfig.getCommandProducerProperties(),
        getJsonSerializer(true),
        getJsonSerializer(false)
    );

    final StatementParser statementParser = new StatementParser(ksqlEngine);

    final StatementExecutor statementExecutor = new StatementExecutor(
        ksqlConfig,
        ksqlEngine,
        statementParser
    );

    final CommandStore commandStore = new CommandStore(
        commandTopic,
        commandConsumer,
        commandProducer,
        new CommandIdAssigner(ksqlEngine.getMetaStore()));

    final CommandRunner commandRunner = new CommandRunner(
        statementExecutor,
        commandStore,
        maxStatementRetries
    );

    final RootDocument rootDocument = new RootDocument();

    final StatusResource statusResource = new StatusResource(statementExecutor);
    final KsqlVersionCheckerAgent versionCheckerAgentToUse
        = Optional.ofNullable(versionCheckerAgent)
        .orElse(
            new KsqlVersionCheckerAgent(() -> !ksqlEngine.getLivePersistentQueries().isEmpty()));
    final StreamedQueryResource streamedQueryResource = new StreamedQueryResource(
        ksqlConfig,
        ksqlEngine,
        statementParser,
        Duration.ofMillis(
            restConfig.getLong(KsqlRestConfig.STREAMED_QUERY_DISCONNECT_CHECK_MS_CONFIG)),
        versionCheckerAgentToUse::updateLastRequestTime
    );
    final KsqlResource ksqlResource = new KsqlResource(
        ksqlConfig,
        ksqlEngine,
        commandStore,
        restConfig.getLong(KsqlRestConfig.DISTRIBUTED_COMMAND_RESPONSE_TIMEOUT_MS_CONFIG),
        versionCheckerAgentToUse::updateLastRequestTime
    );

    commandRunner.processPriorCommands();

    return new KsqlRestApplication(
        ksqlEngine,
        ksqlConfig,
        restConfig,
        commandRunner,
        rootDocument,
        statusResource,
        streamedQueryResource,
        ksqlResource,
        versionCheckerAgentToUse
    );
  }

  private static String getKafkaClusterId(final KsqlConfig ksqlConfig) {

    try (AdminClient client = AdminClient.create(ksqlConfig.getKsqlAdminClientConfigProps())) {

      return client.describeCluster().clusterId().get();

    } catch (final UnsupportedVersionException e) {
      throw new KsqlException(
          "The kafka brokers are incompatible with. "
          + "KSQL requires broker versions >= 0.10.1.x"
      );
    } catch (final Exception e) {
      throw new KsqlException("Failed to get Kafka cluster information", e);
    }
  }

  static void ensureCommandTopic(final KsqlRestConfig restConfig,
                                 final KafkaTopicClient topicClient,
                                 final String commandTopic) {
    final long requiredTopicRetention = Long.MAX_VALUE;
    if (topicClient.isTopicExists(commandTopic)) {
      final ImmutableMap<String, Object> requiredConfig =
          ImmutableMap.of(TopicConfig.RETENTION_MS_CONFIG, requiredTopicRetention);

      if (topicClient.addTopicConfig(commandTopic, requiredConfig)) {
        log.info("Corrected retention.ms on command topic. topic:{}, retention.ms:{}",
                 commandTopic, requiredTopicRetention);
      }

      return;
    }

    try {
      short replicationFactor = 1;
      if (restConfig.getOriginals().containsKey(KsqlConfig.SINK_NUMBER_OF_REPLICAS_PROPERTY)) {
        replicationFactor = Short.parseShort(
            restConfig
                .getOriginals()
                .get(KsqlConfig.SINK_NUMBER_OF_REPLICAS_PROPERTY)
                .toString()
        );
      }
      if (replicationFactor < 2) {
        log.warn("Creating topic {} with replication factor of {} which is less than 2. "
                 + "This is not advisable in a production environment. ",
                commandTopic, replicationFactor);
      }

      // for now we create the command topic with infinite retention so that we
      // don't lose any data in case of fail over etc.
      topicClient.createTopic(
          commandTopic,
          1,
          replicationFactor,
          Collections.singletonMap(TopicConfig.RETENTION_MS_CONFIG, requiredTopicRetention)
      );
    } catch (final KafkaTopicException e) {
      log.info("Command Topic Exists: {}", e.getMessage());
    }
  }

  private static <T> Serializer<T> getJsonSerializer(final boolean isKey) {
    final Serializer<T> result = new KafkaJsonSerializer<>();
    result.configure(Collections.emptyMap(), isKey);
    return result;
  }

  private static <T> Deserializer<T> getJsonDeserializer(
      final Class<T> classs,
      final boolean isKey) {
    final Deserializer<T> result = new KafkaJsonDeserializer<>();
    final String typeConfigProperty = isKey
                                ? KafkaJsonDeserializerConfig.JSON_KEY_TYPE
                                : KafkaJsonDeserializerConfig.JSON_VALUE_TYPE;

    final Map<String, ?> props = Collections.singletonMap(
        typeConfigProperty,
        classs
    );
    result.configure(props, isKey);
    return result;
  }

  private void displayWelcomeMessage() {
    final Console console = System.console();
    if (console == null) {
      return;
    }

    final PrintWriter writer =
        new PrintWriter(new OutputStreamWriter(System.out, StandardCharsets.UTF_8));

    WelcomeMsgUtils.displayWelcomeMessage(80, writer);

    final String version = Version.getVersion();
    final List<URL> listeners = getListeners();
    final String allListeners = listeners.stream()
        .map(Object::toString)
        .collect(Collectors.joining(", "));

    writer.printf("Server %s listening on %s%n", version, allListeners);
    writer.println();
    writer.println("To access the KSQL CLI, run:");
    writer.println("ksql " + listeners.get(0));
    writer.println();

    writer.flush();
  }
}<|MERGE_RESOLUTION|>--- conflicted
+++ resolved
@@ -276,23 +276,12 @@
     }
   }
 
-  public static KsqlRestApplication buildApplication(
-      final KsqlRestConfig restConfig
-  ) throws Exception {
-    return buildApplication(restConfig, null);
-  }
-
   // Use only for testing
   public static KsqlRestApplication buildApplication(
       final KsqlRestConfig restConfig,
-<<<<<<< HEAD
-      final KsqlVersionCheckerAgent versionCheckerAgent
-  ) throws Exception {
-=======
-      final VersionCheckerAgent versionCheckerAgent,
+      final KsqlVersionCheckerAgent versionCheckerAgent,
       final int maxStatementRetries
   ) {
->>>>>>> e10cc336
 
     final String ksqlInstallDir = restConfig.getString(KsqlRestConfig.INSTALL_DIR_CONFIG);
 
