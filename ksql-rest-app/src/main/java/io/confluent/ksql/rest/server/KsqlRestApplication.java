--- conflicted
+++ resolved
@@ -264,14 +264,10 @@
                       JsonMapper.INSTANCE.mapper,
                       statementParser,
                       ksqlEngine,
-<<<<<<< HEAD
                       commandRunner.getCommandStore(),
                       exec,
+                      versionCheckerAgent::updateLastRequestTime,
                       config.getLong(KsqlRestConfig.DISTRIBUTED_COMMAND_RESPONSE_TIMEOUT_MS_CONFIG)
-=======
-                      exec,
-                      versionCheckerAgent::updateLastRequestTime
->>>>>>> 610a518b
                   );
                 }
 
