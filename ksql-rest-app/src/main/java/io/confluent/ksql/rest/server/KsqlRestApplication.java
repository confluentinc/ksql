--- conflicted
+++ resolved
@@ -104,14 +104,10 @@
   private final StreamedQueryResource streamedQueryResource;
   private final KsqlResource ksqlResource;
   private final boolean isUiEnabled;
+  private final String uiFolder;
+
   private final ServerInfo serverInfo;
-  private final String uiFolder;
-<<<<<<< HEAD
-=======
-
-  private final ServerInfo serverInfo;
-
->>>>>>> 5953b6c9
+
   private final Thread commandRunnerThread;
   private final VersionCheckerAgent versionChckerAgent;
 
