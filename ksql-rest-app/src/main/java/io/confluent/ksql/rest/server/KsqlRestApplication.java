--- conflicted
+++ resolved
@@ -44,6 +44,7 @@
 import io.confluent.ksql.rest.server.computation.Command;
 import io.confluent.ksql.rest.server.computation.CommandId;
 import io.confluent.ksql.rest.server.computation.CommandIdAssigner;
+import io.confluent.ksql.rest.server.computation.CommandQueue;
 import io.confluent.ksql.rest.server.computation.CommandRunner;
 import io.confluent.ksql.rest.server.computation.CommandStore;
 import io.confluent.ksql.rest.server.computation.ReplayableCommandQueue;
@@ -123,7 +124,8 @@
   private final Thread commandRunnerThread;
   private final VersionCheckerAgent versionCheckerAgent;
   private final ServiceContext serviceContext;
-
+  private final CommandQueue commandQueue;
+  
   public static String getCommandsStreamName() {
     return COMMANDS_STREAM_NAME;
   }
@@ -134,7 +136,7 @@
       final KsqlConfig ksqlConfig,
       final KsqlRestConfig config,
       final CommandRunner commandRunner,
-      final ReplayableCommandQueue replayableCommandQueue,
+      final CommandQueue commandQueue,
       final RootDocument rootDocument,
       final StatusResource statusResource,
       final StreamedQueryResource streamedQueryResource,
@@ -142,7 +144,6 @@
       final VersionCheckerAgent versionCheckerAgent
   ) {
     super(config);
-<<<<<<< HEAD
     this.serviceContext = Objects.requireNonNull(serviceContext, "serviceContext");
     this.ksqlConfig = Objects.requireNonNull(ksqlConfig, "ksqlConfig");
     this.ksqlEngine = Objects.requireNonNull(ksqlEngine, "ksqlEngine");
@@ -152,21 +153,10 @@
     this.streamedQueryResource =
         Objects.requireNonNull(streamedQueryResource, "streamedQueryResource");
     this.ksqlResource = Objects.requireNonNull(ksqlResource, "ksqlResource");
+    this.commandQueue = Objects.requireNonNull(commandQueue, "commandQueue")
 
     this.versionCheckerAgent =
         Objects.requireNonNull(versionCheckerAgent, "versionCheckerAgent");
-=======
-    this.ksqlConfig = ksqlConfig;
-    this.ksqlEngine = ksqlEngine;
-    this.commandRunner = commandRunner;
-    this.replayableCommandQueue = replayableCommandQueue;
-    this.rootDocument = rootDocument;
-    this.statusResource = statusResource;
-    this.streamedQueryResource = streamedQueryResource;
-    this.ksqlResource = ksqlResource;
-
-    this.versionCheckerAgent = versionCheckerAgent;
->>>>>>> 05d3daf5
     this.serverInfo = new ServerInfo(
         Version.getVersion(),
         getKafkaClusterId(serviceContext),
@@ -293,11 +283,8 @@
                       JsonMapper.INSTANCE.mapper,
                       statementParser,
                       ksqlEngine,
-<<<<<<< HEAD
                       serviceContext,
-=======
-                      replayableCommandQueue,
->>>>>>> 05d3daf5
+                      commandQueue,
                       exec,
                       versionCheckerAgent::updateLastRequestTime,
                       Duration.ofMillis(config.getLong(
