/*
 * Copyright 2018 Confluent Inc.
 *
 * Licensed under the Confluent Community License (the "License"); you may not use
 * this file except in compliance with the License.  You may obtain a copy of the
 * License at
 *
 * http://www.confluent.io/confluent-community-license
 *
 * Unless required by applicable law or agreed to in writing, software
 * distributed under the License is distributed on an "AS IS" BASIS, WITHOUT
 * WARRANTIES OF ANY KIND, either express or implied.  See the License for the
 * specific language governing permissions and limitations under the License.
 */

package io.confluent.ksql.rest.server;

import static io.confluent.ksql.rest.server.KsqlRestConfig.DISTRIBUTED_COMMAND_RESPONSE_TIMEOUT_MS_CONFIG;
import static java.util.Objects.requireNonNull;

import com.fasterxml.jackson.jaxrs.base.JsonParseExceptionMapper;
import com.google.common.annotations.VisibleForTesting;
import com.google.common.collect.ImmutableList;
import com.google.common.collect.ImmutableMap;
import com.google.common.util.concurrent.ListeningScheduledExecutorService;
import com.google.common.util.concurrent.MoreExecutors;
import com.google.common.util.concurrent.ThreadFactoryBuilder;
import io.confluent.ksql.ServiceInfo;
import io.confluent.ksql.connect.KsqlConnect;
import io.confluent.ksql.engine.KsqlEngine;
import io.confluent.ksql.function.InternalFunctionRegistry;
import io.confluent.ksql.function.MutableFunctionRegistry;
import io.confluent.ksql.function.UdfLoader;
import io.confluent.ksql.json.JsonMapper;
import io.confluent.ksql.logging.processing.ProcessingLogConfig;
import io.confluent.ksql.logging.processing.ProcessingLogContext;
import io.confluent.ksql.parser.KsqlParser.ParsedStatement;
import io.confluent.ksql.parser.KsqlParser.PreparedStatement;
import io.confluent.ksql.parser.SqlFormatter;
import io.confluent.ksql.rest.entity.KsqlErrorMessage;
import io.confluent.ksql.rest.entity.KsqlRequest;
import io.confluent.ksql.rest.server.computation.CommandQueue;
import io.confluent.ksql.rest.server.computation.CommandRunner;
import io.confluent.ksql.rest.server.computation.CommandStore;
import io.confluent.ksql.rest.server.computation.StatementExecutor;
import io.confluent.ksql.rest.server.context.KsqlRestServiceContextBinder;
import io.confluent.ksql.rest.server.filters.KsqlAuthorizationFilter;
import io.confluent.ksql.rest.server.resources.KsqlConfigurable;
import io.confluent.ksql.rest.server.resources.KsqlExceptionMapper;
import io.confluent.ksql.rest.server.resources.KsqlResource;
import io.confluent.ksql.rest.server.resources.RootDocument;
import io.confluent.ksql.rest.server.resources.ServerInfoResource;
import io.confluent.ksql.rest.server.resources.StatusResource;
import io.confluent.ksql.rest.server.resources.streaming.StreamedQueryResource;
import io.confluent.ksql.rest.server.resources.streaming.WSQueryEndpoint;
import io.confluent.ksql.rest.server.state.ServerState;
import io.confluent.ksql.rest.server.state.ServerStateDynamicBinding;
import io.confluent.ksql.rest.util.ClusterTerminator;
import io.confluent.ksql.rest.util.KsqlInternalTopicUtils;
import io.confluent.ksql.rest.util.ProcessingLogServerUtils;
import io.confluent.ksql.security.KsqlAuthorizationValidator;
import io.confluent.ksql.security.KsqlAuthorizationValidatorFactory;
import io.confluent.ksql.security.KsqlDefaultSecurityExtension;
import io.confluent.ksql.security.KsqlSecurityExtension;
import io.confluent.ksql.services.LazyServiceContext;
import io.confluent.ksql.services.ServiceContext;
import io.confluent.ksql.services.ServiceContextFactory;
import io.confluent.ksql.statement.ConfiguredStatement;
import io.confluent.ksql.util.KsqlConfig;
import io.confluent.ksql.util.KsqlException;
import io.confluent.ksql.util.RetryUtil;
import io.confluent.ksql.util.Version;
import io.confluent.ksql.util.WelcomeMsgUtils;
import io.confluent.ksql.version.metrics.VersionCheckerAgent;
import io.confluent.ksql.version.metrics.collector.KsqlModuleType;
import io.confluent.rest.Application;
import io.confluent.rest.validation.JacksonMessageBodyProvider;
import java.io.Console;
import java.io.OutputStreamWriter;
import java.io.PrintWriter;
import java.net.URL;
import java.nio.charset.StandardCharsets;
import java.time.Duration;
import java.util.Arrays;
import java.util.Collections;
import java.util.HashSet;
import java.util.LinkedList;
import java.util.List;
import java.util.Map;
import java.util.Optional;
import java.util.Properties;
import java.util.concurrent.Executors;
import java.util.function.BiFunction;
import java.util.function.Function;
import java.util.function.Predicate;
import java.util.function.Supplier;
import java.util.stream.Collectors;
import javax.websocket.DeploymentException;
import javax.websocket.server.ServerEndpoint;
import javax.websocket.server.ServerEndpointConfig;
import javax.websocket.server.ServerEndpointConfig.Configurator;
import javax.ws.rs.core.Configurable;
import org.apache.kafka.streams.StreamsConfig;
import org.eclipse.jetty.server.ServerConnector;
import org.eclipse.jetty.websocket.jsr356.server.ServerContainer;
import org.glassfish.hk2.utilities.Binder;
import org.glassfish.jersey.server.ServerProperties;
import org.slf4j.Logger;
import org.slf4j.LoggerFactory;

// CHECKSTYLE_RULES.OFF: ClassDataAbstractionCoupling
public final class KsqlRestApplication extends Application<KsqlRestConfig> implements Executable {
  // CHECKSTYLE_RULES.ON: ClassDataAbstractionCoupling

  private static final Logger log = LoggerFactory.getLogger(KsqlRestApplication.class);

  public static final String COMMANDS_STREAM_NAME = "KSQL_COMMANDS";

  private final KsqlConfig ksqlConfigNoPort;
  private final KsqlEngine ksqlEngine;
  private final CommandRunner commandRunner;
  private final CommandStore commandStore;
  private final RootDocument rootDocument;
  private final StatusResource statusResource;
  private final StreamedQueryResource streamedQueryResource;
  private final KsqlResource ksqlResource;
  private final VersionCheckerAgent versionCheckerAgent;
  private final ServiceContext serviceContext;
  private final BiFunction<KsqlConfig, KsqlSecurityExtension, Binder>  serviceContextBinderFactory;
  private final KsqlSecurityExtension securityExtension;
  private final ServerState serverState;
  private final ProcessingLogContext processingLogContext;
  private final List<KsqlServerPrecondition> preconditions;
  private final KsqlConnect ksqlConnect;
  private final List<KsqlConfigurable> configurables;

  public static String getCommandsStreamName() {
    return COMMANDS_STREAM_NAME;
  }

  // CHECKSTYLE_RULES.OFF: ParameterNumberCheck
  KsqlRestApplication(
      // CHECKSTYLE_RULES.ON: ParameterNumberCheck
      final ServiceContext serviceContext,
      final KsqlEngine ksqlEngine,
      final KsqlConfig ksqlConfig,
      final KsqlRestConfig config,
      final CommandRunner commandRunner,
      final CommandStore commandStore,
      final RootDocument rootDocument,
      final StatusResource statusResource,
      final StreamedQueryResource streamedQueryResource,
      final KsqlResource ksqlResource,
      final VersionCheckerAgent versionCheckerAgent,
      final BiFunction<KsqlConfig, KsqlSecurityExtension, Binder> serviceContextBinderFactory,
      final KsqlSecurityExtension securityExtension,
      final ServerState serverState,
      final ProcessingLogContext processingLogContext,
      final List<KsqlServerPrecondition> preconditions,
      final KsqlConnect ksqlConnect,
      final List<KsqlConfigurable> configurables
  ) {
    super(config);
    this.serviceContext = requireNonNull(serviceContext, "serviceContext");
    this.ksqlConfigNoPort = requireNonNull(ksqlConfig, "ksqlConfig");
    this.ksqlEngine = requireNonNull(ksqlEngine, "ksqlEngine");
    this.commandRunner = requireNonNull(commandRunner, "commandRunner");
    this.rootDocument = requireNonNull(rootDocument, "rootDocument");
    this.statusResource = requireNonNull(statusResource, "statusResource");
    this.streamedQueryResource = requireNonNull(streamedQueryResource, "streamedQueryResource");
    this.ksqlResource = requireNonNull(ksqlResource, "ksqlResource");
    this.commandStore = requireNonNull(commandStore, "commandStore");
    this.serverState = requireNonNull(serverState, "serverState");
    this.processingLogContext = requireNonNull(processingLogContext, "processingLogContext");
    this.preconditions = requireNonNull(preconditions, "preconditions");
    this.versionCheckerAgent = requireNonNull(versionCheckerAgent, "versionCheckerAgent");
    this.serviceContextBinderFactory =
        requireNonNull(serviceContextBinderFactory, "serviceContextBinderFactory");
    this.securityExtension = requireNonNull(securityExtension, "securityExtension");
    this.ksqlConnect = requireNonNull(ksqlConnect, "ksqlConnect");
    this.configurables = requireNonNull(configurables, "configurables");
  }

  @Override
  public void setupResources(final Configurable<?> config, final KsqlRestConfig appConfig) {
    config.register(rootDocument);
    config.register(new ServerInfoResource(serviceContext, ksqlConfigNoPort));
    config.register(statusResource);
    config.register(ksqlResource);
    config.register(streamedQueryResource);
    config.register(new KsqlExceptionMapper());
    config.register(new ServerStateDynamicBinding(serverState));
  }

  @Override
  public void start() throws Exception {
    super.start();
    final KsqlConfig ksqlConfigWithPort = buildConfigWithPort();
    configurables.forEach(c -> c.configure(ksqlConfigWithPort));
    startKsql();
    commandRunner.start();
    ksqlConnect.startAsync();
    final Properties metricsProperties = new Properties();
    metricsProperties.putAll(getConfiguration().getOriginals());
    if (versionCheckerAgent != null) {
      versionCheckerAgent.start(KsqlModuleType.SERVER, metricsProperties);
    }
    displayWelcomeMessage();
  }

  @VisibleForTesting
  void startKsql() {
    waitForPreconditions();
    initialize();
  }

  private static final class KsqlFailedPrecondition extends RuntimeException {

    private KsqlFailedPrecondition(final String message) {
      super(message);
    }
  }

  private void checkPreconditions() {
    for (final KsqlServerPrecondition precondition : preconditions) {
      final Optional<KsqlErrorMessage> error = precondition.checkPrecondition(
          config,
          serviceContext
      );
      if (error.isPresent()) {
        serverState.setInitializingReason(error.get());
        throw new KsqlFailedPrecondition(error.get().toString());
      }
    }
  }

  private void waitForPreconditions() {
    final List<Predicate<Exception>> predicates = ImmutableList.of(
        e -> !(e instanceof KsqlFailedPrecondition)
    );
    RetryUtil.retryWithBackoff(
        Integer.MAX_VALUE,
        1000,
        30000,
        this::checkPreconditions,
        predicates
    );
  }

  private void initialize() {
    registerCommandTopic();

    commandStore.start();

    ProcessingLogServerUtils.maybeCreateProcessingLogTopic(
        serviceContext.getTopicClient(),
        processingLogContext.getConfig(),
        ksqlConfigNoPort
    );
    maybeCreateProcessingLogStream(
        processingLogContext.getConfig(),
        ksqlConfigNoPort,
        ksqlEngine,
        commandStore
    );

    commandRunner.processPriorCommands();

    serverState.setReady();
  }

  @Override
  public void stop() {
    try {
      ksqlConnect.close();
    } catch (final Exception e) {
      log.error("Exception while waiting for ksqlConnect to close", e);
    }

    try {
      ksqlEngine.close();
    } catch (final Exception e) {
      log.error("Exception while waiting for Ksql Engine to close", e);
    }

    try {
      commandRunner.close();
    } catch (final Exception e) {
      log.error("Exception while waiting for CommandRunner thread to complete", e);
    }

    try {
      serviceContext.close();
    } catch (final Exception e) {
      log.error("Exception while closing services", e);
    }

    try {
      securityExtension.close();
    } catch (final Exception e) {
      log.error("Exception while closing security extension", e);
    }

    try {
      super.stop();
    } catch (final Exception e) {
      log.error("Exception while stopping rest server", e);
    }
  }

  List<URL> getListeners() {
    return Arrays.stream(server.getConnectors())
        .filter(connector -> connector instanceof ServerConnector)
        .map(ServerConnector.class::cast)
        .map(connector -> {
          try {
            final String protocol = new HashSet<>(connector.getProtocols())
                .stream()
                .map(String::toLowerCase)
                .anyMatch(s -> s.equals("ssl")) ? "https" : "http";

            final int localPort = connector.getLocalPort();

            return new URL(protocol, "localhost", localPort, "");
          } catch (final Exception e) {
            throw new RuntimeException("Malformed listener", e);
          }
        })
        .collect(Collectors.toList());
  }

  @Override
  public void configureBaseApplication(
      final Configurable<?> config,
      final Map<String, String> metricTags) {
    // Would call this but it registers additional, unwanted exception mappers
    // super.configureBaseApplication(config, metricTags);
    // Instead, just copy+paste the desired parts from Application.configureBaseApplication() here:
    final JacksonMessageBodyProvider jsonProvider =
        new JacksonMessageBodyProvider(JsonMapper.INSTANCE.mapper);
    config.register(jsonProvider);
    config.register(JsonParseExceptionMapper.class);
    config.register(serviceContextBinderFactory.apply(ksqlConfigNoPort, securityExtension));

    // Don't want to buffer rows when streaming JSON in a request to the query resource
    config.property(ServerProperties.OUTBOUND_CONTENT_LENGTH_BUFFER, 0);
    config.property(ServerProperties.WADL_FEATURE_DISABLE, true);

    // Controls the access to all REST endpoints
    securityExtension.getAuthorizationProvider().ifPresent(
        ac -> config.register(new KsqlAuthorizationFilter(ac))
    );
  }

  @SuppressWarnings("UnstableApiUsage")
  @Override
  protected void registerWebSocketEndpoints(final ServerContainer container) {
    try {
      final ListeningScheduledExecutorService exec = MoreExecutors.listeningDecorator(
          Executors.newScheduledThreadPool(
              config.getInt(KsqlRestConfig.KSQL_WEBSOCKETS_NUM_THREADS),
              new ThreadFactoryBuilder()
                  .setDaemon(true)
                  .setNameFormat("websockets-query-thread-%d")
                  .build()
          )
      );

      final StatementParser statementParser = new StatementParser(ksqlEngine);
<<<<<<< HEAD
      final TopicAccessValidator topicAccessValidator =
          TopicAccessValidatorFactory.create(ksqlConfigNoPort, serviceContext);
=======
      final KsqlAuthorizationValidator authorizationValidator =
          KsqlAuthorizationValidatorFactory.create(ksqlConfig, serviceContext);
>>>>>>> 2ea6a2ce

      container.addEndpoint(
          ServerEndpointConfig.Builder
              .create(
                  WSQueryEndpoint.class,
                  WSQueryEndpoint.class.getAnnotation(ServerEndpoint.class).value()
              )
              .configurator(new Configurator() {
                @Override
                @SuppressWarnings("unchecked")
                public <T> T getEndpointInstance(final Class<T> endpointClass) {
                  return (T) new WSQueryEndpoint(
                      buildConfigWithPort(),
                      JsonMapper.INSTANCE.mapper,
                      statementParser,
                      ksqlEngine,
                      commandStore,
                      exec,
                      versionCheckerAgent::updateLastRequestTime,
                      Duration.ofMillis(config.getLong(
                          KsqlRestConfig.DISTRIBUTED_COMMAND_RESPONSE_TIMEOUT_MS_CONFIG)),
                      authorizationValidator,
                      securityExtension,
                      serverState
                  );
                }
              })
              .build()
      );
    } catch (final DeploymentException e) {
      log.error("Unable to create websockets endpoint", e);
    }
  }

  static KsqlRestApplication buildApplication(
      final KsqlRestConfig restConfig,
      final Function<Supplier<Boolean>, VersionCheckerAgent> versionCheckerFactory
  ) {
    final KsqlConfig ksqlConfig = new KsqlConfig(restConfig.getKsqlConfigProperties());
    final ServiceContext serviceContext
        = new LazyServiceContext(() -> ServiceContextFactory.create(ksqlConfig));

    return buildApplication(
        "",
        restConfig,
        versionCheckerFactory,
        Integer.MAX_VALUE,
        serviceContext,
        KsqlRestServiceContextBinder::new);
  }

  static KsqlRestApplication buildApplication(
      final String metricsPrefix,
      final KsqlRestConfig restConfig,
      final Function<Supplier<Boolean>, VersionCheckerAgent> versionCheckerFactory,
      final int maxStatementRetries,
      final ServiceContext serviceContext,
      final BiFunction<KsqlConfig, KsqlSecurityExtension, Binder> serviceContextBinderFactory
  ) {
    final String ksqlInstallDir = restConfig.getString(KsqlRestConfig.INSTALL_DIR_CONFIG);

    final KsqlConfig ksqlConfig = new KsqlConfig(restConfig.getKsqlConfigProperties());

    final ProcessingLogConfig processingLogConfig
        = new ProcessingLogConfig(restConfig.getOriginals());
    final ProcessingLogContext processingLogContext
        = ProcessingLogContext.create(processingLogConfig);

    final MutableFunctionRegistry functionRegistry = new InternalFunctionRegistry();

    final KsqlEngine ksqlEngine = new KsqlEngine(
        serviceContext,
        processingLogContext,
        functionRegistry,
        ServiceInfo.create(ksqlConfig, metricsPrefix)
    );

    UdfLoader.newInstance(ksqlConfig, functionRegistry, ksqlInstallDir).load();

    final String commandTopic = KsqlInternalTopicUtils.getTopicName(
        ksqlConfig, KsqlRestConfig.COMMAND_TOPIC_SUFFIX);

    final CommandStore commandStore = CommandStore.Factory.create(
        commandTopic,
        restConfig.getCommandConsumerProperties(),
        restConfig.getCommandProducerProperties());

    final StatementExecutor statementExecutor = new StatementExecutor(ksqlEngine);

    final RootDocument rootDocument = new RootDocument();

    final StatusResource statusResource = new StatusResource(statementExecutor);
    final VersionCheckerAgent versionChecker
        = versionCheckerFactory.apply(ksqlEngine::hasActiveQueries);

    final ServerState serverState = new ServerState();

    final KsqlSecurityExtension securityExtension = loadSecurityExtension(ksqlConfig);

    final KsqlAuthorizationValidator authorizationValidator =
        KsqlAuthorizationValidatorFactory.create(ksqlConfig, serviceContext);

    final StreamedQueryResource streamedQueryResource = new StreamedQueryResource(
        ksqlEngine,
        commandStore,
        Duration.ofMillis(
            restConfig.getLong(KsqlRestConfig.STREAMED_QUERY_DISCONNECT_CHECK_MS_CONFIG)),
        Duration.ofMillis(restConfig.getLong(DISTRIBUTED_COMMAND_RESPONSE_TIMEOUT_MS_CONFIG)),
        versionChecker::updateLastRequestTime,
        authorizationValidator
    );

    final KsqlResource ksqlResource = new KsqlResource(
        ksqlEngine,
        commandStore,
        Duration.ofMillis(restConfig.getLong(DISTRIBUTED_COMMAND_RESPONSE_TIMEOUT_MS_CONFIG)),
        versionChecker::updateLastRequestTime,
<<<<<<< HEAD
        topicAccessValidator
    );
=======
        Injectors.DEFAULT,
        authorizationValidator);
>>>>>>> 2ea6a2ce

    final List<String> managedTopics = new LinkedList<>();
    managedTopics.add(commandTopic);
    if (processingLogConfig.getBoolean(ProcessingLogConfig.TOPIC_AUTO_CREATE)) {
      managedTopics.add(ProcessingLogServerUtils.getTopicName(processingLogConfig, ksqlConfig));
    }
    final CommandRunner commandRunner = new CommandRunner(
        statementExecutor,
        commandStore,
        maxStatementRetries,
        new ClusterTerminator(ksqlEngine, serviceContext, managedTopics),
        serverState
    );

    final List<KsqlServerPrecondition> preconditions = restConfig.getConfiguredInstances(
        KsqlRestConfig.KSQL_SERVER_PRECONDITIONS,
        KsqlServerPrecondition.class
    );

    final KsqlConnect ksqlConnect = new KsqlConnect(
        ksqlEngine,
        ksqlConfig,
        cs -> ksqlResource.handleKsqlStatements(
            ksqlEngine.getServiceContext(),
            new KsqlRequest(SqlFormatter.formatSql(cs), null, null)
        )
    );

    final List<KsqlConfigurable> configurables = ImmutableList.of(
        ksqlResource,
        streamedQueryResource,
        statementExecutor
    );

    return new KsqlRestApplication(
        serviceContext,
        ksqlEngine,
        ksqlConfig,
        restConfig,
        commandRunner,
        commandStore,
        rootDocument,
        statusResource,
        streamedQueryResource,
        ksqlResource,
        versionChecker,
        serviceContextBinderFactory,
        securityExtension,
        serverState,
        processingLogContext,
        preconditions,
        ksqlConnect,
        configurables
    );
  }

  private void registerCommandTopic() {

    final String commandTopic = commandStore.getCommandTopicName();

    KsqlInternalTopicUtils.ensureTopic(
        commandTopic,
        ksqlConfigNoPort,
        serviceContext.getTopicClient()
    );

    final String createCmd = "CREATE STREAM " + COMMANDS_STREAM_NAME
        + " (STATEMENT STRING)"
        + " WITH(VALUE_FORMAT='JSON', KAFKA_TOPIC='" + commandTopic + "');";

    final ParsedStatement parsed = ksqlEngine.parse(createCmd).get(0);
    final PreparedStatement<?> prepared = ksqlEngine.prepare(parsed);
    ksqlEngine.execute(ConfiguredStatement.of(prepared, ImmutableMap.of(), ksqlConfigNoPort));
  }

  private static KsqlSecurityExtension loadSecurityExtension(final KsqlConfig ksqlConfig) {
    final KsqlSecurityExtension securityExtension = Optional.ofNullable(
        ksqlConfig.getConfiguredInstance(
            KsqlConfig.KSQL_SECURITY_EXTENSION_CLASS,
            KsqlSecurityExtension.class
        )).orElse(new KsqlDefaultSecurityExtension());

    securityExtension.initialize(ksqlConfig);
    return securityExtension;
  }

  private void displayWelcomeMessage() {
    final Console console = System.console();
    if (console == null) {
      return;
    }

    final PrintWriter writer =
        new PrintWriter(new OutputStreamWriter(System.out, StandardCharsets.UTF_8));

    WelcomeMsgUtils.displayWelcomeMessage(80, writer);

    final String version = Version.getVersion();
    final List<URL> listeners = getListeners();
    final String allListeners = listeners.stream()
        .map(Object::toString)
        .collect(Collectors.joining(", "));

    writer.printf("Server %s listening on %s%n", version, allListeners);
    writer.println();
    writer.println("To access the KSQL CLI, run:");
    writer.println("ksql " + listeners.get(0));
    writer.println();

    writer.flush();
  }

  private static void maybeCreateProcessingLogStream(
      final ProcessingLogConfig config,
      final KsqlConfig ksqlConfig,
      final KsqlEngine ksqlEngine,
      final CommandQueue commandQueue
  ) {
    if (!config.getBoolean(ProcessingLogConfig.STREAM_AUTO_CREATE)
        || !commandQueue.isEmpty()) {
      return;
    }

    final PreparedStatement<?> statement = ProcessingLogServerUtils
        .processingLogStreamCreateStatement(config, ksqlConfig);
    final Supplier<ConfiguredStatement<?>> configured = () -> ConfiguredStatement.of(
        statement, Collections.emptyMap(), ksqlConfig);

    try {
      ksqlEngine.createSandbox(ksqlEngine.getServiceContext()).execute(configured.get());
    } catch (final KsqlException e) {
      log.warn("Failed to create processing log stream", e);
      return;
    }

    commandQueue.enqueueCommand(configured.get());
  }

  /**
   * Build a complete config with the KS IQ application.server set.
   *
   * @return true server config.
   */
  private KsqlConfig buildConfigWithPort() {
    final Map<String, Object> props = ksqlConfigNoPort.originals();

    // Wire up KS IQ endpoint discovery to the FIRST listener:
    final URL firstListener = getListeners().get(0);
    props.put(
        KsqlConfig.KSQL_STREAMS_PREFIX + StreamsConfig.APPLICATION_SERVER_CONFIG,
        firstListener.toString()
    );

    return new KsqlConfig(props);
  }
}<|MERGE_RESOLUTION|>--- conflicted
+++ resolved
@@ -367,13 +367,8 @@
       );
 
       final StatementParser statementParser = new StatementParser(ksqlEngine);
-<<<<<<< HEAD
-      final TopicAccessValidator topicAccessValidator =
-          TopicAccessValidatorFactory.create(ksqlConfigNoPort, serviceContext);
-=======
       final KsqlAuthorizationValidator authorizationValidator =
-          KsqlAuthorizationValidatorFactory.create(ksqlConfig, serviceContext);
->>>>>>> 2ea6a2ce
+          KsqlAuthorizationValidatorFactory.create(ksqlConfigNoPort, serviceContext);
 
       container.addEndpoint(
           ServerEndpointConfig.Builder
@@ -491,13 +486,8 @@
         commandStore,
         Duration.ofMillis(restConfig.getLong(DISTRIBUTED_COMMAND_RESPONSE_TIMEOUT_MS_CONFIG)),
         versionChecker::updateLastRequestTime,
-<<<<<<< HEAD
-        topicAccessValidator
-    );
-=======
-        Injectors.DEFAULT,
-        authorizationValidator);
->>>>>>> 2ea6a2ce
+        authorizationValidator
+    );
 
     final List<String> managedTopics = new LinkedList<>();
     managedTopics.add(commandTopic);
