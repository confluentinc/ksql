/*
 * Copyright 2018 Confluent Inc.
 *
 * Licensed under the Confluent Community License; you may not use this file
 * except in compliance with the License.  You may obtain a copy of the License at
 *
 * http://www.confluent.io/confluent-community-license
 *
 * Unless required by applicable law or agreed to in writing, software
 * distributed under the License is distributed on an "AS IS" BASIS, WITHOUT
 * WARRANTIES OF ANY KIND, either express or implied.  See the License for the
 * specific language governing permissions and limitations under the License.
 */

package io.confluent.ksql.rest.server;

import static io.confluent.ksql.rest.server.KsqlRestConfig.DISTRIBUTED_COMMAND_RESPONSE_TIMEOUT_MS_CONFIG;

import com.fasterxml.jackson.jaxrs.base.JsonParseExceptionMapper;
import com.google.common.collect.ImmutableMap;
import com.google.common.util.concurrent.ListeningScheduledExecutorService;
import com.google.common.util.concurrent.MoreExecutors;
import com.google.common.util.concurrent.ThreadFactoryBuilder;
import io.confluent.ksql.KsqlEngine;
import io.confluent.ksql.ddl.DdlConfig;
import io.confluent.ksql.ddl.commands.CreateStreamCommand;
import io.confluent.ksql.ddl.commands.RegisterTopicCommand;
import io.confluent.ksql.exception.KafkaTopicExistsException;
import io.confluent.ksql.function.InternalFunctionRegistry;
import io.confluent.ksql.function.MutableFunctionRegistry;
import io.confluent.ksql.function.UdfLoader;
import io.confluent.ksql.json.JsonMapper;
import io.confluent.ksql.parser.KsqlParser.PreparedStatement;
import io.confluent.ksql.parser.tree.CreateStream;
import io.confluent.ksql.parser.tree.Expression;
import io.confluent.ksql.parser.tree.PrimitiveType;
import io.confluent.ksql.parser.tree.QualifiedName;
import io.confluent.ksql.parser.tree.RegisterTopic;
import io.confluent.ksql.parser.tree.StringLiteral;
import io.confluent.ksql.parser.tree.TableElement;
import io.confluent.ksql.parser.tree.Type;
import io.confluent.ksql.processing.log.ProcessingLogConfig;
import io.confluent.ksql.processing.log.ProcessingLogContext;
import io.confluent.ksql.rest.entity.ServerInfo;
import io.confluent.ksql.rest.server.computation.CommandIdAssigner;
import io.confluent.ksql.rest.server.computation.CommandQueue;
import io.confluent.ksql.rest.server.computation.CommandRunner;
import io.confluent.ksql.rest.server.computation.CommandStore;
import io.confluent.ksql.rest.server.computation.StatementExecutor;
import io.confluent.ksql.rest.server.resources.KsqlExceptionMapper;
import io.confluent.ksql.rest.server.resources.KsqlResource;
import io.confluent.ksql.rest.server.resources.RootDocument;
import io.confluent.ksql.rest.server.resources.ServerInfoResource;
import io.confluent.ksql.rest.server.resources.StatusResource;
import io.confluent.ksql.rest.server.resources.streaming.StreamedQueryResource;
import io.confluent.ksql.rest.server.resources.streaming.WSQueryEndpoint;
import io.confluent.ksql.rest.util.ClusterTerminator;
import io.confluent.ksql.rest.util.ProcessingLogServerUtils;
import io.confluent.ksql.services.DefaultServiceContext;
import io.confluent.ksql.services.KafkaTopicClient;
import io.confluent.ksql.services.ServiceContext;
import io.confluent.ksql.util.KsqlConfig;
import io.confluent.ksql.util.KsqlException;
import io.confluent.ksql.util.Version;
import io.confluent.ksql.util.WelcomeMsgUtils;
import io.confluent.ksql.version.metrics.VersionCheckerAgent;
import io.confluent.ksql.version.metrics.collector.KsqlModuleType;
import io.confluent.rest.Application;
import io.confluent.rest.validation.JacksonMessageBodyProvider;
import java.io.Console;
import java.io.OutputStreamWriter;
import java.io.PrintWriter;
import java.net.URL;
import java.nio.charset.StandardCharsets;
import java.time.Duration;
import java.util.Arrays;
import java.util.Collections;
import java.util.HashMap;
import java.util.HashSet;
import java.util.LinkedList;
import java.util.List;
import java.util.Map;
import java.util.Objects;
import java.util.Optional;
import java.util.Properties;
import java.util.concurrent.Executors;
import java.util.function.Function;
import java.util.function.Supplier;
import java.util.stream.Collectors;
import javax.websocket.DeploymentException;
import javax.websocket.server.ServerEndpoint;
import javax.websocket.server.ServerEndpointConfig;
import javax.websocket.server.ServerEndpointConfig.Configurator;
import javax.ws.rs.core.Configurable;
import org.apache.kafka.common.config.TopicConfig;
import org.apache.kafka.common.errors.UnsupportedVersionException;
import org.eclipse.jetty.server.ServerConnector;
import org.eclipse.jetty.websocket.jsr356.server.ServerContainer;
import org.glassfish.jersey.server.ServerProperties;
import org.slf4j.Logger;
import org.slf4j.LoggerFactory;

// CHECKSTYLE_RULES.OFF: ClassDataAbstractionCoupling
public final class KsqlRestApplication extends Application<KsqlRestConfig> implements Executable {
  // CHECKSTYLE_RULES.ON: ClassDataAbstractionCoupling

  private static final Logger log = LoggerFactory.getLogger(KsqlRestApplication.class);

  public static final String COMMANDS_KSQL_TOPIC_NAME = "__KSQL_COMMANDS_TOPIC";
  private static final String COMMANDS_STREAM_NAME = "KSQL_COMMANDS";

  private final KsqlConfig ksqlConfig;
  private final KsqlEngine ksqlEngine;
  private final CommandRunner commandRunner;
  private final CommandQueue commandQueue;
  private final RootDocument rootDocument;
  private final StatusResource statusResource;
  private final StreamedQueryResource streamedQueryResource;
  private final KsqlResource ksqlResource;
  private final ServerInfo serverInfo;
  private final Thread commandRunnerThread;
  private final VersionCheckerAgent versionCheckerAgent;
  private final ServiceContext serviceContext;

  public static String getCommandsStreamName() {
    return COMMANDS_STREAM_NAME;
  }

  // CHECKSTYLE_RULES.OFF: ParameterNumberCheck
  KsqlRestApplication(
      // CHECKSTYLE_RULES.ON: ParameterNumberCheck
      final ServiceContext serviceContext,
      final KsqlEngine ksqlEngine,
      final KsqlConfig ksqlConfig,
      final KsqlRestConfig config,
      final CommandRunner commandRunner,
      final CommandQueue commandQueue,
      final RootDocument rootDocument,
      final StatusResource statusResource,
      final StreamedQueryResource streamedQueryResource,
      final KsqlResource ksqlResource,
      final VersionCheckerAgent versionCheckerAgent
  ) {
    super(config);
    this.serviceContext = Objects.requireNonNull(serviceContext, "serviceContext");
    this.ksqlConfig = Objects.requireNonNull(ksqlConfig, "ksqlConfig");
    this.ksqlEngine = Objects.requireNonNull(ksqlEngine, "ksqlEngine");
    this.commandRunner = Objects.requireNonNull(commandRunner, "commandRunner");
    this.rootDocument = Objects.requireNonNull(rootDocument, "rootDocument");
    this.statusResource = Objects.requireNonNull(statusResource, "statusResource");
    this.streamedQueryResource =
        Objects.requireNonNull(streamedQueryResource, "streamedQueryResource");
    this.ksqlResource = Objects.requireNonNull(ksqlResource, "ksqlResource");
    this.commandQueue = Objects.requireNonNull(commandQueue, "commandQueue");

    this.versionCheckerAgent =
        Objects.requireNonNull(versionCheckerAgent, "versionCheckerAgent");
    this.serverInfo = new ServerInfo(
        Version.getVersion(),
        getKafkaClusterId(serviceContext),
        ksqlConfig.getString(KsqlConfig.KSQL_SERVICE_ID_CONFIG));

    this.commandRunnerThread = new Thread(commandRunner, "CommandRunner");
  }

  @Override
  public void setupResources(final Configurable<?> config, final KsqlRestConfig appConfig) {
    config.register(rootDocument);
    config.register(new ServerInfoResource(serverInfo));
    config.register(statusResource);
    config.register(ksqlResource);
    config.register(streamedQueryResource);
    config.register(new KsqlExceptionMapper());
  }

  @Override
  public void start() throws Exception {
    commandRunnerThread.start();
    super.start();
    final Properties metricsProperties = new Properties();
    metricsProperties.putAll(getConfiguration().getOriginals());
    if (versionCheckerAgent != null) {
      versionCheckerAgent.start(KsqlModuleType.SERVER, metricsProperties);
    }

    displayWelcomeMessage();
  }

  @Override
  public void stop() {
    try {
      ksqlEngine.close();
    } catch (final Exception e) {
      log.error("Exception while waiting for Ksql Engine to close", e);
    }

    try {
      commandRunner.close();
      commandRunnerThread.join();
    } catch (final Exception e) {
      log.error("Exception while waiting for CommandRunner thread to complete", e);
    }

    try {
      serviceContext.close();
    } catch (final Exception e) {
      log.error("Exception while closing services", e);
    }

    try {
      super.stop();
    } catch (final Exception e) {
      log.error("Exception while stopping rest server", e);
    }
  }

  public List<URL> getListeners() {
    return Arrays.stream(server.getConnectors())
        .filter(connector -> connector instanceof ServerConnector)
        .map(ServerConnector.class::cast)
        .map(connector -> {
          try {
            final String protocol = new HashSet<>(connector.getProtocols())
                .stream()
                .map(String::toLowerCase)
                .anyMatch(s -> s.equals("ssl")) ? "https" : "http";

            final int localPort = connector.getLocalPort();

            return new URL(protocol, "localhost", localPort, "");
          } catch (final Exception e) {
            throw new RuntimeException("Malformed listener", e);
          }
        })
        .collect(Collectors.toList());
  }

  @Override
  public void configureBaseApplication(
      final Configurable<?> config,
      final Map<String, String> metricTags) {
    // Would call this but it registers additional, unwanted exception mappers
    // super.configureBaseApplication(config, metricTags);
    // Instead, just copy+paste the desired parts from Application.configureBaseApplication() here:
    final JacksonMessageBodyProvider jsonProvider =
        new JacksonMessageBodyProvider(JsonMapper.INSTANCE.mapper);
    config.register(jsonProvider);
    config.register(JsonParseExceptionMapper.class);

    // Don't want to buffer rows when streaming JSON in a request to the query resource
    config.property(ServerProperties.OUTBOUND_CONTENT_LENGTH_BUFFER, 0);
  }

  @Override
  protected void registerWebSocketEndpoints(final ServerContainer container) {
    try {
      final ListeningScheduledExecutorService exec = MoreExecutors.listeningDecorator(
          Executors.newScheduledThreadPool(
              config.getInt(KsqlRestConfig.KSQL_WEBSOCKETS_NUM_THREADS),
              new ThreadFactoryBuilder()
                  .setDaemon(true)
                  .setNameFormat("websockets-query-thread-%d")
                  .build()
          )
      );

      final StatementParser statementParser = new StatementParser(ksqlEngine);

      container.addEndpoint(
          ServerEndpointConfig.Builder
              .create(
                  WSQueryEndpoint.class,
                  WSQueryEndpoint.class.getAnnotation(ServerEndpoint.class).value()
              )
              .configurator(new Configurator() {
                @Override
                @SuppressWarnings("unchecked")
                public <T> T getEndpointInstance(final Class<T> endpointClass) {
                  return (T) new WSQueryEndpoint(
                      ksqlConfig,
                      JsonMapper.INSTANCE.mapper,
                      statementParser,
                      ksqlEngine,
                      serviceContext,
                      commandQueue,
                      exec,
                      versionCheckerAgent::updateLastRequestTime,
                      Duration.ofMillis(config.getLong(
                          KsqlRestConfig.DISTRIBUTED_COMMAND_RESPONSE_TIMEOUT_MS_CONFIG))
                  );
                }

              })
              .build()
      );
    } catch (final DeploymentException e) {
      log.error("Unable to create websockets endpoint", e);
    }
  }

  public static KsqlRestApplication buildApplication(
      final KsqlRestConfig restConfig,
      final Function<Supplier<Boolean>, VersionCheckerAgent> versionCheckerFactory,
      final int maxStatementRetries
  ) {

    final String ksqlInstallDir = restConfig.getString(KsqlRestConfig.INSTALL_DIR_CONFIG);

    final KsqlConfig ksqlConfig = new KsqlConfig(restConfig.getKsqlConfigProperties());

    final ServiceContext serviceContext = DefaultServiceContext.create(ksqlConfig);

    final ProcessingLogConfig processingLogConfig
        = new ProcessingLogConfig(restConfig.getOriginals());
    final ProcessingLogContext processingLogContext
        = ProcessingLogContext.create(processingLogConfig);

    final MutableFunctionRegistry functionRegistry = new InternalFunctionRegistry();

    final KsqlEngine ksqlEngine = new KsqlEngine(
        serviceContext,
        processingLogContext,
        functionRegistry,
        ksqlConfig.getString(KsqlConfig.KSQL_SERVICE_ID_CONFIG));

    UdfLoader.newInstance(ksqlConfig, functionRegistry, ksqlInstallDir).load();

    final String ksqlServiceId = ksqlConfig.getString(KsqlConfig.KSQL_SERVICE_ID_CONFIG);
    final String commandTopic = KsqlRestConfig.getCommandTopic(ksqlServiceId);
    ensureCommandTopic(restConfig, serviceContext.getTopicClient(), commandTopic);

    final Map<String, Expression> commandTopicProperties = new HashMap<>();
    commandTopicProperties.put(
        DdlConfig.VALUE_FORMAT_PROPERTY,
        new StringLiteral("json")
    );
    commandTopicProperties.put(
        DdlConfig.KAFKA_TOPIC_NAME_PROPERTY,
        new StringLiteral(commandTopic)
    );

    ksqlEngine.getDdlCommandExec().execute(new RegisterTopicCommand(new RegisterTopic(
        QualifiedName.of(COMMANDS_KSQL_TOPIC_NAME),
        false,
        commandTopicProperties
    )));

    ksqlEngine.getDdlCommandExec().execute(new CreateStreamCommand(
        "statementText",
        new CreateStream(
            QualifiedName.of(COMMANDS_STREAM_NAME),
            Collections.singletonList(new TableElement(
                "STATEMENT",
                new PrimitiveType(Type.KsqlType.STRING)
            )),
            false,
            Collections.singletonMap(
                DdlConfig.TOPIC_NAME_PROPERTY,
                new StringLiteral(COMMANDS_KSQL_TOPIC_NAME)
            )
        ),
        serviceContext.getTopicClient(),
        true
    ));

    final StatementParser statementParser = new StatementParser(ksqlEngine);

    final CommandStore commandStore = new CommandStore(
        commandTopic,
        restConfig.getCommandConsumerProperties(),
        restConfig.getCommandProducerProperties(),
        new CommandIdAssigner(ksqlEngine.getMetaStore()));

    final StatementExecutor statementExecutor = new StatementExecutor(
        ksqlConfig,
        ksqlEngine,
        statementParser
    );

    final RootDocument rootDocument = new RootDocument();

    final StatusResource statusResource = new StatusResource(statementExecutor);
    final VersionCheckerAgent versionChecker = versionCheckerFactory
        .apply(ksqlEngine::hasActiveQueries);

    final StreamedQueryResource streamedQueryResource = new StreamedQueryResource(
        ksqlConfig,
        ksqlEngine,
        serviceContext,
        statementParser,
        commandStore,
        Duration.ofMillis(
            restConfig.getLong(KsqlRestConfig.STREAMED_QUERY_DISCONNECT_CHECK_MS_CONFIG)),
        Duration.ofMillis(restConfig.getLong(DISTRIBUTED_COMMAND_RESPONSE_TIMEOUT_MS_CONFIG)),
        versionChecker::updateLastRequestTime
    );

    final KsqlResource ksqlResource = new KsqlResource(
        ksqlConfig,
        ksqlEngine,
        serviceContext,
        commandStore,
        Duration.ofMillis(restConfig.getLong(DISTRIBUTED_COMMAND_RESPONSE_TIMEOUT_MS_CONFIG)),
        versionChecker::updateLastRequestTime
    );

    final Optional<String> processingLogTopic =
        ProcessingLogServerUtils.maybeCreateProcessingLogTopic(
            serviceContext.getTopicClient(),
            processingLogConfig,
            ksqlConfig);
    maybeCreateProcessingLogStream(
        processingLogConfig,
        ksqlConfig,
        ksqlEngine,
        commandStore
    );

    final List<String> managedTopics = new LinkedList<>();
    managedTopics.add(commandTopic);
    processingLogTopic.ifPresent(managedTopics::add);
    final CommandRunner commandRunner = new CommandRunner(
        statementExecutor,
        commandStore,
        ksqlEngine,
        maxStatementRetries,
        new ClusterTerminator(ksqlConfig, ksqlEngine, serviceContext, managedTopics)
    );

    commandRunner.processPriorCommands();

    return new KsqlRestApplication(
        serviceContext,
        ksqlEngine,
        ksqlConfig,
        restConfig,
        commandRunner,
        commandStore,
        rootDocument,
        statusResource,
        streamedQueryResource,
        ksqlResource,
        versionChecker
    );
  }

  private static String getKafkaClusterId(final ServiceContext serviceContext) {
    try {
      return serviceContext.getAdminClient().describeCluster().clusterId().get();

    } catch (final UnsupportedVersionException e) {
      throw new KsqlException(
          "The kafka brokers are incompatible with. "
          + "KSQL requires broker versions >= 0.10.1.x"
      );
    } catch (final Exception e) {
      throw new KsqlException("Failed to get Kafka cluster information", e);
    }
  }

  static void ensureCommandTopic(final KsqlRestConfig restConfig,
                                 final KafkaTopicClient topicClient,
                                 final String commandTopic) {
    final long requiredTopicRetention = Long.MAX_VALUE;
    if (topicClient.isTopicExists(commandTopic)) {
      final ImmutableMap<String, Object> requiredConfig =
          ImmutableMap.of(TopicConfig.RETENTION_MS_CONFIG, requiredTopicRetention);

      if (topicClient.addTopicConfig(commandTopic, requiredConfig)) {
        log.info("Corrected retention.ms on command topic. topic:{}, retention.ms:{}",
                 commandTopic, requiredTopicRetention);
      }

      return;
    }

    try {
      short replicationFactor = 1;
      if (restConfig.getOriginals().containsKey(KsqlConfig.SINK_NUMBER_OF_REPLICAS_PROPERTY)) {
        replicationFactor = Short.parseShort(
            restConfig
                .getOriginals()
                .get(KsqlConfig.SINK_NUMBER_OF_REPLICAS_PROPERTY)
                .toString()
        );
      }
      if (replicationFactor < 2) {
        log.warn("Creating topic {} with replication factor of {} which is less than 2. "
                 + "This is not advisable in a production environment. ",
                commandTopic, replicationFactor);
      }

      // for now we create the command topic with infinite retention so that we
      // don't lose any data in case of fail over etc.
      topicClient.createTopic(
          commandTopic,
          1,
          replicationFactor,
          Collections.singletonMap(TopicConfig.RETENTION_MS_CONFIG, requiredTopicRetention)
      );
    } catch (final KafkaTopicExistsException e) {
      log.info("Command Topic Exists: {}", e.getMessage());
    }
  }

  private void displayWelcomeMessage() {
    final Console console = System.console();
    if (console == null) {
      return;
    }

    final PrintWriter writer =
        new PrintWriter(new OutputStreamWriter(System.out, StandardCharsets.UTF_8));

    WelcomeMsgUtils.displayWelcomeMessage(80, writer);

    final String version = Version.getVersion();
    final List<URL> listeners = getListeners();
    final String allListeners = listeners.stream()
        .map(Object::toString)
        .collect(Collectors.joining(", "));

    writer.printf("Server %s listening on %s%n", version, allListeners);
    writer.println();
    writer.println("To access the KSQL CLI, run:");
    writer.println("ksql " + listeners.get(0));
    writer.println();

    writer.flush();
  }

  static void maybeCreateProcessingLogStream(
      final ProcessingLogConfig config,
      final KsqlConfig ksqlConfig,
      final KsqlEngine ksqlEngine,
<<<<<<< HEAD
      final CommandQueue commandQueue
  ) {
    if (!config.getBoolean(ProcessingLogConfig.STREAM_AUTO_CREATE)
        || !commandQueue.isEmpty()) {
=======
      final CommandQueue commandQueue) {
    if (!config.getBoolean(ProcessingLogConfig.STREAM_AUTO_CREATE)) {
      return;
    }
    final PreparedStatement<?> statement =
        ProcessingLogServerUtils.processingLogStreamCreateStatement(
            config,
            ksqlConfig);
    if (!commandQueue.isEmpty()) {
>>>>>>> c0fee902
      return;
    }

    final PreparedStatement<?> statement = ProcessingLogServerUtils
        .processingLogStreamCreateStatement(config, ksqlConfig);

    try {
      ksqlEngine.createSandbox().execute(statement, ksqlConfig, Collections.emptyMap());
    } catch (final KsqlException e) {
      log.warn("Failed to create processing log stream", e);
      return;
    }

    commandQueue.enqueueCommand(statement, ksqlConfig, Collections.emptyMap());
  }
}<|MERGE_RESOLUTION|>--- conflicted
+++ resolved
@@ -533,22 +533,10 @@
       final ProcessingLogConfig config,
       final KsqlConfig ksqlConfig,
       final KsqlEngine ksqlEngine,
-<<<<<<< HEAD
       final CommandQueue commandQueue
   ) {
     if (!config.getBoolean(ProcessingLogConfig.STREAM_AUTO_CREATE)
         || !commandQueue.isEmpty()) {
-=======
-      final CommandQueue commandQueue) {
-    if (!config.getBoolean(ProcessingLogConfig.STREAM_AUTO_CREATE)) {
-      return;
-    }
-    final PreparedStatement<?> statement =
-        ProcessingLogServerUtils.processingLogStreamCreateStatement(
-            config,
-            ksqlConfig);
-    if (!commandQueue.isEmpty()) {
->>>>>>> c0fee902
       return;
     }
 
