--- conflicted
+++ resolved
@@ -310,22 +310,18 @@
 
     final ServiceContext serviceContext = DefaultServiceContext.create(ksqlConfig);
 
-<<<<<<< HEAD
-    final MutableFunctionRegistry functionRegistry = new InternalFunctionRegistry();
-
-    final KsqlEngine ksqlEngine = new KsqlEngine(
-        serviceContext, functionRegistry, ksqlConfig.getString(KsqlConfig.KSQL_SERVICE_ID_CONFIG));
-=======
     final ProcessingLogConfig processingLogConfig
         = new ProcessingLogConfig(restConfig.getOriginals());
     final ProcessingLogContext processingLogContext
         = ProcessingLogContext.create(processingLogConfig);
 
+    final MutableFunctionRegistry functionRegistry = new InternalFunctionRegistry();
+
     final KsqlEngine ksqlEngine = new KsqlEngine(
         serviceContext,
         processingLogContext,
+        functionRegistry,
         ksqlConfig.getString(KsqlConfig.KSQL_SERVICE_ID_CONFIG));
->>>>>>> ee76c0b6
 
     UdfLoader.newInstance(ksqlConfig, functionRegistry, ksqlInstallDir).load();
 
