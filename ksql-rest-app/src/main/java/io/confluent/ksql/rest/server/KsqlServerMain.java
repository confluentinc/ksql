--- conflicted
+++ resolved
@@ -16,6 +16,7 @@
 
 package io.confluent.ksql.rest.server;
 
+import io.confluent.ksql.version.metrics.KsqlVersionCheckerAgent;
 import java.util.Objects;
 import java.util.Optional;
 import java.util.Properties;
@@ -83,13 +84,9 @@
     }
     final KsqlRestConfig restConfig = new KsqlRestConfig(properties);
     return KsqlRestApplication.buildApplication(
-<<<<<<< HEAD
-        restConfig
-=======
         restConfig,
-        new KsqlVersionCheckerAgent(),
+        new KsqlVersionCheckerAgent(() -> true),
         Integer.MAX_VALUE
->>>>>>> e10cc336
     );
   }
 }