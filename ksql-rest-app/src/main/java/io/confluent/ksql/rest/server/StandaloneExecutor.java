/*
 * Copyright 2018 Confluent Inc.
 *
 * Licensed under the Confluent Community License; you may not use this file
 * except in compliance with the License.  You may obtain a copy of the License at
 *
 * http://www.confluent.io/confluent-community-license
 *
 * Unless required by applicable law or agreed to in writing, software
 * distributed under the License is distributed on an "AS IS" BASIS, WITHOUT
 * WARRANTIES OF ANY KIND, either express or implied.  See the License for the
 * specific language governing permissions and limitations under the License.
 */

package io.confluent.ksql.rest.server;

import com.google.common.collect.ImmutableMap;
import io.confluent.ksql.KsqlEngine;
import io.confluent.ksql.KsqlExecutionContext;
import io.confluent.ksql.function.UdfLoader;
import io.confluent.ksql.parser.KsqlParser.ParsedStatement;
import io.confluent.ksql.parser.KsqlParser.PreparedStatement;
import io.confluent.ksql.parser.tree.AbstractStreamCreateStatement;
import io.confluent.ksql.parser.tree.CreateStream;
import io.confluent.ksql.parser.tree.CreateStreamAsSelect;
import io.confluent.ksql.parser.tree.CreateTable;
import io.confluent.ksql.parser.tree.CreateTableAsSelect;
import io.confluent.ksql.parser.tree.InsertInto;
import io.confluent.ksql.parser.tree.QueryContainer;
import io.confluent.ksql.parser.tree.SetProperty;
import io.confluent.ksql.parser.tree.Statement;
import io.confluent.ksql.parser.tree.UnsetProperty;
import io.confluent.ksql.processing.log.ProcessingLogConfig;
import io.confluent.ksql.rest.util.ProcessingLogServerUtils;
import io.confluent.ksql.services.ServiceContext;
import io.confluent.ksql.util.KsqlConfig;
import io.confluent.ksql.util.KsqlException;
import io.confluent.ksql.util.KsqlStatementException;
import io.confluent.ksql.util.PersistentQueryMetadata;
import io.confluent.ksql.util.QueryMetadata;
import io.confluent.ksql.util.Version;
import io.confluent.ksql.util.WelcomeMsgUtils;
import io.confluent.ksql.version.metrics.VersionCheckerAgent;
import io.confluent.ksql.version.metrics.collector.KsqlModuleType;
import java.io.Console;
import java.io.IOException;
import java.io.OutputStreamWriter;
import java.io.PrintWriter;
import java.nio.charset.StandardCharsets;
import java.nio.file.Paths;
import java.util.HashMap;
import java.util.List;
import java.util.Map;
import java.util.Objects;
import java.util.Properties;
import java.util.concurrent.CountDownLatch;
import java.util.function.BiConsumer;
import java.util.stream.Collectors;
import org.slf4j.Logger;
import org.slf4j.LoggerFactory;

public class StandaloneExecutor implements Executable {

  private static final Logger log = LoggerFactory.getLogger(StandaloneExecutor.class);

  private static final String MISSING_SCHEMA_MESSAGE = ""
      + "Script contains 'CREATE STREAM' or 'CREATE TABLE' statements without a defined schema. "
      + "Headless mode does not currently support schema inference via the Schema Registry. "
      + "(See https://github.com/confluentinc/ksql/issues/1530 for more info)."
      + System.lineSeparator()
      + "Please update the script to include the schema, e.g. switch from:"
      + System.lineSeparator()
      + "\tCREATE STREAM FOO WITH (...);"
      + System.lineSeparator()
      + "to:"
      + System.lineSeparator()
      + "\tCREATE STREAM FOO (f0 INT, ...) WITH (...);"
      + System.lineSeparator()
      + "Statement missing schema:"
      + System.lineSeparator();

  private final ServiceContext serviceContext;
  private final ProcessingLogConfig processingLogConfig;
  private final KsqlConfig ksqlConfig;
  private final KsqlEngine ksqlEngine;
  private final String queriesFile;
  private final UdfLoader udfLoader;
  private final CountDownLatch shutdownLatch = new CountDownLatch(1);
  private final Map<String, Object> configProperties = new HashMap<>();
  private final boolean failOnNoQueries;
  private final VersionCheckerAgent versionCheckerAgent;

  StandaloneExecutor(
      final ServiceContext serviceContext,
      final ProcessingLogConfig processingLogConfig,
      final KsqlConfig ksqlConfig,
      final KsqlEngine ksqlEngine,
      final String queriesFile,
      final UdfLoader udfLoader,
      final boolean failOnNoQueries,
      final VersionCheckerAgent versionCheckerAgent
  ) {
    this.serviceContext = Objects.requireNonNull(serviceContext, "serviceContext");
    this.processingLogConfig = Objects.requireNonNull(processingLogConfig, "processingLogConfig");
    this.ksqlConfig = Objects.requireNonNull(ksqlConfig, "ksqlConfig");
    this.ksqlEngine = Objects.requireNonNull(ksqlEngine, "ksqlEngine");
    this.queriesFile = Objects.requireNonNull(queriesFile, "queriesFile");
    this.udfLoader = Objects.requireNonNull(udfLoader, "udfLoader");
    this.failOnNoQueries = failOnNoQueries;
    this.versionCheckerAgent =
        Objects.requireNonNull(versionCheckerAgent, "VersionCheckerAgent");
  }

  public void start() {
    try {
      udfLoader.load();
      ProcessingLogServerUtils.maybeCreateProcessingLogTopic(
          serviceContext.getTopicClient(),
          processingLogConfig,
          ksqlConfig);
      if (processingLogConfig.getBoolean(ProcessingLogConfig.STREAM_AUTO_CREATE)) {
        log.warn("processing log auto-create is enabled, but this is not supported "
            + "for headless mode.");
      }
      processesQueryFile(readQueriesFile(queriesFile));
      showWelcomeMessage();
      final Properties properties = new Properties();
      properties.putAll(configProperties);
      versionCheckerAgent.start(KsqlModuleType.SERVER, properties);
    } catch (final Exception e) {
      log.error("Failed to start KSQL Server with query file: " + queriesFile, e);
      stop();
      throw e;
    }
  }

  public void stop() {
    try {
      ksqlEngine.close();
    } catch (final Exception e) {
      log.warn("Failed to cleanly shutdown the KSQL Engine", e);
    }
    try {
      serviceContext.close();
    } catch (final Exception e) {
      log.warn("Failed to cleanly shutdown services", e);
    }
    shutdownLatch.countDown();
  }

  @Override
  public void join() throws InterruptedException {
    shutdownLatch.await();
  }

  private void showWelcomeMessage() {
    final Console console = System.console();
    if (console == null) {
      return;
    }
    final PrintWriter writer =
        new PrintWriter(new OutputStreamWriter(System.out, StandardCharsets.UTF_8));

    WelcomeMsgUtils.displayWelcomeMessage(80, writer);
    writer.printf("Server %s started with query file %s. Interactive mode is disabled.%n",
                  Version.getVersion(),
                  queriesFile);

    writer.flush();
  }

  private void processesQueryFile(final String queries) {
    final List<ParsedStatement> preparedStatements = ksqlEngine.parse(queries);

    validateStatements(preparedStatements);

    executeStatements(
        preparedStatements,
        new StatementExecutor(ksqlEngine, configProperties, ksqlConfig)
    );

    ksqlEngine.getPersistentQueries().forEach(QueryMetadata::start);
  }

  private void validateStatements(final List<ParsedStatement> statements) {
    final StatementExecutor sandboxExecutor = new StatementExecutor(
        ksqlEngine.createSandbox(),
        new HashMap<>(configProperties),
        ksqlConfig
    );

    final boolean hasQueries = executeStatements(statements, sandboxExecutor);

    if (failOnNoQueries && !hasQueries) {
      throw new KsqlException("The SQL file did not contain any queries");
    }
  }

  private static boolean executeStatements(
      final List<ParsedStatement> statements,
      final StatementExecutor executor
  ) {
    boolean hasQueries = false;

    for (final ParsedStatement parsed : statements) {
      hasQueries |= executor.execute(parsed);
    }

    return hasQueries;
  }

  private static String readQueriesFile(final String queryFilePath) {
    try {
      return new String(java.nio.file.Files.readAllBytes(
          Paths.get(queryFilePath)), StandardCharsets.UTF_8);

    } catch (IOException e) {
      throw new KsqlException(
          String.format("Could not read the query file: %s. Details: %s",
              queryFilePath, e.getMessage()),
          e);
    }
  }

  private static final class StatementExecutor {

    private static final Map<Class<? extends Statement>, Handler<Statement>> HANDLERS =
        ImmutableMap.<Class<? extends Statement>, Handler<Statement>>builder()
            .put(SetProperty.class, createHandler(
                StatementExecutor::handleSetProperty,
                SetProperty.class,
                "SET"))
            .put(UnsetProperty.class, createHandler(
                StatementExecutor::handleUnsetProperty,
                UnsetProperty.class,
                "UNSET"))
            .put(CreateStream.class, createHandler(
                StatementExecutor::handleExecutableDdl,
                CreateStream.class,
                "CREATE STREAM"))
            .put(CreateTable.class, createHandler(
                StatementExecutor::handleExecutableDdl,
                CreateTable.class,
                "CREATE TABLE"))
            .put(CreateStreamAsSelect.class, createHandler(
                StatementExecutor::handlePersistentQuery,
                CreateStreamAsSelect.class,
                "CREAETE STREAM AS SELECT"))
            .put(CreateTableAsSelect.class, createHandler(
                StatementExecutor::handlePersistentQuery,
                CreateTableAsSelect.class,
                "CREATE TABLE AS SELECT"))
            .put(InsertInto.class, createHandler(
                StatementExecutor::handlePersistentQuery,
                InsertInto.class,
                "INSERT INTO"))
            .build();

    private static final String SUPPORTED_STATEMENTS = generateSupportedMessage();

    private final KsqlExecutionContext executionContext;
    private final Map<String, Object> configProperties;
    private final KsqlConfig ksqlConfig;

    private StatementExecutor(
        final KsqlExecutionContext executionContext,
        final Map<String, Object> configProperties,
        final KsqlConfig ksqlConfig
    ) {
      this.executionContext = Objects.requireNonNull(executionContext, "executionContext");
      this.configProperties = Objects.requireNonNull(configProperties, "configProperties");
      this.ksqlConfig = Objects.requireNonNull(ksqlConfig, "ksqlConfig");
    }

    /**
     * @return true if the statement contained a query, false otherwise
     */
    @SuppressWarnings("unchecked")
<<<<<<< HEAD
    private <T extends Statement> void execute(
        final PreparedStatement<T> statement
    ) {
      throwOnMissingSchema(statement);
      final Handler<Statement> handler = HANDLERS.get(statement.getStatement().getClass());
=======
    private <T extends Statement> boolean execute(final ParsedStatement statement) {
      final PreparedStatement<?> prepared = executionContext.prepare(statement);

      final Handler<Statement> handler = HANDLERS.get(prepared.getStatement().getClass());
>>>>>>> da282057
      if (handler == null) {
        throw new KsqlException(String.format("Unsupported statement: %s%n"
                + "Only the following statements are supporting in standalone mode:%n"
                + SUPPORTED_STATEMENTS,
            statement.getStatementText()));
      }

      handler.handle(this, (PreparedStatement) prepared);
      return prepared.getStatement() instanceof QueryContainer;
    }

    /**
     * Standalone mode does not _yet_ support schema discovery via the schema registry.
     *
     * @see <a href="https://github.com/confluentinc/ksql/issues/1530">GitHub issue 1530</a>
     */
    private static void throwOnMissingSchema(final PreparedStatement<?> statement) {
      if (!(statement.getStatement() instanceof AbstractStreamCreateStatement)) {
        return;
      }

      if (!((AbstractStreamCreateStatement) statement.getStatement()).getElements().isEmpty()) {
        return;
      }

      throw new UnsupportedOperationException(MISSING_SCHEMA_MESSAGE
          + statement.getStatementText());
    }

    private void handleSetProperty(final PreparedStatement<SetProperty> statement) {
      final SetProperty setProperty = statement.getStatement();
      configProperties.put(setProperty.getPropertyName(), setProperty.getPropertyValue());
    }

    private void handleUnsetProperty(final PreparedStatement<UnsetProperty> statement) {
      configProperties.remove(statement.getStatement().getPropertyName());
    }

    private void handleExecutableDdl(final PreparedStatement<?> statement) {
      executionContext.execute(statement, ksqlConfig, configProperties);
    }

    private void handlePersistentQuery(final PreparedStatement<?> statement) {
      executionContext.execute(statement, ksqlConfig, configProperties)
          .getQuery()
          .filter(q -> q instanceof PersistentQueryMetadata)
          .orElseThrow((() -> new KsqlStatementException(
              "Could not build the query",
              statement.getStatementText())));
    }

    private static String generateSupportedMessage() {
      return HANDLERS.values().stream()
          .map(Handler::getName)
          .sorted()
          .collect(Collectors.joining(System.lineSeparator()));
    }

    @SuppressWarnings({"unchecked", "unused"})
    private static <T extends Statement> Handler<Statement> createHandler(
        final BiConsumer<StatementExecutor, PreparedStatement<T>> handler,
        final Class<T> type,
        final String name
    ) {

      return new StatementExecutor.Handler<Statement>() {
        @Override
        public void handle(
            final StatementExecutor executor,
            final PreparedStatement<Statement> statement
        ) {
          handler.accept(executor, (PreparedStatement) statement);
        }

        @Override
        public String getName() {
          return name;
        }
      };
    }

    private interface Handler<T extends Statement> {

      void handle(StatementExecutor executor, PreparedStatement<T> statement);

      String getName();
    }
  }
}<|MERGE_RESOLUTION|>--- conflicted
+++ resolved
@@ -276,18 +276,12 @@
      * @return true if the statement contained a query, false otherwise
      */
     @SuppressWarnings("unchecked")
-<<<<<<< HEAD
-    private <T extends Statement> void execute(
-        final PreparedStatement<T> statement
-    ) {
-      throwOnMissingSchema(statement);
-      final Handler<Statement> handler = HANDLERS.get(statement.getStatement().getClass());
-=======
     private <T extends Statement> boolean execute(final ParsedStatement statement) {
       final PreparedStatement<?> prepared = executionContext.prepare(statement);
 
+      throwOnMissingSchema(prepared);
+
       final Handler<Statement> handler = HANDLERS.get(prepared.getStatement().getClass());
->>>>>>> da282057
       if (handler == null) {
         throw new KsqlException(String.format("Unsupported statement: %s%n"
                 + "Only the following statements are supporting in standalone mode:%n"
