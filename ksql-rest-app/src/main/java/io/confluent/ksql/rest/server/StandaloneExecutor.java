/**
 * Copyright 2018 Confluent Inc.
 *
 * Licensed under the Apache License, Version 2.0 (the "License");
 * you may not use this file except in compliance with the License.
 * You may obtain a copy of the License at
 *
 * http://www.apache.org/licenses/LICENSE-2.0
 *
 * Unless required by applicable law or agreed to in writing, software
 * distributed under the License is distributed on an "AS IS" BASIS,
 * WITHOUT WARRANTIES OR CONDITIONS OF ANY KIND, either express or implied.
 * See the License for the specific language governing permissions and
 * limitations under the License.
 **/

package io.confluent.ksql.rest.server;

import org.apache.kafka.clients.admin.AdminClient;
import org.apache.kafka.streams.StreamsConfig;
import org.slf4j.Logger;
import org.slf4j.LoggerFactory;

import java.io.BufferedReader;
import java.io.Console;
import java.io.FileInputStream;
import java.io.IOException;
import java.io.InputStreamReader;
import java.io.OutputStreamWriter;
import java.io.PrintWriter;
import java.nio.charset.StandardCharsets;
import java.util.List;
import java.util.Properties;
import java.util.concurrent.CountDownLatch;

import io.confluent.ksql.KsqlEngine;
import io.confluent.ksql.util.KafkaTopicClientImpl;
import io.confluent.ksql.util.KsqlConfig;
import io.confluent.ksql.util.KsqlException;
import io.confluent.ksql.util.PersistentQueryMetadata;
import io.confluent.ksql.util.QueryMetadata;
import io.confluent.ksql.util.Version;
import io.confluent.ksql.util.WelcomeMsgUtils;

public class StandaloneExecutor implements Executable {

  private static final Logger log = LoggerFactory.getLogger(StandaloneExecutor.class);

  private final KsqlEngine ksqlEngine;
  private final String queriesFile;
  private final CountDownLatch shutdownLatch = new CountDownLatch(1);

  StandaloneExecutor(final KsqlEngine ksqlEngine,
                     final String queriesFile) {
    this.ksqlEngine = ksqlEngine;
    this.queriesFile = queriesFile;
  }

  public void start() throws Exception {
    try {
      executeStatements(readQueriesFile(queriesFile));
      showWelcomeMessage();
    } catch (Exception e) {
      log.error("Failed to start KSQL Server with query file: " + queriesFile, e);
      stop();
      throw e;
    }
  }

  public void stop() {
    try {
      ksqlEngine.close();
    } catch (Exception e) {
      log.warn("Failed to cleanly shutdown the KSQL Engine", e);
    }
    shutdownLatch.countDown();
  }

  @Override
  public void join() throws InterruptedException {
    shutdownLatch.await();
  }

  public static StandaloneExecutor create(final Properties properties, final String queriesFile) {
<<<<<<< HEAD
    if (!properties.containsKey(StreamsConfig.APPLICATION_ID_CONFIG)) {
      properties.put(StreamsConfig.APPLICATION_ID_CONFIG, KsqlConfig.KSQL_SERVICE_ID_DEFAULT);
=======
    final KsqlConfig ksqlConfig = new KsqlConfig(properties);
    Map<String, Object> streamsProperties = ksqlConfig.getKsqlStreamConfigProps();
    if (!streamsProperties.containsKey(StreamsConfig.APPLICATION_ID_CONFIG)) {
      streamsProperties.put(
          StreamsConfig.APPLICATION_ID_CONFIG, KsqlConfig.KSQL_SERVICE_ID_DEFAULT);
>>>>>>> 5953b6c9
    }

    final KsqlConfig ksqlConfig = new KsqlConfig(properties);
    final KsqlEngine ksqlEngine = new KsqlEngine(
        ksqlConfig,
        new KafkaTopicClientImpl(
            AdminClient.create(ksqlConfig.getKsqlAdminClientConfigProps())));

    return new StandaloneExecutor(
        ksqlEngine,
        queriesFile);
  }

  private void showWelcomeMessage() {
    final Console console = System.console();
    if (console == null) {
      return;
    }
    try (PrintWriter writer =
             new PrintWriter(new OutputStreamWriter(System.out, StandardCharsets.UTF_8))) {
      WelcomeMsgUtils.displayWelcomeMessage(80, writer);
      writer.printf(
          "Server %s started with query file %s. Interactive mode is disabled.\n",
          Version.getVersion(),
          queriesFile
      );
    }
  }

  private void executeStatements(final String queries) throws Exception {
    final List<QueryMetadata> queryMetadataList = ksqlEngine.createQueries(queries);
    for (QueryMetadata queryMetadata : queryMetadataList) {
      if (queryMetadata instanceof PersistentQueryMetadata) {
        PersistentQueryMetadata persistentQueryMetadata = (PersistentQueryMetadata) queryMetadata;
        persistentQueryMetadata.start();
      } else {
        final String message = String.format(
            "Ignoring statements: %s"
                + "\nOnly CREATE statements can run in standalone mode.",
            queryMetadata.getStatementString()
        );
        System.err.println(message);
        log.warn(message);
      }
    }
  }

  private static String readQueriesFile(final String queryFilePath) {
    final StringBuilder sb = new StringBuilder();
    try (final BufferedReader br = new BufferedReader(new InputStreamReader(
        new FileInputStream(queryFilePath), StandardCharsets.UTF_8))) {
      String line = br.readLine();
      while (line != null) {
        sb.append(line);
        sb.append(System.lineSeparator());
        line = br.readLine();
      }
    } catch (IOException e) {
      throw new KsqlException("Could not read the query file. Details: " + e.getMessage(), e);
    }
    return sb.toString();
  }
}<|MERGE_RESOLUTION|>--- conflicted
+++ resolved
@@ -30,6 +30,7 @@
 import java.io.PrintWriter;
 import java.nio.charset.StandardCharsets;
 import java.util.List;
+import java.util.Map;
 import java.util.Properties;
 import java.util.concurrent.CountDownLatch;
 
@@ -82,19 +83,13 @@
   }
 
   public static StandaloneExecutor create(final Properties properties, final String queriesFile) {
-<<<<<<< HEAD
-    if (!properties.containsKey(StreamsConfig.APPLICATION_ID_CONFIG)) {
-      properties.put(StreamsConfig.APPLICATION_ID_CONFIG, KsqlConfig.KSQL_SERVICE_ID_DEFAULT);
-=======
     final KsqlConfig ksqlConfig = new KsqlConfig(properties);
     Map<String, Object> streamsProperties = ksqlConfig.getKsqlStreamConfigProps();
     if (!streamsProperties.containsKey(StreamsConfig.APPLICATION_ID_CONFIG)) {
       streamsProperties.put(
           StreamsConfig.APPLICATION_ID_CONFIG, KsqlConfig.KSQL_SERVICE_ID_DEFAULT);
->>>>>>> 5953b6c9
     }
 
-    final KsqlConfig ksqlConfig = new KsqlConfig(properties);
     final KsqlEngine ksqlEngine = new KsqlEngine(
         ksqlConfig,
         new KafkaTopicClientImpl(
