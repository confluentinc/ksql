/*
 * Copyright 2018 Confluent Inc.
 *
 * Licensed under the Confluent Community License (the "License"); you may not use
 * this file except in compliance with the License.  You may obtain a copy of the
 * License at
 *
 * http://www.confluent.io/confluent-community-license
 *
 * Unless required by applicable law or agreed to in writing, software
 * distributed under the License is distributed on an "AS IS" BASIS, WITHOUT
 * WARRANTIES OF ANY KIND, either express or implied.  See the License for the
 * specific language governing permissions and limitations under the License.
 */

package io.confluent.ksql.rest.server.computation;

import com.google.common.collect.ImmutableMap;
import io.confluent.ksql.parser.tree.CreateStream;
import io.confluent.ksql.parser.tree.CreateStreamAsSelect;
import io.confluent.ksql.parser.tree.CreateTable;
import io.confluent.ksql.parser.tree.CreateTableAsSelect;
import io.confluent.ksql.parser.tree.DropStream;
import io.confluent.ksql.parser.tree.DropTable;
import io.confluent.ksql.parser.tree.DropTopic;
import io.confluent.ksql.parser.tree.InsertInto;
import io.confluent.ksql.parser.tree.RegisterTopic;
import io.confluent.ksql.parser.tree.Statement;
import io.confluent.ksql.parser.tree.TerminateQuery;
import io.confluent.ksql.rest.server.computation.CommandId.Action;
import io.confluent.ksql.rest.server.computation.CommandId.Type;
import io.confluent.ksql.rest.util.TerminateCluster;
import java.util.Map;

public class CommandIdAssigner {

  interface CommandIdSupplier {
    CommandId apply(Statement command);
  }

<<<<<<< HEAD
  private final MetaStore metaStore;
  private final Map<Class<? extends Statement>, CommandIdSupplier> suppliers = new HashMap<>();

  public CommandIdAssigner(final MetaStore metaStore) {
    this.metaStore = metaStore;
    suppliers.put(RegisterTopic.class,
        command -> getTopicCommandId((RegisterTopic) command));
    suppliers.put(CreateStream.class,
        command -> getTopicStreamCommandId((CreateStream) command));
    suppliers.put(CreateTable.class,
        command -> getTopicTableCommandId((CreateTable) command));
    suppliers.put(CreateStreamAsSelect.class,
        command -> getSelectStreamCommandId((CreateStreamAsSelect) command));
    suppliers.put(CreateTableAsSelect.class,
        command -> getSelectTableCommandId((CreateTableAsSelect) command));
    suppliers.put(InsertInto.class, command -> getInsertIntoCommandId((InsertInto) command));
    suppliers.put(TerminateQuery.class,
        command -> getTerminateCommandId((TerminateQuery) command));
    suppliers.put(DropTopic.class,
        command -> getDropTopicCommandId((DropTopic) command));
    suppliers.put(DropStream.class,
        command -> getDropStreamCommandId((DropStream) command));
    suppliers.put(DropTable.class,
        command -> getDropTableCommandId((DropTable) command));
    suppliers.put(TerminateCluster.class,
        command -> new CommandId(Type.CLUSTER, "TerminateCluster", Action.TERMINATE));
  }
=======
  private static final Map<Class<? extends Statement>, CommandIdSupplier> SUPPLIERS =
      ImmutableMap.<Class<? extends Statement>, CommandIdSupplier>builder()
          .put(RegisterTopic.class,
            command -> getTopicCommandId((RegisterTopic) command))
          .put(CreateStream.class,
            command -> getTopicStreamCommandId((CreateStream) command))
          .put(CreateTable.class,
            command -> getTopicTableCommandId((CreateTable) command))
          .put(CreateStreamAsSelect.class,
            command -> getSelectStreamCommandId((CreateStreamAsSelect) command))
          .put(CreateTableAsSelect.class,
            command -> getSelectTableCommandId((CreateTableAsSelect) command))
          .put(InsertInto.class,
            command -> getInsertIntoCommandId((InsertInto) command))
          .put(TerminateQuery.class,
            command -> getTerminateCommandId((TerminateQuery) command))
          .put(DropTopic.class,
            command -> getDropTopicCommandId((DropTopic) command))
          .put(DropStream.class,
            command -> getDropStreamCommandId((DropStream) command))
          .put(DropTable.class,
            command -> getDropTableCommandId((DropTable) command))
          .put(RunScript.class,
            command -> new CommandId(CommandId.Type.STREAM, "RunScript", CommandId.Action.EXECUTE))
          .put(TerminateCluster.class,
            command -> new CommandId(Type.CLUSTER, "TerminateCluster", Action.TERMINATE))
          .build();

  public CommandIdAssigner() { }
>>>>>>> 42bb3c9b

  public CommandId getCommandId(final Statement command) {
    final CommandIdSupplier supplier = SUPPLIERS.get(command.getClass());
    if (supplier == null) {
      throw new RuntimeException(String.format(
          "Cannot assign command ID to statement of type %s",
          command.getClass().getCanonicalName()
      ));
    }
    return supplier.apply(command);
  }

  private static CommandId getTopicCommandId(final RegisterTopic registerTopic) {
    final String topicName = registerTopic.getName().toString();
    return new CommandId(CommandId.Type.TOPIC, topicName, CommandId.Action.CREATE);
  }

  private static CommandId getTopicStreamCommandId(final CreateStream createStream) {
    return getStreamCommandId(createStream.getName().toString());
  }

  private static CommandId getSelectStreamCommandId(
      final CreateStreamAsSelect createStreamAsSelect) {
    return getStreamCommandId(createStreamAsSelect.getName().toString());
  }

  private static CommandId getTopicTableCommandId(final CreateTable createTable) {
    return getTableCommandId(createTable.getName().toString());
  }

  private static CommandId getSelectTableCommandId(final CreateTableAsSelect createTableAsSelect) {
    return getTableCommandId(createTableAsSelect.getName().toString());
  }

  private static CommandId getInsertIntoCommandId(final InsertInto insertInto) {
    return  new CommandId(CommandId.Type.STREAM, insertInto.getTarget().toString(), CommandId.Action
        .CREATE);
  }

  private static CommandId getTerminateCommandId(final TerminateQuery terminateQuery) {
    return new CommandId(
        CommandId.Type.TERMINATE,
        terminateQuery.getQueryId().toString(),
        CommandId.Action.EXECUTE
    );
  }

  private static CommandId getDropTopicCommandId(final DropTopic dropTopicQuery) {
    return new CommandId(
        CommandId.Type.TOPIC,
        dropTopicQuery.getTopicName().getSuffix(),
        CommandId.Action.DROP
    );
  }

  private static CommandId getDropStreamCommandId(final DropStream dropStreamQuery) {
    return new CommandId(
        CommandId.Type.STREAM,
        dropStreamQuery.getName().getSuffix(),
        CommandId.Action.DROP
    );
  }

  private static CommandId getDropTableCommandId(final DropTable dropTableQuery) {
    return new CommandId(
        CommandId.Type.TABLE,
        dropTableQuery.getName().getSuffix(),
        CommandId.Action.DROP
    );
  }

  private static CommandId getStreamCommandId(final String streamName) {
    return getSourceCommandId(CommandId.Type.STREAM, streamName);
  }

  private static CommandId getTableCommandId(final String tableName) {
    return getSourceCommandId(CommandId.Type.TABLE, tableName);
  }

  private static CommandId getSourceCommandId(final CommandId.Type type, final String sourceName) {
    return new CommandId(type, sourceName, CommandId.Action.CREATE);
  }
}<|MERGE_RESOLUTION|>--- conflicted
+++ resolved
@@ -38,35 +38,6 @@
     CommandId apply(Statement command);
   }
 
-<<<<<<< HEAD
-  private final MetaStore metaStore;
-  private final Map<Class<? extends Statement>, CommandIdSupplier> suppliers = new HashMap<>();
-
-  public CommandIdAssigner(final MetaStore metaStore) {
-    this.metaStore = metaStore;
-    suppliers.put(RegisterTopic.class,
-        command -> getTopicCommandId((RegisterTopic) command));
-    suppliers.put(CreateStream.class,
-        command -> getTopicStreamCommandId((CreateStream) command));
-    suppliers.put(CreateTable.class,
-        command -> getTopicTableCommandId((CreateTable) command));
-    suppliers.put(CreateStreamAsSelect.class,
-        command -> getSelectStreamCommandId((CreateStreamAsSelect) command));
-    suppliers.put(CreateTableAsSelect.class,
-        command -> getSelectTableCommandId((CreateTableAsSelect) command));
-    suppliers.put(InsertInto.class, command -> getInsertIntoCommandId((InsertInto) command));
-    suppliers.put(TerminateQuery.class,
-        command -> getTerminateCommandId((TerminateQuery) command));
-    suppliers.put(DropTopic.class,
-        command -> getDropTopicCommandId((DropTopic) command));
-    suppliers.put(DropStream.class,
-        command -> getDropStreamCommandId((DropStream) command));
-    suppliers.put(DropTable.class,
-        command -> getDropTableCommandId((DropTable) command));
-    suppliers.put(TerminateCluster.class,
-        command -> new CommandId(Type.CLUSTER, "TerminateCluster", Action.TERMINATE));
-  }
-=======
   private static final Map<Class<? extends Statement>, CommandIdSupplier> SUPPLIERS =
       ImmutableMap.<Class<? extends Statement>, CommandIdSupplier>builder()
           .put(RegisterTopic.class,
@@ -89,14 +60,11 @@
             command -> getDropStreamCommandId((DropStream) command))
           .put(DropTable.class,
             command -> getDropTableCommandId((DropTable) command))
-          .put(RunScript.class,
-            command -> new CommandId(CommandId.Type.STREAM, "RunScript", CommandId.Action.EXECUTE))
           .put(TerminateCluster.class,
             command -> new CommandId(Type.CLUSTER, "TerminateCluster", Action.TERMINATE))
           .build();
 
   public CommandIdAssigner() { }
->>>>>>> 42bb3c9b
 
   public CommandId getCommandId(final Statement command) {
     final CommandIdSupplier supplier = SUPPLIERS.get(command.getClass());
