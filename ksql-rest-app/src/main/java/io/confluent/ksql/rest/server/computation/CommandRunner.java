/*
 * Copyright 2018 Confluent Inc.
 *
 * Licensed under the Confluent Community License; you may not use this file
 * except in compliance with the License.  You may obtain a copy of the License at
 *
 * http://www.confluent.io/confluent-community-license
 *
 * Unless required by applicable law or agreed to in writing, software
 * distributed under the License is distributed on an "AS IS" BASIS, WITHOUT
 * WARRANTIES OF ANY KIND, either express or implied.  See the License for the
 * specific language governing permissions and limitations under the License.
 */

package io.confluent.ksql.rest.server.computation;

import io.confluent.ksql.KsqlEngine;
import io.confluent.ksql.rest.entity.ClusterTerminateRequest;
import io.confluent.ksql.rest.util.ClusterTerminator;
import io.confluent.ksql.rest.util.TerminateCluster;
import io.confluent.ksql.util.KsqlConfig;
import io.confluent.ksql.util.PersistentQueryMetadata;
import io.confluent.ksql.util.RetryUtil;
import java.io.Closeable;
import java.io.IOException;
import java.util.Collections;
import java.util.List;
import java.util.Objects;
import java.util.Optional;
import org.apache.kafka.common.errors.WakeupException;
import org.slf4j.Logger;
import org.slf4j.LoggerFactory;

/**
 * Handles the logic of reading distributed commands, including pre-existing commands that were
 * issued before being initialized, and then delegating their execution to a
 * {@link StatementExecutor}. Also responsible for taking care of any exceptions that occur in the
 * process.
 */
public class CommandRunner implements Runnable, Closeable {

  private static final Logger log = LoggerFactory.getLogger(CommandRunner.class);

  private static final int STATEMENT_RETRY_MS = 100;
  private static final int MAX_STATEMENT_RETRY_MS = 5 * 1000;

  private final StatementExecutor statementExecutor;
<<<<<<< HEAD
  private final KsqlEngine ksqlEngine;
  private final ReplayableCommandQueue commandStore;
=======
  private final CommandQueue commandStore;
>>>>>>> a1f3e03c
  private volatile boolean closed;
  private final int maxRetries;

  private final ClusterTerminator clusterTerminator;

  public CommandRunner(
      final StatementExecutor statementExecutor,
<<<<<<< HEAD
      final ReplayableCommandQueue commandStore,
      final KsqlConfig ksqlConfig,
      final KsqlEngine ksqlEngine,
=======
      final CommandQueue commandStore,
>>>>>>> a1f3e03c
      final int maxRetries
  ) {
    this(
        statementExecutor,
        commandStore,
        ksqlEngine,
        maxRetries,
        new ClusterTerminator(ksqlConfig, ksqlEngine)
    );
  }

  CommandRunner(
      final StatementExecutor statementExecutor,
      final ReplayableCommandQueue commandStore,
      final KsqlEngine ksqlEngine,
      final int maxRetries,
      final ClusterTerminator clusterTerminator
  ) {
    this.statementExecutor = Objects.requireNonNull(statementExecutor, "statementExecutor");
    this.commandStore = Objects.requireNonNull(commandStore, "commandStore");
    this.ksqlEngine = Objects.requireNonNull(ksqlEngine, "ksqlEngine");
    this.maxRetries = maxRetries;
    closed = false;
    this.clusterTerminator = Objects.requireNonNull(clusterTerminator, "clusterTerminator");
  }

  /**
   * Begin a continuous poll-execute loop for the command topic, stopping only if either a
   * {@link WakeupException} is thrown or the {@link #close()} method is called.
   */
  @Override
  public void run() {
    try {
      while (!closed) {
        log.debug("Polling for new writes to command topic");
        fetchAndRunCommands();
      }
    } catch (final WakeupException wue) {
      if (!closed) {
        throw wue;
      }
    }
  }

  /**
   * Halt the poll-execute loop.
   */
  @Override
  public void close() {
    closed = true;
    try {
      commandStore.close();
    } catch (final IOException e) {
      throw new RuntimeException(e);
    }
  }

  void fetchAndRunCommands() {
    final List<QueuedCommand> commands = commandStore.getNewCommands();

    final Optional<QueuedCommand> terminateCmd = findTerminateCommand(commands);
    if (terminateCmd.isPresent()) {
      terminateCluster(terminateCmd.get().getCommand());
      return;
    }

    log.trace("Found {} new writes to command topic", commands.size());
    commands.forEach(this::executeStatement);
  }

  /**
   * Read and execute all commands on the command topic, starting at the earliest offset.
   */
  public void processPriorCommands() {
    final List<QueuedCommand> restoreCommands = commandStore.getRestoreCommands();

    final Optional<QueuedCommand> terminateCmd = findTerminateCommand(restoreCommands);
    if (terminateCmd.isPresent()) {
      terminateCluster(terminateCmd.get().getCommand());
      return;
    }

    restoreCommands.forEach(
        command -> {
          RetryUtil.retryWithBackoff(
              maxRetries,
              STATEMENT_RETRY_MS,
              MAX_STATEMENT_RETRY_MS,
              () -> statementExecutor.handleRestore(command),
              WakeupException.class
          );
        }
    );

    final KsqlEngine ksqlEngine = statementExecutor.getKsqlEngine();
    ksqlEngine.getPersistentQueries().forEach(PersistentQueryMetadata::start);
  }

  private void executeStatement(final QueuedCommand queuedCommand) {
    log.info("Executing statement: " + queuedCommand.getCommand().getStatement());
    RetryUtil.retryWithBackoff(
        maxRetries,
        STATEMENT_RETRY_MS,
        MAX_STATEMENT_RETRY_MS,
        () -> statementExecutor.handleStatement(queuedCommand),
        WakeupException.class
    );
  }

  private static Optional<QueuedCommand> findTerminateCommand(
      final List<QueuedCommand> restoreCommands
  ) {
    return restoreCommands.stream()
        .filter(command -> command.getCommand().getStatement()
            .equalsIgnoreCase(TerminateCluster.TERMINATE_CLUSTER_STATEMENT_TEXT))
        .findFirst();
  }

  @SuppressWarnings("unchecked")
  private void terminateCluster(final Command command) {
    ksqlEngine.stopAcceptingStatements();
    log.info("Terminating the KSQL server.");
    this.close();
    final List<String> deleteTopicList = (List<String>) command.getOverwriteProperties()
        .getOrDefault(ClusterTerminateRequest.DELETE_TOPIC_LIST_PROP, Collections.emptyList());

    clusterTerminator.terminateCluster(deleteTopicList);
    log.info("The KSQL server was terminated.");
  }
}<|MERGE_RESOLUTION|>--- conflicted
+++ resolved
@@ -18,11 +18,11 @@
 import io.confluent.ksql.rest.entity.ClusterTerminateRequest;
 import io.confluent.ksql.rest.util.ClusterTerminator;
 import io.confluent.ksql.rest.util.TerminateCluster;
+import io.confluent.ksql.services.ServiceContext;
 import io.confluent.ksql.util.KsqlConfig;
 import io.confluent.ksql.util.PersistentQueryMetadata;
 import io.confluent.ksql.util.RetryUtil;
 import java.io.Closeable;
-import java.io.IOException;
 import java.util.Collections;
 import java.util.List;
 import java.util.Objects;
@@ -45,40 +45,32 @@
   private static final int MAX_STATEMENT_RETRY_MS = 5 * 1000;
 
   private final StatementExecutor statementExecutor;
-<<<<<<< HEAD
   private final KsqlEngine ksqlEngine;
-  private final ReplayableCommandQueue commandStore;
-=======
   private final CommandQueue commandStore;
->>>>>>> a1f3e03c
   private volatile boolean closed;
   private final int maxRetries;
-
   private final ClusterTerminator clusterTerminator;
 
   public CommandRunner(
       final StatementExecutor statementExecutor,
-<<<<<<< HEAD
-      final ReplayableCommandQueue commandStore,
+      final CommandQueue commandStore,
       final KsqlConfig ksqlConfig,
       final KsqlEngine ksqlEngine,
-=======
-      final CommandQueue commandStore,
->>>>>>> a1f3e03c
-      final int maxRetries
+      final int maxRetries,
+      final ServiceContext serviceContext
   ) {
     this(
         statementExecutor,
         commandStore,
         ksqlEngine,
         maxRetries,
-        new ClusterTerminator(ksqlConfig, ksqlEngine)
+        new ClusterTerminator(ksqlConfig, ksqlEngine, serviceContext)
     );
   }
 
   CommandRunner(
       final StatementExecutor statementExecutor,
-      final ReplayableCommandQueue commandStore,
+      final CommandQueue commandStore,
       final KsqlEngine ksqlEngine,
       final int maxRetries,
       final ClusterTerminator clusterTerminator
@@ -115,22 +107,16 @@
   @Override
   public void close() {
     closed = true;
-    try {
-      commandStore.close();
-    } catch (final IOException e) {
-      throw new RuntimeException(e);
-    }
+    commandStore.close();
   }
 
   void fetchAndRunCommands() {
     final List<QueuedCommand> commands = commandStore.getNewCommands();
-
     final Optional<QueuedCommand> terminateCmd = findTerminateCommand(commands);
     if (terminateCmd.isPresent()) {
       terminateCluster(terminateCmd.get().getCommand());
       return;
     }
-
     log.trace("Found {} new writes to command topic", commands.size());
     commands.forEach(this::executeStatement);
   }
@@ -140,25 +126,20 @@
    */
   public void processPriorCommands() {
     final List<QueuedCommand> restoreCommands = commandStore.getRestoreCommands();
-
     final Optional<QueuedCommand> terminateCmd = findTerminateCommand(restoreCommands);
     if (terminateCmd.isPresent()) {
       terminateCluster(terminateCmd.get().getCommand());
       return;
     }
-
     restoreCommands.forEach(
-        command -> {
-          RetryUtil.retryWithBackoff(
-              maxRetries,
-              STATEMENT_RETRY_MS,
-              MAX_STATEMENT_RETRY_MS,
-              () -> statementExecutor.handleRestore(command),
-              WakeupException.class
-          );
-        }
+        command -> RetryUtil.retryWithBackoff(
+            maxRetries,
+            STATEMENT_RETRY_MS,
+            MAX_STATEMENT_RETRY_MS,
+            () -> statementExecutor.handleRestore(command),
+            WakeupException.class
+        )
     );
-
     final KsqlEngine ksqlEngine = statementExecutor.getKsqlEngine();
     ksqlEngine.getPersistentQueries().forEach(PersistentQueryMetadata::start);
   }
@@ -194,4 +175,5 @@
     clusterTerminator.terminateCluster(deleteTopicList);
     log.info("The KSQL server was terminated.");
   }
+
 }