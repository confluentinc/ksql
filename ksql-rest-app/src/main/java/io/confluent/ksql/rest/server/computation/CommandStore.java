--- conflicted
+++ resolved
@@ -103,19 +103,11 @@
    * @return The commands that have been read from the command topic
    */
   public List<Pair<CommandId, Command>> getPriorCommands() {
-<<<<<<< HEAD
-//    LinkedHashMap<CommandId, Command> result = new LinkedHashMap<>();
-=======
->>>>>>> 054f0826
     List<Pair<CommandId, Command>> result = new ArrayList<>();
     for (ConsumerRecord<CommandId, Command> commandRecord : getAllPriorCommandRecords()) {
       CommandId commandId = commandRecord.key();
       Command command = commandRecord.value();
       if (command != null) {
-<<<<<<< HEAD
-//        result.put(commandId, command);
-=======
->>>>>>> 054f0826
         result.add(new Pair<>(commandId, command));
       }
     }
