--- conflicted
+++ resolved
@@ -184,12 +184,7 @@
   }
 
   private void completeSatisfiedSequenceNumberFutures() {
-<<<<<<< HEAD
-    final long consumerPosition = commandConsumer.position(topicPartition);
-    sequenceNumberFutureStore.completeFuturesUpToAndIncludingSequenceNumber(consumerPosition - 1);
-=======
     sequenceNumberFutureStore.completeFuturesUpToAndIncludingSequenceNumber(
         commandTopic.getCommandTopicConsumerPosition() - 1);
->>>>>>> d0ddc789
   }
 }