/*
 * Copyright 2018 Confluent Inc.
 *
 * Licensed under the Confluent Community License; you may not use this file
 * except in compliance with the License.  You may obtain a copy of the License at
 *
 * http://www.confluent.io/confluent-community-license
 *
 * Unless required by applicable law or agreed to in writing, software
 * distributed under the License is distributed on an "AS IS" BASIS, WITHOUT
 * WARRANTIES OF ANY KIND, either express or implied.  See the License for the
 * specific language governing permissions and limitations under the License.
 */

package io.confluent.ksql.rest.server.computation;

import com.google.common.collect.Lists;
import com.google.common.collect.Maps;
import io.confluent.ksql.parser.tree.Statement;
import io.confluent.ksql.rest.server.CommandTopic;
import io.confluent.ksql.util.KsqlConfig;
import io.confluent.ksql.util.KsqlException;
import java.io.Closeable;
import java.time.Duration;
import java.util.List;
import java.util.Map;
import java.util.Objects;
import java.util.Optional;
<<<<<<< HEAD
=======
import java.util.concurrent.CompletableFuture;
import java.util.concurrent.ExecutionException;
import java.util.concurrent.TimeUnit;
import java.util.concurrent.TimeoutException;
import org.apache.kafka.clients.consumer.Consumer;
import org.apache.kafka.clients.consumer.ConsumerRecord;
import org.apache.kafka.clients.consumer.ConsumerRecords;
import org.apache.kafka.clients.producer.Producer;
import org.apache.kafka.clients.producer.ProducerRecord;
import org.apache.kafka.clients.producer.RecordMetadata;
import org.apache.kafka.common.PartitionInfo;
import org.apache.kafka.common.TopicPartition;
>>>>>>> a1f3e03c
import org.slf4j.Logger;
import org.slf4j.LoggerFactory;

/**
 * Wrapper class for the command topic. Used for reading from the topic (either all messages from
 * the beginning until now, or any new messages since then), and writing to it.
 */
// CHECKSTYLE_RULES.OFF: ClassDataAbstractionCoupling
public class CommandStore implements CommandQueue, Closeable {
  // CHECKSTYLE_RULES.ON: ClassDataAbstractionCoupling

  private static final Logger log = LoggerFactory.getLogger(CommandStore.class);

  private static final Duration POLLING_TIMEOUT_FOR_COMMAND_TOPIC = Duration.ofMillis(5000);

<<<<<<< HEAD
  private final CommandTopic commandTopic;
  private final CommandIdAssigner commandIdAssigner;

  Map<CommandId, QueuedCommandStatus> getCommandStatusMap() {
    return commandStatusMap;
  }

  private final Map<CommandId, QueuedCommandStatus> commandStatusMap;
=======
  private final String commandTopic;
  private final TopicPartition topicPartition;
  private final Consumer<CommandId, Command> commandConsumer;
  private final Producer<CommandId, Command> commandProducer;
  private final CommandIdAssigner commandIdAssigner;
  private final Map<CommandId, CommandStatusFuture> commandStatusMap;
  private final SequenceNumberFutureStore sequenceNumberFutureStore;
>>>>>>> a1f3e03c

  public CommandStore(
      final String commandTopicName,
      final Map<String, Object> kafkaClientProperties,
      final CommandIdAssigner commandIdAssigner
  ) {
<<<<<<< HEAD
    this(commandIdAssigner, new CommandTopic(commandTopicName, kafkaClientProperties));
  }

  CommandStore(
      final CommandIdAssigner commandIdAssigner,
      final CommandTopic commandTopic
  ) {
    this.commandIdAssigner = Objects.requireNonNull(commandIdAssigner, "commandIdAssigner");
    this.commandStatusMap = Maps.newConcurrentMap();
    this.commandTopic = Objects.requireNonNull(commandTopic, "commandTopic");
=======
    this(
        commandTopic,
        commandConsumer,
        commandProducer,
        commandIdAssigner,
        new SequenceNumberFutureStore());
  }

  CommandStore(
      final String commandTopic,
      final Consumer<CommandId, Command> commandConsumer,
      final Producer<CommandId, Command> commandProducer,
      final CommandIdAssigner commandIdAssigner,
      final SequenceNumberFutureStore sequenceNumberFutureStore
  ) {
    this.commandTopic = Objects.requireNonNull(commandTopic, "commandTopic");
    this.topicPartition = new TopicPartition(commandTopic, 0);
    this.commandConsumer = Objects.requireNonNull(commandConsumer, "commandConsumer");
    this.commandProducer = Objects.requireNonNull(commandProducer, "commandProducer");
    this.commandIdAssigner = Objects.requireNonNull(commandIdAssigner, "commandIdAssigner");
    this.commandStatusMap = Maps.newConcurrentMap();
    this.sequenceNumberFutureStore =
        Objects.requireNonNull(sequenceNumberFutureStore, "sequenceNumberFutureStore");

    commandConsumer.assign(Collections.singleton(topicPartition));
>>>>>>> a1f3e03c
  }

  /**
   * Close the store, rendering it unable to read or write commands
   */
  @Override
  public void close() {
    commandTopic.close();
  }

  /**
   * Write the given statement to the command topic, to be read by all nodes in the current
   * cluster.
   * Does not return until the statement has been successfully written, or an exception is thrown.
   *
   * @param statementString The string of the statement to be distributed
   * @param statement The statement to be distributed
   * @param overwriteProperties Any command-specific Streams properties to use.
   * @return The status of the enqueued command
   */
  @Override
  public QueuedCommandStatus enqueueCommand(
      final String statementString,
      final Statement statement,
      final KsqlConfig ksqlConfig,
      final Map<String, Object> overwriteProperties) {
    final CommandId commandId = commandIdAssigner.getCommandId(statement);
    final Command command = new Command(
        statementString,
        overwriteProperties,
        ksqlConfig.getAllConfigPropsWithSecretsObfuscated());
    final CommandStatusFuture statusFuture = this.commandStatusMap.compute(
        commandId,
        (k, v) -> {
          if (v == null) {
            return new CommandStatusFuture(commandId);
          }
          // We should fail registration if a future is already registered, to prevent
          // a caller from receiving a future for a different statement.
          throw new IllegalStateException(
              String.format(
                  "Another command with the same id (%s) is being executed.",
                  commandId)
          );
        }
    );
    try {
<<<<<<< HEAD
      commandTopic.send(commandId, command);
=======
      final RecordMetadata recordMetadata =
          commandProducer.send(new ProducerRecord<>(commandTopic, commandId, command)).get();
      return new QueuedCommandStatus(recordMetadata.offset(), statusFuture);
>>>>>>> a1f3e03c
    } catch (final Exception e) {
      commandStatusMap.remove(commandId);
      throw new KsqlException(
          String.format(
              "Could not write the statement '%s' into the "
              + "command topic"
              + ".", statementString
          ),
          e
      );
    }
  }

  /**
   * Poll for new commands, blocking until at least one is available.
   *
   * @return The commands that have been polled from the command topic
   */
  public List<QueuedCommand> getNewCommands() {
    completeSatisfiedSequenceNumberFutures();

    final List<QueuedCommand> queuedCommands = Lists.newArrayList();
    commandTopic.getNewCommands(Duration.ofMillis(Long.MAX_VALUE)).forEach(
        c -> {
          if (c.value() != null) {
            queuedCommands.add(
                new QueuedCommand(
                    c.key(),
                    c.value(),
                    Optional.ofNullable(commandStatusMap.remove(c.key()))
                )
            );
          }
        }
    );
    return queuedCommands;
  }

  public List<QueuedCommand> getRestoreCommands() {
    return commandTopic.getRestoreCommands(POLLING_TIMEOUT_FOR_COMMAND_TOPIC);
  }

<<<<<<< HEAD
=======
  @Override
  public void ensureConsumedPast(final long seqNum, final Duration timeout)
      throws InterruptedException, TimeoutException {
    final CompletableFuture<Void> future =
        sequenceNumberFutureStore.getFutureForSequenceNumber(seqNum);
    try {
      future.get(timeout.toMillis(), TimeUnit.MILLISECONDS);
    } catch (final ExecutionException e) {
      if (e.getCause() instanceof RuntimeException) {
        throw (RuntimeException)e.getCause();
      }
      throw new RuntimeException(
          "Error waiting for command sequence number of " + seqNum, e.getCause());
    } catch (final TimeoutException e) {
      throw new TimeoutException(
          String.format(
              "Timeout reached while waiting for command sequence number of %d. (Timeout: %d ms)",
              seqNum,
              timeout.toMillis()));
    }
  }

  private Collection<TopicPartition> getTopicPartitionsForTopic(final String topic) {
    final List<PartitionInfo> partitionInfoList = commandConsumer.partitionsFor(topic);

    final Collection<TopicPartition> result = new HashSet<>();
    for (final PartitionInfo partitionInfo : partitionInfoList) {
      result.add(new TopicPartition(partitionInfo.topic(), partitionInfo.partition()));
    }
    return result;
  }

  private void completeSatisfiedSequenceNumberFutures() {
    final long consumerPosition = commandConsumer.position(topicPartition);;
    sequenceNumberFutureStore.completeFuturesUpToAndIncludingSequenceNumber(consumerPosition - 1);
  }
>>>>>>> a1f3e03c
}<|MERGE_RESOLUTION|>--- conflicted
+++ resolved
@@ -17,6 +17,7 @@
 import com.google.common.collect.Lists;
 import com.google.common.collect.Maps;
 import io.confluent.ksql.parser.tree.Statement;
+import io.confluent.ksql.rest.entity.CommandStatus.Status;
 import io.confluent.ksql.rest.server.CommandTopic;
 import io.confluent.ksql.util.KsqlConfig;
 import io.confluent.ksql.util.KsqlException;
@@ -26,23 +27,11 @@
 import java.util.Map;
 import java.util.Objects;
 import java.util.Optional;
-<<<<<<< HEAD
-=======
 import java.util.concurrent.CompletableFuture;
 import java.util.concurrent.ExecutionException;
 import java.util.concurrent.TimeUnit;
 import java.util.concurrent.TimeoutException;
-import org.apache.kafka.clients.consumer.Consumer;
-import org.apache.kafka.clients.consumer.ConsumerRecord;
-import org.apache.kafka.clients.consumer.ConsumerRecords;
-import org.apache.kafka.clients.producer.Producer;
-import org.apache.kafka.clients.producer.ProducerRecord;
 import org.apache.kafka.clients.producer.RecordMetadata;
-import org.apache.kafka.common.PartitionInfo;
-import org.apache.kafka.common.TopicPartition;
->>>>>>> a1f3e03c
-import org.slf4j.Logger;
-import org.slf4j.LoggerFactory;
 
 /**
  * Wrapper class for the command topic. Used for reading from the topic (either all messages from
@@ -52,72 +41,34 @@
 public class CommandStore implements CommandQueue, Closeable {
   // CHECKSTYLE_RULES.ON: ClassDataAbstractionCoupling
 
-  private static final Logger log = LoggerFactory.getLogger(CommandStore.class);
-
   private static final Duration POLLING_TIMEOUT_FOR_COMMAND_TOPIC = Duration.ofMillis(5000);
 
-<<<<<<< HEAD
   private final CommandTopic commandTopic;
-  private final CommandIdAssigner commandIdAssigner;
-
-  Map<CommandId, QueuedCommandStatus> getCommandStatusMap() {
-    return commandStatusMap;
-  }
-
-  private final Map<CommandId, QueuedCommandStatus> commandStatusMap;
-=======
-  private final String commandTopic;
-  private final TopicPartition topicPartition;
-  private final Consumer<CommandId, Command> commandConsumer;
-  private final Producer<CommandId, Command> commandProducer;
   private final CommandIdAssigner commandIdAssigner;
   private final Map<CommandId, CommandStatusFuture> commandStatusMap;
   private final SequenceNumberFutureStore sequenceNumberFutureStore;
->>>>>>> a1f3e03c
 
   public CommandStore(
       final String commandTopicName,
       final Map<String, Object> kafkaClientProperties,
       final CommandIdAssigner commandIdAssigner
   ) {
-<<<<<<< HEAD
-    this(commandIdAssigner, new CommandTopic(commandTopicName, kafkaClientProperties));
-  }
-
-  CommandStore(
-      final CommandIdAssigner commandIdAssigner,
-      final CommandTopic commandTopic
-  ) {
-    this.commandIdAssigner = Objects.requireNonNull(commandIdAssigner, "commandIdAssigner");
-    this.commandStatusMap = Maps.newConcurrentMap();
-    this.commandTopic = Objects.requireNonNull(commandTopic, "commandTopic");
-=======
     this(
-        commandTopic,
-        commandConsumer,
-        commandProducer,
+        new CommandTopic(commandTopicName, kafkaClientProperties),
         commandIdAssigner,
         new SequenceNumberFutureStore());
   }
 
   CommandStore(
-      final String commandTopic,
-      final Consumer<CommandId, Command> commandConsumer,
-      final Producer<CommandId, Command> commandProducer,
+      final CommandTopic commandTopic,
       final CommandIdAssigner commandIdAssigner,
       final SequenceNumberFutureStore sequenceNumberFutureStore
   ) {
     this.commandTopic = Objects.requireNonNull(commandTopic, "commandTopic");
-    this.topicPartition = new TopicPartition(commandTopic, 0);
-    this.commandConsumer = Objects.requireNonNull(commandConsumer, "commandConsumer");
-    this.commandProducer = Objects.requireNonNull(commandProducer, "commandProducer");
     this.commandIdAssigner = Objects.requireNonNull(commandIdAssigner, "commandIdAssigner");
     this.commandStatusMap = Maps.newConcurrentMap();
     this.sequenceNumberFutureStore =
         Objects.requireNonNull(sequenceNumberFutureStore, "sequenceNumberFutureStore");
-
-    commandConsumer.assign(Collections.singleton(topicPartition));
->>>>>>> a1f3e03c
   }
 
   /**
@@ -165,20 +116,16 @@
         }
     );
     try {
-<<<<<<< HEAD
-      commandTopic.send(commandId, command);
-=======
       final RecordMetadata recordMetadata =
-          commandProducer.send(new ProducerRecord<>(commandTopic, commandId, command)).get();
+          commandTopic.send(commandId, command);
       return new QueuedCommandStatus(recordMetadata.offset(), statusFuture);
->>>>>>> a1f3e03c
     } catch (final Exception e) {
       commandStatusMap.remove(commandId);
       throw new KsqlException(
           String.format(
               "Could not write the statement '%s' into the "
-              + "command topic"
-              + ".", statementString
+                  + "command topic"
+                  + ".", statementString
           ),
           e
       );
@@ -214,8 +161,6 @@
     return commandTopic.getRestoreCommands(POLLING_TIMEOUT_FOR_COMMAND_TOPIC);
   }
 
-<<<<<<< HEAD
-=======
   @Override
   public void ensureConsumedPast(final long seqNum, final Duration timeout)
       throws InterruptedException, TimeoutException {
@@ -225,7 +170,7 @@
       future.get(timeout.toMillis(), TimeUnit.MILLISECONDS);
     } catch (final ExecutionException e) {
       if (e.getCause() instanceof RuntimeException) {
-        throw (RuntimeException)e.getCause();
+        throw (RuntimeException) e.getCause();
       }
       throw new RuntimeException(
           "Error waiting for command sequence number of " + seqNum, e.getCause());
@@ -238,19 +183,14 @@
     }
   }
 
-  private Collection<TopicPartition> getTopicPartitionsForTopic(final String topic) {
-    final List<PartitionInfo> partitionInfoList = commandConsumer.partitionsFor(topic);
-
-    final Collection<TopicPartition> result = new HashSet<>();
-    for (final PartitionInfo partitionInfo : partitionInfoList) {
-      result.add(new TopicPartition(partitionInfo.topic(), partitionInfo.partition()));
-    }
-    return result;
+  Status getCommandStatus(final CommandId commandId) {
+    return commandStatusMap.containsKey(commandId)
+        ? commandStatusMap.get(commandId).getStatus().getStatus()
+        : null;
   }
 
   private void completeSatisfiedSequenceNumberFutures() {
-    final long consumerPosition = commandConsumer.position(topicPartition);;
-    sequenceNumberFutureStore.completeFuturesUpToAndIncludingSequenceNumber(consumerPosition - 1);
+    sequenceNumberFutureStore.completeFuturesUpToAndIncludingSequenceNumber(
+        commandTopic.getCommandTopicConsumerPosition() - 1);
   }
->>>>>>> a1f3e03c
 }