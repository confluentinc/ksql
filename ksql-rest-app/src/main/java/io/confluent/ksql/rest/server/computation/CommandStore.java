--- conflicted
+++ resolved
@@ -131,22 +131,7 @@
    */
   public List<QueuedCommand> getNewCommands() {
     final List<QueuedCommand> queuedCommands = Lists.newArrayList();
-<<<<<<< HEAD
-    commandTopic
-        .getNewCommands(Duration.ofMillis(Long.MAX_VALUE))
-        .forEach(c -> queuedCommands.add(
-            new QueuedCommand(
-                c.key(),
-                Optional.ofNullable(c.value()),
-                Optional.ofNullable(commandStatusMap.remove(c.key())))));
-
-    return queuedCommands;
-  }
-
-  public RestoreCommands getRestoreCommands() {
-    return commandTopic.getRestoreCommands(POLLING_TIMEOUT_FOR_COMMAND_TOPIC);
-=======
-    commandConsumer.poll(Duration.ofMillis(Long.MAX_VALUE)).forEach(
+    commandTopic.getNewCommands(Duration.ofMillis(Long.MAX_VALUE)).forEach(
         c -> {
           if (c.value() != null) {
             queuedCommands.add(
@@ -163,34 +148,7 @@
   }
 
   public List<QueuedCommand> getRestoreCommands() {
-    final List<QueuedCommand> restoreCommands = Lists.newArrayList();
-
-    final Collection<TopicPartition> cmdTopicPartitions = getTopicPartitionsForTopic(commandTopic);
-
-    commandConsumer.seekToBeginning(cmdTopicPartitions);
-
-    log.debug("Reading prior command records");
-
-    final Map<CommandId, ConsumerRecord<CommandId, Command>> commands = Maps.newLinkedHashMap();
-    ConsumerRecords<CommandId, Command> records =
-        commandConsumer.poll(POLLING_TIMEOUT_FOR_COMMAND_TOPIC);
-    while (!records.isEmpty()) {
-      log.debug("Received {} records from poll", records.count());
-      for (final ConsumerRecord<CommandId, Command> record : records) {
-        if (record.value() == null) {
-          continue;
-        }
-        restoreCommands.add(
-            new QueuedCommand(
-                record.key(),
-                record.value(),
-                Optional.empty()));
-      }
-      records = commandConsumer.poll(POLLING_TIMEOUT_FOR_COMMAND_TOPIC);
-    }
-    log.debug("Retrieved records:" + commands.size());
-    return restoreCommands;
->>>>>>> 29b68088
+    return commandTopic.getRestoreCommands(POLLING_TIMEOUT_FOR_COMMAND_TOPIC);
   }
 
 }