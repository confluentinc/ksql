/**
 * Copyright 2017 Confluent Inc.
 *
 * Licensed under the Apache License, Version 2.0 (the "License");
 * you may not use this file except in compliance with the License.
 * You may obtain a copy of the License at
 *
 * http://www.apache.org/licenses/LICENSE-2.0
 *
 * Unless required by applicable law or agreed to in writing, software
 * distributed under the License is distributed on an "AS IS" BASIS,
 * WITHOUT WARRANTIES OR CONDITIONS OF ANY KIND, either express or implied.
 * See the License for the specific language governing permissions and
 * limitations under the License.
 **/

package io.confluent.ksql.rest.server.computation;

import io.confluent.ksql.util.KsqlConstants;
import org.apache.kafka.common.errors.WakeupException;
import org.slf4j.Logger;
import org.slf4j.LoggerFactory;

import java.util.HashMap;
import java.util.List;
import java.util.Map;
import java.util.Optional;
import java.util.concurrent.Future;

import io.confluent.ksql.KsqlEngine;
<<<<<<< HEAD
import io.confluent.ksql.ddl.DdlConfig;
import io.confluent.ksql.ddl.commands.DdlCommandResult;
=======
import io.confluent.ksql.ddl.commands.DDLCommandResult;
>>>>>>> 8b58d47b
import io.confluent.ksql.exception.ExceptionUtil;
import io.confluent.ksql.parser.tree.CreateAsSelect;
import io.confluent.ksql.parser.tree.CreateTableAsSelect;
import io.confluent.ksql.parser.tree.DdlStatement;
import io.confluent.ksql.parser.tree.Query;
import io.confluent.ksql.parser.tree.QuerySpecification;
import io.confluent.ksql.parser.tree.Relation;
import io.confluent.ksql.parser.tree.RunScript;
import io.confluent.ksql.parser.tree.Statement;
import io.confluent.ksql.parser.tree.Table;
import io.confluent.ksql.parser.tree.TerminateQuery;
import io.confluent.ksql.planner.plan.KsqlStructuredDataOutputNode;
import io.confluent.ksql.query.QueryId;
import io.confluent.ksql.rest.entity.CommandStatus;
import io.confluent.ksql.rest.server.StatementParser;
import io.confluent.ksql.serde.DataSource;
import io.confluent.ksql.util.KsqlException;
import io.confluent.ksql.util.PersistentQueryMetadata;
import io.confluent.ksql.util.QueryMetadata;

/**
 * Handles the actual execution (or delegation to KSQL core) of all distributed statements, as well
 * as tracking their statuses as things move along.
 */
public class StatementExecutor {

  private static final Logger log = LoggerFactory.getLogger(StatementExecutor.class);

  private final KsqlEngine ksqlEngine;
  private final StatementParser statementParser;
  private final Map<CommandId, CommandStatus> statusStore;
  private final Map<CommandId, CommandStatusFuture> statusFutures;

  public StatementExecutor(
      KsqlEngine ksqlEngine,
      StatementParser statementParser
  ) {
    this.ksqlEngine = ksqlEngine;
    this.statementParser = statementParser;

    this.statusStore = new HashMap<>();
    this.statusFutures = new HashMap<>();
  }

  void handleRestoration(final RestoreCommands restoreCommands) throws Exception {
    restoreCommands.forEach(
        (commandId, command, terminatedQueries, wasDropped) -> {
          log.info("Executing prior statement: '{}'", command);
          try {
            handleStatementWithTerminatedQueries(
                command,
                commandId,
                terminatedQueries,
                wasDropped
            );
          } catch (Exception exception) {
            log.warn(
                "Failed to execute statement due to exception",
                exception
            );
          }
        }
    );
  }

  /**
   * Attempt to execute a single statement.
   *
   * @param command The string containing the statement to be executed
   * @param commandId The ID to be used to track the status of the command
   * @throws Exception TODO: Refine this.
   */
  void handleStatement(
      Command command,
      CommandId commandId
  ) throws Exception {
    handleStatementWithTerminatedQueries(command,
                                         commandId,
                                         null,
                                         false);
  }

  /**
   * Get details on the statuses of all the statements handled thus far.
   *
   * @return A map detailing the current statuses of all statements that the handler has executed
   *     (or attempted to execute).
   */
  public Map<CommandId, CommandStatus> getStatuses() {
    return new HashMap<>(statusStore);
  }

  /**
   * @param statementId The ID of the statement to check the status of.
   * @return Information on the status of the statement with the given ID, if one exists.
   */
  public Optional<CommandStatus> getStatus(CommandId statementId) {
    return Optional.ofNullable(statusStore.get(statementId));
  }

  /**
   * Register the existence of a new statement that has been written to the command topic. All other
   * statement status information is updated exclusively by the current {@link StatementExecutor}
   * instance, but in the (unlikely but possible) event that a statement is written to the command
   * topic but never picked up by this instance, it should be possible to know that it was at least
   * written to the topic in the first place.
   *
   * @param commandId The ID of the statement that has been written to the command topic.
   */
  public Future<CommandStatus> registerQueuedStatement(CommandId commandId) {
    statusStore.put(
        commandId,
        new CommandStatus(CommandStatus.Status.QUEUED, "Statement written to command topic")
    );

    CommandStatusFuture result;
    synchronized (statusFutures) {
      result = statusFutures.get(commandId);
      if (result != null) {
        return result;
      } else {
        result = new CommandStatusFuture(commandId, statusFutures::remove);
        statusFutures.put(commandId, result);
        return result;
      }
    }
  }

  private void completeStatusFuture(CommandId commandId, CommandStatus commandStatus) {
    synchronized (statusFutures) {
      CommandStatusFuture statusFuture = statusFutures.get(commandId);
      if (statusFuture != null) {
        statusFuture.complete(commandStatus);
      } else {
        CommandStatusFuture newStatusFuture = new CommandStatusFuture(
            commandId,
            statusFutures::remove
        );
        newStatusFuture.complete(commandStatus);
        statusFutures.put(commandId, newStatusFuture);
      }
    }
  }

  /**
   * Attempt to execute a single statement.
   *
   * @param command The string containing the statement to be executed
   * @param commandId The ID to be used to track the status of the command
   * @param terminatedQueries An optional map from terminated query IDs to the commands that
   *     requested their termination
   * @param wasDropped was this table/stream subsequently dropped
   * @throws Exception TODO: Refine this.
   */
  private void handleStatementWithTerminatedQueries(
      Command command,
      CommandId commandId,
      Map<QueryId, CommandId> terminatedQueries,
      boolean wasDropped
  ) throws Exception {
    try {
      String statementString = command.getStatement();
      statusStore.put(
          commandId,
          new CommandStatus(CommandStatus.Status.PARSING, "Parsing statement")
      );
      Statement statement = statementParser.parseSingleStatement(statementString);
      statusStore.put(
          commandId,
          new CommandStatus(CommandStatus.Status.EXECUTING, "Executing statement")
      );
      executeStatement(statement, command, commandId, terminatedQueries, wasDropped);
    } catch (WakeupException exception) {
      throw exception;
    } catch (Exception exception) {
      log.error("Failed to handle: " + command, exception);
      CommandStatus errorStatus = new CommandStatus(
          CommandStatus.Status.ERROR,
          ExceptionUtil.stackTraceToString(exception)
      );
      statusStore.put(commandId, errorStatus);
      completeStatusFuture(commandId, errorStatus);
    }
  }

  private void executeStatement(
      Statement statement,
      Command command,
      CommandId commandId,
      Map<QueryId, CommandId> terminatedQueries,
      boolean wasDropped
  ) throws Exception {
    String statementStr = command.getStatement();

    DdlCommandResult result = null;
    String successMessage = "";
    if (statement instanceof DdlStatement) {
      result =
          ksqlEngine.executeDdlStatement(
              statementStr,
<<<<<<< HEAD
              (DdlStatement) statement,
              command.getStreamsProperties()
=======
              (DDLStatement) statement,
              command.getKsqlProperties()
>>>>>>> 8b58d47b
          );
    } else if (statement instanceof CreateAsSelect) {
      successMessage = handleCreateAsSelect(
          (CreateAsSelect)
              statement,
          command,
          commandId,
          terminatedQueries,
          statementStr,
          wasDropped
      );
      if (successMessage == null) {
        return;
      }
    } else if (statement instanceof TerminateQuery) {
      terminateQuery((TerminateQuery) statement);
      successMessage = "Query terminated.";
    } else if (statement instanceof RunScript) {
      handleRunScript(command);
    } else {
      throw new Exception(String.format(
          "Unexpected statement type: %s",
          statement.getClass().getName()
      ));
    }
    // TODO: change to unified return message
    CommandStatus successStatus = new CommandStatus(
        CommandStatus.Status.SUCCESS,
        result != null ? result.getMessage() : successMessage
    );
    statusStore.put(commandId, successStatus);
    completeStatusFuture(commandId, successStatus);
  }

  private void handleRunScript(Command command) throws Exception {

    if (command.getKsqlProperties().containsKey(KsqlConstants.RUN_SCRIPT_STATEMENTS_CONTENT)) {
      String queries =
          (String) command.getKsqlProperties().get(KsqlConstants.RUN_SCRIPT_STATEMENTS_CONTENT);
      List<QueryMetadata> queryMetadataList = ksqlEngine.buildMultipleQueries(
          queries,
          command.getKsqlProperties()
      );
      for (QueryMetadata queryMetadata : queryMetadataList) {
        if (queryMetadata instanceof PersistentQueryMetadata) {
          PersistentQueryMetadata persistentQueryMetadata = (PersistentQueryMetadata) queryMetadata;
          persistentQueryMetadata.getKafkaStreams().start();
        }
      }
    } else {
      throw new KsqlException("No statements received for LOAD FROM FILE.");
    }

  }

  private String handleCreateAsSelect(
      final CreateAsSelect statement,
      final Command command,
      final CommandId commandId,
      final Map<QueryId, CommandId> terminatedQueries,
      final String statementStr,
      final boolean wasDropped
  ) throws Exception {
    QuerySpecification querySpecification =
        (QuerySpecification) statement.getQuery().getQueryBody();
    Query query = ksqlEngine.addInto(
        statement.getQuery(),
        querySpecification,
        statement.getName().getSuffix(),
        statement.getProperties(),
        statement.getPartitionByColumn()
    );
    if (startQuery(statementStr, query, commandId, terminatedQueries, command, wasDropped)) {
      return statement instanceof CreateTableAsSelect
             ? "Table created and running"
             : "Stream created and running";
    }

    return null;
  }

  private boolean startQuery(
      String queryString,
      Query query,
      CommandId commandId,
      Map<QueryId, CommandId> terminatedQueries,
      Command command,
      boolean wasDropped
  ) throws Exception {
    if (query.getQueryBody() instanceof QuerySpecification) {
      QuerySpecification querySpecification = (QuerySpecification) query.getQueryBody();
      Relation into = querySpecification.getInto();
      if (into instanceof Table) {
        Table table = (Table) into;
        if (ksqlEngine.getMetaStore().getSource(table.getName().getSuffix()) != null) {
          throw new Exception(String.format(
              "Sink specified in INTO clause already exists: %s",
              table.getName().getSuffix().toUpperCase()
          ));
        }
      }
    }

    QueryMetadata queryMetadata = ksqlEngine.buildMultipleQueries(
        queryString,
        command.getKsqlProperties()
    ).get(0);

    if (queryMetadata instanceof PersistentQueryMetadata) {
      PersistentQueryMetadata persistentQueryMetadata = (PersistentQueryMetadata) queryMetadata;
      final QueryId queryId = persistentQueryMetadata.getId();

      if (terminatedQueries != null && terminatedQueries.containsKey(queryId)) {
        CommandId terminateId = terminatedQueries.get(queryId);
        statusStore.put(
            terminateId,
            new CommandStatus(CommandStatus.Status.SUCCESS, "Termination request granted")
        );
        statusStore.put(
            commandId,
            new CommandStatus(CommandStatus.Status.TERMINATED, "Query terminated")
        );
        ksqlEngine.terminateQuery(queryId, false);
        return false;
      } else if (wasDropped) {
        ksqlEngine.terminateQuery(queryId, false);
        return false;
      } else {
        persistentQueryMetadata.getKafkaStreams().start();
        return true;
      }

    } else {
      throw new Exception(String.format(
          "Unexpected query metadata type: %s; was expecting %s",
          queryMetadata.getClass().getCanonicalName(),
          PersistentQueryMetadata.class.getCanonicalName()
      ));
    }
  }

  private void terminateQuery(TerminateQuery terminateQuery) throws Exception {

    final QueryId queryId = terminateQuery.getQueryId();
    final QueryMetadata queryMetadata = ksqlEngine.getPersistentQueries().get(queryId);
    if (!ksqlEngine.terminateQuery(queryId, true)) {
      throw new Exception(String.format("No running query with id %s was found", queryId));
    }

    CommandId.Type commandType;
    DataSource.DataSourceType sourceType =
        queryMetadata.getOutputNode().getTheSourceNode().getDataSourceType();
    switch (sourceType) {
      case KTABLE:
        commandType = CommandId.Type.TABLE;
        break;
      case KSTREAM:
        commandType = CommandId.Type.STREAM;
        break;
      default:
        throw new
            Exception(String.format("Unexpected source type for running query: %s", sourceType));
    }

    String queryEntity =
        ((KsqlStructuredDataOutputNode) queryMetadata.getOutputNode()).getKsqlTopic().getName();

    CommandId queryStatementId = new CommandId(commandType, queryEntity, CommandId.Action.CREATE);
    statusStore.put(
        queryStatementId,
        new CommandStatus(CommandStatus.Status.TERMINATED, "Query terminated")
    );
  }
}<|MERGE_RESOLUTION|>--- conflicted
+++ resolved
@@ -28,12 +28,7 @@
 import java.util.concurrent.Future;
 
 import io.confluent.ksql.KsqlEngine;
-<<<<<<< HEAD
-import io.confluent.ksql.ddl.DdlConfig;
 import io.confluent.ksql.ddl.commands.DdlCommandResult;
-=======
-import io.confluent.ksql.ddl.commands.DDLCommandResult;
->>>>>>> 8b58d47b
 import io.confluent.ksql.exception.ExceptionUtil;
 import io.confluent.ksql.parser.tree.CreateAsSelect;
 import io.confluent.ksql.parser.tree.CreateTableAsSelect;
@@ -234,13 +229,8 @@
       result =
           ksqlEngine.executeDdlStatement(
               statementStr,
-<<<<<<< HEAD
               (DdlStatement) statement,
-              command.getStreamsProperties()
-=======
-              (DDLStatement) statement,
               command.getKsqlProperties()
->>>>>>> 8b58d47b
           );
     } else if (statement instanceof CreateAsSelect) {
       successMessage = handleCreateAsSelect(
