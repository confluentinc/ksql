/**
 * Copyright 2017 Confluent Inc.
 *
 * Licensed under the Apache License, Version 2.0 (the "License");
 * you may not use this file except in compliance with the License.
 * You may obtain a copy of the License at
 *
 * http://www.apache.org/licenses/LICENSE-2.0
 *
 * Unless required by applicable law or agreed to in writing, software
 * distributed under the License is distributed on an "AS IS" BASIS,
 * WITHOUT WARRANTIES OR CONDITIONS OF ANY KIND, either express or implied.
 * See the License for the specific language governing permissions and
 * limitations under the License.
 **/

package io.confluent.ksql.rest.server.computation;

import io.confluent.ksql.KsqlEngine;
import io.confluent.ksql.ddl.commands.DdlCommandResult;
import io.confluent.ksql.exception.ExceptionUtil;
import io.confluent.ksql.parser.tree.CreateAsSelect;
import io.confluent.ksql.parser.tree.CreateTableAsSelect;
import io.confluent.ksql.parser.tree.DdlStatement;
import io.confluent.ksql.parser.tree.InsertInto;
import io.confluent.ksql.parser.tree.Query;
import io.confluent.ksql.parser.tree.QuerySpecification;
import io.confluent.ksql.parser.tree.Relation;
import io.confluent.ksql.parser.tree.RunScript;
import io.confluent.ksql.parser.tree.Statement;
import io.confluent.ksql.parser.tree.Table;
import io.confluent.ksql.parser.tree.TerminateQuery;
import io.confluent.ksql.query.QueryId;
import io.confluent.ksql.rest.entity.CommandStatus;
import io.confluent.ksql.rest.server.StatementParser;
import io.confluent.ksql.rest.util.ClusterTerminator;
import io.confluent.ksql.rest.util.TerminateCluster;
import io.confluent.ksql.util.KsqlConfig;
import io.confluent.ksql.util.KsqlConstants;
import io.confluent.ksql.util.KsqlException;
import io.confluent.ksql.util.PersistentQueryMetadata;
import io.confluent.ksql.util.QueryMetadata;
import java.util.Collections;
import java.util.HashMap;
import java.util.List;
import java.util.Map;
import java.util.Objects;
import java.util.Optional;
import java.util.concurrent.ConcurrentHashMap;
<<<<<<< HEAD
import org.apache.kafka.common.errors.WakeupException;
=======

>>>>>>> 41620813
import org.slf4j.Logger;
import org.slf4j.LoggerFactory;

/**
 * Handles the actual execution (or delegation to KSQL core) of all distributed statements, as well
 * as tracking their statuses as things move along.
 */
public class StatementExecutor {

  private static final Logger log = LoggerFactory.getLogger(StatementExecutor.class);

  private final KsqlConfig ksqlConfig;
  private final KsqlEngine ksqlEngine;
  private final StatementParser statementParser;
  private final Map<CommandId, CommandStatus> statusStore;
  private final CommandStore commandStore;

  public StatementExecutor(
      final KsqlConfig ksqlConfig,
      final KsqlEngine ksqlEngine,
      final StatementParser statementParser,
      final CommandStore commandStore
  ) {
    Objects.requireNonNull(ksqlConfig, "ksqlConfig cannot be null.");
    Objects.requireNonNull(ksqlEngine, "ksqlEngine cannot be null.");
    Objects.requireNonNull(commandStore, "commandStore cannot be null.");

    this.ksqlConfig = ksqlConfig;
    this.ksqlEngine = ksqlEngine;
    this.statementParser = statementParser;
    this.commandStore = commandStore;
    this.statusStore = new ConcurrentHashMap<>();
  }

  /**
   * Attempt to execute a single statement.
   *
   * @param command The string containing the statement to be executed
   * @param commandId The ID to be used to track the status of the command
   */
  @SuppressWarnings("unchecked")
  void handleStatement(
      final Command command,
      final CommandId commandId,
      final Optional<QueuedCommandStatus> status
  ) {
<<<<<<< HEAD
    final String statementText = command.getStatement();
    if (statementText.equalsIgnoreCase(TerminateCluster.TERMINATE_CLUSTER_STATEMENT_TEXT)) {
      terminateCluster(command);
    } else if (ksqlEngine.isAcceptingStatements()) {
      handleStatementWithTerminatedQueries(command,
          commandId,
          status,
          null,
          false);
    }
=======
    handleStatementWithTerminatedQueries(
        command,
        commandId,
        status,
        null,
        false);
>>>>>>> 41620813
  }

  /**
   * Get details on the statuses of all the statements handled thus far.
   *
   * @return A map detailing the current statuses of all statements that the handler has executed
   *     (or attempted to execute).
   */
  public Map<CommandId, CommandStatus> getStatuses() {
    return new HashMap<>(statusStore);
  }

  /**
   * @param statementId The ID of the statement to check the status of.
   * @return Information on the status of the statement with the given ID, if one exists.
   */
  public Optional<CommandStatus> getStatus(final CommandId statementId) {
    return Optional.ofNullable(statusStore.get(statementId));
  }

  public void putStatus(final CommandId commandId,
                        final Optional<QueuedCommandStatus> queuedCommandStatus,
                        final CommandStatus status) {
    statusStore.put(commandId, status);
    queuedCommandStatus.ifPresent(s -> s.setStatus(status));
  }

  public void putFinalStatus(final CommandId commandId,
                             final Optional<QueuedCommandStatus> queuedCommandStatus,
                             final CommandStatus status) {
    statusStore.put(commandId, status);
    queuedCommandStatus.ifPresent(s -> s.setFinalStatus(status));
  }

  /**
   * Attempt to execute a single statement.
   *
   * @param command The string containing the statement to be executed
   * @param commandId The ID to be used to track the status of the command
   * @param terminatedQueries An optional map from terminated query IDs to the commands that
   *     requested their termination
   * @param wasDropped was this table/stream subsequently dropped
   */
  void handleStatementWithTerminatedQueries(
      final Command command,
      final CommandId commandId,
      final Optional<QueuedCommandStatus> queuedCommandStatus,
      final Map<QueryId, CommandId> terminatedQueries,
      final boolean wasDropped
  ) {
    try {
      final String statementString = command.getStatement();
      putStatus(
          commandId,
          queuedCommandStatus,
          new CommandStatus(CommandStatus.Status.PARSING, "Parsing statement"));
      final Statement statement = statementParser.parseSingleStatement(statementString);
      putStatus(
          commandId,
          queuedCommandStatus,
          new CommandStatus(CommandStatus.Status.EXECUTING, "Executing statement")
      );
      executeStatement(
          statement, command, commandId, queuedCommandStatus, terminatedQueries, wasDropped);
    } catch (final KsqlException exception) {
      log.error("Failed to handle: " + command, exception);
      final CommandStatus errorStatus = new CommandStatus(
          CommandStatus.Status.ERROR,
          ExceptionUtil.stackTraceToString(exception)
      );
      putFinalStatus(commandId, queuedCommandStatus, errorStatus);
    }
  }

  private void executeStatement(
      final Statement statement,
      final Command command,
      final CommandId commandId,
      final Optional<QueuedCommandStatus> queuedCommandStatus,
      final Map<QueryId, CommandId> terminatedQueries,
      final boolean wasDropped
  ) {
    final String statementStr = command.getStatement();

    DdlCommandResult result = null;
    String successMessage = "";
    if (statement instanceof DdlStatement) {
      result = ksqlEngine.executeDdlStatement(
          statementStr,
          (DdlStatement) statement,
          command.getOverwriteProperties());
    } else if (statement instanceof CreateAsSelect) {
      successMessage = handleCreateAsSelect(
          (CreateAsSelect)
              statement,
          command,
          commandId,
          queuedCommandStatus,
          terminatedQueries,
          statementStr,
          wasDropped);
      if (successMessage == null) {
        return;
      }
    } else if (statement instanceof InsertInto) {
      successMessage = handleInsertInto((InsertInto) statement,
                       command,
                       commandId,
                       queuedCommandStatus,
                       terminatedQueries,
                       statementStr,
                       false
                       );
      if (successMessage == null) {
        return;
      }
    } else if (statement instanceof TerminateQuery) {
      terminateQuery((TerminateQuery) statement);
      successMessage = "Query terminated.";
    } else if (statement instanceof RunScript) {
      handleRunScript(command);
    } else {
      throw new KsqlException(String.format(
          "Unexpected statement type: %s",
          statement.getClass().getName()
      ));
    }
    // TODO: change to unified return message
    final CommandStatus successStatus = new CommandStatus(
        CommandStatus.Status.SUCCESS,
        result != null ? result.getMessage() : successMessage
    );
    putFinalStatus(commandId, queuedCommandStatus, successStatus);
  }

  private void handleRunScript(final Command command) {

    if (command.getOverwriteProperties().containsKey(KsqlConstants.RUN_SCRIPT_STATEMENTS_CONTENT)) {
      final String queries =
          (String) command.getOverwriteProperties().get(
              KsqlConstants.RUN_SCRIPT_STATEMENTS_CONTENT);
      final Map<String, Object> overriddenProperties = new HashMap<>();
      overriddenProperties.putAll(command.getOverwriteProperties());

      final List<QueryMetadata> queryMetadataList = ksqlEngine.buildMultipleQueries(
          queries,
          ksqlConfig.overrideBreakingConfigsWithOriginalValues(command.getOriginalProperties()),
          overriddenProperties
      );
      for (final QueryMetadata queryMetadata : queryMetadataList) {
        if (queryMetadata instanceof PersistentQueryMetadata) {
          final PersistentQueryMetadata persistentQueryMd = (PersistentQueryMetadata) queryMetadata;
          persistentQueryMd.start();
        }
      }
    } else {
      throw new KsqlException("No statements received for LOAD FROM FILE.");
    }

  }

  private String handleCreateAsSelect(
      final CreateAsSelect statement,
      final Command command,
      final CommandId commandId,
      final Optional<QueuedCommandStatus> queuedCommandStatus,
      final Map<QueryId, CommandId> terminatedQueries,
      final String statementStr,
      final boolean wasDropped
  ) {
    final QuerySpecification querySpecification =
        (QuerySpecification) statement.getQuery().getQueryBody();
    final Query query = ksqlEngine.addInto(
        querySpecification,
        statement.getName().getSuffix(),
        statement.getQuery().getLimit(),
        statement.getProperties(),
        statement.getPartitionByColumn(),
        true
    );
    if (startQuery(
        statementStr,
        query,
        commandId,
        queuedCommandStatus,
        terminatedQueries,
        command,
        wasDropped)) {
      return statement instanceof CreateTableAsSelect
             ? "Table created and running"
             : "Stream created and running";
    }

    return null;
  }

  private String handleInsertInto(final InsertInto statement,
                                      final Command command,
                                      final CommandId commandId,
                                      final Optional<QueuedCommandStatus> queuedCommandStatus,
                                      final Map<QueryId, CommandId> terminatedQueries,
                                      final String statementStr,
                                      final boolean wasDropped) {
    final QuerySpecification querySpecification =
        (QuerySpecification) statement.getQuery().getQueryBody();
    final Query query = ksqlEngine.addInto(
        querySpecification,
        statement.getTarget().getSuffix(),
        statement.getQuery().getLimit(),
        new HashMap<>(),
        Optional.empty(),
        false
    );
    if (startQuery(
        statementStr,
        query,
        commandId,
        queuedCommandStatus,
        terminatedQueries,
        command,
        wasDropped)) {
      return "Insert Into query is running.";
    }

    return null;
  }

  private boolean startQuery(
      final String queryString,
      final Query query,
      final CommandId commandId,
      final Optional<QueuedCommandStatus> queuedCommandStatus,
      final Map<QueryId, CommandId> terminatedQueries,
      final Command command,
      final boolean wasDropped
  ) {
    if (query.getQueryBody() instanceof QuerySpecification) {
      final QuerySpecification querySpecification = (QuerySpecification) query.getQueryBody();
      final Relation into = querySpecification.getInto();
      if (into instanceof Table) {
        final Table table = (Table) into;
        if (ksqlEngine.getMetaStore().getSource(table.getName().getSuffix()) != null
            && querySpecification.isShouldCreateInto()) {
          throw new KsqlException(String.format(
              "Sink specified in INTO clause already exists: %s",
              table.getName().getSuffix().toUpperCase()
          ));
        }
      }
    }

    final QueryMetadata queryMetadata = ksqlEngine.buildMultipleQueries(
        queryString,
        ksqlConfig.overrideBreakingConfigsWithOriginalValues(command.getOriginalProperties()),
        command.getOverwriteProperties()
    ).get(0);

    if (queryMetadata instanceof PersistentQueryMetadata) {
      final PersistentQueryMetadata persistentQueryMd = (PersistentQueryMetadata) queryMetadata;
      final QueryId queryId = persistentQueryMd.getQueryId();

      if (terminatedQueries != null && terminatedQueries.containsKey(queryId)) {
        final CommandId terminateId = terminatedQueries.get(queryId);
        statusStore.put(
            terminateId,
            new CommandStatus(CommandStatus.Status.SUCCESS, "Termination request granted")
        );
        putStatus(
            commandId,
            queuedCommandStatus,
            new CommandStatus(CommandStatus.Status.TERMINATED, "Query terminated")
        );
        ksqlEngine.terminateQuery(queryId, false);
        return false;
      } else if (wasDropped) {
        ksqlEngine.terminateQuery(queryId, false);
        return false;
      } else {
        persistentQueryMd.start();
        return true;
      }

    } else {
      throw new KsqlException(String.format(
          "Unexpected query metadata type: %s; was expecting %s",
          queryMetadata.getClass().getCanonicalName(),
          PersistentQueryMetadata.class.getCanonicalName()
      ));
    }
  }

  private void terminateQuery(final TerminateQuery terminateQuery) {
    final QueryId queryId = terminateQuery.getQueryId();
    if (!ksqlEngine.terminateQuery(queryId, true)) {
      throw new KsqlException(
          String.format("No running query with id %s was found", queryId));
    }
  }

  @SuppressWarnings("unchecked")
  private void terminateCluster(final Command command) {
    ksqlEngine.stopAcceptingStatements();

    commandStore.close();

    final List<String> deleteTopicList = (List<String>) command.getOverwriteProperties()
        .getOrDefault(TerminateCluster.DELETE_TOPIC_LIST_PARAM_NAME, Collections.emptyList());

    new ClusterTerminator(ksqlConfig, ksqlEngine)
        .terminateCluster(deleteTopicList);
  }
}<|MERGE_RESOLUTION|>--- conflicted
+++ resolved
@@ -47,11 +47,6 @@
 import java.util.Objects;
 import java.util.Optional;
 import java.util.concurrent.ConcurrentHashMap;
-<<<<<<< HEAD
-import org.apache.kafka.common.errors.WakeupException;
-=======
-
->>>>>>> 41620813
 import org.slf4j.Logger;
 import org.slf4j.LoggerFactory;
 
@@ -98,7 +93,6 @@
       final CommandId commandId,
       final Optional<QueuedCommandStatus> status
   ) {
-<<<<<<< HEAD
     final String statementText = command.getStatement();
     if (statementText.equalsIgnoreCase(TerminateCluster.TERMINATE_CLUSTER_STATEMENT_TEXT)) {
       terminateCluster(command);
@@ -109,14 +103,6 @@
           null,
           false);
     }
-=======
-    handleStatementWithTerminatedQueries(
-        command,
-        commandId,
-        status,
-        null,
-        false);
->>>>>>> 41620813
   }
 
   /**
