/**
 * Copyright 2017 Confluent Inc.
 *
 * Licensed under the Apache License, Version 2.0 (the "License");
 * you may not use this file except in compliance with the License.
 * You may obtain a copy of the License at
 *
 * http://www.apache.org/licenses/LICENSE-2.0
 *
 * Unless required by applicable law or agreed to in writing, software
 * distributed under the License is distributed on an "AS IS" BASIS,
 * WITHOUT WARRANTIES OR CONDITIONS OF ANY KIND, either express or implied.
 * See the License for the specific language governing permissions and
 * limitations under the License.
 **/

package io.confluent.ksql.rest.server.computation;

import com.google.common.collect.Lists;
import io.confluent.ksql.KsqlEngine;
import io.confluent.ksql.ddl.commands.DdlCommandResult;
import io.confluent.ksql.exception.ExceptionUtil;
import io.confluent.ksql.metastore.MetaStore;
import io.confluent.ksql.parser.tree.CreateAsSelect;
import io.confluent.ksql.parser.tree.CreateTableAsSelect;
import io.confluent.ksql.parser.tree.ExecutableDdlStatement;
import io.confluent.ksql.parser.tree.InsertInto;
import io.confluent.ksql.parser.tree.RunScript;
import io.confluent.ksql.parser.tree.Statement;
import io.confluent.ksql.parser.tree.TerminateQuery;
import io.confluent.ksql.query.QueryId;
import io.confluent.ksql.rest.entity.CommandStatus;
import io.confluent.ksql.rest.server.StatementParser;
import io.confluent.ksql.rest.server.computation.CommandId.Action;
import io.confluent.ksql.rest.server.computation.CommandId.Type;
import io.confluent.ksql.rest.util.QueryCapacityUtil;
import io.confluent.ksql.util.KsqlConfig;
import io.confluent.ksql.util.KsqlConstants;
import io.confluent.ksql.util.KsqlException;
import io.confluent.ksql.util.PersistentQueryMetadata;
import io.confluent.ksql.util.QueryMetadata;
import java.util.Collection;
import java.util.HashMap;
import java.util.List;
import java.util.Map;
import java.util.Optional;
import java.util.concurrent.ConcurrentHashMap;
import org.slf4j.Logger;
import org.slf4j.LoggerFactory;

/**
 * Handles the actual execution (or delegation to KSQL core) of all distributed statements, as well
 * as tracking their statuses as things move along.
 */
public class StatementExecutor {
  private static final Logger log = LoggerFactory.getLogger(StatementExecutor.class);

  private final KsqlConfig ksqlConfig;
  private final KsqlEngine ksqlEngine;
  private final StatementParser statementParser;
  private final Map<CommandId, CommandStatus> statusStore;

  private enum Mode {
    RESTORE,
    EXECUTE
  }

  public StatementExecutor(
      final KsqlConfig ksqlConfig,
      final KsqlEngine ksqlEngine,
      final StatementParser statementParser
  ) {
    this.ksqlConfig = ksqlConfig;
    this.ksqlEngine = ksqlEngine;
    this.statementParser = statementParser;

    this.statusStore = new ConcurrentHashMap<>();
  }

  protected KsqlEngine getKsqlEngine() {
    return ksqlEngine;
  }

  /**
   * Attempt to execute a single statement.
   *
   * @param queuedCommand The command to be executed
   */
  void handleStatement(final QueuedCommand queuedCommand) {
    handleStatementWithTerminatedQueries(
        queuedCommand.getCommand(),
        queuedCommand.getCommandId(),
        queuedCommand.getStatus(),
        Mode.EXECUTE);
  }

  void handleRestore(final QueuedCommand queuedCommand) {
    handleStatementWithTerminatedQueries(
        queuedCommand.getCommand(),
        queuedCommand.getCommandId(),
        queuedCommand.getStatus(),
        Mode.RESTORE
    );
  }

  /**
   * Get details on the statuses of all the statements handled thus far.
   *
   * @return A map detailing the current statuses of all statements that the handler has executed
   *     (or attempted to execute).
   */
  public Map<CommandId, CommandStatus> getStatuses() {
    return new HashMap<>(statusStore);
  }

  /**
   * @param statementId The ID of the statement to check the status of.
   * @return Information on the status of the statement with the given ID, if one exists.
   */
  public Optional<CommandStatus> getStatus(final CommandId statementId) {
    return Optional.ofNullable(statusStore.get(statementId));
  }

  public void putStatus(final CommandId commandId,
                        final Optional<QueuedCommandStatus> queuedCommandStatus,
                        final CommandStatus status) {
    statusStore.put(commandId, status);
    queuedCommandStatus.ifPresent(s -> s.setStatus(status));
  }

  public void putFinalStatus(final CommandId commandId,
                             final Optional<QueuedCommandStatus> queuedCommandStatus,
                             final CommandStatus status) {
    statusStore.put(commandId, status);
    queuedCommandStatus.ifPresent(s -> s.setFinalStatus(status));
  }

  /**
   * Attempt to execute a single statement.
   *
   * @param command The string containing the statement to be executed
   * @param commandId The ID to be used to track the status of the command
   * @param mode was this table/stream subsequently dropped
   */
  void handleStatementWithTerminatedQueries(
      final Command command,
      final CommandId commandId,
      final Optional<QueuedCommandStatus> queuedCommandStatus,
      final Mode mode
  ) {
    try {
      final String statementString = command.getStatement();
      maybeTerminateQueryForLegacyDropCommand(commandId, command);
      putStatus(
          commandId,
          queuedCommandStatus,
          new CommandStatus(CommandStatus.Status.PARSING, "Parsing statement"));
      final Statement statement = statementParser.parseSingleStatement(statementString);
      putStatus(
          commandId,
          queuedCommandStatus,
          new CommandStatus(CommandStatus.Status.EXECUTING, "Executing statement")
      );
      executeStatement(
          statement, command, commandId, queuedCommandStatus, mode);
    } catch (final KsqlException exception) {
      log.error("Failed to handle: " + command, exception);
      final CommandStatus errorStatus = new CommandStatus(
          CommandStatus.Status.ERROR,
          ExceptionUtil.stackTraceToString(exception)
      );
      putFinalStatus(commandId, queuedCommandStatus, errorStatus);
    }
  }

  private void executeStatement(
      final Statement statement,
      final Command command,
      final CommandId commandId,
      final Optional<QueuedCommandStatus> queuedCommandStatus,
      final Mode mode
  ) { 
    final String statementStr = command.getStatement();

    DdlCommandResult result = null;
    String successMessage = "";
    if (statement instanceof ExecutableDdlStatement) {
      result = ksqlEngine.executeDdlStatement(
          statementStr,
          (ExecutableDdlStatement) statement,
          command.getOverwriteProperties());
    } else if (statement instanceof CreateAsSelect) {
      successMessage = handleCreateAsSelect(
          (CreateAsSelect)
              statement,
          command,
          statementStr,
          mode);
    } else if (statement instanceof InsertInto) {
      successMessage = handleInsertInto(
          command,
          statementStr,
          mode);
    } else if (statement instanceof TerminateQuery) {
      terminateQuery((TerminateQuery) statement, mode);
      successMessage = "Query terminated.";
    } else if (statement instanceof RunScript) {
      handleRunScript(command);
    } else {
      throw new KsqlException(String.format(
          "Unexpected statement type: %s",
          statement.getClass().getName()
      ));
    }
    // TODO: change to unified return message
    final CommandStatus successStatus = new CommandStatus(
        CommandStatus.Status.SUCCESS,
        result != null ? result.getMessage() : successMessage
    );
    putFinalStatus(commandId, queuedCommandStatus, successStatus);
  }

  private void handleRunScript(final Command command) {

    if (command.getOverwriteProperties().containsKey(KsqlConstants.RUN_SCRIPT_STATEMENTS_CONTENT)) {
      final String queries =
          (String) command.getOverwriteProperties().get(
              KsqlConstants.RUN_SCRIPT_STATEMENTS_CONTENT);
      final Map<String, Object> overriddenProperties = new HashMap<>();
      overriddenProperties.putAll(command.getOverwriteProperties());

<<<<<<< HEAD
      final List<QueryMetadata> queryMetadataList = ksqlEngine.execute(
=======
      final KsqlConfig mergedConfig =
          ksqlConfig.overrideBreakingConfigsWithOriginalValues(command.getOriginalProperties());
      final List<QueryMetadata> queryMetadataList = ksqlEngine.buildMultipleQueries(
>>>>>>> 585616e9
          queries,
          mergedConfig,
          overriddenProperties
      );
      if (QueryCapacityUtil.exceedsPersistentQueryCapacity(
          ksqlEngine, mergedConfig, 0)) {
        terminateQueries(queryMetadataList);
        QueryCapacityUtil.throwTooManyActivePersistentQueriesException(
            ksqlEngine, mergedConfig, command.getStatement());
      }
      for (final QueryMetadata queryMetadata : queryMetadataList) {
        if (queryMetadata instanceof PersistentQueryMetadata) {
          final PersistentQueryMetadata persistentQueryMd = (PersistentQueryMetadata) queryMetadata;
          persistentQueryMd.start();
        }
      }
    } else {
      throw new KsqlException("No statements received for LOAD FROM FILE.");
    }

  }

  private String handleCreateAsSelect(
      final CreateAsSelect statement,
      final Command command,
      final String statementStr,
      final Mode mode
  ) {
    startQuery(statementStr, command, mode);
    return statement instanceof CreateTableAsSelect
        ? "Table created and running" : "Stream created and running";
  }

  private String handleInsertInto(
      final Command command,
      final String statementStr,
      final Mode mode) {
    startQuery(statementStr, command, mode);
    return "Insert Into query is running.";
  }

  private void startQuery(
      final String queryString,
      final Command command,
      final Mode mode
<<<<<<< HEAD
  ) {
    final QueryMetadata queryMetadata = ksqlEngine.execute(
=======
  ) { 
    if (query.getQueryBody() instanceof QuerySpecification) {
      final QuerySpecification querySpecification = (QuerySpecification) query.getQueryBody();
      final Relation into = querySpecification.getInto();
      if (into instanceof Table) {
        final Table table = (Table) into;
        if (ksqlEngine.getMetaStore().getSource(table.getName().getSuffix()) != null
            && querySpecification.isShouldCreateInto()) {
          throw new KsqlException(String.format(
              "Sink specified in INTO clause already exists: %s",
              table.getName().getSuffix().toUpperCase()
          ));
        }
      }
    }

    final KsqlConfig mergedConfig =
        ksqlConfig.overrideBreakingConfigsWithOriginalValues(command.getOriginalProperties());
    if (QueryCapacityUtil.exceedsPersistentQueryCapacity(
        ksqlEngine, mergedConfig,1)) {
      QueryCapacityUtil.throwTooManyActivePersistentQueriesException(
          ksqlEngine, mergedConfig, queryString);
    }

    final QueryMetadata queryMetadata = ksqlEngine.buildMultipleQueries(
>>>>>>> 585616e9
        queryString,
        mergedConfig,
        command.getOverwriteProperties()
    ).get(0);

    if (queryMetadata instanceof PersistentQueryMetadata) {
      final PersistentQueryMetadata persistentQueryMd = (PersistentQueryMetadata) queryMetadata;
      if (mode == Mode.EXECUTE) {
        persistentQueryMd.start();
      }
    } else {
      throw new KsqlException(String.format(
          "Unexpected query metadata type: %s; was expecting %s",
          queryMetadata.getClass().getCanonicalName(),
          PersistentQueryMetadata.class.getCanonicalName()
      ));
    }
  }

  private void terminateQuery(
      final TerminateQuery terminateQuery,
      final Mode mode) { 
    final QueryId queryId = terminateQuery.getQueryId();
    if (!ksqlEngine.terminateQuery(queryId, mode == Mode.EXECUTE)) {
      throw new KsqlException(String.format("No running query with id %s was found", queryId));
    }
  }

  private void maybeTerminateQueryForLegacyDropCommand(
      final CommandId commandId,
      final Command command) {
    if (!command.isPreVersion5()
        || !commandId.getAction().equals(Action.DROP)
        || !(commandId.getType().equals(Type.STREAM) || commandId.getType().equals(Type.TABLE))) {
      return;
    }
    final MetaStore metaStore = ksqlEngine.getMetaStore();
    if (metaStore.getSource(commandId.getEntity()) == null) {
      return;
    }
    final Collection<String> queriesWithSink
        = Lists.newArrayList(metaStore.getQueriesWithSink(commandId.getEntity()));
    queriesWithSink.stream()
        .map(QueryId::new)
        .forEach(queryId -> ksqlEngine.terminateQuery(queryId, false));
  }

  private void terminateQueries(final List<QueryMetadata> queryMetadataList) {
    queryMetadataList.stream()
        .filter(q -> q instanceof PersistentQueryMetadata)
        .map(PersistentQueryMetadata.class::cast)
        .map(PersistentQueryMetadata::getQueryId)
        .forEach(queryId -> ksqlEngine.terminateQuery(queryId, false));
  }
}<|MERGE_RESOLUTION|>--- conflicted
+++ resolved
@@ -229,13 +229,10 @@
       final Map<String, Object> overriddenProperties = new HashMap<>();
       overriddenProperties.putAll(command.getOverwriteProperties());
 
-<<<<<<< HEAD
-      final List<QueryMetadata> queryMetadataList = ksqlEngine.execute(
-=======
       final KsqlConfig mergedConfig =
           ksqlConfig.overrideBreakingConfigsWithOriginalValues(command.getOriginalProperties());
-      final List<QueryMetadata> queryMetadataList = ksqlEngine.buildMultipleQueries(
->>>>>>> 585616e9
+
+      final List<QueryMetadata> queryMetadataList = ksqlEngine.execute(
           queries,
           mergedConfig,
           overriddenProperties
@@ -281,36 +278,16 @@
       final String queryString,
       final Command command,
       final Mode mode
-<<<<<<< HEAD
   ) {
-    final QueryMetadata queryMetadata = ksqlEngine.execute(
-=======
-  ) { 
-    if (query.getQueryBody() instanceof QuerySpecification) {
-      final QuerySpecification querySpecification = (QuerySpecification) query.getQueryBody();
-      final Relation into = querySpecification.getInto();
-      if (into instanceof Table) {
-        final Table table = (Table) into;
-        if (ksqlEngine.getMetaStore().getSource(table.getName().getSuffix()) != null
-            && querySpecification.isShouldCreateInto()) {
-          throw new KsqlException(String.format(
-              "Sink specified in INTO clause already exists: %s",
-              table.getName().getSuffix().toUpperCase()
-          ));
-        }
-      }
-    }
-
     final KsqlConfig mergedConfig =
         ksqlConfig.overrideBreakingConfigsWithOriginalValues(command.getOriginalProperties());
-    if (QueryCapacityUtil.exceedsPersistentQueryCapacity(
-        ksqlEngine, mergedConfig,1)) {
+
+    if (QueryCapacityUtil.exceedsPersistentQueryCapacity(ksqlEngine, mergedConfig,1)) {
       QueryCapacityUtil.throwTooManyActivePersistentQueriesException(
           ksqlEngine, mergedConfig, queryString);
     }
 
-    final QueryMetadata queryMetadata = ksqlEngine.buildMultipleQueries(
->>>>>>> 585616e9
+    final QueryMetadata queryMetadata = ksqlEngine.execute(
         queryString,
         mergedConfig,
         command.getOverwriteProperties()
