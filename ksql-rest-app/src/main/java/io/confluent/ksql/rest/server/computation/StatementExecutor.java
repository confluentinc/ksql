/*
 * Copyright 2018 Confluent Inc.
 *
 * Licensed under the Confluent Community License; you may not use this file
 * except in compliance with the License.  You may obtain a copy of the License at
 *
 * http://www.confluent.io/confluent-community-license
 *
 * Unless required by applicable law or agreed to in writing, software
 * distributed under the License is distributed on an "AS IS" BASIS, WITHOUT
 * WARRANTIES OF ANY KIND, either express or implied.  See the License for the
 * specific language governing permissions and limitations under the License.
 */

package io.confluent.ksql.rest.server.computation;

import com.google.common.collect.Lists;
import io.confluent.ksql.KsqlEngine;
import io.confluent.ksql.exception.ExceptionUtil;
import io.confluent.ksql.metastore.MetaStore;
import io.confluent.ksql.parser.KsqlParser.ParsedStatement;
import io.confluent.ksql.parser.KsqlParser.PreparedStatement;
import io.confluent.ksql.parser.tree.CreateAsSelect;
import io.confluent.ksql.parser.tree.CreateTableAsSelect;
import io.confluent.ksql.parser.tree.ExecutableDdlStatement;
import io.confluent.ksql.parser.tree.InsertInto;
import io.confluent.ksql.parser.tree.RunScript;
import io.confluent.ksql.parser.tree.TerminateQuery;
import io.confluent.ksql.query.QueryId;
import io.confluent.ksql.rest.entity.CommandStatus;
import io.confluent.ksql.rest.server.StatementParser;
import io.confluent.ksql.rest.server.computation.CommandId.Action;
import io.confluent.ksql.rest.server.computation.CommandId.Type;
import io.confluent.ksql.rest.util.QueryCapacityUtil;
import io.confluent.ksql.util.KsqlConfig;
import io.confluent.ksql.util.KsqlException;
import io.confluent.ksql.util.PersistentQueryMetadata;
import io.confluent.ksql.util.QueryMetadata;
import java.util.ArrayList;
import java.util.Collection;
import java.util.HashMap;
import java.util.List;
import java.util.Map;
import java.util.Objects;
import java.util.Optional;
import java.util.concurrent.ConcurrentHashMap;
import org.slf4j.Logger;
import org.slf4j.LoggerFactory;

/**
 * Handles the actual execution (or delegation to KSQL core) of all distributed statements, as well
 * as tracking their statuses as things move along.
 */
public class StatementExecutor {

  private static final Logger log = LoggerFactory.getLogger(StatementExecutor.class);
  private static final String LEGACY_RUN_SCRIPT_STATEMENT_PROPERTY = "ksql.run.script.statements";

  private final KsqlConfig ksqlConfig;
  private final KsqlEngine ksqlEngine;
  private final StatementParser statementParser;
  private final Map<CommandId, CommandStatus> statusStore;

  private enum Mode {
    RESTORE,
    EXECUTE
  }

  public StatementExecutor(
      final KsqlConfig ksqlConfig,
      final KsqlEngine ksqlEngine,
      final StatementParser statementParser
  ) {
    Objects.requireNonNull(ksqlConfig, "ksqlConfig cannot be null.");
    Objects.requireNonNull(ksqlEngine, "ksqlEngine cannot be null.");

    this.ksqlConfig = ksqlConfig;
    this.ksqlEngine = ksqlEngine;
    this.statementParser = statementParser;
    this.statusStore = new ConcurrentHashMap<>();
  }

  protected KsqlEngine getKsqlEngine() {
    return ksqlEngine;
  }

  /**
   * Attempt to execute a single statement.
   *
   * @param queuedCommand The command to be executed
   */
  void handleStatement(final QueuedCommand queuedCommand) {
    handleStatementWithTerminatedQueries(
        queuedCommand.getCommand(),
        queuedCommand.getCommandId(),
        queuedCommand.getStatus(),
        Mode.EXECUTE);
  }

  void handleRestore(final QueuedCommand queuedCommand) {
    handleStatementWithTerminatedQueries(
        queuedCommand.getCommand(),
        queuedCommand.getCommandId(),
        queuedCommand.getStatus(),
        Mode.RESTORE
    );
  }

  /**
   * Get details on the statuses of all the statements handled thus far.
   *
   * @return A map detailing the current statuses of all statements that the handler has executed
   *     (or attempted to execute).
   */
  public Map<CommandId, CommandStatus> getStatuses() {
    return new HashMap<>(statusStore);
  }

  /**
   * @param statementId The ID of the statement to check the status of.
   * @return Information on the status of the statement with the given ID, if one exists.
   */
  public Optional<CommandStatus> getStatus(final CommandId statementId) {
    return Optional.ofNullable(statusStore.get(statementId));
  }

  private void putStatus(final CommandId commandId,
                        final Optional<CommandStatusFuture> commandStatusFuture,
                        final CommandStatus status) {
    statusStore.put(commandId, status);
    commandStatusFuture.ifPresent(s -> s.setStatus(status));
  }

  private void putFinalStatus(final CommandId commandId,
                             final Optional<CommandStatusFuture> commandStatusFuture,
                             final CommandStatus status) {
    statusStore.put(commandId, status);
    commandStatusFuture.ifPresent(s -> s.setFinalStatus(status));
  }

  /**
   * Attempt to execute a single statement.
   *
   * @param command The string containing the statement to be executed
   * @param commandId The ID to be used to track the status of the command
   * @param mode was this table/stream subsequently dropped
   */
  private void handleStatementWithTerminatedQueries(
      final Command command,
      final CommandId commandId,
      final Optional<CommandStatusFuture> commandStatusFuture,
      final Mode mode
  ) {
    try {
      final String statementString = command.getStatement();
      maybeTerminateQueryForLegacyDropCommand(commandId, command);
      putStatus(
          commandId,
          commandStatusFuture,
          new CommandStatus(CommandStatus.Status.PARSING, "Parsing statement"));
      final PreparedStatement<?> statement = statementParser.parseSingleStatement(statementString);
      putStatus(
          commandId,
          commandStatusFuture,
          new CommandStatus(CommandStatus.Status.EXECUTING, "Executing statement")
      );
      executeStatement(
          statement, command, commandId, commandStatusFuture, mode);
    } catch (final KsqlException exception) {
      log.error("Failed to handle: " + command, exception);
      final CommandStatus errorStatus = new CommandStatus(
          CommandStatus.Status.ERROR,
          ExceptionUtil.stackTraceToString(exception)
      );
      putFinalStatus(commandId, commandStatusFuture, errorStatus);
    }
  }

  @SuppressWarnings({"unchecked", "deprecation"})
  private void executeStatement(
      final PreparedStatement<?> statement,
      final Command command,
      final CommandId commandId,
      final Optional<CommandStatusFuture> commandStatusFuture,
      final Mode mode
  ) {
    String successMessage = "";
    if (statement.getStatement() instanceof ExecutableDdlStatement) {
      successMessage = executeDdlStatement(statement, command);
    } else if (statement.getStatement() instanceof CreateAsSelect) {
      startQuery(statement, command, mode);
      successMessage = statement.getStatement() instanceof CreateTableAsSelect
          ? "Table created and running" : "Stream created and running";
    } else if (statement.getStatement() instanceof InsertInto) {
      startQuery(statement, command, mode);
      successMessage = "Insert Into query is running.";
    } else if (statement.getStatement() instanceof TerminateQuery) {
      terminateQuery((PreparedStatement<TerminateQuery>) statement);
      successMessage = "Query terminated.";
    } else if (statement.getStatement() instanceof RunScript) {
      handleLegacyRunScript(command, mode);
    } else {
      throw new KsqlException(String.format(
          "Unexpected statement type: %s",
          statement.getClass().getName()
      ));
    }

    final CommandStatus successStatus =
        new CommandStatus(CommandStatus.Status.SUCCESS, successMessage);

    putFinalStatus(commandId, commandStatusFuture, successStatus);
  }

  @SuppressWarnings("ConstantConditions")
  private String executeDdlStatement(final PreparedStatement<?> statement, final Command command) {
    final KsqlConfig mergedConfig = buildMergedConfig(command);

    return ksqlEngine
        .execute(statement, mergedConfig, command.getOverwriteProperties())
        .getCommandResult()
        .get();
  }

  /**
   * @deprecated deprecate since 5.2. `RUN SCRIPT` will be removed from syntax in later release.
   */
  @SuppressWarnings("DeprecatedIsStillUsed")
  @Deprecated
  private void handleLegacyRunScript(final Command command, final Mode mode) {

<<<<<<< HEAD
    final String queries = (String) command.getOverwriteProperties()
        .get(LEGACY_RUN_SCRIPT_STATEMENT_PROPERTY);
=======
    if (command.getOverwriteProperties().containsKey(KsqlConstants.RUN_SCRIPT_STATEMENTS_CONTENT)) {
      final String sql =
          (String) command.getOverwriteProperties().get(
              KsqlConstants.RUN_SCRIPT_STATEMENTS_CONTENT);
      final Map<String, Object> overriddenProperties = new HashMap<>(
          command.getOverwriteProperties());
>>>>>>> 5d88cce5

    if (queries == null) {
      throw new KsqlException("No statements received for LOAD FROM FILE.");
    }

<<<<<<< HEAD
    final Map<String, Object> overriddenProperties = new HashMap<>(
        command.getOverwriteProperties());

    final KsqlConfig mergedConfig = buildMergedConfig(command);

    final List<PreparedStatement<?>> statements = ksqlEngine.parseStatements(queries);

    final List<QueryMetadata> queryMetadataList = statements.stream()
        .map(stmt -> ksqlEngine.execute(stmt, ksqlConfig, overriddenProperties))
        .map(ExecuteResult::getQuery)
        .filter(Optional::isPresent)
        .map(Optional::get)
        .collect(Collectors.toList());

    if (QueryCapacityUtil.exceedsPersistentQueryCapacity(ksqlEngine, mergedConfig, 0)) {
      queryMetadataList.forEach(QueryMetadata::close);
      QueryCapacityUtil.throwTooManyActivePersistentQueriesException(
          ksqlEngine, mergedConfig, command.getStatement());
    }

    if (mode == Mode.EXECUTE) {
      for (final QueryMetadata queryMetadata : queryMetadataList) {
        if (queryMetadata instanceof PersistentQueryMetadata) {
          final PersistentQueryMetadata persistentQueryMd =
              (PersistentQueryMetadata) queryMetadata;
          persistentQueryMd.start();
=======
      final List<QueryMetadata> queries = new ArrayList<>();
      for (final ParsedStatement parsed : ksqlEngine.parse(sql)) {
        final PreparedStatement<?> prepared = ksqlEngine.prepare(parsed);
        ksqlEngine.execute(prepared, ksqlConfig, overriddenProperties)
            .getQuery()
            .ifPresent(queries::add);
      }

      if (QueryCapacityUtil.exceedsPersistentQueryCapacity(ksqlEngine, mergedConfig, 0)) {
        queries.forEach(QueryMetadata::close);
        QueryCapacityUtil.throwTooManyActivePersistentQueriesException(
            ksqlEngine, mergedConfig, command.getStatement());
      }

      if (mode == Mode.EXECUTE) {
        for (final QueryMetadata queryMetadata : queries) {
          if (queryMetadata instanceof PersistentQueryMetadata) {
            final PersistentQueryMetadata persistentQueryMd =
                (PersistentQueryMetadata) queryMetadata;
            persistentQueryMd.start();
          }
>>>>>>> 5d88cce5
        }
      }
    }
  }

  private void startQuery(
      final PreparedStatement<?> statement,
      final Command command,
      final Mode mode
  ) {
    final KsqlConfig mergedConfig = buildMergedConfig(command);

    if (QueryCapacityUtil.exceedsPersistentQueryCapacity(ksqlEngine, mergedConfig,1)) {
      QueryCapacityUtil.throwTooManyActivePersistentQueriesException(
          ksqlEngine, mergedConfig, statement.getStatementText());
    }

    final QueryMetadata queryMetadata = ksqlEngine.execute(
        statement,
        mergedConfig,
        command.getOverwriteProperties()
    ).getQuery().orElseThrow(() -> new IllegalStateException("Statement did not return a query"));

    if (!(queryMetadata instanceof PersistentQueryMetadata)) {
      throw new KsqlException(String.format(
          "Unexpected query metadata type: %s; was expecting %s",
          queryMetadata.getClass().getCanonicalName(),
          PersistentQueryMetadata.class.getCanonicalName()
      ));
    }

    final PersistentQueryMetadata persistentQueryMd = (PersistentQueryMetadata) queryMetadata;
    if (mode == Mode.EXECUTE) {
      persistentQueryMd.start();
    }
  }

  private KsqlConfig buildMergedConfig(final Command command) {
    return ksqlConfig.overrideBreakingConfigsWithOriginalValues(command.getOriginalProperties());
  }

  private void terminateQuery(final PreparedStatement<TerminateQuery> terminateQuery) {
    final QueryId queryId = terminateQuery.getStatement().getQueryId();

    ksqlEngine.getPersistentQuery(queryId)
        .orElseThrow(() ->
            new KsqlException(String.format("No running query with id %s was found", queryId)))
        .close();
  }

  private void maybeTerminateQueryForLegacyDropCommand(
      final CommandId commandId,
      final Command command) {
    if (!command.isPreVersion5()
        || !commandId.getAction().equals(Action.DROP)
        || !(commandId.getType().equals(Type.STREAM) || commandId.getType().equals(Type.TABLE))) {
      return;
    }
    final MetaStore metaStore = ksqlEngine.getMetaStore();
    if (metaStore.getSource(commandId.getEntity()) == null) {
      return;
    }
    final Collection<String> queriesWithSink
        = Lists.newArrayList(metaStore.getQueriesWithSink(commandId.getEntity()));
    queriesWithSink.stream()
        .map(QueryId::new)
        .map(ksqlEngine::getPersistentQuery)
        .filter(Optional::isPresent)
        .map(Optional::get)
        .forEach(QueryMetadata::close);
  }
}<|MERGE_RESOLUTION|>--- conflicted
+++ resolved
@@ -229,72 +229,38 @@
   @Deprecated
   private void handleLegacyRunScript(final Command command, final Mode mode) {
 
-<<<<<<< HEAD
-    final String queries = (String) command.getOverwriteProperties()
+    final String sql = (String) command.getOverwriteProperties()
         .get(LEGACY_RUN_SCRIPT_STATEMENT_PROPERTY);
-=======
-    if (command.getOverwriteProperties().containsKey(KsqlConstants.RUN_SCRIPT_STATEMENTS_CONTENT)) {
-      final String sql =
-          (String) command.getOverwriteProperties().get(
-              KsqlConstants.RUN_SCRIPT_STATEMENTS_CONTENT);
-      final Map<String, Object> overriddenProperties = new HashMap<>(
-          command.getOverwriteProperties());
->>>>>>> 5d88cce5
-
-    if (queries == null) {
+
+    if (sql == null) {
       throw new KsqlException("No statements received for LOAD FROM FILE.");
     }
 
-<<<<<<< HEAD
     final Map<String, Object> overriddenProperties = new HashMap<>(
         command.getOverwriteProperties());
 
     final KsqlConfig mergedConfig = buildMergedConfig(command);
 
-    final List<PreparedStatement<?>> statements = ksqlEngine.parseStatements(queries);
-
-    final List<QueryMetadata> queryMetadataList = statements.stream()
-        .map(stmt -> ksqlEngine.execute(stmt, ksqlConfig, overriddenProperties))
-        .map(ExecuteResult::getQuery)
-        .filter(Optional::isPresent)
-        .map(Optional::get)
-        .collect(Collectors.toList());
+    final List<QueryMetadata> queries = new ArrayList<>();
+    for (final ParsedStatement parsed : ksqlEngine.parse(sql)) {
+      final PreparedStatement<?> prepared = ksqlEngine.prepare(parsed);
+      ksqlEngine.execute(prepared, ksqlConfig, overriddenProperties)
+          .getQuery()
+          .ifPresent(queries::add);
+    }
 
     if (QueryCapacityUtil.exceedsPersistentQueryCapacity(ksqlEngine, mergedConfig, 0)) {
-      queryMetadataList.forEach(QueryMetadata::close);
+      queries.forEach(QueryMetadata::close);
       QueryCapacityUtil.throwTooManyActivePersistentQueriesException(
           ksqlEngine, mergedConfig, command.getStatement());
     }
 
     if (mode == Mode.EXECUTE) {
-      for (final QueryMetadata queryMetadata : queryMetadataList) {
+      for (final QueryMetadata queryMetadata : queries) {
         if (queryMetadata instanceof PersistentQueryMetadata) {
           final PersistentQueryMetadata persistentQueryMd =
               (PersistentQueryMetadata) queryMetadata;
           persistentQueryMd.start();
-=======
-      final List<QueryMetadata> queries = new ArrayList<>();
-      for (final ParsedStatement parsed : ksqlEngine.parse(sql)) {
-        final PreparedStatement<?> prepared = ksqlEngine.prepare(parsed);
-        ksqlEngine.execute(prepared, ksqlConfig, overriddenProperties)
-            .getQuery()
-            .ifPresent(queries::add);
-      }
-
-      if (QueryCapacityUtil.exceedsPersistentQueryCapacity(ksqlEngine, mergedConfig, 0)) {
-        queries.forEach(QueryMetadata::close);
-        QueryCapacityUtil.throwTooManyActivePersistentQueriesException(
-            ksqlEngine, mergedConfig, command.getStatement());
-      }
-
-      if (mode == Mode.EXECUTE) {
-        for (final QueryMetadata queryMetadata : queries) {
-          if (queryMetadata instanceof PersistentQueryMetadata) {
-            final PersistentQueryMetadata persistentQueryMd =
-                (PersistentQueryMetadata) queryMetadata;
-            persistentQueryMd.start();
-          }
->>>>>>> 5d88cce5
         }
       }
     }
