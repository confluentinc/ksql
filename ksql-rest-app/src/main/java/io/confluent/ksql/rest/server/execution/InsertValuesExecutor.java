--- conflicted
+++ resolved
@@ -16,6 +16,7 @@
 package io.confluent.ksql.rest.server.execution;
 
 import com.google.common.annotations.VisibleForTesting;
+import com.google.common.collect.Streams;
 import io.confluent.ksql.GenericRow;
 import io.confluent.ksql.KsqlExecutionContext;
 import io.confluent.ksql.logging.processing.NoopProcessingLogContext;
@@ -143,16 +144,7 @@
       final DataSource<?> dataSource
   ) {
     final List<String> columns = insertValues.getColumns().isEmpty()
-<<<<<<< HEAD
-        ? dataSource.getSchema()
-          .valueFields()
-          .stream()
-          .map(Field::name)
-          .filter(name -> !SchemaUtil.ROWTIME_NAME.equals(name))
-          .collect(Collectors.toList())
-=======
         ? implicitColumns(dataSource, insertValues.getValues())
->>>>>>> 3098facc
         : insertValues.getColumns();
 
     final LogicalSchema schema = dataSource.getSchema();
@@ -176,8 +168,8 @@
       final Map<String, Object> values
   ) {
     return new GenericRow(
-          schema.withoutImplicitFields()
-              .fields()
+          schema.withoutImplicitAndKeyFieldsInValue()
+              .valueFields()
               .stream()
               .map(Field::name)
               .map(values::get)
@@ -185,15 +177,17 @@
       );
   }
 
+  @SuppressWarnings("UnstableApiUsage")
   private static List<String> implicitColumns(
       final DataSource<?> dataSource,
       final List<Expression> values
   ) {
-    final List<String> fieldNames = dataSource.getSchema()
-        .fields()
-        .stream()
+    final LogicalSchema schema = dataSource.getSchema().withoutImplicitAndKeyFieldsInValue();
+
+    final List<String> fieldNames = Streams.concat(
+        schema.keyFields().stream(),
+        schema.valueFields().stream())
         .map(Field::name)
-        .filter(name -> !SchemaUtil.ROWTIME_NAME.equals(name))
         .collect(Collectors.toList());
 
     if (fieldNames.size() != values.size()) {
@@ -203,9 +197,6 @@
               + ". Got " + values);
     }
 
-<<<<<<< HEAD
-    final ConnectSchema schema = dataSource.getSchema().valueSchema();
-=======
     return fieldNames;
   }
 
@@ -214,8 +205,7 @@
       final List<String> columns,
       final LogicalSchema schema
   ) {
-    final ConnectSchema valueSchema = schema.getSchema();
->>>>>>> 3098facc
+    final ConnectSchema valueSchema = schema.valueSchema();
     final LogicalToSqlTypeConverter converter = SchemaConverters.logicalToSqlConverter();
     final Map<String, Object> values = new HashMap<>();
     for (int i = 0; i < columns.size(); i++) {
@@ -254,33 +244,15 @@
     }
   }
 
-<<<<<<< HEAD
-    values.putIfAbsent(SchemaUtil.ROWTIME_NAME, clock.getAsLong());
-
-    for (final Field field : dataSource.getSchema().valueFields()) {
-=======
   private static void throwOnMissingValue(
       final LogicalSchema schema,
       final Map<String, Object> values
   ) {
-    for (final Field field : schema.fields()) {
->>>>>>> 3098facc
+    for (final Field field : schema.valueFields()) {
       if (!field.schema().isOptional() && values.getOrDefault(field.name(), null) == null) {
         throw new KsqlException("Got null value for nonnull field: " + field);
       }
     }
-<<<<<<< HEAD
-
-    return new GenericRow(
-        dataSource.getSchema()
-            .valueFields()
-            .stream()
-            .map(Field::name)
-            .map(values::get)
-            .collect(Collectors.toList())
-    );
-=======
->>>>>>> 3098facc
   }
 
   @SuppressWarnings("unchecked") // we know that key is String
