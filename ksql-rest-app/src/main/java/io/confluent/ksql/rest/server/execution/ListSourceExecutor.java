/*
 * Copyright 2019 Confluent Inc.
 *
 * Licensed under the Confluent Community License (the "License"); you may not use
 * this file except in compliance with the License.  You may obtain a copy of the
 * License at
 *
 * http://www.confluent.io/confluent-community-license
 *
 * Unless required by applicable law or agreed to in writing, software
 * distributed under the License is distributed on an "AS IS" BASIS, WITHOUT
 * WARRANTIES OF ANY KIND, either express or implied.  See the License for the
 * specific language governing permissions and limitations under the License.
 */

package io.confluent.ksql.rest.server.execution;

import com.google.common.collect.ImmutableSet;
import io.confluent.ksql.KsqlExecutionContext;
import io.confluent.ksql.exception.KafkaResponseGetFailedException;
import io.confluent.ksql.metastore.model.DataSource;
import io.confluent.ksql.metastore.model.KsqlStream;
import io.confluent.ksql.metastore.model.KsqlTable;
import io.confluent.ksql.parser.tree.ListStreams;
import io.confluent.ksql.parser.tree.ListTables;
import io.confluent.ksql.parser.tree.ShowColumns;
import io.confluent.ksql.rest.entity.EntityQueryId;
import io.confluent.ksql.rest.entity.KsqlEntity;
import io.confluent.ksql.rest.entity.KsqlWarning;
import io.confluent.ksql.rest.entity.RunningQuery;
import io.confluent.ksql.rest.entity.SourceDescription;
import io.confluent.ksql.rest.entity.SourceDescriptionEntity;
import io.confluent.ksql.rest.entity.SourceDescriptionList;
import io.confluent.ksql.rest.entity.SourceInfo;
import io.confluent.ksql.rest.entity.StreamsList;
import io.confluent.ksql.rest.entity.TablesList;
import io.confluent.ksql.rest.server.KsqlRestApplication;
import io.confluent.ksql.services.ServiceContext;
import io.confluent.ksql.statement.ConfiguredStatement;
import io.confluent.ksql.util.KsqlStatementException;
import io.confluent.ksql.util.PersistentQueryMetadata;
import java.util.LinkedList;
import java.util.List;
import java.util.Optional;
import java.util.function.Predicate;
import java.util.stream.Collectors;
import org.apache.kafka.common.KafkaException;

// CHECKSTYLE_RULES.OFF: ClassDataAbstractionCoupling
public final class ListSourceExecutor {
  // CHECKSTYLE_RULES.ON: ClassDataAbstractionCoupling

  private ListSourceExecutor() { }

  private static Optional<KsqlEntity> sourceDescriptionList(
      final ConfiguredStatement<?> statement,
      final KsqlExecutionContext executionContext,
      final ServiceContext serviceContext,
      final List<? extends DataSource<?>> sources
  ) {
    final List<SourceDescriptionWithWarnings> descriptions = sources.stream()
        .map(
            s -> describeSource(
                executionContext,
                serviceContext,
                s.getName(),
                true,
                statement.getStatementText())
        )
        .collect(Collectors.toList());
    return Optional.of(
        new SourceDescriptionList(
            statement.getStatementText(),
            descriptions.stream().map(d -> d.description).collect(Collectors.toList()),
            descriptions.stream().flatMap(d -> d.warnings.stream()).collect(Collectors.toList())
        )
    );
  }

  public static Optional<KsqlEntity> streams(
      final ConfiguredStatement<ListStreams> statement,
      final KsqlExecutionContext executionContext,
      final ServiceContext serviceContext
  ) {
    final List<KsqlStream<?>> ksqlStreams = getSpecificStreams(executionContext);

    final ListStreams listStreams = statement.getStatement();
    if (listStreams.getShowExtended()) {
      return sourceDescriptionList(
          statement,
          executionContext,
          serviceContext,
          ksqlStreams
      );
    }

    return Optional.of(new StreamsList(
        statement.getStatementText(),
        ksqlStreams.stream()
            .map(SourceInfo.Stream::new)
            .collect(Collectors.toList())));
  }

  public static Optional<KsqlEntity> tables(
      final ConfiguredStatement<ListTables> statement,
      final KsqlExecutionContext executionContext,
      final ServiceContext serviceContext
  ) {
    final List<KsqlTable<?>> ksqlTables = getSpecificTables(executionContext);

    final ListTables listTables = statement.getStatement();
    if (listTables.getShowExtended()) {
      return sourceDescriptionList(
          statement,
          executionContext,
          serviceContext,
          ksqlTables
      );
    }
    return Optional.of(new TablesList(
        statement.getStatementText(),
        ksqlTables.stream()
            .map(SourceInfo.Table::new)
            .collect(Collectors.toList())));
  }

  public static Optional<KsqlEntity> columns(
      final ConfiguredStatement<ShowColumns> statement,
      final KsqlExecutionContext executionContext,
      final ServiceContext serviceContext
  ) {
    final ShowColumns showColumns = statement.getStatement();
    final SourceDescriptionWithWarnings descriptionWithWarnings = describeSource(
        executionContext,
        serviceContext,
        showColumns.getTable().getSuffix(),
        showColumns.isExtended(),
        statement.getStatementText()
    );
    return Optional.of(
        new SourceDescriptionEntity(
            statement.getStatementText(),
            descriptionWithWarnings.description,
            descriptionWithWarnings.warnings
        )
    );
  }

  private static List<KsqlTable<?>> getSpecificTables(
      final KsqlExecutionContext executionContext
  ) {
    return executionContext.getMetaStore().getAllDataSources().values().stream()
        .filter(KsqlTable.class::isInstance)
        .filter(structuredDataSource -> !structuredDataSource.getName().equalsIgnoreCase(
            KsqlRestApplication.getCommandsStreamName()))
        .map(table -> (KsqlTable<?>) table)
        .collect(Collectors.toList());
  }

  private static List<KsqlStream<?>> getSpecificStreams(
      final KsqlExecutionContext executionContext
  ) {
    return executionContext.getMetaStore().getAllDataSources().values().stream()
        .filter(KsqlStream.class::isInstance)
        .filter(structuredDataSource -> !structuredDataSource.getName().equalsIgnoreCase(
            KsqlRestApplication.getCommandsStreamName()))
        .map(table -> (KsqlStream<?>) table)
        .collect(Collectors.toList());
  }

  private static SourceDescriptionWithWarnings describeSource(
      final KsqlExecutionContext ksqlEngine,
      final ServiceContext serviceContext,
      final String name,
      final boolean extended,
      final String statementText) {
    final DataSource<?> dataSource = ksqlEngine.getMetaStore().getSource(name);
    if (dataSource == null) {
      throw new KsqlStatementException(String.format(
          "Could not find STREAM/TABLE '%s' in the Metastore",
          name
      ), statementText);
    }

<<<<<<< HEAD
    return new SourceDescription(
        dataSource,
        extended,
        dataSource.getKsqlTopic().getValueSerdeFactory().getFormat().name(),
        getQueries(ksqlEngine, q -> q.getSourceNames().contains(dataSource.getName())),
        getQueries(ksqlEngine, q -> q.getSinkName().equals(dataSource.getName())),
        serviceContext.getTopicClient()
=======
    Optional<org.apache.kafka.clients.admin.TopicDescription> topicDescription = Optional.empty();
    final List<KsqlWarning> warnings = new LinkedList<>();
    if (extended) {
      try {
        topicDescription = Optional.of(
            serviceContext.getTopicClient().describeTopic(dataSource.getKafkaTopicName())
        );
      } catch (final KafkaException | KafkaResponseGetFailedException e) {
        warnings.add(new KsqlWarning("Error from Kafka: " + e.getMessage()));
      }
    }

    return new SourceDescriptionWithWarnings(
        warnings,
        new SourceDescription(
            dataSource,
            extended,
            dataSource.getKsqlTopic().getValueSerdeFactory().getFormat().name(),
            getQueries(ksqlEngine, q -> q.getSourceNames().contains(dataSource.getName())),
            getQueries(ksqlEngine, q -> q.getSinkNames().contains(dataSource.getName())),
            topicDescription
        )
>>>>>>> d239af31
    );
  }

  private static List<RunningQuery> getQueries(
      final KsqlExecutionContext ksqlEngine,
      final Predicate<PersistentQueryMetadata> predicate
  ) {
    return ksqlEngine.getPersistentQueries()
        .stream()
        .filter(predicate)
        .map(q -> new RunningQuery(
            q.getStatementString(),
            ImmutableSet.of(q.getSinkName()),
            new EntityQueryId(q.getQueryId())
        ))
        .collect(Collectors.toList());
  }

  private static final class SourceDescriptionWithWarnings {
    private final List<KsqlWarning> warnings;
    private final SourceDescription description;

    private SourceDescriptionWithWarnings(
        final List<KsqlWarning> warnings,
        final SourceDescription description) {
      this.warnings = warnings;
      this.description = description;
    }
  }
}<|MERGE_RESOLUTION|>--- conflicted
+++ resolved
@@ -182,15 +182,6 @@
       ), statementText);
     }
 
-<<<<<<< HEAD
-    return new SourceDescription(
-        dataSource,
-        extended,
-        dataSource.getKsqlTopic().getValueSerdeFactory().getFormat().name(),
-        getQueries(ksqlEngine, q -> q.getSourceNames().contains(dataSource.getName())),
-        getQueries(ksqlEngine, q -> q.getSinkName().equals(dataSource.getName())),
-        serviceContext.getTopicClient()
-=======
     Optional<org.apache.kafka.clients.admin.TopicDescription> topicDescription = Optional.empty();
     final List<KsqlWarning> warnings = new LinkedList<>();
     if (extended) {
@@ -210,10 +201,9 @@
             extended,
             dataSource.getKsqlTopic().getValueSerdeFactory().getFormat().name(),
             getQueries(ksqlEngine, q -> q.getSourceNames().contains(dataSource.getName())),
-            getQueries(ksqlEngine, q -> q.getSinkNames().contains(dataSource.getName())),
+            getQueries(ksqlEngine, q -> q.getSinkName().equals(dataSource.getName())),
             topicDescription
         )
->>>>>>> d239af31
     );
   }
 
