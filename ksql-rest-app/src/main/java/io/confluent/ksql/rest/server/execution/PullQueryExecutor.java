/*
 * Copyright 2019 Confluent Inc.
 *
 * Licensed under the Confluent Community License (the "License"); you may not use
 * this file except in compliance with the License.  You may obtain a copy of the
 * License at
 *
 * http://www.confluent.io/confluent-community-license
 *
 * Unless required by applicable law or agreed to in writing, software
 * distributed under the License is distributed on an "AS IS" BASIS, WITHOUT
 * WARRANTIES OF ANY KIND, either express or implied.  See the License for the
 * specific language governing permissions and limitations under the License.
 */

package io.confluent.ksql.rest.server.execution;

import com.google.common.collect.BoundType;
import com.google.common.collect.ImmutableList;
import com.google.common.collect.ImmutableMap;
import com.google.common.collect.ImmutableSet;
import com.google.common.collect.Iterables;
import com.google.common.collect.Range;
import com.google.common.collect.Sets;
import com.google.common.collect.Sets.SetView;
import io.confluent.ksql.GenericRow;
import io.confluent.ksql.KsqlExecutionContext;
import io.confluent.ksql.analyzer.ImmutableAnalysis;
import io.confluent.ksql.analyzer.PullQueryValidator;
import io.confluent.ksql.analyzer.QueryAnalyzer;
import io.confluent.ksql.analyzer.RewrittenAnalysis;
import io.confluent.ksql.engine.rewrite.ExpressionTreeRewriter.Context;
import io.confluent.ksql.execution.context.QueryContext;
import io.confluent.ksql.execution.context.QueryContext.Stacker;
import io.confluent.ksql.execution.context.QueryLoggerUtil;
import io.confluent.ksql.execution.expression.tree.ComparisonExpression;
import io.confluent.ksql.execution.expression.tree.ComparisonExpression.Type;
import io.confluent.ksql.execution.expression.tree.Expression;
import io.confluent.ksql.execution.expression.tree.IntegerLiteral;
import io.confluent.ksql.execution.expression.tree.Literal;
import io.confluent.ksql.execution.expression.tree.LogicalBinaryExpression;
import io.confluent.ksql.execution.expression.tree.LongLiteral;
import io.confluent.ksql.execution.expression.tree.QualifiedColumnReferenceExp;
import io.confluent.ksql.execution.expression.tree.StringLiteral;
import io.confluent.ksql.execution.expression.tree.UnqualifiedColumnReferenceExp;
import io.confluent.ksql.execution.expression.tree.VisitParentExpressionVisitor;
import io.confluent.ksql.execution.plan.SelectExpression;
import io.confluent.ksql.execution.streams.materialization.Locator;
import io.confluent.ksql.execution.streams.materialization.Locator.KsqlNode;
import io.confluent.ksql.execution.streams.materialization.Materialization;
import io.confluent.ksql.execution.streams.materialization.MaterializationTimeOutException;
import io.confluent.ksql.execution.streams.materialization.PullProcessingContext;
import io.confluent.ksql.execution.streams.materialization.TableRow;
import io.confluent.ksql.execution.transform.KsqlTransformer;
import io.confluent.ksql.execution.transform.select.SelectValueMapper;
import io.confluent.ksql.execution.transform.select.SelectValueMapperFactory;
import io.confluent.ksql.execution.util.ExpressionTypeManager;
import io.confluent.ksql.logging.processing.ProcessingLogger;
import io.confluent.ksql.metastore.MetaStore;
import io.confluent.ksql.metastore.model.DataSource;
import io.confluent.ksql.name.SourceName;
import io.confluent.ksql.parser.tree.AllColumns;
import io.confluent.ksql.parser.tree.Query;
import io.confluent.ksql.parser.tree.Select;
import io.confluent.ksql.parser.tree.SelectItem;
import io.confluent.ksql.query.QueryId;
import io.confluent.ksql.rest.Errors;
import io.confluent.ksql.rest.client.RestResponse;
import io.confluent.ksql.rest.entity.KsqlEntity;
import io.confluent.ksql.rest.entity.StreamedRow;
import io.confluent.ksql.rest.entity.StreamedRow.Header;
import io.confluent.ksql.rest.entity.TableRowsEntity;
import io.confluent.ksql.rest.entity.TableRowsEntityFactory;
import io.confluent.ksql.rest.server.resources.KsqlRestException;
import io.confluent.ksql.schema.ksql.DefaultSqlValueCoercer;
import io.confluent.ksql.schema.ksql.FormatOptions;
import io.confluent.ksql.schema.ksql.LogicalSchema;
import io.confluent.ksql.schema.ksql.LogicalSchema.Builder;
import io.confluent.ksql.schema.ksql.PhysicalSchema;
import io.confluent.ksql.schema.ksql.types.SqlType;
import io.confluent.ksql.serde.SerdeOption;
import io.confluent.ksql.services.ServiceContext;
import io.confluent.ksql.statement.ConfiguredStatement;
import io.confluent.ksql.util.KsqlConfig;
import io.confluent.ksql.util.KsqlConstants;
import io.confluent.ksql.util.KsqlException;
import io.confluent.ksql.util.KsqlServerException;
import io.confluent.ksql.util.KsqlStatementException;
import io.confluent.ksql.util.PersistentQueryMetadata;
import io.confluent.ksql.util.SchemaUtil;
import io.confluent.ksql.util.timestamp.PartialStringToTimestampParser;
import java.time.Instant;
import java.util.List;
import java.util.Map;
import java.util.Map.Entry;
import java.util.Objects;
import java.util.Optional;
import java.util.Set;
import java.util.stream.Collectors;
import java.util.stream.Stream;
import org.apache.kafka.connect.data.Struct;

// CHECKSTYLE_RULES.OFF: ClassDataAbstractionCoupling
public final class PullQueryExecutor {
  // CHECKSTYLE_RULES.ON: ClassDataAbstractionCoupling

  private static final Set<Type> VALID_WINDOW_BOUNDS_TYPES = ImmutableSet.of(
      Type.EQUAL,
      Type.GREATER_THAN,
      Type.GREATER_THAN_OR_EQUAL,
      Type.LESS_THAN,
      Type.LESS_THAN_OR_EQUAL
  );

  private static final String VALID_WINDOW_BOUNDS_TYPES_STRING =
      VALID_WINDOW_BOUNDS_TYPES.toString();

  private PullQueryExecutor() {
  }

  public static void validate(
      final ConfiguredStatement<Query> statement,
      final Map<String, ?> sessionProperties,
      final KsqlExecutionContext executionContext,
      final ServiceContext serviceContext
  ) {
    throw new KsqlRestException(Errors.queryEndpoint(statement.getStatementText()));
  }

  public static Optional<KsqlEntity> execute(
      final ConfiguredStatement<Query> statement,
      final Map<String, ?> sessionProperties,
      final KsqlExecutionContext executionContext,
      final ServiceContext serviceContext
  ) {
    return Optional.of(execute(statement, executionContext, serviceContext));
  }

  public static TableRowsEntity execute(
      final ConfiguredStatement<Query> statement,
      final KsqlExecutionContext executionContext,
      final ServiceContext serviceContext
  ) {
    if (!statement.getStatement().isPullQuery()) {
      throw new IllegalArgumentException("Executor can only handle pull queries");
    }

    if (!statement.getConfig().getBoolean(KsqlConfig.KSQL_PULL_QUERIES_ENABLE_CONFIG)) {
      throw new KsqlException(
          "Pull queries are disabled. "
              + PullQueryValidator.NEW_QUERY_SYNTAX_SHORT_HELP
              + System.lineSeparator()
              + "Please set " + KsqlConfig.KSQL_PULL_QUERIES_ENABLE_CONFIG + "=true to enable "
              + "this feature.");
    }

    try {
      final ImmutableAnalysis analysis = new RewrittenAnalysis(
          analyze(statement, executionContext),
          new ColumnReferenceRewriter()::process
      );

      final PersistentQueryMetadata query = findMaterializingQuery(executionContext, analysis);

      final WhereInfo whereInfo = extractWhereInfo(analysis, query);

      final QueryId queryId = uniqueQueryId();
      final QueryContext.Stacker contextStacker = new Stacker();

      final Materialization mat = query
          .getMaterialization(queryId, contextStacker)
          .orElseThrow(() -> notMaterializedException(getSourceName(analysis)));

      final Struct rowKey = asKeyStruct(whereInfo.rowkey, query.getPhysicalSchema());

      final KsqlConfig ksqlConfig = statement.getConfig();
      final KsqlNode owner = getOwner(ksqlConfig, rowKey, mat);
      if (!owner.isLocal()) {
        return proxyTo(owner, statement, serviceContext);
      }

      final Result result;
      if (whereInfo.windowStartBounds.isPresent()) {
        final Range<Instant> windowStart = whereInfo.windowStartBounds.get();

        final List<? extends TableRow> rows = mat.windowed()
            .get(rowKey, windowStart);

        result = new Result(mat.schema(), rows);
      } else {
        final List<? extends TableRow> rows = mat.nonWindowed()
            .get(rowKey)
            .map(ImmutableList::of)
            .orElse(ImmutableList.of());

        result = new Result(mat.schema(), rows);
      }

      final LogicalSchema outputSchema;
      final List<List<?>> rows;
      if (isSelectStar(statement.getStatement().getSelect())) {
        outputSchema = TableRowsEntityFactory.buildSchema(result.schema, mat.windowType());
        rows = TableRowsEntityFactory.createRows(result.rows);
      } else {
        outputSchema = selectOutputSchema(result, executionContext, analysis);

        rows = handleSelects(
            result,
            statement,
            executionContext,
            analysis,
            outputSchema,
            queryId,
            contextStacker
        );
      }

      return new TableRowsEntity(
          statement.getStatementText(),
          queryId,
          outputSchema,
          rows
      );
    } catch (final Exception e) {
      throw new KsqlStatementException(
          e.getMessage() == null ? "Server Error" : e.getMessage(),
          statement.getStatementText(),
          e
      );
    }
  }

  private static QueryId uniqueQueryId() {
    return new QueryId("query_" + System.currentTimeMillis());
  }

  private static ImmutableAnalysis analyze(
      final ConfiguredStatement<Query> statement,
      final KsqlExecutionContext executionContext
  ) {
    final QueryAnalyzer queryAnalyzer = new QueryAnalyzer(
        executionContext.getMetaStore(),
        "",
        SerdeOption.none()
    );

    return queryAnalyzer.analyze(statement.getStatement(), Optional.empty());
  }

  private static final class WhereInfo {

    private final Object rowkey;
    private final Optional<Range<Instant>> windowStartBounds;

    private WhereInfo(
        final Object rowkey,
        final Optional<Range<Instant>> windowStartBounds
    ) {
      this.rowkey = rowkey;
      this.windowStartBounds = windowStartBounds;
    }
  }

  private static final class Result {

    private final LogicalSchema schema;
    private final List<? extends TableRow> rows;

    private Result(
        final LogicalSchema schema,
        final List<? extends TableRow> rows
    ) {
      this.schema = Objects.requireNonNull(schema, "schema");
      this.rows = Objects.requireNonNull(rows, "rows");
    }
  }

  private static WhereInfo extractWhereInfo(
      final ImmutableAnalysis analysis,
      final PersistentQueryMetadata query
  ) {
    final boolean windowed = query.getResultTopic().getKeyFormat().isWindowed();

    final Expression where = analysis.getWhereExpression()
        .orElseThrow(() -> invalidWhereClauseException("Missing WHERE clause", windowed));

    final Map<ComparisonTarget, List<ComparisonExpression>> comparisons = extractComparisons(where);

    final List<ComparisonExpression> rowKeyComparison = comparisons.get(ComparisonTarget.ROWKEY);
    if (rowKeyComparison == null) {
      throw invalidWhereClauseException("WHERE clause missing ROWKEY", windowed);
    }

    final Object rowKey = extractRowKeyWhereClause(
        rowKeyComparison,
        windowed,
        query.getLogicalSchema()
    );

    if (!windowed) {
      if (comparisons.size() > 1) {
        throw invalidWhereClauseException("Unsupported WHERE clause", false);
      }

      return new WhereInfo(rowKey, Optional.empty());
    }

    final Optional<List<ComparisonExpression>> windowBoundsComparison =
        Optional.ofNullable(comparisons.get(ComparisonTarget.WINDOWSTART));

    final Range<Instant> windowStart = extractWhereClauseWindowBounds(windowBoundsComparison);

    return new WhereInfo(rowKey, Optional.of(windowStart));
  }

  private static Object extractRowKeyWhereClause(
      final List<ComparisonExpression> comparisons,
      final boolean windowed,
      final LogicalSchema schema
  ) {
    if (comparisons.size() != 1) {
      throw invalidWhereClauseException("Multiple bounds on ROWKEY", windowed);
    }

    final ComparisonExpression comparison = comparisons.get(0);
    if (comparison.getType() != Type.EQUAL) {
      throw invalidWhereClauseException("ROWKEY bound must currently be '='", windowed);
    }

    final Expression other = getNonColumnRefSide(comparison);
    final Object right = ((Literal) other).getValue();

    return coerceRowKey(schema, right, windowed);
  }

  private static Object coerceRowKey(
      final LogicalSchema schema,
      final Object right,
      final boolean windowed
  ) {
    if (schema.key().size() != 1) {
      throw invalidWhereClauseException("Only single KEY column supported", windowed);
    }

    final SqlType sqlType = schema.key().get(0).type();

    return DefaultSqlValueCoercer.INSTANCE.coerce(right, sqlType)
        .orElseThrow(() -> new KsqlException("'" + right + "' can not be converted "
            + "to the type of column ROWKEY: " + sqlType));
  }

  private static Range<Instant> extractWhereClauseWindowBounds(
      final Optional<List<ComparisonExpression>> maybeComparisons
  ) {
    if (!maybeComparisons.isPresent()) {
      return Range.all();
    }

    final List<ComparisonExpression> comparisons = maybeComparisons.get();

    final Map<Type, List<ComparisonExpression>> byType = comparisons.stream()
        .collect(Collectors.groupingBy(PullQueryExecutor::getSimplifiedBoundType));

    final SetView<Type> unsupported = Sets.difference(byType.keySet(), VALID_WINDOW_BOUNDS_TYPES);
    if (!unsupported.isEmpty()) {
      throw invalidWhereClauseException(
          "Unsupported " + ComparisonTarget.WINDOWSTART + " bounds: " + unsupported,
          true
      );
    }

    final String duplicates = byType.entrySet().stream()
        .filter(e -> e.getValue().size() > 1)
        .map(e -> e.getKey() + ": " + e.getValue())
        .collect(Collectors.joining(System.lineSeparator()));

    if (!duplicates.isEmpty()) {
      throw invalidWhereClauseException(
          "Duplicate bounds on " + ComparisonTarget.WINDOWSTART + ": " + duplicates,
          true
      );
    }

    final Map<Type, ComparisonExpression> singles = byType.entrySet().stream()
        .collect(Collectors.toMap(Entry::getKey, e -> e.getValue().get(0)));

    final ComparisonExpression equals = singles.get(Type.EQUAL);
    if (equals != null) {
      if (byType.size() > 1) {
        throw invalidWhereClauseException(
            "`" + equals + "` cannot be combined with other bounds on "
                + ComparisonTarget.WINDOWSTART,
            true
        );
      }

      return Range.singleton(asInstant(getNonColumnRefSide(equals)));
    }

    final Optional<ComparisonExpression> upper =
        Optional.ofNullable(singles.get(Type.LESS_THAN));

    final Optional<ComparisonExpression> lower =
        Optional.ofNullable(singles.get(Type.GREATER_THAN));

    return extractWindowBound(lower, upper);
  }

  private static Type getSimplifiedBoundType(final ComparisonExpression comparison) {
    final Type type = comparison.getType();
    final boolean inverted = comparison.getRight() instanceof UnqualifiedColumnReferenceExp;

    switch (type) {
      case LESS_THAN:
      case LESS_THAN_OR_EQUAL:
        return inverted ? Type.GREATER_THAN : Type.LESS_THAN;
      case GREATER_THAN:
      case GREATER_THAN_OR_EQUAL:
        return inverted ? Type.LESS_THAN : Type.GREATER_THAN;
      default:
        return type;
    }
  }

  private static Range<Instant> extractWindowBound(
      final Optional<ComparisonExpression> lowerComparison,
      final Optional<ComparisonExpression> upperComparison
  ) {
    if (!lowerComparison.isPresent() && !upperComparison.isPresent()) {
      return Range.all();
    }

    if (!lowerComparison.isPresent()) {
      final Instant upper = asInstant(getNonColumnRefSide(upperComparison.get()));
      final BoundType upperType = getRangeBoundType(upperComparison.get());
      return Range.upTo(upper, upperType);
    }

    if (!upperComparison.isPresent()) {
      final Instant lower = asInstant(getNonColumnRefSide(lowerComparison.get()));
      final BoundType lowerType = getRangeBoundType(lowerComparison.get());
      return Range.downTo(lower, lowerType);
    }

    final Instant lower = asInstant(getNonColumnRefSide(lowerComparison.get()));
    final BoundType lowerType = getRangeBoundType(lowerComparison.get());

    final Instant upper = asInstant(getNonColumnRefSide(upperComparison.get()));
    final BoundType upperType = getRangeBoundType(upperComparison.get());

    return Range.range(lower, lowerType, upper, upperType);
  }

  private static BoundType getRangeBoundType(final ComparisonExpression lowerComparison) {
    final boolean openBound = lowerComparison.getType() == Type.LESS_THAN
        || lowerComparison.getType() == Type.GREATER_THAN;

    return openBound
        ? BoundType.OPEN
        : BoundType.CLOSED;
  }

  private static Expression getNonColumnRefSide(final ComparisonExpression comparison) {
    return comparison.getRight() instanceof UnqualifiedColumnReferenceExp
        ? comparison.getLeft()
        : comparison.getRight();
  }

  private static Instant asInstant(final Expression other) {
    if (other instanceof IntegerLiteral) {
      return Instant.ofEpochMilli(((IntegerLiteral) other).getValue());
    }

    if (other instanceof LongLiteral) {
      return Instant.ofEpochMilli(((LongLiteral) other).getValue());
    }

    if (other instanceof StringLiteral) {
      final String text = ((StringLiteral) other).getValue();
      try {
        final long timestamp = new PartialStringToTimestampParser()
            .parse(text);

        return Instant.ofEpochMilli(timestamp);
      } catch (final Exception e) {
        throw invalidWhereClauseException("Failed to parse datetime: " + text, true);
      }
    }

    throw invalidWhereClauseException(
        ComparisonTarget.WINDOWSTART + " bounds must be BIGINT",
        true
    );
  }

  private enum ComparisonTarget {
    ROWKEY,
    WINDOWSTART
  }

  private static Map<ComparisonTarget, List<ComparisonExpression>> extractComparisons(
      final Expression exp
  ) {
    if (exp instanceof ComparisonExpression) {
      final ComparisonExpression comparison = (ComparisonExpression) exp;
      final ComparisonTarget target = extractWhereClauseTarget(comparison);
      return ImmutableMap.of(target, ImmutableList.of(comparison));
    }

    if (exp instanceof LogicalBinaryExpression) {
      final LogicalBinaryExpression binary = (LogicalBinaryExpression) exp;
      if (binary.getType() != LogicalBinaryExpression.Type.AND) {
        throw invalidWhereClauseException("Only AND expressions are supported: " + exp, false);
      }

      final Map<ComparisonTarget, List<ComparisonExpression>> left =
          extractComparisons(binary.getLeft());

      final Map<ComparisonTarget, List<ComparisonExpression>> right =
          extractComparisons(binary.getRight());

      return Stream
          .concat(left.entrySet().stream(), right.entrySet().stream())
          .collect(Collectors.toMap(Entry::getKey, Entry::getValue, (l, r) ->
              ImmutableList.<ComparisonExpression>builder().addAll(l).addAll(r).build()
          ));
    }

    throw invalidWhereClauseException("Unsupported expression: " + exp, false);
  }

  private static ComparisonTarget extractWhereClauseTarget(final ComparisonExpression comparison) {
    final UnqualifiedColumnReferenceExp column;
    if (comparison.getRight() instanceof UnqualifiedColumnReferenceExp) {
      column = (UnqualifiedColumnReferenceExp) comparison.getRight();
    } else if (comparison.getLeft() instanceof UnqualifiedColumnReferenceExp) {
      column = (UnqualifiedColumnReferenceExp) comparison.getLeft();
    } else {
      throw invalidWhereClauseException("Invalid WHERE clause: " + comparison, false);
    }

    final String fieldName = column.getReference().name().toString(FormatOptions.noEscape());

    try {
      return ComparisonTarget.valueOf(fieldName.toUpperCase());
    } catch (final Exception e) {
      throw invalidWhereClauseException("WHERE clause on unsupported field: " + fieldName, false);
    }
  }

  private static boolean isSelectStar(final Select select) {
    final List<SelectItem> selects = select.getSelectItems();
    return selects.size() == 1 && selects.get(0) instanceof AllColumns;
  }

  private static List<List<?>> handleSelects(
      final Result input,
      final ConfiguredStatement<Query> statement,
      final KsqlExecutionContext executionContext,
      final ImmutableAnalysis analysis,
      final LogicalSchema outputSchema,
      final QueryId queryId,
      final Stacker contextStacker
  ) {
    final boolean referencesRowTime = analysis.getSelectColumnRefs().stream()
        .anyMatch(ref -> ref.name().equals(SchemaUtil.ROWTIME_NAME));

    final boolean referencesRowKey = analysis.getSelectColumnRefs().stream()
        .anyMatch(ref -> ref.name().equals(SchemaUtil.ROWKEY_NAME));

    final LogicalSchema intermediateSchema;
    final PreSelectTransformer preSelectTransform;
    if (!referencesRowTime && !referencesRowKey) {
      intermediateSchema = input.schema;
      preSelectTransform = (rowTime, key, value) -> value;
    } else {
      // SelectValueMapper requires the rowTime & key fields in the value schema :(
      intermediateSchema = LogicalSchema.builder()
          .keyColumns(input.schema.key())
          .valueColumns(input.schema.value())
          .valueColumns(input.schema.metadata())
          .valueColumns(input.schema.key())
          .build();

      preSelectTransform = (rowTime, key, value) -> {
        value.getColumns().add(rowTime);

        key.schema().fields().forEach(f -> {
          final Object keyField = key.get(f);
          value.getColumns().add(keyField);
        });
        return value;
      };
    }

    final KsqlConfig ksqlConfig = statement.getConfig()
        .cloneWithPropertyOverwrite(statement.getOverrides());

    final SelectValueMapper<Object> select = SelectValueMapperFactory.create(
        analysis.getSelectExpressions(),
        intermediateSchema,
        ksqlConfig,
        executionContext.getMetaStore()
    );

    final ProcessingLogger logger = executionContext
        .getProcessingLogContext()
        .getLoggerFactory()
        .getLogger(
            QueryLoggerUtil
                .queryLoggerName(queryId, contextStacker.push("PROJECT").getQueryContext())
        );

    final KsqlTransformer<Object, GenericRow> transformer = select
        .getTransformer(logger);

    final ImmutableList.Builder<List<?>> output = ImmutableList.builder();
    input.rows.forEach(r -> {
      final GenericRow intermediate = preSelectTransform.transform(r.rowTime(), r.key(), r.value());

      final GenericRow mapped = transformer.transform(
          r.key(),
          intermediate,
          new PullProcessingContext(r.rowTime())
      );
      validateProjection(mapped, outputSchema);
      output.add(mapped.getColumns());
    });

    return output.build();
  }

  private static void validateProjection(
      final GenericRow fullRow,
      final LogicalSchema schema
  ) {
    final int actual = fullRow.getColumns().size();
    final int expected = schema.columns().size();
    if (actual != expected) {
      throw new IllegalStateException("Row column count mismatch."
          + " expected:" + expected
          + ", got:" + actual
      );
    }
  }

  private static LogicalSchema selectOutputSchema(
      final Result input,
      final KsqlExecutionContext executionContext,
      final ImmutableAnalysis analysis
  ) {
    final Builder schemaBuilder = LogicalSchema.builder()
        .noImplicitColumns();

    final ExpressionTypeManager expressionTypeManager = new ExpressionTypeManager(
<<<<<<< HEAD
        input.schema.withAlias(analysis.getFromDataSources().get(0).getAlias()),
=======
        input.schema,
>>>>>>> 4f7e4754
        executionContext.getMetaStore(),
        false
    );

    for (int idx = 0; idx < analysis.getSelectExpressions().size(); idx++) {
      final SelectExpression select = analysis.getSelectExpressions().get(idx);
      final SqlType type = expressionTypeManager.getExpressionSqlType(select.getExpression());

      if (input.schema.isKeyColumn(select.getAlias())) {
        schemaBuilder.keyColumn(select.getAlias(), type);
      } else {
        schemaBuilder.valueColumn(select.getAlias(), type);
      }
    }
    return schemaBuilder.build();
  }

  private static PersistentQueryMetadata findMaterializingQuery(
      final KsqlExecutionContext executionContext,
      final ImmutableAnalysis analysis
  ) {
    final MetaStore metaStore = executionContext.getMetaStore();

    final SourceName sourceName = getSourceName(analysis);

    final Set<String> queries = metaStore.getQueriesWithSink(sourceName);
    if (queries.isEmpty()) {
      throw notMaterializedException(sourceName);
    }
    if (queries.size() > 1) {
      throw new KsqlException("Multiple queries currently materialize '" + sourceName + "'."
          + " KSQL currently only supports pull queries when the table has only been"
          + " materialized once.");
    }

    final QueryId queryId = new QueryId(Iterables.get(queries, 0));

    return executionContext.getPersistentQuery(queryId)
        .orElseThrow(() -> new KsqlException("Materializing query has been stopped"));
  }

  private static SourceName getSourceName(final ImmutableAnalysis analysis) {
    final DataSource<?> source = analysis.getFromDataSources().get(0).getDataSource();
    return source.getName();
  }

  private static KsqlNode getOwner(
      final KsqlConfig ksqlConfig,
      final Struct rowKey,
      final Materialization mat
  ) {
    final Locator locator = mat.locator();

    final long timeoutMs =
        ksqlConfig.getLong(KsqlConfig.KSQL_QUERY_PULL_ROUTING_TIMEOUT_MS_CONFIG);
    final long threshold = System.currentTimeMillis() + timeoutMs;
    while (System.currentTimeMillis() < threshold) {
      final Optional<KsqlNode> owner = locator.locate(rowKey);
      if (owner.isPresent()) {
        return owner.get();
      }
    }

    throw new MaterializationTimeOutException(
        "The owner of the key could not be determined within the configured timeout: "
            + timeoutMs + "ms, config: " + KsqlConfig.KSQL_QUERY_PULL_ROUTING_TIMEOUT_MS_CONFIG
    );
  }

  private static TableRowsEntity proxyTo(
      final KsqlNode owner,
      final ConfiguredStatement<Query> statement,
      final ServiceContext serviceContext
  ) {
    final RestResponse<List<StreamedRow>> response = serviceContext
        .getKsqlClient()
        .makeQueryRequest(owner.location(), statement.getStatementText());

    if (response.isErroneous()) {
      throw new KsqlServerException("Proxy attempt failed: " + response.getErrorMessage());
    }

    final List<StreamedRow> streamedRows = response.getResponse();
    if (streamedRows.isEmpty()) {
      throw new KsqlServerException("Invalid empty response from proxy call");
    }

    // Temporary code to convert from QueryStream to TableRowsEntity
    // Tracked by: https://github.com/confluentinc/ksql/issues/3865
    final Header header = streamedRows.get(0).getHeader()
        .orElseThrow(() -> new KsqlServerException("Expected header in first row"));

    final ImmutableList.Builder<List<?>> rows = ImmutableList.builder();

    for (final StreamedRow row : streamedRows.subList(1, streamedRows.size())) {
      if (row.getErrorMessage().isPresent()) {
        throw new KsqlStatementException(
            row.getErrorMessage().get().getMessage(),
            statement.getStatementText()
        );
      }

      if (!row.getRow().isPresent()) {
        throw new KsqlServerException("Unexpected proxy response");
      }

      rows.add(row.getRow().get().getColumns());
    }

    return new TableRowsEntity(
        statement.getStatementText(),
        header.getQueryId(),
        header.getSchema(),
        rows.build()
    );
  }

  private static KsqlException notMaterializedException(final SourceName sourceTable) {
    return new KsqlException("'"
        + sourceTable.toString(FormatOptions.noEscape()) + "' is not materialized. "
        + PullQueryValidator.NEW_QUERY_SYNTAX_SHORT_HELP
        + System.lineSeparator()
        + " KSQL currently only supports pull queries on materialized aggregate tables."
        + " i.e. those created by a 'CREATE TABLE AS SELECT <fields>, <aggregate_functions> "
        + "FROM <sources> GROUP BY <key>' style statement."
        + System.lineSeparator()
        + PullQueryValidator.NEW_QUERY_SYNTAX_ADDITIONAL_HELP
    );
  }

  private static KsqlException invalidWhereClauseException(
      final String msg,
      final boolean windowed
  ) {
    final String additional = !windowed
        ? ""
        : System.lineSeparator()
            + " - limits the time bounds of the windowed table. This can be: "
            + System.lineSeparator()
            + "    + a single window lower bound, e.g. `WHERE WINDOWSTART = z`, or"
            + System.lineSeparator()
            + "    + a range, e.g. `WHERE a <= WINDOWSTART AND WINDOWSTART < b"
            + System.lineSeparator()
            + "WINDOWSTART currently supports operators: " + VALID_WINDOW_BOUNDS_TYPES_STRING
            + System.lineSeparator()
            + "WINDOWSTART currently comparison with epoch milliseconds "
            + "or a datetime string in the form: " + KsqlConstants.DATE_TIME_PATTERN
            + " with an optional numeric 4-digit timezone, e.g. '+0100'";

    return new KsqlException(msg + ". "
        + PullQueryValidator.NEW_QUERY_SYNTAX_SHORT_HELP
        + System.lineSeparator()
        + "Pull queries require a WHERE clause that:"
        + System.lineSeparator()
        + " - limits the query to a single ROWKEY, e.g. `SELECT * FROM X WHERE ROWKEY=Y;`."
        + additional
    );
  }

  private static Struct asKeyStruct(final Object rowKey, final PhysicalSchema physicalSchema) {
    final Struct key = new Struct(physicalSchema.keySchema().ksqlSchema());
    key.put(SchemaUtil.ROWKEY_NAME.name(), rowKey);
    return key;
  }

  private interface PreSelectTransformer {

    GenericRow transform(
        long rowTime,
        Struct readOnlyKey,
        GenericRow value
    );
  }

  private static final class ColumnReferenceRewriter
      extends VisitParentExpressionVisitor<Optional<Expression>, Context<Void>> {
    private ColumnReferenceRewriter() {
      super(Optional.empty());
    }

    @Override
    public Optional<Expression> visitQualifiedColumnReference(
        final QualifiedColumnReferenceExp node,
        final Context<Void> ctx
    ) {
      return Optional.of(new UnqualifiedColumnReferenceExp(node.getReference()));
    }
  }
}<|MERGE_RESOLUTION|>--- conflicted
+++ resolved
@@ -653,11 +653,7 @@
         .noImplicitColumns();
 
     final ExpressionTypeManager expressionTypeManager = new ExpressionTypeManager(
-<<<<<<< HEAD
-        input.schema.withAlias(analysis.getFromDataSources().get(0).getAlias()),
-=======
         input.schema,
->>>>>>> 4f7e4754
         executionContext.getMetaStore(),
         false
     );
