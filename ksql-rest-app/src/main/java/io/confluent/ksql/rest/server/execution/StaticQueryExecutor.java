/*
 * Copyright 2019 Confluent Inc.
 *
 * Licensed under the Confluent Community License (the "License"); you may not use
 * this file except in compliance with the License.  You may obtain a copy of the
 * License at
 *
 * http://www.confluent.io/confluent-community-license
 *
 * Unless required by applicable law or agreed to in writing, software
 * distributed under the License is distributed on an "AS IS" BASIS, WITHOUT
 * WARRANTIES OF ANY KIND, either express or implied.  See the License for the
 * specific language governing permissions and limitations under the License.
 */

package io.confluent.ksql.rest.server.execution;

import static java.util.Objects.requireNonNull;

import com.google.common.collect.ImmutableList;
import com.google.common.collect.ImmutableMap;
import com.google.common.collect.ImmutableSet;
import com.google.common.collect.Iterables;
import com.google.common.collect.Sets;
import com.google.common.collect.Sets.SetView;
import io.confluent.ksql.KsqlExecutionContext;
import io.confluent.ksql.analyzer.Analysis;
import io.confluent.ksql.analyzer.QueryAnalyzer;
import io.confluent.ksql.execution.context.QueryContext;
import io.confluent.ksql.execution.context.QueryContext.Stacker;
import io.confluent.ksql.execution.expression.tree.ComparisonExpression;
import io.confluent.ksql.execution.expression.tree.ComparisonExpression.Type;
import io.confluent.ksql.execution.expression.tree.Expression;
import io.confluent.ksql.execution.expression.tree.IntegerLiteral;
import io.confluent.ksql.execution.expression.tree.Literal;
import io.confluent.ksql.execution.expression.tree.LogicalBinaryExpression;
import io.confluent.ksql.execution.expression.tree.LongLiteral;
import io.confluent.ksql.execution.expression.tree.QualifiedNameReference;
import io.confluent.ksql.execution.expression.tree.StringLiteral;
import io.confluent.ksql.execution.plan.SelectExpression;
import io.confluent.ksql.execution.streams.SelectValueMapper;
import io.confluent.ksql.execution.streams.SelectValueMapperFactory;
import io.confluent.ksql.execution.util.ExpressionTypeManager;
import io.confluent.ksql.logging.processing.NoopProcessingLogContext;
import io.confluent.ksql.materialization.Locator;
import io.confluent.ksql.materialization.Locator.KsqlNode;
import io.confluent.ksql.materialization.Materialization;
import io.confluent.ksql.materialization.MaterializationTimeOutException;
import io.confluent.ksql.materialization.TableRow;
import io.confluent.ksql.metastore.MetaStore;
import io.confluent.ksql.metastore.model.DataSource;
import io.confluent.ksql.parser.tree.AllColumns;
import io.confluent.ksql.parser.tree.Query;
import io.confluent.ksql.parser.tree.SelectItem;
import io.confluent.ksql.query.QueryId;
import io.confluent.ksql.rest.Errors;
import io.confluent.ksql.rest.client.KsqlRestClient;
import io.confluent.ksql.rest.client.RestResponse;
import io.confluent.ksql.rest.entity.KsqlEntity;
import io.confluent.ksql.rest.entity.KsqlEntityList;
import io.confluent.ksql.rest.entity.QueryResultEntity;
import io.confluent.ksql.rest.entity.QueryResultEntityFactory;
import io.confluent.ksql.rest.server.resources.KsqlRestException;
import io.confluent.ksql.schema.ksql.LogicalSchema;
import io.confluent.ksql.schema.ksql.PhysicalSchema;
import io.confluent.ksql.schema.ksql.types.SqlType;
import io.confluent.ksql.serde.SerdeOption;
import io.confluent.ksql.services.ServiceContext;
import io.confluent.ksql.statement.ConfiguredStatement;
import io.confluent.ksql.util.KsqlConfig;
import io.confluent.ksql.util.KsqlConstants;
import io.confluent.ksql.util.KsqlException;
import io.confluent.ksql.util.KsqlServerException;
import io.confluent.ksql.util.KsqlStatementException;
import io.confluent.ksql.util.PersistentQueryMetadata;
import io.confluent.ksql.util.SchemaUtil;
import io.confluent.ksql.util.timestamp.StringToTimestampParser;
import java.time.Duration;
import java.time.Instant;
import java.util.ArrayList;
import java.util.LinkedHashMap;
import java.util.List;
import java.util.Map;
import java.util.Map.Entry;
import java.util.Objects;
import java.util.Optional;
import java.util.Set;
import java.util.stream.Collectors;
import java.util.stream.Stream;
import org.apache.kafka.connect.data.Struct;

// CHECKSTYLE_RULES.OFF: ClassDataAbstractionCoupling
public final class StaticQueryExecutor {
  // CHECKSTYLE_RULES.ON: ClassDataAbstractionCoupling

  private static final Duration OWNERSHIP_TIMEOUT = Duration.ofSeconds(30);
  private static final Set<Type> VALID_WINDOW_BOUNDS_TYPES = ImmutableSet.of(
      Type.EQUAL, Type.GREATER_THAN_OR_EQUAL, Type.LESS_THAN
  );
  private static final String VALID_WINDOW_BOUNDS_TYPES_STRING =
      VALID_WINDOW_BOUNDS_TYPES.toString();

  private StaticQueryExecutor() {
  }

  public static void validate(
      final ConfiguredStatement<Query> statement,
      final KsqlExecutionContext executionContext,
      final ServiceContext serviceContext
  ) {
    final Query queryStmt = statement.getStatement();

    if (!queryStmt.isStatic()) {
      throw new KsqlRestException(Errors.queryEndpoint(statement.getStatementText()));
    }

    try {
      final Analysis analysis = analyze(statement, executionContext);

      final PersistentQueryMetadata query = findMaterializingQuery(executionContext, analysis);

      extractWhereInfo(analysis, query);
    } catch (final Exception e) {
      throw new KsqlStatementException(
          e.getMessage(),
          statement.getStatementText(),
          e
      );
    }
  }

  public static Optional<KsqlEntity> execute(
      final ConfiguredStatement<Query> statement,
      final KsqlExecutionContext executionContext,
      final ServiceContext serviceContext
  ) {
    try {
      final Analysis analysis = analyze(statement, executionContext);

      final PersistentQueryMetadata query = findMaterializingQuery(executionContext, analysis);

      final WhereInfo whereInfo = extractWhereInfo(analysis, query);

      final QueryContext.Stacker contextStacker = new Stacker(new QueryId("static-query"));

      final Materialization mat = query
          .getMaterialization(contextStacker)
          .orElseThrow(() -> notMaterializedException(getSourceName(analysis)));

      final Struct rowKey = asKeyStruct(whereInfo.rowkey, query.getPhysicalSchema());

      final KsqlNode owner = getOwner(rowKey, mat);
      if (!owner.isLocal()) {
        return Optional.of(proxyTo(owner, statement));
      }

<<<<<<< HEAD
      final List<? extends TableRow> result;
      if (whereInfo.windowBounds.isPresent()) {
        final WindowBounds windowBounds = whereInfo.windowBounds.get();

        result = mat.windowed().get(rowKey, windowBounds.lower, windowBounds.upper);
      } else {
        result = mat.nonWindowed().get(rowKey)
            .map(ImmutableList::of)
            .orElse(ImmutableList.of());
=======
      Result result;
      if (whereInfo.windowBounds.isPresent()) {
        final WindowBounds windowBounds = whereInfo.windowBounds.get();

        final Builder<Optional<Window>, GenericRow> builder = ImmutableMap.builder();
        mat.windowed().get(rowKey, windowBounds.lower, windowBounds.upper)
            .forEach((k, v) -> builder.put(Optional.of(k), v));

        result = new Result(
            mat.schema(),
            builder.build()
        );
      } else {
        final ImmutableMap<Optional<Window>, GenericRow> rows = mat
            .nonWindowed().get(rowKey)
            .map(v -> ImmutableMap.of(Optional.<Window>empty(), v))
            .orElse(ImmutableMap.of());

        result = new Result(
            mat.schema(),
            rows
        );
>>>>>>> e243c740
      }

      result = handleSelects(result, statement, executionContext, analysis);

      final QueryResultEntity entity = new QueryResultEntity(
          statement.getStatementText(),
          mat.windowType(),
<<<<<<< HEAD
          mat.schema(),
          QueryResultEntityFactory.createRows(result)
=======
          result.schema,
          QueryResultEntityFactory.createRows(rowKey, result.rows, result.schema)
>>>>>>> e243c740
      );

      return Optional.of(entity);
    } catch (final Exception e) {
      throw new KsqlStatementException(
          e.getMessage(),
          statement.getStatementText(),
          e
      );
    }
  }

  private static Analysis analyze(
      final ConfiguredStatement<Query> statement,
      final KsqlExecutionContext executionContext
  ) {
    final QueryAnalyzer queryAnalyzer = new QueryAnalyzer(
        executionContext.getMetaStore(),
        "",
        SerdeOption.none()
    );

    return queryAnalyzer.analyze(statement.getStatement(), Optional.empty());
  }

  private static final class WindowBounds {

    private final Instant lower;
    private final Instant upper;

    private WindowBounds(final Instant lower, final Instant upper) {
      this.lower = requireNonNull(lower, "lower");
      this.upper = requireNonNull(upper, "upper'");

      if (lower.isAfter(upper)) {
        throw new KsqlException("Lower window bound must be less than upper bound");
      }
    }
  }

  private static final class WhereInfo {

    private final Object rowkey;
    private final Optional<WindowBounds> windowBounds;

    private WhereInfo(
        final Object rowkey,
        final Optional<WindowBounds> windowBounds
    ) {
      this.rowkey = rowkey;
      this.windowBounds = windowBounds;
    }
  }

  private static final class Result {

    private final LogicalSchema schema;
    private final Map<Optional<Window>, GenericRow> rows;

    private Result(
        final LogicalSchema schema,
        final Map<Optional<Window>, GenericRow> rows
    ) {
      this.schema = Objects.requireNonNull(schema, "schema");
      this.rows = Objects.requireNonNull(rows, "rows");
    }
  }

  private static WhereInfo extractWhereInfo(
      final Analysis analysis,
      final PersistentQueryMetadata query
  ) {
    final boolean windowed = query.getResultTopic().getKeyFormat().isWindowed();

    final Expression where = analysis.getWhereExpression();
    if (where == null) {
      throw invalidWhereClauseException("Missing WHERE clause", windowed);
    }

    final Map<ComparisonTarget, List<ComparisonExpression>> comparisons = extractComparisons(where);

    final List<ComparisonExpression> rowKeyComparison = comparisons.get(ComparisonTarget.ROWKEY);
    if (rowKeyComparison == null) {
      throw invalidWhereClauseException("WHERE clause missing ROWKEY", windowed);
    }

    final Object rowKey = extractRowKeyWhereClause(rowKeyComparison, windowed);

    if (!windowed) {
      if (comparisons.size() > 1) {
        throw invalidWhereClauseException("Unsupported WHERE clause", false);
      }

      return new WhereInfo(rowKey, Optional.empty());
    }

    final List<ComparisonExpression> windowBoundsComparison =
        comparisons.get(ComparisonTarget.WINDOWSTART);

    if (windowBoundsComparison == null) {
      throw invalidWhereClauseException(
          "WHERE clause missing " + ComparisonTarget.WINDOWSTART,
          true
      );
    }

    final WindowBounds windowBounds = extractWhereClauseWindowBounds(windowBoundsComparison);

    return new WhereInfo(rowKey, Optional.of(windowBounds));
  }

  private static Object extractRowKeyWhereClause(
      final List<ComparisonExpression> comparisons,
      final boolean windowed
  ) {
    if (comparisons.size() != 1) {
      throw invalidWhereClauseException("Multiple bounds on ROWKEY", windowed);
    }

    final ComparisonExpression comparison = comparisons.get(0);

    final Expression other = comparison.getRight() instanceof QualifiedNameReference
        ? comparison.getLeft()
        : comparison.getRight();

    if (!(other instanceof StringLiteral)) {
      throw invalidWhereClauseException("ROWKEY must be comparsed to STRING literal.", false);
    }

    if (comparison.getType() != Type.EQUAL) {
      throw invalidWhereClauseException("ROWKEY bound must currently be '='.", false);
    }

    final Literal right = (Literal) other;
    return right.getValue();
  }

  private static WindowBounds extractWhereClauseWindowBounds(
      final List<ComparisonExpression> comparisons
  ) {
    final Map<Type, List<ComparisonExpression>> byType = comparisons.stream()
        .collect(Collectors.groupingBy(StaticQueryExecutor::getBoundType));

    final SetView<Type> unsupported = Sets.difference(byType.keySet(), VALID_WINDOW_BOUNDS_TYPES);
    if (!unsupported.isEmpty()) {
      throw invalidWhereClauseException(
          "Unsupported " + ComparisonTarget.WINDOWSTART + " bounds: " + unsupported,
          true
      );
    }

    final String duplicates = byType.entrySet().stream()
        .filter(e -> e.getValue().size() > 1)
        .map(e -> e.getKey() + ": " + e.getValue())
        .collect(Collectors.joining(System.lineSeparator()));

    if (!duplicates.isEmpty()) {
      throw invalidWhereClauseException(
          "Duplicate bounds on " + ComparisonTarget.WINDOWSTART + ": " + duplicates,
          true
      );
    }

    final Map<Type, ComparisonExpression> singles = byType.entrySet().stream()
        .collect(Collectors.toMap(Entry::getKey, e -> e.getValue().get(0)));

    final ComparisonExpression equals = singles.get(Type.EQUAL);
    if (equals != null) {
      if (byType.size() > 1) {
        throw invalidWhereClauseException(
            "`" + equals + "` cannot be combined with other bounds on "
                + ComparisonTarget.WINDOWSTART,
            true
        );
      }

      final Instant windowStart = extractWindowBound(equals);
      return new WindowBounds(windowStart, windowStart);
    }

    final ComparisonExpression upper = singles.get(Type.LESS_THAN);
    if (upper == null) {
      throw invalidWhereClauseException(
          "Missing upper bound on " + ComparisonTarget.WINDOWSTART,
          true
      );
    }

    final ComparisonExpression lower = singles.get(Type.GREATER_THAN_OR_EQUAL);
    if (lower == null) {
      throw invalidWhereClauseException(
          "Missing lower bound on " + ComparisonTarget.WINDOWSTART,
          true
      );
    }

    final Instant upperBound = extractWindowBound(upper);
    final Instant lowerBound = extractWindowBound(lower);
    return new WindowBounds(lowerBound, upperBound);
  }

  private static Type getBoundType(final ComparisonExpression comparison) {
    final Type type = comparison.getType();
    final boolean inverted = comparison.getRight() instanceof QualifiedNameReference;

    switch (type) {
      case LESS_THAN:
        return inverted ? Type.GREATER_THAN : type;
      case LESS_THAN_OR_EQUAL:
        return inverted ? Type.GREATER_THAN_OR_EQUAL : type;
      case GREATER_THAN:
        return inverted ? Type.LESS_THAN : type;
      case GREATER_THAN_OR_EQUAL:
        return inverted ? Type.LESS_THAN_OR_EQUAL : type;
      default:
        return type;
    }
  }

  private static Instant extractWindowBound(final ComparisonExpression comparison) {
    final Expression other = comparison.getRight() instanceof QualifiedNameReference
        ? comparison.getLeft()
        : comparison.getRight();

    final Instant bound = asInstant(other);

    switch (getBoundType(comparison)) {
      case LESS_THAN:
        return bound.minusMillis(1);
      case GREATER_THAN:
        return bound.plusMillis(1);
      default:
        return bound;
    }
  }

  private static Instant asInstant(final Expression other) {
    if (other instanceof IntegerLiteral) {
      return Instant.ofEpochMilli(((IntegerLiteral) other).getValue());
    }

    if (other instanceof LongLiteral) {
      return Instant.ofEpochMilli(((LongLiteral) other).getValue());
    }

    if (other instanceof StringLiteral) {
      final String text = ((StringLiteral) other).getValue();
      try {
        final long timestamp = new StringToTimestampParser(KsqlConstants.DATE_TIME_PATTERN)
            .parse(text);

        return Instant.ofEpochMilli(timestamp);
      } catch (final Exception e) {
        throw invalidWhereClauseException("Failed to parse datetime: " + text, true);
      }
    }

    throw invalidWhereClauseException(
        ComparisonTarget.WINDOWSTART + " bounds must be BIGINT",
        true
    );
  }

  private enum ComparisonTarget {
    ROWKEY,
    WINDOWSTART
  }

  private static Map<ComparisonTarget, List<ComparisonExpression>> extractComparisons(
      final Expression exp
  ) {
    if (exp instanceof ComparisonExpression) {
      final ComparisonExpression comparison = (ComparisonExpression) exp;
      final ComparisonTarget target = extractWhereClauseTarget(comparison);
      return ImmutableMap.of(target, ImmutableList.of(comparison));
    }

    if (exp instanceof LogicalBinaryExpression) {
      final LogicalBinaryExpression binary = (LogicalBinaryExpression) exp;
      if (binary.getType() != LogicalBinaryExpression.Type.AND) {
        throw invalidWhereClauseException("Only AND expressions are supported: " + exp, false);
      }

      final Map<ComparisonTarget, List<ComparisonExpression>> left =
          extractComparisons(binary.getLeft());

      final Map<ComparisonTarget, List<ComparisonExpression>> right =
          extractComparisons(binary.getRight());

      return Stream
          .concat(left.entrySet().stream(), right.entrySet().stream())
          .collect(Collectors.toMap(Entry::getKey, Entry::getValue, (l, r) ->
              ImmutableList.<ComparisonExpression>builder().addAll(l).addAll(r).build()
          ));
    }

    throw invalidWhereClauseException("Unsupported expression: " + exp, false);
  }

  private static ComparisonTarget extractWhereClauseTarget(final ComparisonExpression comparison) {
    final QualifiedNameReference column;
    if (comparison.getRight() instanceof QualifiedNameReference) {
      column = (QualifiedNameReference) comparison.getRight();
    } else if (comparison.getLeft() instanceof QualifiedNameReference) {
      column = (QualifiedNameReference) comparison.getLeft();
    } else {
      throw invalidWhereClauseException("Invalid WHERE clause: " + comparison, false);
    }

    final String fieldName = column.getName().name();

    try {
      return ComparisonTarget.valueOf(fieldName.toUpperCase());
    } catch (final Exception e) {
      throw invalidWhereClauseException("WHERE clause on unsupported field: " + fieldName, false);
    }
  }

  private static boolean isSelectStar(final List<SelectItem> selects) {
    return selects.size() == 1 && selects.get(0) instanceof AllColumns;
  }

  private static Result handleSelects(
      final Result input,
      final ConfiguredStatement<Query> statement,
      final KsqlExecutionContext executionContext,
      final Analysis analysis
  ) {
    final List<SelectItem> selectItems = statement.getStatement().getSelect().getSelectItems();
    if (input.rows.isEmpty() || isSelectStar(selectItems)) {
      return input;
    }

    final LogicalSchema.Builder schema = LogicalSchema.builder();
    schema.keyColumns(input.schema.key());

    final ExpressionTypeManager expressionTypeManager = new ExpressionTypeManager(
        input.schema,
        executionContext.getMetaStore()
    );

    final List<SelectExpression> selects = new ArrayList<>(selectItems.size());
    for (int idx = 0; idx < analysis.getSelectExpressions().size(); idx++) {
      final Expression exp = analysis.getSelectExpressions().get(idx);
      final String alias = analysis.getSelectExpressionAlias().get(idx);
      selects.add(SelectExpression.of(alias, exp));
      final SqlType type = expressionTypeManager.getExpressionSqlType(exp);
      schema.valueColumn(alias, type);
    }

    final String sourceName = getSourceName(analysis);

    final KsqlConfig ksqlConfig = statement.getConfig()
        .cloneWithPropertyOverwrite(statement.getOverrides());

    final SelectValueMapper mapper = SelectValueMapperFactory.create(
        selects,
        input.schema.withAlias(sourceName),
        ksqlConfig,
        executionContext.getMetaStore(),
        NoopProcessingLogContext.INSTANCE.getLoggerFactory().getLogger("any")
    );

    final Map<Optional<Window>, GenericRow> output = new LinkedHashMap<>();
    input.rows.forEach((k, v) -> output.put(k, mapper.apply(v)));
    return new Result(
        schema.build(),
        output
    );
  }

  private static PersistentQueryMetadata findMaterializingQuery(
      final KsqlExecutionContext executionContext,
      final Analysis analysis
  ) {
    final MetaStore metaStore = executionContext.getMetaStore();

    final String sourceName = getSourceName(analysis);

    final Set<String> queries = metaStore.getQueriesWithSink(sourceName);
    if (queries.isEmpty()) {
      throw notMaterializedException(sourceName);
    }
    if (queries.size() > 1) {
      throw new KsqlException("Multiple queries currently materialize '" + sourceName + "'."
          + " KSQL currently only supports static queries when the table has only been"
          + " materialized once.");
    }

    final QueryId queryId = new QueryId(Iterables.get(queries, 0));

    return executionContext.getPersistentQuery(queryId)
        .orElseThrow(() -> new KsqlException("Materializing query has been stopped"));
  }

  private static String getSourceName(final Analysis analysis) {
    final DataSource<?> source = analysis.getFromDataSources().get(0).getDataSource();
    return source.getName();
  }

  private static KsqlNode getOwner(final Struct rowKey, final Materialization mat) {
    final Locator locator = mat.locator();

    final long threshold = System.currentTimeMillis() + OWNERSHIP_TIMEOUT.toMillis();
    while (System.currentTimeMillis() < threshold) {
      final Optional<KsqlNode> owner = locator.locate(rowKey);
      if (owner.isPresent()) {
        return owner.get();
      }
    }

    throw new MaterializationTimeOutException(
        "The owner of the key could not be determined within the configured timeout"
    );
  }

  private static KsqlEntity proxyTo(
      final KsqlNode owner,
      final ConfiguredStatement<Query> statement
  ) {
    try (KsqlRestClient client = new KsqlRestClient(owner.location().toString())) {

      final RestResponse<KsqlEntityList> response = client
          .makeKsqlRequest(statement.getStatementText());

      if (response.isErroneous()) {
        throw new KsqlServerException("Proxy attempt failed: " + response.getErrorMessage());
      }

      final KsqlEntityList entities = response.getResponse();
      if (entities.size() != 1) {
        throw new RuntimeException("Boom - expected 1 entity, got: " + entities.size());
      }

      return entities.get(0);
    }
  }

  private static KsqlException notMaterializedException(final String sourceTable) {
    return new KsqlException(
        "Table '" + sourceTable + "' is not materialized."
            + " KSQL currently only supports static queries on materialized aggregate tables."
            + " i.e. those created by a"
            + " 'CREATE TABLE AS SELECT <fields> FROM <sources> GROUP BY <key>' style statement.");
  }

  private static KsqlException invalidWhereClauseException(
      final String msg,
      final boolean windowed
  ) {
    final String additional = !windowed
        ? ""
        : System.lineSeparator()
            + " - limits the time bounds of the windowed table. This can be: "
            + System.lineSeparator()
            + "    + a single window lower bound, e.g. `WHERE WINDOWSTART = z`, or"
            + System.lineSeparator()
            + "    + a range, e.g. `WHERE a < WINDOWSTART AND WINDOWSTART < b"
            + System.lineSeparator()
            + "WINDOWSTART currently supports operators: " + VALID_WINDOW_BOUNDS_TYPES_STRING
            + System.lineSeparator()
            + "WINDOWSTART currently comparison with epoch milliseconds "
            + "or a datetime string in the form: " + KsqlConstants.DATE_TIME_PATTERN;

    return new KsqlException(msg
        + System.lineSeparator()
        + "Static queries currently require a WHERE clause that:"
        + System.lineSeparator()
        + " - limits the query to a single ROWKEY, e.g. `SELECT * FROM X WHERE ROWKEY=Y;`."
        + additional
    );
  }

  private static Struct asKeyStruct(final Object rowKey, final PhysicalSchema physicalSchema) {
    final Struct key = new Struct(physicalSchema.keySchema().ksqlSchema());
    key.put(SchemaUtil.ROWKEY_NAME, rowKey);
    return key;
  }
}<|MERGE_RESOLUTION|>--- conflicted
+++ resolved
@@ -23,6 +23,7 @@
 import com.google.common.collect.Iterables;
 import com.google.common.collect.Sets;
 import com.google.common.collect.Sets.SetView;
+import io.confluent.ksql.GenericRow;
 import io.confluent.ksql.KsqlExecutionContext;
 import io.confluent.ksql.analyzer.Analysis;
 import io.confluent.ksql.analyzer.QueryAnalyzer;
@@ -78,7 +79,6 @@
 import java.time.Duration;
 import java.time.Instant;
 import java.util.ArrayList;
-import java.util.LinkedHashMap;
 import java.util.List;
 import java.util.Map;
 import java.util.Map.Entry;
@@ -154,40 +154,21 @@
         return Optional.of(proxyTo(owner, statement));
       }
 
-<<<<<<< HEAD
-      final List<? extends TableRow> result;
-      if (whereInfo.windowBounds.isPresent()) {
-        final WindowBounds windowBounds = whereInfo.windowBounds.get();
-
-        result = mat.windowed().get(rowKey, windowBounds.lower, windowBounds.upper);
-      } else {
-        result = mat.nonWindowed().get(rowKey)
-            .map(ImmutableList::of)
-            .orElse(ImmutableList.of());
-=======
       Result result;
       if (whereInfo.windowBounds.isPresent()) {
         final WindowBounds windowBounds = whereInfo.windowBounds.get();
 
-        final Builder<Optional<Window>, GenericRow> builder = ImmutableMap.builder();
-        mat.windowed().get(rowKey, windowBounds.lower, windowBounds.upper)
-            .forEach((k, v) -> builder.put(Optional.of(k), v));
-
-        result = new Result(
-            mat.schema(),
-            builder.build()
-        );
+        final List<? extends TableRow> rows = mat.windowed()
+            .get(rowKey, windowBounds.lower, windowBounds.upper);
+
+        result = new Result(mat.schema(), rows);
       } else {
-        final ImmutableMap<Optional<Window>, GenericRow> rows = mat
+        final List<? extends TableRow> rows = mat
             .nonWindowed().get(rowKey)
-            .map(v -> ImmutableMap.of(Optional.<Window>empty(), v))
-            .orElse(ImmutableMap.of());
-
-        result = new Result(
-            mat.schema(),
-            rows
-        );
->>>>>>> e243c740
+            .map(ImmutableList::of)
+            .orElse(ImmutableList.of());
+
+        result = new Result(mat.schema(), rows);
       }
 
       result = handleSelects(result, statement, executionContext, analysis);
@@ -195,13 +176,8 @@
       final QueryResultEntity entity = new QueryResultEntity(
           statement.getStatementText(),
           mat.windowType(),
-<<<<<<< HEAD
-          mat.schema(),
-          QueryResultEntityFactory.createRows(result)
-=======
           result.schema,
-          QueryResultEntityFactory.createRows(rowKey, result.rows, result.schema)
->>>>>>> e243c740
+          QueryResultEntityFactory.createRows(result.rows)
       );
 
       return Optional.of(entity);
@@ -259,11 +235,11 @@
   private static final class Result {
 
     private final LogicalSchema schema;
-    private final Map<Optional<Window>, GenericRow> rows;
+    private final List<? extends TableRow> rows;
 
     private Result(
         final LogicalSchema schema,
-        final Map<Optional<Window>, GenericRow> rows
+        final List<? extends TableRow> rows
     ) {
       this.schema = Objects.requireNonNull(schema, "schema");
       this.rows = Objects.requireNonNull(rows, "rows");
@@ -535,8 +511,8 @@
       return input;
     }
 
-    final LogicalSchema.Builder schema = LogicalSchema.builder();
-    schema.keyColumns(input.schema.key());
+    final LogicalSchema.Builder schemaBuilder = LogicalSchema.builder();
+    schemaBuilder.keyColumns(input.schema.key());
 
     final ExpressionTypeManager expressionTypeManager = new ExpressionTypeManager(
         input.schema,
@@ -549,8 +525,10 @@
       final String alias = analysis.getSelectExpressionAlias().get(idx);
       selects.add(SelectExpression.of(alias, exp));
       final SqlType type = expressionTypeManager.getExpressionSqlType(exp);
-      schema.valueColumn(alias, type);
-    }
+      schemaBuilder.valueColumn(alias, type);
+    }
+
+    final LogicalSchema schema = schemaBuilder.build();
 
     final String sourceName = getSourceName(analysis);
 
@@ -565,12 +543,14 @@
         NoopProcessingLogContext.INSTANCE.getLoggerFactory().getLogger("any")
     );
 
-    final Map<Optional<Window>, GenericRow> output = new LinkedHashMap<>();
-    input.rows.forEach((k, v) -> output.put(k, mapper.apply(v)));
-    return new Result(
-        schema.build(),
-        output
-    );
+    final ImmutableList.Builder<TableRow> output = ImmutableList.builder();
+    input.rows.forEach(r -> {
+      final GenericRow mapped = mapper.apply(r.value());
+      final TableRow tableRow = r.withValue(mapped, schema);
+      output.add(tableRow);
+    });
+
+    return new Result(schema, output.build());
   }
 
   private static PersistentQueryMetadata findMaterializingQuery(
