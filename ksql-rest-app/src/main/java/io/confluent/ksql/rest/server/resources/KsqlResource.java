--- conflicted
+++ resolved
@@ -92,16 +92,17 @@
   private final Duration distributedCmdResponseTimeout;
   private final ActivenessRegistrar activenessRegistrar;
   private final BiFunction<KsqlExecutionContext, ServiceContext, Injector> injectorFactory;
-  private final TopicAccessValidator topicAccessValidator;
+  private final KsqlAuthorizationValidator authorizationValidator;
   private RequestValidator validator;
   private RequestHandler handler;
+
 
   public KsqlResource(
       final KsqlEngine ksqlEngine,
       final CommandQueue commandQueue,
       final Duration distributedCmdResponseTimeout,
       final ActivenessRegistrar activenessRegistrar,
-      final TopicAccessValidator topicAccessValidator
+      final KsqlAuthorizationValidator authorizationValidator
   ) {
     this(
         ksqlEngine,
@@ -109,7 +110,7 @@
         distributedCmdResponseTimeout,
         activenessRegistrar,
         Injectors.DEFAULT,
-        topicAccessValidator
+        authorizationValidator
     );
   }
 
@@ -128,8 +129,8 @@
     this.activenessRegistrar =
         Objects.requireNonNull(activenessRegistrar, "activenessRegistrar");
     this.injectorFactory = Objects.requireNonNull(injectorFactory, "injectorFactory");
-    this.topicAccessValidator = Objects
-        .requireNonNull(topicAccessValidator, "topicAccessValidator");
+    this.authorizationValidator = Objects
+        .requireNonNull(authorizationValidator, "authorizationValidator");
   }
 
   @Override
@@ -142,15 +143,9 @@
         CustomValidators.VALIDATOR_MAP,
         injectorFactory,
         ksqlEngine::createSandbox,
-<<<<<<< HEAD
-        config,
-        topicAccessValidator
+        config
     );
 
-=======
-        ksqlConfig
-    );
->>>>>>> 2ea6a2ce
     this.handler = new RequestHandler(
         CustomExecutors.EXECUTOR_MAP,
         new DistributingExecutor(
@@ -164,7 +159,8 @@
         new DefaultCommandQueueSync(
             commandQueue,
             KsqlResource::shouldSynchronize,
-            distributedCmdResponseTimeout)
+            distributedCmdResponseTimeout
+        )
     );
   }
 
