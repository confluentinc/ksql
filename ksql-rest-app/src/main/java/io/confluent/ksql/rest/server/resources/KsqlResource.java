/*
 * Copyright 2017 Confluent Inc.
 *
 * Licensed under the Apache License, Version 2.0 (the "License");
 * you may not use this file except in compliance with the License.
 * You may obtain a copy of the License at
 *
 * http://www.apache.org/licenses/LICENSE-2.0
 *
 * Unless required by applicable law or agreed to in writing, software
 * distributed under the License is distributed on an "AS IS" BASIS,
 * WITHOUT WARRANTIES OR CONDITIONS OF ANY KIND, either express or implied.
 * See the License for the specific language governing permissions and
 * limitations under the License.
 **/

package io.confluent.ksql.rest.server.resources;

import com.google.common.collect.ImmutableList;
import com.google.common.collect.ImmutableMap;
import io.confluent.ksql.KsqlEngine;
import io.confluent.ksql.config.KsqlConfigResolver;
import io.confluent.ksql.function.AggregateFunctionFactory;
import io.confluent.ksql.function.UdfFactory;
import io.confluent.ksql.metastore.KsqlStream;
import io.confluent.ksql.metastore.KsqlTable;
import io.confluent.ksql.metastore.KsqlTopic;
import io.confluent.ksql.metastore.StructuredDataSource;
import io.confluent.ksql.parser.KsqlParser.PreparedStatement;
import io.confluent.ksql.parser.tree.CreateAsSelect;
import io.confluent.ksql.parser.tree.DescribeFunction;
import io.confluent.ksql.parser.tree.Explain;
import io.confluent.ksql.parser.tree.InsertInto;
import io.confluent.ksql.parser.tree.ListFunctions;
import io.confluent.ksql.parser.tree.ListProperties;
import io.confluent.ksql.parser.tree.ListQueries;
import io.confluent.ksql.parser.tree.ListRegisteredTopics;
import io.confluent.ksql.parser.tree.ListStreams;
import io.confluent.ksql.parser.tree.ListTables;
import io.confluent.ksql.parser.tree.ListTopics;
import io.confluent.ksql.parser.tree.PrintTopic;
import io.confluent.ksql.parser.tree.Query;
import io.confluent.ksql.parser.tree.QueryContainer;
import io.confluent.ksql.parser.tree.RunScript;
import io.confluent.ksql.parser.tree.SetProperty;
import io.confluent.ksql.parser.tree.ShowColumns;
import io.confluent.ksql.parser.tree.Statement;
import io.confluent.ksql.parser.tree.TerminateQuery;
import io.confluent.ksql.parser.tree.UnsetProperty;
import io.confluent.ksql.query.QueryId;
import io.confluent.ksql.rest.entity.ArgumentInfo;
import io.confluent.ksql.rest.entity.CommandStatus;
import io.confluent.ksql.rest.entity.CommandStatusEntity;
import io.confluent.ksql.rest.entity.EntityQueryId;
import io.confluent.ksql.rest.entity.FunctionDescriptionList;
import io.confluent.ksql.rest.entity.FunctionInfo;
import io.confluent.ksql.rest.entity.FunctionNameList;
import io.confluent.ksql.rest.entity.FunctionType;
import io.confluent.ksql.rest.entity.KafkaTopicsList;
import io.confluent.ksql.rest.entity.KsqlEntity;
import io.confluent.ksql.rest.entity.KsqlEntityList;
import io.confluent.ksql.rest.entity.KsqlRequest;
import io.confluent.ksql.rest.entity.KsqlTopicsList;
import io.confluent.ksql.rest.entity.PropertiesList;
import io.confluent.ksql.rest.entity.Queries;
import io.confluent.ksql.rest.entity.QueryDescription;
import io.confluent.ksql.rest.entity.QueryDescriptionEntity;
import io.confluent.ksql.rest.entity.QueryDescriptionList;
import io.confluent.ksql.rest.entity.RunningQuery;
import io.confluent.ksql.rest.entity.SimpleFunctionInfo;
import io.confluent.ksql.rest.entity.SourceDescription;
import io.confluent.ksql.rest.entity.SourceDescriptionEntity;
import io.confluent.ksql.rest.entity.SourceDescriptionList;
import io.confluent.ksql.rest.entity.SourceInfo;
import io.confluent.ksql.rest.entity.StreamsList;
import io.confluent.ksql.rest.entity.TablesList;
import io.confluent.ksql.rest.entity.TopicDescription;
import io.confluent.ksql.rest.entity.Versions;
import io.confluent.ksql.rest.server.KsqlRestApplication;
import io.confluent.ksql.rest.server.computation.QueuedCommandStatus;
import io.confluent.ksql.rest.server.computation.ReplayableCommandQueue;
import io.confluent.ksql.rest.util.QueryCapacityUtil;
import io.confluent.ksql.util.KafkaConsumerGroupClient;
import io.confluent.ksql.util.KafkaConsumerGroupClientImpl;
import io.confluent.ksql.util.KafkaTopicClient;
import io.confluent.ksql.util.KsqlConfig;
import io.confluent.ksql.util.KsqlException;
import io.confluent.ksql.util.KsqlStatementException;
import io.confluent.ksql.util.PersistentQueryMetadata;
import io.confluent.ksql.util.QueryMetadata;
import io.confluent.ksql.util.SchemaUtil;
import io.confluent.ksql.util.StatementWithSchema;
import io.confluent.ksql.version.metrics.ActivenessRegistrar;
import java.time.Duration;
import java.util.List;
import java.util.Map;
import java.util.Map.Entry;
import java.util.Objects;
import java.util.function.BiConsumer;
import java.util.function.BiFunction;
import java.util.function.Predicate;
import java.util.stream.Collectors;
import javax.ws.rs.Consumes;
import javax.ws.rs.POST;
import javax.ws.rs.Path;
import javax.ws.rs.Produces;
import javax.ws.rs.core.MediaType;
import javax.ws.rs.core.Response;
import org.apache.kafka.connect.data.Schema;

// CHECKSTYLE_RULES.OFF: ClassDataAbstractionCoupling
@Path("/ksql")
@Consumes({Versions.KSQL_V1_JSON, MediaType.APPLICATION_JSON})
@Produces({Versions.KSQL_V1_JSON, MediaType.APPLICATION_JSON})
public class KsqlResource {
  // CHECKSTYLE_RULES.ON: ClassDataAbstractionCoupling

  private static final Map<Class<? extends Statement>, Validator<Statement>> CUSTOM_VALIDATORS =
      ImmutableMap.<Class<? extends Statement>, Validator<Statement>>builder()
          .put(Query.class,
              castValidator(KsqlResource::validateQueryEndpointStatements, Query.class))
          .put(PrintTopic.class,
              castValidator(KsqlResource::validateQueryEndpointStatements, PrintTopic.class))
          .put(SetProperty.class,
              castValidator(KsqlResource::validatePropertyStatements, SetProperty.class))
          .put(UnsetProperty.class,
              castValidator(KsqlResource::validatePropertyStatements, UnsetProperty.class))
          .put(ShowColumns.class,
              castValidator(KsqlResource::showColumns, ShowColumns.class))
          .put(Explain.class,
              castValidator(KsqlResource::explain, Explain.class))
          .put(DescribeFunction.class,
              castValidator(KsqlResource::describeFunction, DescribeFunction.class))
          .build();

  private static final Map<Class<? extends Statement>, Handler<Statement>> CUSTOM_EXECUTORS =
      ImmutableMap.<Class<? extends Statement>, Handler<Statement>>builder()
          .put(ListTopics.class,
              castExecutor(KsqlResource::listTopics, ListTopics.class))
          .put(ListRegisteredTopics.class,
              castExecutor(KsqlResource::listRegisteredTopics, ListRegisteredTopics.class))
          .put(ListStreams.class,
              castExecutor(KsqlResource::listStreams, ListStreams.class))
          .put(ListTables.class,
              castExecutor(KsqlResource::listTables, ListTables.class))
          .put(ListFunctions.class,
              castExecutor(KsqlResource::listFunctions, ListFunctions.class))
          .put(ListQueries.class,
              castExecutor(KsqlResource::listQueries, ListQueries.class))
          .put(ShowColumns.class,
              castExecutor(KsqlResource::showColumns, ShowColumns.class))
          .put(ListProperties.class,
              castExecutor(KsqlResource::listProperties, ListProperties.class))
          .put(Explain.class,
              castExecutor(KsqlResource::explain, Explain.class))
          .put(DescribeFunction.class,
              castExecutor(KsqlResource::describeFunction, DescribeFunction.class))
          .put(RunScript.class,
              castExecutor(KsqlResource::distributeStatement, RunScript.class))
          .put(TerminateQuery.class,
              castExecutor(KsqlResource::distributeStatement, TerminateQuery.class))
          .build();

  private final KsqlConfig ksqlConfig;
  private final KsqlEngine ksqlEngine;
  private final ReplayableCommandQueue replayableCommandQueue;
  private final long distributedCommandResponseTimeout;
  private final ActivenessRegistrar activenessRegistrar;

  public KsqlResource(
      final KsqlConfig ksqlConfig,
      final KsqlEngine ksqlEngine,
      final ReplayableCommandQueue replayableCommandQueue,
      final long distributedCommandResponseTimeout,
      final ActivenessRegistrar activenessRegistrar
  ) {
    this.ksqlConfig = ksqlConfig;
    this.ksqlEngine = ksqlEngine;
    this.replayableCommandQueue = replayableCommandQueue;
    this.distributedCommandResponseTimeout = distributedCommandResponseTimeout;
<<<<<<< HEAD
=======
    this.registerKsqlStatementTasks();
    this.activenessRegistrar =
        Objects.requireNonNull(activenessRegistrar, "activenessRegistrar cannot be null.");
>>>>>>> f298d7fb
  }

  @POST
  public Response handleKsqlStatements(final KsqlRequest request) {
<<<<<<< HEAD
=======
    final List<PreparedStatement> parsedStatements;
    final KsqlEntityList result = new KsqlEntityList();

    activenessRegistrar.updateLastRequestTime();
>>>>>>> f298d7fb
    try {
      final List<PreparedStatement<?>> statements = parseStatements(request.getKsql());

      return executeStatements(statements, request.getStreamsProperties());
    } catch (final KsqlRestException e) {
      return e.getResponse();
    } catch (final KsqlStatementException e) {
      return Errors.badStatement(e, e.getSqlStatement());
    } catch (final KsqlException e) {
      return Errors.badRequest(e);
    } catch (final Exception e) {
      return Errors.serverErrorForStatement(e, request.getKsql(), new KsqlEntityList());
    }
  }

  private List<PreparedStatement<?>> parseStatements(final String sql) {
    try {
      final List<PreparedStatement<?>> statements = ksqlEngine.parseStatements(sql);
      checkPersistentQueryCapacity(statements, sql);
      return statements;
    } catch (final KsqlStatementException e) {
      throw new KsqlRestException(Errors.badStatement(e.getCause(), e.getSqlStatement()));
    }
  }

  private void validateStatement(
      final PreparedStatement<?> statement,
      final Map<String, Object> propertyOverrides,
      final KsqlEntityList entities
  ) {
    final Validator<?> customValidator = getCustomValidator(statement);
    if (customValidator != null) {
      customValidateStatement(statement, propertyOverrides, entities);
    } else if (KsqlEngine.isExecutableStatement(statement)) {
      validateExecutableStatement(statement, propertyOverrides);
    }

    validateCanExecute(statement, entities);
  }

  private <T extends Statement> void customValidateStatement(
      final PreparedStatement<T> statement,
      final Map<String, Object> propertyOverrides,
      final KsqlEntityList entities
  ) {
    try {
      final Validator<T> validator = getCustomValidator(statement);
      if (validator != null) {
        validator.validate(this, statement, propertyOverrides);
      }
    } catch (final KsqlRestException e) {
      throw e;
    } catch (final ShouldUseQueryEndpointException e) {
      throw new KsqlRestException(Errors.queryEndpoint(e.getMessage(), entities));
    } catch (final KsqlException e) {
      throw new KsqlRestException(
          Errors.badStatement(e, statement.getStatementText(), entities));
    } catch (final Exception e) {
      throw new KsqlRestException(
          Errors.serverErrorForStatement(e, statement.getStatementText(), entities));
    }
  }

  private Response executeStatements(
      final List<? extends PreparedStatement<?>> statements,
      final Map<String, Object> propertyOverrides
  ) {
    final KsqlEntityList entities = new KsqlEntityList();

    for (final PreparedStatement<?> statement : statements) {
      validateStatement(statement, propertyOverrides, entities);

      entities.add(executeStatement(statement, propertyOverrides, entities));
    }

    return Response.ok(entities).build();
  }

  private <T extends Statement> KsqlEntity executeStatement(
      final PreparedStatement<T> statement,
      final Map<String, Object> propertyOverrides,
      final KsqlEntityList entities) {
    try {
      final Handler<T> handler = getCustomExecutor(statement);
      if (handler != null) {
        return handler.handle(this, statement, propertyOverrides);
      }

      return distributeStatement(statement, propertyOverrides);
    } catch (final KsqlRestException e) {
      throw e;
    } catch (final KsqlException e) {
      throw new KsqlRestException(
          Errors.badStatement(e, statement.getStatementText(), entities));
    } catch (final Exception e) {
      throw new KsqlRestException(
          Errors.serverErrorForStatement(e, statement.getStatementText(), entities));
    }
  }

  @SuppressWarnings("MethodMayBeStatic") // Can not be static as used in validator map
  private void validateQueryEndpointStatements(final PreparedStatement<?> statement) {
    throw new ShouldUseQueryEndpointException(statement.getStatementText());
  }

  @SuppressWarnings("MethodMayBeStatic") // Can not be static as used in validator map
  private void validatePropertyStatements(final PreparedStatement<?> statement) {
    throw new KsqlRestException(Errors.badStatement(
        "SET and UNSET commands are not supported on the REST API. "
            + "Pass properties via the 'streamsProperties' field",
        statement.getStatementText()));
  }

  private KafkaTopicsList listTopics(final PreparedStatement<ListTopics> statement) {
    final KafkaTopicClient client = ksqlEngine.getTopicClient();
    final KafkaConsumerGroupClient kafkaConsumerGroupClient
        = new KafkaConsumerGroupClientImpl(ksqlEngine.getAdminClient());

    return KafkaTopicsList.build(
        statement.getStatementText(),
        ksqlEngine.getMetaStore().getAllKsqlTopics().values(),
        client.describeTopics(client.listNonInternalTopicNames()),
        ksqlConfig,
        kafkaConsumerGroupClient
    );
  }

  private KsqlTopicsList listRegisteredTopics(final PreparedStatement<ListRegisteredTopics> stmt) {
    return KsqlTopicsList.build(
        stmt.getStatementText(),
        ksqlEngine.getMetaStore().getAllKsqlTopics().values()
    );
  }

  private KsqlEntity listStreams(final PreparedStatement<ListStreams> statement) {
    final List<KsqlStream> ksqlStreams = getSpecificSources(KsqlStream.class);

    if (statement.getStatement().getShowExtended()) {
      return new SourceDescriptionList(
          statement.getStatementText(),
          ksqlStreams.stream()
              .map(s -> describeSource(s.getName(), true))
              .collect(Collectors.toList()));
    }

    return new StreamsList(
        statement.getStatementText(),
        ksqlStreams.stream()
            .map(SourceInfo.Stream::new)
            .collect(Collectors.toList()));
  }

  private KsqlEntity listTables(final PreparedStatement<ListTables> statement) {
    final List<KsqlTable> ksqlTables = getSpecificSources(KsqlTable.class);

    if (statement.getStatement().getShowExtended()) {
      return new SourceDescriptionList(
          statement.getStatementText(),
          ksqlTables.stream()
              .map(t -> describeSource(t.getName(), true))
              .collect(Collectors.toList()));
    }
    return new TablesList(
        statement.getStatementText(),
        ksqlTables.stream()
            .map(SourceInfo.Table::new)
            .collect(Collectors.toList()));
  }

  private KsqlEntity listFunctions(final PreparedStatement<ListFunctions> statement) {
    final List<SimpleFunctionInfo> all = ksqlEngine.listScalarFunctions().stream()
        .filter(factory -> !factory.isInternal())
        .map(factory -> new SimpleFunctionInfo(
            factory.getName().toUpperCase(),
            FunctionType.scalar))
        .collect(Collectors.toList());

    all.addAll(ksqlEngine.listAggregateFunctions().stream()
        .filter(factory -> !factory.isInternal())
        .map(factory -> new SimpleFunctionInfo(
            factory.getName().toUpperCase(),
            FunctionType.aggregate))
        .collect(Collectors.toList()));

    return new FunctionNameList(statement.getStatementText(), all);
  }

  // Only shows queries running on the current machine, not across the entire cluster
  private KsqlEntity listQueries(final PreparedStatement<ListQueries> statement) {
    if (statement.getStatement().getShowExtended()) {
      return new QueryDescriptionList(
          statement.getStatementText(),
          ksqlEngine.getPersistentQueries().stream()
              .map(QueryDescription::forQueryMetadata)
              .collect(Collectors.toList()));
    }

    return new Queries(
        statement.getStatementText(),
        ksqlEngine.getPersistentQueries().stream()
            .map(
                q -> new RunningQuery(
                    q.getStatementString(),
                    q.getSinkNames(),
                    new EntityQueryId(q.getQueryId())))
            .collect(Collectors.toList()));
  }

  private KsqlEntity showColumns(final PreparedStatement<ShowColumns> statement) {
    final ShowColumns showColumns = statement.getStatement();
    if (showColumns.isTopic()) {
      return describeTopic(statement.getStatementText(), showColumns.getTable().getSuffix());
    }

    return new SourceDescriptionEntity(
        statement.getStatementText(),
        describeSource(showColumns.getTable().getSuffix(), showColumns.isExtended())
    );
  }

  private PropertiesList listProperties(
      final PreparedStatement<ListProperties> statement,
      final Map<String, Object> propertyOverrides
  ) {
    final KsqlConfigResolver resolver = new KsqlConfigResolver();

    final Map<String, String> engineProperties
        = ksqlConfig.getAllConfigPropsWithSecretsObfuscated();

    final Map<String, String> mergedProperties = ksqlConfig
        .cloneWithPropertyOverwrite(propertyOverrides)
        .getAllConfigPropsWithSecretsObfuscated();

    final List<String> overwritten = mergedProperties.entrySet()
        .stream()
        .filter(e -> !Objects.equals(engineProperties.get(e.getKey()), e.getValue()))
        .map(Entry::getKey)
        .collect(Collectors.toList());

    final List<String> defaultProps = mergedProperties.entrySet().stream()
        .filter(e -> resolver.resolve(e.getKey(), false)
            .map(resolved -> resolved.isDefaultValue(e.getValue()))
            .orElse(false))
        .map(Entry::getKey)
        .collect(Collectors.toList());

    return new PropertiesList(
        statement.getStatementText(), mergedProperties, overwritten, defaultProps);
  }

  private QueryDescriptionEntity explain(
      final PreparedStatement<Explain> statement,
      final Map<String, Object> propertyOverrides
  ) {
    final String queryId = statement.getStatement().getQueryId();

    final QueryDescription queryDescription = queryId == null
        ? explainStatement(
        statement.getStatement().getStatement(),
        statement.getStatementText().substring("EXPLAIN ".length()),
        propertyOverrides)
        : explainQuery(queryId);

    return new QueryDescriptionEntity(statement.getStatementText(), queryDescription);
  }

  private QueryDescription explainStatement(
      final Statement statement,
      final String statementText,
      final Map<String, Object> propertyOverrides
  ) {
    if (!(statement instanceof Query || statement instanceof QueryContainer)) {
      throw new KsqlException("The provided statement does not run a ksql query");
    }

    final List<QueryMetadata> metadata = ksqlEngine.tryExecute(
        ImmutableList.of(new PreparedStatement<>(statementText, statement)),
        ksqlConfig, propertyOverrides);

    return QueryDescription.forQueryMetadata(metadata.get(0));
  }

  private QueryDescription explainQuery(final String queryId) {
    final PersistentQueryMetadata metadata = ksqlEngine.getPersistentQuery(new QueryId(queryId));
    if (metadata == null) {
      throw new KsqlException(
          "Query with id:" + queryId + " does not exist, "
              + "use SHOW QUERIES to view the full set of queries.");
    }

    return QueryDescription.forQueryMetadata(metadata);
  }

  private FunctionDescriptionList describeFunction(final PreparedStatement<DescribeFunction> stmt) {
    final String functionName = stmt.getStatement().getFunctionName();

    if (ksqlEngine.getFunctionRegistry().isAggregate(functionName)) {
      return describeAggregateFunction(functionName, stmt.getStatementText());
    }

    return describeNonAggregateFunction(functionName, stmt.getStatementText());
  }

  private FunctionDescriptionList describeAggregateFunction(
      final String functionName,
      final String statementText
  ) {
    final AggregateFunctionFactory aggregateFactory
        = ksqlEngine.getFunctionRegistry().getAggregateFactory(functionName);

    final ImmutableList.Builder<FunctionInfo> listBuilder = ImmutableList.builder();

    aggregateFactory.eachFunction(func -> listBuilder.add(
        getFunctionInfo(func.getArgTypes(), func.getReturnType(), func.getDescription())));

    return new FunctionDescriptionList(
        statementText,
        aggregateFactory.getName().toUpperCase(),
        aggregateFactory.getDescription(),
        aggregateFactory.getAuthor(),
        aggregateFactory.getVersion(),
        aggregateFactory.getPath(),
        listBuilder.build(),
        FunctionType.aggregate
    );
  }

  private FunctionDescriptionList describeNonAggregateFunction(
      final String functionName,
      final String statementText
  ) {
    final UdfFactory udfFactory = ksqlEngine.getFunctionRegistry().getUdfFactory(functionName);

    final ImmutableList.Builder<FunctionInfo> listBuilder = ImmutableList.builder();

    udfFactory.eachFunction(func -> listBuilder.add(
        getFunctionInfo(func.getArguments(), func.getReturnType(), func.getDescription())));

    return new FunctionDescriptionList(
        statementText,
        udfFactory.getName().toUpperCase(),
        udfFactory.getDescription(),
        udfFactory.getAuthor(),
        udfFactory.getVersion(),
        udfFactory.getPath(),
        listBuilder.build(),
        FunctionType.scalar
    );
  }

  private void validateExecutableStatement(
      final PreparedStatement<?> statement,
      final Map<String, Object> propertyOverrides
  ) {
    final PreparedStatement<?> withSchema = addInferredSchema(statement);
    ksqlEngine.tryExecute(ImmutableList.of(withSchema), ksqlConfig, propertyOverrides);
  }

  private CommandStatusEntity distributeStatement(
      final PreparedStatement<?> statement,
      final Map<String, Object> propertyOverrides
  ) {
    try {
      final PreparedStatement<?> withSchema = addInferredSchema(statement);

      final QueuedCommandStatus queuedCommandStatus = replayableCommandQueue.enqueueCommand(
          withSchema.getStatementText(),
          withSchema.getStatement(),
          ksqlConfig,
          propertyOverrides);

      final CommandStatus commandStatus = queuedCommandStatus
          .tryWaitForFinalStatus(Duration.ofMillis(distributedCommandResponseTimeout));

      return new CommandStatusEntity(
          withSchema.getStatementText(),
          queuedCommandStatus.getCommandId(),
          commandStatus
      );
    } catch (final Exception e) {
      throw new KsqlException(String.format(
          "Could not write the statement '%s' into the command " + "topic.",
          statement.getStatementText()), e);
    }
  }

  private TopicDescription describeTopic(
      final String statementText,
      final String name
  ) {
    final KsqlTopic ksqlTopic = ksqlEngine.getMetaStore().getTopic(name);
    if (ksqlTopic == null) {
      throw new KsqlException(String.format(
          "Could not find Topic '%s' in the Metastore",
          name
      ));
    }

    return new TopicDescription(
        statementText,
        name,
        ksqlTopic.getKafkaTopicName(),
        ksqlTopic
            .getKsqlTopicSerDe()
            .getSerDe()
            .toString(),
        null
    );
  }

  private SourceDescription describeSource(
      final String name,
      final boolean extended
  ) {
    final StructuredDataSource dataSource = ksqlEngine.getMetaStore().getSource(name);
    if (dataSource == null) {
      throw new KsqlException(String.format(
          "Could not find STREAM/TABLE '%s' in the Metastore",
          name
      ));
    }

    return new SourceDescription(
        dataSource,
        extended,
        dataSource.getKsqlTopic().getKsqlTopicSerDe().getSerDe().name(),
        getQueries(q -> q.getSourceNames().contains(dataSource.getName())),
        getQueries(q -> q.getSinkNames().contains(dataSource.getName())),
        ksqlEngine.getTopicClient()
    );
  }

  private List<RunningQuery> getQueries(final Predicate<PersistentQueryMetadata> predicate) {
    return ksqlEngine.getPersistentQueries()
        .stream()
        .filter(predicate)
        .map(q -> new RunningQuery(
            q.getStatementString(), q.getSinkNames(), new EntityQueryId(q.getQueryId())))
        .collect(Collectors.toList());
  }

  private <S extends StructuredDataSource> List<S> getSpecificSources(
      final Class<S> dataSourceClass) {
    return ksqlEngine.getMetaStore().getAllStructuredDataSources().values().stream()
        .filter(dataSourceClass::isInstance)
        .filter(structuredDataSource -> !structuredDataSource.getName().equalsIgnoreCase(
            KsqlRestApplication.getCommandsStreamName()))
        .map(dataSourceClass::cast)
        .collect(Collectors.toList());
  }

  @SuppressWarnings("unchecked")
  private PreparedStatement<?> addInferredSchema(final PreparedStatement<?> stmt) {
    return StatementWithSchema
        .forStatement((PreparedStatement) stmt, ksqlEngine.getSchemaRegistryClient());
  }

  private static FunctionInfo getFunctionInfo(
      final List<Schema> argTypes,
      final Schema returnTypeSchema,
      final String description
  ) {
    final List<ArgumentInfo> args = argTypes.stream()
        .map(s -> new ArgumentInfo(s.name(), SchemaUtil.getSqlTypeName(s), s.doc()))
        .collect(Collectors.toList());

    final String returnType = SchemaUtil.getSqlTypeName(returnTypeSchema);

    return new FunctionInfo(args, returnType, description);
  }

  private void checkPersistentQueryCapacity(
      final List<? extends PreparedStatement> parsedStatements,
      final String queriesString
  ) {
    final long numQueries = parsedStatements.stream().filter(parsedStatement -> {
      final Statement statement = parsedStatement.getStatement();
      // Note: RunScript commands also have the potential to create persistent queries,
      // but we don't count those queries here (to avoid parsing those commands)
      return statement instanceof CreateAsSelect || statement instanceof InsertInto;
    }).count();

    if (QueryCapacityUtil.exceedsPersistentQueryCapacity(ksqlEngine, ksqlConfig, numQueries)) {
      QueryCapacityUtil.throwTooManyActivePersistentQueriesException(
          ksqlEngine, ksqlConfig, queriesString);
    }
  }

  private static void validateCanExecute(
      final PreparedStatement<?> statement,
      final KsqlEntityList entities
  ) {
    if (getCustomExecutor(statement) == null
        && !KsqlEngine.isExecutableStatement(statement)) {
      throw new KsqlRestException(Errors.badStatement(
          "Do not know how to execute statement", statement.getStatementText(), entities));
    }
  }

  @SuppressWarnings("unchecked")
  private static <T extends Statement> Validator<T> getCustomValidator(
      final PreparedStatement<T> statement
  ) {
    final Class<? extends Statement> type = statement.getStatement().getClass();
    return (Validator)CUSTOM_VALIDATORS.get(type);
  }

  @SuppressWarnings({"unchecked", "unused", "SameParameterValue"})
  private static <T extends Statement> Validator<Statement> castValidator(
      final Validator<? super T> handler,
      final Class<T> type) {
    return ((Validator<Statement>) handler);
  }

  @SuppressWarnings({"unchecked", "unused"})
  private static <T extends Statement> Validator<Statement> castValidator(
      final BiConsumer<KsqlResource, PreparedStatement<T>> validator,
      final Class<T> type) {
    return (ksqlResource, statement, propertyOverrides) ->
        ((BiConsumer) validator).accept(ksqlResource, statement);
  }

  @SuppressWarnings("unchecked")
  private static <T extends Statement> Handler<T> getCustomExecutor(
      final PreparedStatement<T> statement
  ) {
    final Class<? extends Statement> type = statement.getStatement().getClass();
    return (Handler)CUSTOM_EXECUTORS.get(type);
  }

  @SuppressWarnings({"unchecked", "unused"})
  private static <T extends Statement> Handler<Statement> castExecutor(
      final Handler<? super T> handler,
      final Class<T> type) {
    return ((Handler<Statement>) handler);
  }

  @SuppressWarnings({"unchecked", "unused"})
  private static <T extends Statement> Handler<Statement> castExecutor(
      final BiFunction<KsqlResource, PreparedStatement<T>, ? extends KsqlEntity> handler,
      final Class<T> type) {
    return (ksqlResource, statement, propertyOverrides) ->
        (KsqlEntity) ((BiFunction) handler).apply(ksqlResource, statement);
  }

  @FunctionalInterface
  private interface Validator<T extends Statement> {

    void validate(
        KsqlResource ksqlResource,
        PreparedStatement<T> statement,
        Map<String, Object> propertyOverrides);
  }

  @FunctionalInterface
  private interface Handler<T extends Statement> {

    KsqlEntity handle(
        KsqlResource ksqlResource,
        PreparedStatement<T> statement,
        Map<String, Object> propertyOverrides);
  }

  private static final class ShouldUseQueryEndpointException extends RuntimeException {

    private ShouldUseQueryEndpointException(final String statementText) {
      super(statementText);
    }
  }
}<|MERGE_RESOLUTION|>--- conflicted
+++ resolved
@@ -178,23 +178,14 @@
     this.ksqlEngine = ksqlEngine;
     this.replayableCommandQueue = replayableCommandQueue;
     this.distributedCommandResponseTimeout = distributedCommandResponseTimeout;
-<<<<<<< HEAD
-=======
-    this.registerKsqlStatementTasks();
     this.activenessRegistrar =
         Objects.requireNonNull(activenessRegistrar, "activenessRegistrar cannot be null.");
->>>>>>> f298d7fb
   }
 
   @POST
   public Response handleKsqlStatements(final KsqlRequest request) {
-<<<<<<< HEAD
-=======
-    final List<PreparedStatement> parsedStatements;
-    final KsqlEntityList result = new KsqlEntityList();
-
     activenessRegistrar.updateLastRequestTime();
->>>>>>> f298d7fb
+
     try {
       final List<PreparedStatement<?>> statements = parseStatements(request.getKsql());
 
