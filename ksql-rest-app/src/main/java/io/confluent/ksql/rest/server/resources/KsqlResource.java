--- conflicted
+++ resolved
@@ -78,12 +78,7 @@
 import io.confluent.ksql.rest.server.KsqlRestApplication;
 import io.confluent.ksql.rest.server.computation.QueuedCommandStatus;
 import io.confluent.ksql.rest.server.computation.ReplayableCommandQueue;
-<<<<<<< HEAD
-=======
 import io.confluent.ksql.rest.util.QueryCapacityUtil;
-import io.confluent.ksql.serde.DataSource;
-import io.confluent.ksql.util.AvroUtil;
->>>>>>> 585616e9
 import io.confluent.ksql.util.KafkaConsumerGroupClient;
 import io.confluent.ksql.util.KafkaConsumerGroupClientImpl;
 import io.confluent.ksql.util.KafkaTopicClient;
@@ -187,17 +182,7 @@
   @POST
   public Response handleKsqlStatements(final KsqlRequest request) {
     try {
-<<<<<<< HEAD
       final List<PreparedStatement<?>> statements = parseStatements(request.getKsql());
-=======
-      parsedStatements = ksqlEngine.parseStatements(request.getKsql());
-      checkPersistentQueryCapacity(parsedStatements, request.getKsql());
-    } catch (final ParseFailedException e) {
-      return Errors.badStatement(e.getCause(), e.getSqlStatement(), result);
-    } catch (final KsqlException e) {
-      return Errors.badRequest(e);
-    }
->>>>>>> 585616e9
 
       final Map<String, Object> propertyOverrides = request.getStreamsProperties();
 
@@ -217,7 +202,9 @@
 
   private List<PreparedStatement<?>> parseStatements(final String sql) {
     try {
-      return ksqlEngine.parseStatements(sql);
+      final List<PreparedStatement<?>> statements = ksqlEngine.parseStatements(sql);
+      checkPersistentQueryCapacity(statements, request.getKsql());
+      return statements;
     } catch (final ParseFailedException e) {
       throw new KsqlRestException(Errors.badStatement(e.getCause(), e.getSqlStatement()));
     }
@@ -675,6 +662,26 @@
     return new FunctionInfo(args, returnType, description);
   }
 
+  private void checkPersistentQueryCapacity(
+      final List<? extends PreparedStatement> parsedStatements,
+      final String queriesString
+  ) {
+    final long numPersistentQueries = parsedStatements.stream().filter(parsedStatement -> {
+      final Statement statement = parsedStatement.getStatement();
+      // Note: RunScript commands also have the potential to create persistent queries,
+      // but we don't count those queries here (to avoid parsing those commands)
+      return statement instanceof CreateAsSelect || statement instanceof InsertInto;
+    }).count();
+
+    if (QueryCapacityUtil.exceedsPersistentQueryCapacity(
+        ksqlEngine,
+        ksqlConfig,
+        numPersistentQueries)) {
+      QueryCapacityUtil.throwTooManyActivePersistentQueriesException(
+          ksqlEngine, ksqlConfig, queriesString);
+    }
+  }
+
   @SuppressWarnings("unchecked")
   private static <T extends Statement> Validator<T> getCustomValidator(
       final PreparedStatement<T> statement
@@ -730,23 +737,4 @@
         PreparedStatement<T> statement,
         Map<String, Object> propertyOverrides);
   }
-
-  private void checkPersistentQueryCapacity(
-      final List<PreparedStatement> parsedStatements, final String queriesString) {
-
-    final long numPersistentQueries = parsedStatements.stream().filter(parsedStatement -> {
-      final Statement statement = parsedStatement.getStatement();
-      // Note: RunScript commands also have the potential to create persistent queries,
-      // but we don't count those queries here (to avoid parsing those commands)
-      return statement instanceof CreateAsSelect || statement instanceof InsertInto;
-    }).count();
-
-    if (QueryCapacityUtil.exceedsPersistentQueryCapacity(
-        ksqlEngine,
-        ksqlConfig,
-        numPersistentQueries)) {
-      QueryCapacityUtil.throwTooManyActivePersistentQueriesException(
-          ksqlEngine, ksqlConfig, queriesString);
-    }
-  }
 }