/**
 * Copyright 2017 Confluent Inc.
 *
 * Licensed under the Apache License, Version 2.0 (the "License");
 * you may not use this file except in compliance with the License.
 * You may obtain a copy of the License at
 *
 * http://www.apache.org/licenses/LICENSE-2.0
 *
 * Unless required by applicable law or agreed to in writing, software
 * distributed under the License is distributed on an "AS IS" BASIS,
 * WITHOUT WARRANTIES OR CONDITIONS OF ANY KIND, either express or implied.
 * See the License for the specific language governing permissions and
 * limitations under the License.
 **/

package io.confluent.ksql.rest.server.resources;

import org.antlr.v4.runtime.CharStream;
import org.antlr.v4.runtime.misc.Interval;
import org.slf4j.LoggerFactory;

import java.util.ArrayList;
import java.util.Collection;
import java.util.Collections;
import java.util.HashMap;
import java.util.List;
import java.util.Map;
import java.util.concurrent.TimeUnit;
import java.util.concurrent.TimeoutException;
import java.util.stream.Collectors;

import javax.ws.rs.Consumes;
import javax.ws.rs.POST;
import javax.ws.rs.Path;
import javax.ws.rs.Produces;
import javax.ws.rs.core.MediaType;
import javax.ws.rs.core.Response;

import io.confluent.ksql.KsqlEngine;
import io.confluent.ksql.ddl.commands.CreateStreamCommand;
import io.confluent.ksql.ddl.commands.CreateTableCommand;
import io.confluent.ksql.ddl.commands.DdlCommand;
import io.confluent.ksql.ddl.commands.DdlCommandExec;
import io.confluent.ksql.ddl.commands.DdlCommandResult;
import io.confluent.ksql.ddl.commands.DropSourceCommand;
import io.confluent.ksql.ddl.commands.DropTopicCommand;
import io.confluent.ksql.ddl.commands.RegisterTopicCommand;
import io.confluent.ksql.metastore.KsqlStream;
import io.confluent.ksql.metastore.KsqlTable;
import io.confluent.ksql.metastore.KsqlTopic;
import io.confluent.ksql.metastore.StructuredDataSource;
import io.confluent.ksql.parser.KsqlParser;
import io.confluent.ksql.parser.SqlBaseParser;
import io.confluent.ksql.parser.tree.AbstractStreamCreateStatement;
import io.confluent.ksql.parser.tree.CreateAsSelect;
import io.confluent.ksql.parser.tree.CreateStream;
import io.confluent.ksql.parser.tree.CreateStreamAsSelect;
import io.confluent.ksql.parser.tree.CreateTable;
import io.confluent.ksql.parser.tree.CreateTableAsSelect;
import io.confluent.ksql.parser.tree.DdlStatement;
import io.confluent.ksql.parser.tree.DropStream;
import io.confluent.ksql.parser.tree.DropTable;
import io.confluent.ksql.parser.tree.DropTopic;
import io.confluent.ksql.parser.tree.Explain;
import io.confluent.ksql.parser.tree.ListProperties;
import io.confluent.ksql.parser.tree.ListQueries;
import io.confluent.ksql.parser.tree.ListRegisteredTopics;
import io.confluent.ksql.parser.tree.ListStreams;
import io.confluent.ksql.parser.tree.ListTables;
import io.confluent.ksql.parser.tree.ListTopics;
import io.confluent.ksql.parser.tree.Query;
import io.confluent.ksql.parser.tree.RegisterTopic;
import io.confluent.ksql.parser.tree.RunScript;
import io.confluent.ksql.parser.tree.SetProperty;
import io.confluent.ksql.parser.tree.ShowColumns;
import io.confluent.ksql.parser.tree.Statement;
import io.confluent.ksql.parser.tree.TerminateQuery;
import io.confluent.ksql.planner.plan.KsqlStructuredDataOutputNode;
import io.confluent.ksql.query.QueryId;
import io.confluent.ksql.rest.entity.CommandStatus;
import io.confluent.ksql.rest.entity.CommandStatusEntity;
import io.confluent.ksql.rest.entity.ErrorMessageEntity;
import io.confluent.ksql.rest.entity.KafkaTopicsList;
import io.confluent.ksql.rest.entity.KsqlEntity;
import io.confluent.ksql.rest.entity.KsqlEntityList;
import io.confluent.ksql.rest.entity.KsqlRequest;
import io.confluent.ksql.rest.entity.KsqlTopicsList;
import io.confluent.ksql.rest.entity.PropertiesList;
import io.confluent.ksql.rest.entity.Queries;
import io.confluent.ksql.rest.entity.SourceDescription;
import io.confluent.ksql.rest.entity.StreamsList;
import io.confluent.ksql.rest.entity.TablesList;
import io.confluent.ksql.rest.entity.TopicDescription;
import io.confluent.ksql.rest.server.KsqlRestApplication;
import io.confluent.ksql.rest.server.computation.CommandId;
import io.confluent.ksql.rest.server.computation.CommandStore;
import io.confluent.ksql.rest.server.computation.StatementExecutor;
import io.confluent.ksql.serde.DataSource;
import io.confluent.ksql.util.AvroUtil;
import io.confluent.ksql.util.KafkaConsumerGroupClient;
import io.confluent.ksql.util.KafkaConsumerGroupClientImpl;
import io.confluent.ksql.util.KafkaTopicClient;
import io.confluent.ksql.util.KsqlException;
import io.confluent.ksql.util.Pair;
import io.confluent.ksql.util.PersistentQueryMetadata;
import io.confluent.ksql.util.QueryMetadata;

@Path("/ksql")
@Consumes(MediaType.APPLICATION_JSON)
@Produces(MediaType.APPLICATION_JSON)
public class KsqlResource {

  private static final org.slf4j.Logger log = LoggerFactory.getLogger(KsqlResource.class);

  private final KsqlEngine ksqlEngine;
  private final CommandStore commandStore;
  private final StatementExecutor statementExecutor;
  private final long distributedCommandResponseTimeout;

  public KsqlResource(
      KsqlEngine ksqlEngine,
      CommandStore commandStore,
      StatementExecutor statementExecutor,
      long distributedCommandResponseTimeout
  ) {
    this.ksqlEngine = ksqlEngine;
    this.commandStore = commandStore;
    this.statementExecutor = statementExecutor;
    this.distributedCommandResponseTimeout = distributedCommandResponseTimeout;
    registerDdlCommandTasks();
  }

  @POST
  public Response handleKsqlStatements(KsqlRequest request) throws Exception {
    KsqlEntityList result = new KsqlEntityList();
    try {
      List<Statement> parsedStatements = ksqlEngine.getStatements(request.getKsql());
      List<String> statementStrings = getStatementStrings(request.getKsql());
      Map<String, Object> streamsProperties = request.getStreamsProperties();
      if (parsedStatements.size() != statementStrings.size()) {
        throw new Exception(String.format(
            "Size of parsed statements and statement strings differ; %d vs. %d, respectively",
            parsedStatements.size(),
            statementStrings.size()
        ));
      }

      for (int i = 0; i < parsedStatements.size(); i++) {
        String statementText = statementStrings.get(i);
        result.add(executeStatement(statementText, parsedStatements.get(i), streamsProperties));
      }
    } catch (Exception exception) {
      log.error("Failed to handle POST:" + request, exception);
      result.add(new ErrorMessageEntity(request.getKsql(), exception));
    }

    return Response.ok(result).build();
  }

  public List<String> getStatementStrings(String ksqlString) {
    List<SqlBaseParser.SingleStatementContext> statementContexts =
        new KsqlParser().getStatements(ksqlString);
    List<String> result = new ArrayList<>(statementContexts.size());
    for (SqlBaseParser.SingleStatementContext statementContext : statementContexts) {
      // Taken from http://stackoverflow
      // .com/questions/16343288/how-do-i-get-the-original-text-that-an-antlr4-rule-matched
      CharStream charStream = statementContext.start.getInputStream();
      result.add(
          charStream.getText(
              new Interval(
                  statementContext.start.getStartIndex(),
                  statementContext.stop.getStopIndex()
              )
          )
      );
    }
    return result;
  }

  public KsqlEngine getKsqlEngine() {
    return ksqlEngine;
  }

  private KsqlEntity executeStatement(
      String statementText,
      Statement statement,
      Map<String, Object> streamsProperties
  ) throws KsqlException {
    if (statement instanceof ListTopics) {
      return listTopics(statementText);
    } else if (statement instanceof ListRegisteredTopics) {
      return listRegisteredTopics(statementText);
    } else if (statement instanceof ListStreams) {
      return listStreams(statementText);
    } else if (statement instanceof ListTables) {
      return listTables(statementText);
    } else if (statement instanceof ListQueries) {
      return showQueries(statementText);
    } else if (statement instanceof ShowColumns) {
      ShowColumns showColumns = (ShowColumns) statement;
      if (showColumns.isTopic()) {
        return describeTopic(statementText, showColumns.getTable().getSuffix());
      }
      return describe(showColumns.getTable().getSuffix(), showColumns.isExtended());
    } else if (statement instanceof ListProperties) {
      return listProperties(statementText);
    } else if (statement instanceof Explain) {
      Explain explain = (Explain) statement;
      return getStatementExecutionPlan(explain, statementText);
    } else if (statement instanceof RunScript) {
      return distributeStatement(statementText, statement, streamsProperties);
    } else if (isExecutableDdlStatement(statement)
               || statement instanceof CreateAsSelect
               || statement instanceof TerminateQuery
    ) {
      if (statement instanceof AbstractStreamCreateStatement) {
        AbstractStreamCreateStatement streamCreateStatement = (AbstractStreamCreateStatement)
            statement;
        Pair<AbstractStreamCreateStatement, String> avroCheckResult =
            maybeAddFieldsFromSchemaRegistry(streamCreateStatement, streamsProperties);

        if (avroCheckResult.getRight() != null) {
          statement = avroCheckResult.getLeft();
          statementText = avroCheckResult.getRight();
        }
      }
      //Sanity check for the statement before distributing it.
      validateStatement(statement, statementText, streamsProperties);
      return distributeStatement(statementText, statement, streamsProperties);
    } else {
      if (statement != null) {
        throw new KsqlException(String.format(
            "Cannot handle statement of type '%s'",
            statement.getClass().getSimpleName()
        ));
      } else {
        throw new KsqlException(String.format(
            "Unable to execute statement '%s'",
            statementText
        ));
      }
    }
  }

  private boolean isExecutableDdlStatement(Statement statement) {
    return statement instanceof DdlStatement && !(statement instanceof SetProperty);
  }

  /**
   * Validate the statement by creating the execution plan for it.
   */
  private void validateStatement(
      Statement statement, String statementText,
      Map<String, Object> streamsProperties
  ) throws KsqlException {
    getStatementExecutionPlan(null, statement, statementText, streamsProperties);
  }

  private CommandStatusEntity distributeStatement(
      String statementText,
      Statement statement,
      Map<String, Object> streamsProperties
  ) throws KsqlException {
    CommandId commandId =
        commandStore.distributeStatement(statementText, statement, streamsProperties);
    CommandStatus commandStatus;
    try {
      commandStatus = statementExecutor.registerQueuedStatement(commandId)
          .get(distributedCommandResponseTimeout, TimeUnit.MILLISECONDS);
    } catch (TimeoutException exception) {
      log.warn(
          "Timeout to get commandStatus, waited {} milliseconds:, statementText:" + statementText,
          distributedCommandResponseTimeout, exception
      );
      commandStatus = statementExecutor.getStatus(commandId).get();
    } catch (Exception e) {
      throw new KsqlException(
          String.format(
              "Could not write the statement '%s' into the command " + "topic.", statementText
          ),
          e
      );
    }
    return new CommandStatusEntity(statementText, commandId, commandStatus);
  }

  private KafkaTopicsList listTopics(String statementText) {
    KafkaTopicClient client = ksqlEngine.getTopicClient();
    try (KafkaConsumerGroupClient kafkaConsumerGroupClient = new KafkaConsumerGroupClientImpl(
        ksqlEngine.getKsqlConfig())) {
      return KafkaTopicsList.build(
          statementText,
          getKsqlTopics(),
          client.describeTopics(client.listTopicNames()),
          ksqlEngine.getKsqlConfig(),
          kafkaConsumerGroupClient
      );
    }
  }

  private Collection<KsqlTopic> getKsqlTopics() {
    return ksqlEngine.getMetaStore().getAllKsqlTopics().values();
  }

  private KsqlTopicsList listRegisteredTopics(String statementText) {
    return KsqlTopicsList.build(statementText, getKsqlTopics());
  }

  // Only shows queries running on the current machine, not across the entire cluster
  private Queries showQueries(String statementText) {
    List<Queries.RunningQuery> runningQueries = new ArrayList<>();
    for (PersistentQueryMetadata persistentQueryMetadata :
        ksqlEngine.getPersistentQueries().values()
    ) {
      KsqlStructuredDataOutputNode ksqlStructuredDataOutputNode =
          (KsqlStructuredDataOutputNode) persistentQueryMetadata.getOutputNode();

      runningQueries.add(new Queries.RunningQuery(
          persistentQueryMetadata.getStatementString(),
          ksqlStructuredDataOutputNode.getKafkaTopicName(),
          persistentQueryMetadata.getId()
      ));
    }
    return new Queries(statementText, runningQueries);
  }

  private TopicDescription describeTopic(String statementText, String name) throws KsqlException {
    KsqlTopic ksqlTopic = ksqlEngine.getMetaStore().getTopic(name);
    if (ksqlTopic == null) {
      throw new KsqlException(String.format(
          "Could not find Topic '%s' in the Metastore",
          name
      ));
    }
    String schemaString = null;
    TopicDescription topicDescription = new TopicDescription(
        statementText,
        name,
        ksqlTopic.getKafkaTopicName(),
        ksqlTopic
            .getKsqlTopicSerDe()
            .getSerDe()
            .toString(),
        schemaString
    );
    return topicDescription;
  }

  private SourceDescription describe(String name, boolean extended) throws KsqlException {

    StructuredDataSource dataSource = ksqlEngine.getMetaStore().getSource(name);
    if (dataSource == null) {
      throw new KsqlException(String.format(
          "Could not find STREAM/TABLE '%s' in the Metastore",
          name
      ));
    }

    List<PersistentQueryMetadata>
        queries =
        ksqlEngine
            .getPersistentQueries()
            .values()
            .stream()
            .filter(meta ->
                        ((KsqlStructuredDataOutputNode) meta.getOutputNode())
                            .getKafkaTopicName()
                            .equals(dataSource
                                        .getKsqlTopic()
                                        .getTopicName()))
            .collect(Collectors.toList());
    return new SourceDescription(
        dataSource,
        extended,
        dataSource.getKsqlTopic().getKsqlTopicSerDe().getSerDe().name(),
        "",
        "",
        getReadQueryIds(queries),
        getWriteQueryIds(queries),
        ksqlEngine.getTopicClient()
    );
  }

  private List<String> getReadQueryIds(List<PersistentQueryMetadata> queries) {
    return queries.stream().map(q -> q.getId().toString() + " : " + q.getStatementString()).collect(
        Collectors.toList());
  }

  private List<String> getWriteQueryIds(List<PersistentQueryMetadata> queries) {
    return queries
        .stream()
        .map(q -> "id:" + q.getId().toString() + " - " + q.getStatementString())
        .collect(Collectors.toList());
  }


  private PropertiesList listProperties(String statementText) {
    return new PropertiesList(statementText, ksqlEngine.getKsqlConfigProperties());
  }

  private StreamsList listStreams(String statementText) {
    return StreamsList.fromKsqlStreams(statementText, getSpecificSources(KsqlStream.class));
  }

  private TablesList listTables(String statementText) {
    return TablesList.fromKsqlTables(statementText, getSpecificSources(KsqlTable.class));
  }

  private SourceDescription getStatementExecutionPlan(Explain explain, String statementText)
      throws KsqlException {
    return getStatementExecutionPlan(
        explain.getQueryId(),
        explain.getStatement(),
        statementText,
        Collections.emptyMap()
    );
  }

  private SourceDescription getStatementExecutionPlan(
      String queryId, Statement statement, String statementText,
      Map<String, Object> properties
  ) throws KsqlException {

    if (queryId != null) {
      PersistentQueryMetadata metadata =
          ksqlEngine.getPersistentQueries().get(new QueryId(queryId));
      if (metadata == null) {
        throw new KsqlException((
                                    "Query with id:"
                                    + queryId
                                    + " does not exist, use SHOW QUERIES to view the full set of "
                                    + "queries."
                                ));
      }
      KsqlStructuredDataOutputNode outputNode =
          (KsqlStructuredDataOutputNode) metadata.getOutputNode();
      return new SourceDescription(
          outputNode,
          metadata.getStatementString(),
          metadata.getStatementString(),
          metadata.getTopologyDescription(),
          metadata.getExecutionPlan(),
          ksqlEngine.getTopicClient()
      );
    }

    DdlCommandTask ddlCommandTask = ddlCommandTasks.get(statement.getClass());
    if (ddlCommandTask != null) {
      try {
        String executionPlan = ddlCommandTask.execute(statement, statementText, properties);
        return new SourceDescription(
            "",
            "User-Evaluation",
            Collections.EMPTY_LIST,
            Collections.EMPTY_LIST,
            Collections.EMPTY_LIST,
            "QUERY",
            "",
            "",
            "",
            "",
            true,
            "",
            "",
            "",
            executionPlan,
            0,
            0
        );
      } catch (KsqlException ksqlException) {
        throw ksqlException;
      } catch (Throwable t) {
        throw new KsqlException("Cannot RUN execution plan for this statement, " + statement, t);
      }
    }
    throw new KsqlException("Cannot FIND execution plan for this statement:" + statement);
  }

  private interface DdlCommandTask {

    String execute(Statement statement, String statementText, Map<String, Object> properties)
        throws Exception;
  }

  private Map<Class, DdlCommandTask> ddlCommandTasks = new HashMap<>();

  private void registerDdlCommandTasks() {
    ddlCommandTasks.put(
        Query.class,
        (statement, statementText, properties) -> ksqlEngine
            .getQueryExecutionPlan((Query) statement)
            .getExecutionPlan()
    );

    ddlCommandTasks.put(CreateStreamAsSelect.class, (statement, statementText, properties) -> {
      QueryMetadata
          queryMetadata =
          ksqlEngine.getQueryExecutionPlan(((CreateStreamAsSelect) statement).getQuery());
      if (queryMetadata.getDataSourceType() == DataSource.DataSourceType.KTABLE) {
        throw new KsqlException("Invalid result type. Your SELECT query produces a TABLE. Please "
                                + "use CREATE TABLE AS SELECT statement instead.");
      }
      if (queryMetadata instanceof PersistentQueryMetadata) {
        new AvroUtil().validatePersistentQueryResults(
            (PersistentQueryMetadata) queryMetadata,
            ksqlEngine.getSchemaRegistryClient()
        );
      }
      queryMetadata.close();
      return queryMetadata.getExecutionPlan();
    });

    ddlCommandTasks.put(CreateTableAsSelect.class, (statement, statementText, properties) -> {
      QueryMetadata queryMetadata =
          ksqlEngine.getQueryExecutionPlan(((CreateTableAsSelect) statement).getQuery());
      if (queryMetadata.getDataSourceType() != DataSource.DataSourceType.KTABLE) {
        throw new KsqlException("Invalid result type. Your SELECT query produces a STREAM. Please "
                                + "use CREATE STREAM AS SELECT statement instead.");
      }
      if (queryMetadata instanceof PersistentQueryMetadata) {
        new AvroUtil().validatePersistentQueryResults(
            (PersistentQueryMetadata) queryMetadata,
            ksqlEngine.getSchemaRegistryClient()
        );
      }
      queryMetadata.close();
      return queryMetadata.getExecutionPlan();
    });

    ddlCommandTasks.put(RegisterTopic.class, (statement, statementText, properties) -> {
      RegisterTopicCommand registerTopicCommand =
          new RegisterTopicCommand((RegisterTopic) statement);
<<<<<<< HEAD
      new DDLCommandExec(ksqlEngine.getMetaStore().clone()).execute(registerTopicCommand, true);
=======
      new DdlCommandExec(ksqlEngine.getMetaStore().clone()).execute(registerTopicCommand);
>>>>>>> 951e335c
      return statement.toString();
    });

    ddlCommandTasks.put(CreateStream.class, (statement, statementText, properties) -> {
      CreateStreamCommand createStreamCommand =
          new CreateStreamCommand(
              statementText,
              (CreateStream) statement,
              properties,
              ksqlEngine.getTopicClient(),
              true
          );
      executeDdlCommand(createStreamCommand);
      return statement.toString();
    });

    ddlCommandTasks.put(CreateTable.class, (statement, statementText, properties) -> {
      CreateTableCommand createTableCommand =
          new CreateTableCommand(
              statementText,
              (CreateTable) statement,
              properties,
              ksqlEngine.getTopicClient(),
              true
          );
      executeDdlCommand(createTableCommand);
      return statement.toString();
    });

    ddlCommandTasks.put(DropTopic.class, (statement, statementText, properties) -> {
      DropTopicCommand dropTopicCommand = new DropTopicCommand((DropTopic) statement);
<<<<<<< HEAD
      new DDLCommandExec(ksqlEngine.getMetaStore().clone()).execute(dropTopicCommand, true);
=======
      new DdlCommandExec(ksqlEngine.getMetaStore().clone()).execute(dropTopicCommand);
>>>>>>> 951e335c
      return statement.toString();
    });

    ddlCommandTasks.put(DropStream.class, (statement, statementText, properties) -> {
      DropSourceCommand dropSourceCommand = new DropSourceCommand(
          (DropStream) statement,
          DataSource.DataSourceType.KSTREAM,
          ksqlEngine.getSchemaRegistryClient()
      );
      executeDdlCommand(dropSourceCommand);
      return statement.toString();
    });

    ddlCommandTasks.put(DropTable.class, (statement, statementText, properties) -> {
      DropSourceCommand dropSourceCommand = new DropSourceCommand(
          (DropTable) statement,
          DataSource.DataSourceType.KTABLE,
          ksqlEngine.getSchemaRegistryClient()
      );
      executeDdlCommand(dropSourceCommand);
      return statement.toString();
    });

    ddlCommandTasks.put(
        TerminateQuery.class,
        (statement, statementText, properties) -> statement.toString()
    );
  }

  private <S extends StructuredDataSource> List<S> getSpecificSources(Class<S> dataSourceClass) {
    return ksqlEngine.getMetaStore().getAllStructuredDataSources().values().stream()
        .filter(dataSourceClass::isInstance)
        .filter(structuredDataSource -> !structuredDataSource.getName().equalsIgnoreCase(
            KsqlRestApplication.getCommandsStreamName()))
        .map(dataSourceClass::cast)
        .collect(Collectors.toList());
  }

  private void executeDdlCommand(DdlCommand ddlCommand) {
    DdlCommandResult ddlCommandResult = new DdlCommandExec(
        ksqlEngine
            .getMetaStore()
            .clone()).execute(ddlCommand, true);
    if (!ddlCommandResult.isSuccess()) {
      throw new KsqlException(ddlCommandResult.getMessage());
    }
  }

  private Pair<AbstractStreamCreateStatement, String> maybeAddFieldsFromSchemaRegistry(
      AbstractStreamCreateStatement streamCreateStatement,
      Map<String, Object> streamsProperties
  ) {
    Pair<AbstractStreamCreateStatement, String> avroCheckResult =
        new AvroUtil().checkAndSetAvroSchema(
            streamCreateStatement,
            streamsProperties,
            ksqlEngine.getSchemaRegistryClient()
        );
    return avroCheckResult;
  }
}<|MERGE_RESOLUTION|>--- conflicted
+++ resolved
@@ -531,11 +531,7 @@
     ddlCommandTasks.put(RegisterTopic.class, (statement, statementText, properties) -> {
       RegisterTopicCommand registerTopicCommand =
           new RegisterTopicCommand((RegisterTopic) statement);
-<<<<<<< HEAD
-      new DDLCommandExec(ksqlEngine.getMetaStore().clone()).execute(registerTopicCommand, true);
-=======
-      new DdlCommandExec(ksqlEngine.getMetaStore().clone()).execute(registerTopicCommand);
->>>>>>> 951e335c
+      new DdlCommandExec(ksqlEngine.getMetaStore().clone()).execute(registerTopicCommand, true);
       return statement.toString();
     });
 
@@ -567,11 +563,7 @@
 
     ddlCommandTasks.put(DropTopic.class, (statement, statementText, properties) -> {
       DropTopicCommand dropTopicCommand = new DropTopicCommand((DropTopic) statement);
-<<<<<<< HEAD
-      new DDLCommandExec(ksqlEngine.getMetaStore().clone()).execute(dropTopicCommand, true);
-=======
-      new DdlCommandExec(ksqlEngine.getMetaStore().clone()).execute(dropTopicCommand);
->>>>>>> 951e335c
+      new DdlCommandExec(ksqlEngine.getMetaStore().clone()).execute(dropTopicCommand, true);
       return statement.toString();
     });
 
