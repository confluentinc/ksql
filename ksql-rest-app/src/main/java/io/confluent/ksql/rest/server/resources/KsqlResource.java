--- conflicted
+++ resolved
@@ -572,14 +572,9 @@
       DropSourceCommand dropSourceCommand = new DropSourceCommand(
           (DropStream) statement,
           DataSource.DataSourceType.KSTREAM,
-<<<<<<< HEAD
           ksqlEngine.getMetaStore());
-      executeDDLCommand(dropSourceCommand);
-=======
-          ksqlEngine
-      );
       executeDdlCommand(dropSourceCommand);
->>>>>>> 2bdf7f08
+
       return statement.toString();
     });
 
@@ -587,14 +582,8 @@
       DropSourceCommand dropSourceCommand = new DropSourceCommand(
           (DropTable) statement,
           DataSource.DataSourceType.KTABLE,
-<<<<<<< HEAD
           ksqlEngine.getMetaStore());
-      executeDDLCommand(dropSourceCommand);
-=======
-          ksqlEngine
-      );
       executeDdlCommand(dropSourceCommand);
->>>>>>> 2bdf7f08
       return statement.toString();
     });
 
