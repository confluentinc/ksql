/*
 * Copyright 2018 Confluent Inc.
 *
 * Licensed under the Confluent Community License; you may not use this file
 * except in compliance with the License.  You may obtain a copy of the License at
 *
 * http://www.confluent.io/confluent-community-license
 *
 * Unless required by applicable law or agreed to in writing, software
 * distributed under the License is distributed on an "AS IS" BASIS, WITHOUT
 * WARRANTIES OF ANY KIND, either express or implied.  See the License for the
 * specific language governing permissions and limitations under the License.
 */

package io.confluent.ksql.rest.server.resources.streaming;

import com.fasterxml.jackson.databind.ObjectMapper;
import com.google.common.collect.Lists;
import io.confluent.ksql.GenericRow;
import io.confluent.ksql.KsqlEngine;
import io.confluent.ksql.planner.plan.OutputNode;
import io.confluent.ksql.rest.entity.StreamedRow;
<<<<<<< HEAD
import io.confluent.ksql.services.ServiceContext;
=======
import io.confluent.ksql.util.KsqlConfig;
>>>>>>> c8748b1d
import io.confluent.ksql.util.KsqlException;
import io.confluent.ksql.util.QueuedQueryMetadata;
import java.io.EOFException;
import java.io.IOException;
import java.io.OutputStream;
import java.nio.charset.StandardCharsets;
import java.util.List;
<<<<<<< HEAD
import java.util.Objects;
=======
import java.util.Map;
>>>>>>> c8748b1d
import java.util.concurrent.TimeUnit;
import javax.ws.rs.core.StreamingOutput;
import org.apache.kafka.streams.KeyValue;
import org.slf4j.Logger;
import org.slf4j.LoggerFactory;

class QueryStreamWriter implements StreamingOutput {

  private static final Logger log = LoggerFactory.getLogger(QueryStreamWriter.class);

  private final QueuedQueryMetadata queryMetadata;
  private final long disconnectCheckInterval;
  private final ObjectMapper objectMapper;
  private volatile Exception streamsException;
  private volatile boolean limitReached = false;

  QueryStreamWriter(
      final KsqlEngine ksqlEngine,
      final long disconnectCheckInterval,
      final QueuedQueryMetadata queryMetadata,
      final ObjectMapper objectMapper
<<<<<<< HEAD
  ) {
    this.serviceContext = Objects.requireNonNull(serviceContext, "serviceContext");
    this.objectMapper = Objects.requireNonNull(objectMapper, "objectMapper");
=======
  ) throws Exception {
    final QueryMetadata queryMetadata = ksqlEngine.execute(
            queryString, ksqlConfig, overriddenProperties).get(0);
    this.objectMapper = objectMapper;
    if (!(queryMetadata instanceof QueuedQueryMetadata)) {
      throw new Exception(String.format(
          "Unexpected metadata type: expected QueuedQueryMetadata, found %s instead",
          queryMetadata.getClass()
      ));
    }

>>>>>>> c8748b1d
    this.disconnectCheckInterval = disconnectCheckInterval;
    this.queryMetadata = Objects.requireNonNull(queryMetadata, "queryMetadata");
    this.queryMetadata.setLimitHandler(new LimitHandler());
    this.queryMetadata.setUncaughtExceptionHandler(new StreamsExceptionHandler());

    queryMetadata.start();
  }

  @Override
  public void write(final OutputStream out) {
    try {
      while (queryMetadata.isRunning() && !limitReached) {
        final KeyValue<String, GenericRow> value = queryMetadata.getRowQueue().poll(
            disconnectCheckInterval,
            TimeUnit.MILLISECONDS
        );
        if (value != null) {
          write(out, value.value);
        } else {
          // If no new rows have been written, the user may have terminated the connection without
          // us knowing. Check by trying to write a single newline.
          out.write("\n".getBytes(StandardCharsets.UTF_8));
          out.flush();
        }
        drainAndThrowOnError(out);
      }

      drain(out);

      if (limitReached) {
        objectMapper.writeValue(out, StreamedRow.finalMessage("Limit Reached"));
        out.write("\n".getBytes(StandardCharsets.UTF_8));
        out.flush();
      }
    } catch (final EOFException exception) {
      // The user has terminated the connection; we can stop writing
      log.warn("Query terminated due to exception:" + exception.toString());
    } catch (final InterruptedException exception) {
      // The most likely cause of this is the server shutting down. Should just try to close
      // gracefully, without writing any more to the connection stream.
      log.warn("Interrupted while writing to connection stream");
    } catch (final Exception exception) {
      log.error("Exception occurred while writing to connection stream: ", exception);
      outputException(out, exception);
    } finally {
      queryMetadata.close();
    }
  }

  private void write(final OutputStream output, final GenericRow row) throws IOException {
    objectMapper.writeValue(output, StreamedRow.row(row));
    output.write("\n".getBytes(StandardCharsets.UTF_8));
    output.flush();
  }

  private void outputException(final OutputStream out, final Throwable exception) {
    try {
      out.write("\n".getBytes(StandardCharsets.UTF_8));
      if (exception.getCause() instanceof KsqlException) {
        objectMapper.writeValue(out, StreamedRow.error(exception.getCause()));
      } else {
        objectMapper.writeValue(out, StreamedRow.error(exception));
      }
      out.write("\n".getBytes(StandardCharsets.UTF_8));
      out.flush();
    } catch (final IOException e) {
      log.debug("Client disconnected while attempting to write an error message");
    }
  }

  private void drainAndThrowOnError(final OutputStream out) throws Exception {
    if (streamsException != null) {
      drain(out);
      throw streamsException;
    }
  }

  private void drain(final OutputStream out) throws IOException {
    final List<KeyValue<String, GenericRow>> rows = Lists.newArrayList();
    queryMetadata.getRowQueue().drainTo(rows);

    for (final KeyValue<String, GenericRow> row : rows) {
      write(out, row.value);
    }
  }

  private class StreamsExceptionHandler implements Thread.UncaughtExceptionHandler {
    @Override
    public void uncaughtException(final Thread thread, final Throwable exception) {
      streamsException = exception instanceof Exception
          ? (Exception) exception
          : new RuntimeException(exception);
    }
  }

  private class LimitHandler implements OutputNode.LimitHandler {
    @Override
    public void limitReached() {
      limitReached = true;
    }
  }
}<|MERGE_RESOLUTION|>--- conflicted
+++ resolved
@@ -20,11 +20,7 @@
 import io.confluent.ksql.KsqlEngine;
 import io.confluent.ksql.planner.plan.OutputNode;
 import io.confluent.ksql.rest.entity.StreamedRow;
-<<<<<<< HEAD
 import io.confluent.ksql.services.ServiceContext;
-=======
-import io.confluent.ksql.util.KsqlConfig;
->>>>>>> c8748b1d
 import io.confluent.ksql.util.KsqlException;
 import io.confluent.ksql.util.QueuedQueryMetadata;
 import java.io.EOFException;
@@ -32,11 +28,7 @@
 import java.io.OutputStream;
 import java.nio.charset.StandardCharsets;
 import java.util.List;
-<<<<<<< HEAD
 import java.util.Objects;
-=======
-import java.util.Map;
->>>>>>> c8748b1d
 import java.util.concurrent.TimeUnit;
 import javax.ws.rs.core.StreamingOutput;
 import org.apache.kafka.streams.KeyValue;
@@ -58,28 +50,14 @@
       final long disconnectCheckInterval,
       final QueuedQueryMetadata queryMetadata,
       final ObjectMapper objectMapper
-<<<<<<< HEAD
-  ) {
+  ) throws Exception {
     this.serviceContext = Objects.requireNonNull(serviceContext, "serviceContext");
     this.objectMapper = Objects.requireNonNull(objectMapper, "objectMapper");
-=======
-  ) throws Exception {
-    final QueryMetadata queryMetadata = ksqlEngine.execute(
-            queryString, ksqlConfig, overriddenProperties).get(0);
-    this.objectMapper = objectMapper;
-    if (!(queryMetadata instanceof QueuedQueryMetadata)) {
-      throw new Exception(String.format(
-          "Unexpected metadata type: expected QueuedQueryMetadata, found %s instead",
-          queryMetadata.getClass()
-      ));
-    }
-
->>>>>>> c8748b1d
     this.disconnectCheckInterval = disconnectCheckInterval;
     this.queryMetadata = Objects.requireNonNull(queryMetadata, "queryMetadata");
     this.queryMetadata.setLimitHandler(new LimitHandler());
     this.queryMetadata.setUncaughtExceptionHandler(new StreamsExceptionHandler());
-
+    this.ksqlEngine = ksqlEngine;
     queryMetadata.start();
   }
 
