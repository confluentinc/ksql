--- conflicted
+++ resolved
@@ -69,12 +69,8 @@
   private final Duration commandQueueCatchupTimeout;
   private final ObjectMapper objectMapper;
   private final ActivenessRegistrar activenessRegistrar;
-<<<<<<< HEAD
-  private final TopicAccessValidator topicAccessValidator;
+  private final KsqlAuthorizationValidator authorizationValidator;
   private KsqlConfig ksqlConfig;
-=======
-  private final KsqlAuthorizationValidator authorizationValidator;
->>>>>>> 2ea6a2ce
 
   public StreamedQueryResource(
       final KsqlEngine ksqlEngine,
@@ -82,7 +78,7 @@
       final Duration disconnectCheckInterval,
       final Duration commandQueueCatchupTimeout,
       final ActivenessRegistrar activenessRegistrar,
-      final TopicAccessValidator topicAccessValidator
+      final KsqlAuthorizationValidator authorizationValidator
   ) {
     this(
         ksqlEngine,
@@ -91,7 +87,7 @@
         disconnectCheckInterval,
         commandQueueCatchupTimeout,
         activenessRegistrar,
-        topicAccessValidator
+        authorizationValidator
     );
   }
 
