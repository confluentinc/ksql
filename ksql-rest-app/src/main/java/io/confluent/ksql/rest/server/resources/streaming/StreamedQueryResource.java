/**
 * Copyright 2017 Confluent Inc.
 *
 * Licensed under the Apache License, Version 2.0 (the "License");
 * you may not use this file except in compliance with the License.
 * You may obtain a copy of the License at
 *
 * http://www.apache.org/licenses/LICENSE-2.0
 *
 * Unless required by applicable law or agreed to in writing, software
 * distributed under the License is distributed on an "AS IS" BASIS,
 * WITHOUT WARRANTIES OR CONDITIONS OF ANY KIND, either express or implied.
 * See the License for the specific language governing permissions and
 * limitations under the License.
 **/

package io.confluent.ksql.rest.server.resources.streaming;

import com.fasterxml.jackson.databind.ObjectMapper;
import io.confluent.ksql.KsqlEngine;
import io.confluent.ksql.parser.tree.PrintTopic;
import io.confluent.ksql.parser.tree.Query;
import io.confluent.ksql.parser.tree.Statement;
import io.confluent.ksql.rest.entity.KsqlRequest;
import io.confluent.ksql.rest.entity.Versions;
import io.confluent.ksql.rest.server.StatementParser;
import io.confluent.ksql.rest.server.resources.Errors;
import io.confluent.ksql.rest.server.resources.KsqlRestException;
import io.confluent.ksql.rest.util.JsonMapper;
import io.confluent.ksql.util.KsqlConfig;
import io.confluent.ksql.util.KsqlException;
import io.confluent.ksql.version.metrics.ActivenessRegistrar;
import java.time.Duration;
import java.util.Objects;
import javax.ws.rs.Consumes;
import javax.ws.rs.POST;
import javax.ws.rs.Path;
import javax.ws.rs.Produces;
import javax.ws.rs.core.MediaType;
import javax.ws.rs.core.Response;
import org.slf4j.Logger;
import org.slf4j.LoggerFactory;

@Path("/query")
@Produces({Versions.KSQL_V1_JSON, MediaType.APPLICATION_JSON})
@Consumes({Versions.KSQL_V1_JSON, MediaType.APPLICATION_JSON})
public class StreamedQueryResource {

  private static final Logger log = LoggerFactory.getLogger(StreamedQueryResource.class);

  private final KsqlConfig ksqlConfig;
  private final KsqlEngine ksqlEngine;
  private final StatementParser statementParser;
  private final Duration disconnectCheckInterval;
  private final ObjectMapper objectMapper;
  private final ActivenessRegistrar activenessRegistrar;

  public StreamedQueryResource(
      final KsqlConfig ksqlConfig,
      final KsqlEngine ksqlEngine,
      final StatementParser statementParser,
      final Duration disconnectCheckInterval,
      final ActivenessRegistrar activenessRegistrar
  ) {
    this.ksqlConfig = ksqlConfig;
    this.ksqlEngine = ksqlEngine;
    this.statementParser = statementParser;
    this.disconnectCheckInterval =
        Objects.requireNonNull(disconnectCheckInterval, "disconnectCheckInterval");
    this.objectMapper = JsonMapper.INSTANCE.mapper;
    Objects.requireNonNull(activenessRegistrar);
    this.activenessRegistrar = activenessRegistrar;
  }

  @POST
  public Response streamQuery(final KsqlRequest request) throws Exception {
    final String ksql = request.getKsql();
    final Statement statement;
    if (ksql.isEmpty()) {
      return Errors.badRequest("\"ksql\" field must be populated");
    }
<<<<<<< HEAD
    activenessRegistrar.updateLastRequestTime();
    final Map<String, Object> clientLocalProperties =
        Optional.ofNullable(request.getStreamsProperties()).orElse(Collections.emptyMap());
=======

>>>>>>> e10cc336
    try {
      statement = statementParser.parseSingleStatement(ksql);
    } catch (IllegalArgumentException | KsqlException e) {
      return Errors.badRequest(e);
    }

    if (statement instanceof Query) {
      final QueryStreamWriter queryStreamWriter;
      try {
        queryStreamWriter = new QueryStreamWriter(
            ksqlConfig,
            ksqlEngine,
            disconnectCheckInterval.toMillis(),
            ksql,
            request.getStreamsProperties(),
            objectMapper);
      } catch (final KsqlException e) {
        return Errors.badRequest(e);
      }
      log.info("Streaming query '{}'", ksql);
      return Response.ok().entity(queryStreamWriter).build();

    } else if (statement instanceof PrintTopic) {
      final TopicStreamWriter topicStreamWriter = getTopicStreamWriter(
          (PrintTopic) statement
      );
      return Response.ok().entity(topicStreamWriter).build();
    }
    return Errors.badRequest(String .format(
        "Statement type `%s' not supported for this resource",
        statement.getClass().getName()));
  }

  private TopicStreamWriter getTopicStreamWriter(final PrintTopic printTopic) {
    final String topicName = printTopic.getTopic().toString();

    if (!ksqlEngine.getTopicClient().isTopicExists(topicName)) {
      throw new KsqlRestException(
          Errors.badRequest(String.format(
              "Could not find topic '%s', KSQL uses uppercase.%n"
              + "To print a case-sensitive topic apply quotations, for example: print \'topic\';",
              topicName)));
    }
    final TopicStreamWriter topicStreamWriter = new TopicStreamWriter(
        ksqlEngine.getSchemaRegistryClient(),
        ksqlConfig.getKsqlStreamConfigProps(),
        topicName,
        printTopic.getIntervalValue(),
        disconnectCheckInterval,
        printTopic.getFromBeginning()
    );
    log.info("Printing topic '{}'", topicName);
    return topicStreamWriter;
  }
}<|MERGE_RESOLUTION|>--- conflicted
+++ resolved
@@ -79,13 +79,7 @@
     if (ksql.isEmpty()) {
       return Errors.badRequest("\"ksql\" field must be populated");
     }
-<<<<<<< HEAD
     activenessRegistrar.updateLastRequestTime();
-    final Map<String, Object> clientLocalProperties =
-        Optional.ofNullable(request.getStreamsProperties()).orElse(Collections.emptyMap());
-=======
-
->>>>>>> e10cc336
     try {
       statement = statementParser.parseSingleStatement(ksql);
     } catch (IllegalArgumentException | KsqlException e) {
