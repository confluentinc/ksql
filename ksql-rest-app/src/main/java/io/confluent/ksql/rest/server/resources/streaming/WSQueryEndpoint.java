--- conflicted
+++ resolved
@@ -31,12 +31,7 @@
 import io.confluent.ksql.util.HandlerMaps;
 import io.confluent.ksql.util.HandlerMaps.ClassHandlerMap2;
 import io.confluent.ksql.util.KsqlConfig;
-<<<<<<< HEAD
 import io.confluent.ksql.version.metrics.ActivenessRegistrar;
-import java.io.IOException;
-import java.util.Arrays;
-=======
->>>>>>> e10cc336
 import java.util.Collections;
 import java.util.List;
 import java.util.Map;
@@ -70,12 +65,9 @@
   private final StatementParser statementParser;
   private final KsqlEngine ksqlEngine;
   private final ListeningScheduledExecutorService exec;
-<<<<<<< HEAD
   private final ActivenessRegistrar activenessRegistrar;
-=======
   private final QueryPublisher queryPublisher;
   private final PrintTopicPublisher topicPublisher;
->>>>>>> e10cc336
 
   private WebSocketSubscriber<?> subscriber;
 
@@ -87,18 +79,13 @@
       final ListeningScheduledExecutorService exec,
       final ActivenessRegistrar activenessRegistrar
   ) {
-<<<<<<< HEAD
-    this.ksqlConfig = ksqlConfig;
-    this.mapper = mapper;
-    this.statementParser = statementParser;
-    this.ksqlEngine = ksqlEngine;
-    this.exec = exec;
-    Objects.requireNonNull(activenessRegistrar);
-    this.activenessRegistrar = activenessRegistrar;
-=======
-    this(ksqlConfig, mapper, statementParser, ksqlEngine, exec,
-        WSQueryEndpoint::startQueryPublisher, WSQueryEndpoint::startPrintPublisher);
->>>>>>> e10cc336
+    this(ksqlConfig,
+        mapper,
+        statementParser,
+        ksqlEngine, exec,
+        WSQueryEndpoint::startQueryPublisher,
+        WSQueryEndpoint::startPrintPublisher,
+        activenessRegistrar);
   }
 
   WSQueryEndpoint(
@@ -108,7 +95,8 @@
       final KsqlEngine ksqlEngine,
       final ListeningScheduledExecutorService exec,
       final QueryPublisher queryPublisher,
-      final PrintTopicPublisher topicPublisher
+      final PrintTopicPublisher topicPublisher,
+      final ActivenessRegistrar activenessRegistrar
   ) {
     this.ksqlConfig = Objects.requireNonNull(ksqlConfig, "ksqlConfig");
     this.mapper = Objects.requireNonNull(mapper, "mapper");
@@ -117,6 +105,7 @@
     this.exec = Objects.requireNonNull(exec, "exec");
     this.queryPublisher = Objects.requireNonNull(queryPublisher, "queryPublisher");
     this.topicPublisher = Objects.requireNonNull(topicPublisher, "topicPublisher");
+    this.activenessRegistrar = activenessRegistrar;
   }
 
   @SuppressWarnings("unused")
