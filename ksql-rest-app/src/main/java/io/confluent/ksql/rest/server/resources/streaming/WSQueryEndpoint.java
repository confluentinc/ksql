--- conflicted
+++ resolved
@@ -28,12 +28,9 @@
 import io.confluent.ksql.rest.entity.StreamedRow;
 import io.confluent.ksql.rest.entity.Versions;
 import io.confluent.ksql.rest.server.StatementParser;
-<<<<<<< HEAD
+import io.confluent.ksql.rest.server.computation.CommandQueue;
+import io.confluent.ksql.rest.util.CommandStoreUtil;
 import io.confluent.ksql.services.ServiceContext;
-=======
-import io.confluent.ksql.rest.server.computation.ReplayableCommandQueue;
-import io.confluent.ksql.rest.util.CommandStoreUtil;
->>>>>>> 05d3daf5
 import io.confluent.ksql.util.HandlerMaps;
 import io.confluent.ksql.util.HandlerMaps.ClassHandlerMap2;
 import io.confluent.ksql.util.KsqlConfig;
@@ -72,11 +69,8 @@
   private final ObjectMapper mapper;
   private final StatementParser statementParser;
   private final KsqlEngine ksqlEngine;
-<<<<<<< HEAD
   private final ServiceContext serviceContext;
-=======
-  private final ReplayableCommandQueue replayableCommandQueue;
->>>>>>> 05d3daf5
+  private final CommandQueue commandQueue;
   private final ListeningScheduledExecutorService exec;
   private final ActivenessRegistrar activenessRegistrar;
   private final QueryPublisher queryPublisher;
@@ -90,11 +84,8 @@
       final ObjectMapper mapper,
       final StatementParser statementParser,
       final KsqlEngine ksqlEngine,
-<<<<<<< HEAD
       final ServiceContext serviceContext,
-=======
-      final ReplayableCommandQueue replayableCommandQueue,
->>>>>>> 05d3daf5
+      final CommandQueue commandQueue,
       final ListeningScheduledExecutorService exec,
       final ActivenessRegistrar activenessRegistrar,
       final Duration commandQueueCatchupTimeout
@@ -103,11 +94,8 @@
         mapper,
         statementParser,
         ksqlEngine,
-<<<<<<< HEAD
         serviceContext,
-=======
-        replayableCommandQueue,
->>>>>>> 05d3daf5
+        commandQueue,
         exec,
         WSQueryEndpoint::startQueryPublisher,
         WSQueryEndpoint::startPrintPublisher,
@@ -120,11 +108,8 @@
       final ObjectMapper mapper,
       final StatementParser statementParser,
       final KsqlEngine ksqlEngine,
-<<<<<<< HEAD
       final ServiceContext serviceContext,
-=======
-      final ReplayableCommandQueue replayableCommandQueue,
->>>>>>> 05d3daf5
+      final CommandQueue commandQueue,
       final ListeningScheduledExecutorService exec,
       final QueryPublisher queryPublisher,
       final PrintTopicPublisher topicPublisher,
@@ -135,12 +120,9 @@
     this.mapper = Objects.requireNonNull(mapper, "mapper");
     this.statementParser = Objects.requireNonNull(statementParser, "statementParser");
     this.ksqlEngine = Objects.requireNonNull(ksqlEngine, "ksqlEngine");
-<<<<<<< HEAD
     this.serviceContext = Objects.requireNonNull(serviceContext, "serviceContext");
-=======
-    this.replayableCommandQueue =
-        Objects.requireNonNull(replayableCommandQueue, "replayableCommandQueue");
->>>>>>> 05d3daf5
+    this.commandQueue =
+        Objects.requireNonNull(commandQueue, "commandQueue");
     this.exec = Objects.requireNonNull(exec, "exec");
     this.queryPublisher = Objects.requireNonNull(queryPublisher, "queryPublisher");
     this.topicPublisher = Objects.requireNonNull(topicPublisher, "topicPublisher");
@@ -161,7 +143,7 @@
       final KsqlRequest request = parseRequest(session);
 
       try {
-        CommandStoreUtil.waitForCommandSequenceNumber(replayableCommandQueue, request,
+        CommandStoreUtil.waitForCommandSequenceNumber(commandQueue, request,
             commandQueueCatchupTimeout);
       } catch (final InterruptedException e) {
         log.debug("Interrupted while waiting for command queue "
