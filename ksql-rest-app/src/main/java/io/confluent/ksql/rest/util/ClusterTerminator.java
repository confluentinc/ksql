--- conflicted
+++ resolved
@@ -18,10 +18,7 @@
 import com.google.common.collect.ImmutableList;
 import io.confluent.ksql.engine.KsqlEngine;
 import io.confluent.ksql.metastore.MetaStore;
-<<<<<<< HEAD
 import io.confluent.ksql.metastore.model.KsqlTopic;
-=======
->>>>>>> 8dd58daf
 import io.confluent.ksql.schema.registry.SchemaRegistryUtil;
 import io.confluent.ksql.serde.DataSource.DataSourceSerDe;
 import io.confluent.ksql.services.ServiceContext;
@@ -117,19 +114,9 @@
   }
 
   private void cleanUpSinkAvroSchemas(final List<String> topicsToBeDeleted) {
-<<<<<<< HEAD
-    final MetaStore metaStore = ksqlEngine.getMetaStore();
-    final Stream<String> subjectsToDelete = topicsToBeDeleted.stream()
-        .map(metaStore::getSourceForTopic)
-        .filter(Optional::isPresent)
-        .map(Optional::get)
-        .filter(dataSource -> dataSource.isSerdeFormat(DataSourceSerDe.AVRO))
-        .map(source -> source.getName() + KsqlConstants.SCHEMA_REGISTRY_VALUE_SUFFIX);
-=======
     final Stream<String> subjectsToDelete = topicsToBeDeleted.stream()
         .filter(this::hasAvroSource)
         .map(topicName -> topicName + KsqlConstants.SCHEMA_REGISTRY_VALUE_SUFFIX);
->>>>>>> 8dd58daf
     filterNonExistingSubjects(subjectsToDelete).forEach(this::deleteSubject);
   }
 
