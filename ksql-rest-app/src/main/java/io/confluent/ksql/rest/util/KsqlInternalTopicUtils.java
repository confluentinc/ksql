/*
 * Copyright 2018 Confluent Inc.
 *
 * Licensed under the Confluent Community License (the "License"); you may not use
 * this file except in compliance with the License.  You may obtain a copy of the
 * License at
 *
 * http://www.confluent.io/confluent-community-license
 *
 * Unless required by applicable law or agreed to in writing, software
 * distributed under the License is distributed on an "AS IS" BASIS, WITHOUT
 * WARRANTIES OF ANY KIND, either express or implied.  See the License for the
 * specific language governing permissions and limitations under the License.
 */

package io.confluent.ksql.rest.util;

import com.google.common.collect.ImmutableMap;
import io.confluent.ksql.services.KafkaTopicClient;
import io.confluent.ksql.util.KsqlConfig;
import io.confluent.ksql.util.KsqlConstants;
import org.apache.kafka.clients.admin.TopicDescription;
import org.apache.kafka.common.config.TopicConfig;
import org.slf4j.Logger;
import org.slf4j.LoggerFactory;

/**
 * KsqlInternalTopicUtils provides some utility functions for working with internal topics.
 * An internal topic is a topic that the KSQL server uses to manage its own internal state.
 * This is separate from KSQL sink topics, and topics internal to individual queries
 * (e.g. repartition and changelog topics). Some examples are the command topic used by
 * interactive KSQL, and the config topic used by headless KSQL.
 */
public final class KsqlInternalTopicUtils {
  private static final Logger log = LoggerFactory.getLogger(KsqlInternalTopicUtils.class);

  private static final int NPARTITIONS = 1;

<<<<<<< HEAD
  private KsqlInternalTopicUtils() {
  }
=======
  private KsqlInternalTopicUtils() { }
>>>>>>> 42bb3c9b

  /**
   * Compute a name for an internal topic.
   *
   * @param ksqlConfig The KSQL config, which is used to extract the internal topic prefix.
   * @param topicSuffix A suffix that is appended to the topic name.
   * @return The computed topic name.
   */
  public static String getTopicName(final KsqlConfig ksqlConfig, final String topicSuffix) {
    return String.format(
        "%s%s_%s",
        KsqlConstants.KSQL_INTERNAL_TOPIC_PREFIX,
        ksqlConfig.getString(KsqlConfig.KSQL_SERVICE_ID_CONFIG),
        topicSuffix
    );
  }

  /**
   * Ensure that an internal topic exists with the requested configuration, creating it
   * if necessary. This function will also fix the retention time on topics if it detects
   * that retention is not infinite.
   *
   * @param name The name of the internal topic to ensure.
   * @param ksqlConfig The KSQL config, which contains properties that are translated
   *                   to topic configs.
   * @param topicClient A topic client used to query topic configs and create the topic.
   */
  public static void ensureTopic(final String name,
                                 final KsqlConfig ksqlConfig,
                                 final KafkaTopicClient topicClient) {
    final short replicationFactor =
        ksqlConfig.originals().containsKey(KsqlConfig.SINK_NUMBER_OF_REPLICAS_PROPERTY)
            ? ksqlConfig.getShort(KsqlConfig.SINK_NUMBER_OF_REPLICAS_PROPERTY) : 1;
    if (replicationFactor < 2) {
      log.warn("Creating topic {} with replication factor of {} which is less than 2. "
              + "This is not advisable in a production environment. ",
          name, replicationFactor);
    }
    final long requiredTopicRetention = Long.MAX_VALUE;

    if (topicClient.isTopicExists(name)) {
      final TopicDescription description = topicClient.describeTopic(name);
      if (description.partitions().size() != NPARTITIONS) {
        throw new IllegalStateException(
            String.format(
                "Invalid partition count on topic %s: %d", name, description.partitions().size()));
      }
      final int nReplicas = description.partitions().get(0).replicas().size();
      if (nReplicas < replicationFactor) {
        throw new IllegalStateException(
            String.format(
                "Invalid replcation factor on topic %s: %d", name, nReplicas));
      }

      final ImmutableMap<String, Object> requiredConfig =
          ImmutableMap.of(TopicConfig.RETENTION_MS_CONFIG, requiredTopicRetention);

      if (topicClient.addTopicConfig(name, requiredConfig)) {
        log.info(
            "Corrected retention.ms on ksql internal topic. topic:{}, retention.ms:{}",
            name,
            requiredTopicRetention);
      }

      return;
    }

    topicClient.createTopic(
        name,
        NPARTITIONS,
        replicationFactor,
        ImmutableMap.of(
            TopicConfig.RETENTION_MS_CONFIG, requiredTopicRetention,
            TopicConfig.CLEANUP_POLICY_CONFIG, TopicConfig.CLEANUP_POLICY_DELETE)
    );
  }
}<|MERGE_RESOLUTION|>--- conflicted
+++ resolved
@@ -36,12 +36,8 @@
 
   private static final int NPARTITIONS = 1;
 
-<<<<<<< HEAD
   private KsqlInternalTopicUtils() {
   }
-=======
-  private KsqlInternalTopicUtils() { }
->>>>>>> 42bb3c9b
 
   /**
    * Compute a name for an internal topic.
