--- conflicted
+++ resolved
@@ -18,7 +18,6 @@
 import static org.mockito.ArgumentMatchers.anyBoolean;
 import static org.mockito.ArgumentMatchers.anyString;
 import static org.mockito.Mockito.doThrow;
-import static org.mockito.Mockito.never;
 import static org.mockito.Mockito.verify;
 import static org.mockito.Mockito.when;
 
@@ -68,39 +67,6 @@
   }
 
   @Test
-<<<<<<< HEAD
-  public void shouldNotCallResolverForAvroSchemaConstant() {
-    // When:
-    parser.parse(DdlConfig.AVRO_SCHEMA, "100");
-=======
-  public void shouldNotCallResolverForRunScriptConstant() {
-    // When:
-    parser.parse(KsqlConstants.RUN_SCRIPT_STATEMENTS_CONTENT, "100");
->>>>>>> 6601f4bc
-
-    // Then:
-    verify(resolver, never()).resolve(anyString(), anyBoolean());
-  }
-
-  @Test
-<<<<<<< HEAD
-  public void shouldCallValidatorForAvroSchemaConstant() {
-    // When:
-    parser.parse(DdlConfig.AVRO_SCHEMA, "something");
-
-    // Then:
-    verify(validator).validate(DdlConfig.AVRO_SCHEMA, "something");
-=======
-  public void shouldCallValidatorForRunScriptConstant() {
-    // When:
-    parser.parse(KsqlConstants.RUN_SCRIPT_STATEMENTS_CONTENT, "something2");
-
-    // Then:
-    verify(validator).validate(KsqlConstants.RUN_SCRIPT_STATEMENTS_CONTENT, "something2");
->>>>>>> 6601f4bc
-  }
-
-  @Test
   public void shouldCallResolverForOtherProperties() {
     // When:
     parser.parse(KsqlConfig.KSQL_SERVICE_ID_CONFIG, "100");
