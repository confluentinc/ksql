/*
 * Copyright 2018 Confluent Inc.
 *
 * Licensed under the Confluent Community License (the "License"); you may not use
 * this file except in compliance with the License.  You may obtain a copy of the
 * License at
 *
 * http://www.confluent.io/confluent-community-license
 *
 * Unless required by applicable law or agreed to in writing, software
 * distributed under the License is distributed on an "AS IS" BASIS, WITHOUT
 * WARRANTIES OF ANY KIND, either express or implied.  See the License for the
 * specific language governing permissions and limitations under the License.
 */

package io.confluent.ksql.rest.entity;

import static io.confluent.ksql.metastore.model.DataSource.DataSourceType;
import static org.hamcrest.CoreMatchers.equalTo;
import static org.hamcrest.Matchers.is;
import static org.junit.Assert.assertThat;
import static org.mockito.Mockito.when;

import com.google.common.collect.ImmutableSet;
import io.confluent.ksql.metastore.model.KeyField;
import io.confluent.ksql.metastore.model.KsqlStream;
import io.confluent.ksql.metastore.model.KsqlTopic;
import io.confluent.ksql.physical.LimitHandler;
import io.confluent.ksql.physical.QuerySchemas;
import io.confluent.ksql.query.QueryId;
import io.confluent.ksql.schema.SqlType;
import io.confluent.ksql.schema.ksql.KsqlSchema;
<<<<<<< HEAD
import io.confluent.ksql.schema.ksql.KsqlSchemaWithOptions;
=======
import io.confluent.ksql.schema.ksql.PhysicalSchema;
>>>>>>> 6af8958f
import io.confluent.ksql.serde.SerdeOption;
import io.confluent.ksql.serde.json.KsqlJsonSerdeFactory;
import io.confluent.ksql.util.PersistentQueryMetadata;
import io.confluent.ksql.util.QueryMetadata;
import io.confluent.ksql.util.QueuedQueryMetadata;
import io.confluent.ksql.util.timestamp.MetadataTimestampExtractionPolicy;
import java.util.Arrays;
import java.util.Collections;
import java.util.LinkedHashMap;
import java.util.List;
import java.util.Map;
import java.util.concurrent.LinkedBlockingQueue;
import java.util.function.Consumer;
import org.apache.kafka.common.serialization.Serdes;
import org.apache.kafka.connect.data.Schema;
import org.apache.kafka.connect.data.SchemaBuilder;
import org.apache.kafka.streams.KafkaStreams;
import org.apache.kafka.streams.Topology;
import org.apache.kafka.streams.TopologyDescription;
import org.junit.Before;
import org.junit.Test;
import org.junit.runner.RunWith;
import org.mockito.Mock;
import org.mockito.junit.MockitoJUnitRunner;

@RunWith(MockitoJUnitRunner.class)
public class QueryDescriptionTest {

  private static final KsqlSchema SCHEMA = KsqlSchema.of(
      SchemaBuilder.struct()
          .field("field1", Schema.OPTIONAL_INT32_SCHEMA)
          .field("field2", Schema.OPTIONAL_STRING_SCHEMA)
          .build());

  private static final List<FieldInfo> EXPECTED_FIELDS = Arrays.asList(
      new FieldInfo("field1", new SchemaInfo(SqlType.INTEGER, null, null)),
      new FieldInfo("field2", new SchemaInfo(SqlType.STRING, null, null)));

  private static final String STATEMENT = "statement";
  private static final Map<String, Object> STREAMS_PROPS = Collections.singletonMap("k1", "v1");
  private static final Map<String, Object> PROP_OVERRIDES = Collections.singletonMap("k2", "v2");

  @Mock
  private Consumer<QueryMetadata> queryCloseCallback;
  @Mock
  private KafkaStreams queryStreams;
  @Mock
  private Topology topology;
  @Mock
  private TopologyDescription topologyDescription;
  @Mock
  private Consumer<LimitHandler> limitHandler;

  @Before
  public void setUp() {
    when(topology.describe()).thenReturn(topologyDescription);
  }

  @Test
  public void shouldSetFieldsCorrectlyForQueryMetadata() {
    // Given:
    final QueryMetadata queryMetadata = new QueuedQueryMetadata(
        "test statement",
        queryStreams,
        SCHEMA,
        ImmutableSet.of("s1, s2"),
        limitHandler,
        "execution plan",
        new LinkedBlockingQueue<>(),
        DataSourceType.KSTREAM,
        "app id",
        topology,
        STREAMS_PROPS,
        PROP_OVERRIDES,
        queryCloseCallback);

    // When:
    final QueryDescription queryDescription = QueryDescription.forQueryMetadata(queryMetadata);

    // Then:
    assertThat(queryDescription.getId().getId(), equalTo(""));
    assertThat(queryDescription.getExecutionPlan(), equalTo("execution plan"));
    assertThat(queryDescription.getSources(), equalTo(ImmutableSet.of("s1, s2")));
    assertThat(queryDescription.getStatementText(), equalTo("test statement"));
    assertThat(queryDescription.getTopology(), equalTo(topologyDescription.toString()));
    assertThat(queryDescription.getFields(), equalTo(EXPECTED_FIELDS));
    assertThat(queryDescription.getOverriddenProperties(), is(PROP_OVERRIDES));
  }

  @Test
  public void shouldSetFieldsCorrectlyForPersistentQueryMetadata() {
    // Given:
    final KsqlTopic sinkTopic = new KsqlTopic("fake_sink", "fake_sink", new KsqlJsonSerdeFactory(), true);
    final KsqlStream<?> fakeSink = new KsqlStream<>(
        STATEMENT,
        "fake_sink",
        SCHEMA,
        SerdeOption.none(),
        KeyField.of(SCHEMA.fields().get(0).name(), SCHEMA.fields().get(0)),
        new MetadataTimestampExtractionPolicy(),
        sinkTopic,
        Serdes::String
    );

    final PersistentQueryMetadata queryMetadata = new PersistentQueryMetadata(
        "test statement",
        queryStreams,
<<<<<<< HEAD
        KsqlSchemaWithOptions.of(SCHEMA, SerdeOption.none()),
=======
        PhysicalSchema.from(SCHEMA, SerdeOption.none()),
>>>>>>> 6af8958f
        Collections.emptySet(),
        fakeSink.getName(),
        "execution plan",
        new QueryId("query_id"),
        DataSourceType.KSTREAM,
        "app id",
        sinkTopic,
        topology,
        QuerySchemas.of(new LinkedHashMap<>()),
        STREAMS_PROPS,
        PROP_OVERRIDES,
        queryCloseCallback);

    // When:
    final QueryDescription queryDescription = QueryDescription.forQueryMetadata(queryMetadata);

    // Then:
    assertThat(queryDescription.getId().getId(), equalTo("query_id"));
    assertThat(queryDescription.getSinks(), equalTo(Collections.singleton("fake_sink")));
    assertThat(queryDescription.getFields(), equalTo(EXPECTED_FIELDS));
    assertThat(queryDescription.getOverriddenProperties(), is(PROP_OVERRIDES));
  }
}<|MERGE_RESOLUTION|>--- conflicted
+++ resolved
@@ -30,11 +30,7 @@
 import io.confluent.ksql.query.QueryId;
 import io.confluent.ksql.schema.SqlType;
 import io.confluent.ksql.schema.ksql.KsqlSchema;
-<<<<<<< HEAD
-import io.confluent.ksql.schema.ksql.KsqlSchemaWithOptions;
-=======
 import io.confluent.ksql.schema.ksql.PhysicalSchema;
->>>>>>> 6af8958f
 import io.confluent.ksql.serde.SerdeOption;
 import io.confluent.ksql.serde.json.KsqlJsonSerdeFactory;
 import io.confluent.ksql.util.PersistentQueryMetadata;
@@ -142,11 +138,7 @@
     final PersistentQueryMetadata queryMetadata = new PersistentQueryMetadata(
         "test statement",
         queryStreams,
-<<<<<<< HEAD
-        KsqlSchemaWithOptions.of(SCHEMA, SerdeOption.none()),
-=======
         PhysicalSchema.from(SCHEMA, SerdeOption.none()),
->>>>>>> 6af8958f
         Collections.emptySet(),
         fakeSink.getName(),
         "execution plan",
