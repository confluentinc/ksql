/*
 * Copyright 2019 Confluent Inc.
 *
 * Licensed under the Confluent Community License (the "License"); you may not use
 * this file except in compliance with the License.  You may obtain a copy of the
 * License at
 *
 * http://www.confluent.io/confluent-community-license
 *
 * Unless required by applicable law or agreed to in writing, software
 * distributed under the License is distributed on an "AS IS" BASIS, WITHOUT
 * WARRANTIES OF ANY KIND, either express or implied.  See the License for the
 * specific language governing permissions and limitations under the License.
 */

package io.confluent.ksql.rest.entity;

import static io.confluent.ksql.GenericRow.genericRow;
import static org.hamcrest.MatcherAssert.assertThat;
import static org.hamcrest.Matchers.contains;
import static org.hamcrest.Matchers.hasSize;
import static org.hamcrest.Matchers.is;

import com.google.common.collect.ImmutableList;
import com.google.common.collect.ImmutableList.Builder;
import io.confluent.ksql.GenericRow;
import io.confluent.ksql.execution.streams.materialization.Row;
import io.confluent.ksql.execution.streams.materialization.TableRow;
import io.confluent.ksql.execution.streams.materialization.WindowedRow;
import io.confluent.ksql.execution.util.StructKeyUtil;
import io.confluent.ksql.execution.util.StructKeyUtil.KeyBuilder;
import io.confluent.ksql.name.ColumnName;
import io.confluent.ksql.schema.ksql.LogicalSchema;
import io.confluent.ksql.schema.ksql.types.SqlTypes;
import io.confluent.ksql.util.SchemaUtil;
import java.time.Instant;
import java.util.List;
import org.apache.kafka.streams.kstream.Windowed;
import org.apache.kafka.streams.kstream.internals.TimeWindow;
import org.junit.Test;

public class TableRowsEntityFactoryTest {

  private static final KeyBuilder STRING_KEY_BUILDER = StructKeyUtil.keyBuilder(SqlTypes.STRING);

  private static final LogicalSchema SIMPLE_SCHEMA = LogicalSchema.builder()
      .valueColumn(ColumnName.of("v0"), SqlTypes.BOOLEAN)
      .build();

  private static final LogicalSchema SCHEMA = LogicalSchema.builder()
      .keyColumn(ColumnName.of("k0"), SqlTypes.STRING)
      .keyColumn(ColumnName.of("k1"), SqlTypes.BOOLEAN)
      .valueColumn(ColumnName.of("v0"), SqlTypes.INTEGER)
      .valueColumn(ColumnName.of("v1"), SqlTypes.BOOLEAN)
      .build();

  private static final LogicalSchema SCHEMA_NULL = LogicalSchema.builder()
      .keyColumn(ColumnName.of("k0"), SqlTypes.STRING)
      .valueColumn(ColumnName.of("v0"), SqlTypes.STRING)
      .valueColumn(ColumnName.of("v1"), SqlTypes.INTEGER)
      .valueColumn(ColumnName.of("v2"), SqlTypes.DOUBLE)
      .valueColumn(ColumnName.of("v3"), SqlTypes.BOOLEAN)
      .build();

  private static final long ROWTIME = 285775L;

  @Test
  public void shouldAddNonWindowedRowToValues() {
    // Given:
    final List<? extends TableRow> input = ImmutableList.of(
        Row.of(
            SIMPLE_SCHEMA,
            STRING_KEY_BUILDER.build("x"),
            genericRow(false),
            ROWTIME
        )
    );

    // When:
    final List<List<?>> output = TableRowsEntityFactory.createRows(input);

    // Then:
    assertThat(output, hasSize(1));
    assertThat(output.get(0), contains("x", ROWTIME, false));
  }

  @Test
  public void shouldAddWindowedRowToValues() {
    // Given:
    final Instant now = Instant.now();
    final TimeWindow window0 = new TimeWindow(now.toEpochMilli(), now.plusMillis(2).toEpochMilli());
    final TimeWindow window1 = new TimeWindow(now.toEpochMilli(), now.plusMillis(1).toEpochMilli());

    final List<? extends TableRow> input = ImmutableList.of(
        WindowedRow.of(
            SIMPLE_SCHEMA,
<<<<<<< HEAD
            new Windowed<>(STRING_KEY_BUILDER.build("x"), window0),
            GenericRow.genericRow(true),
=======
            STRING_KEY_BUILDER.build("x"),
            window0,
            genericRow(true),
>>>>>>> c03c9b72
            ROWTIME
        ),
        WindowedRow.of(
            SIMPLE_SCHEMA,
<<<<<<< HEAD
            new Windowed<>(STRING_KEY_BUILDER.build("y"), window1),
            GenericRow.genericRow(false),
=======
            STRING_KEY_BUILDER.build("y"),
            window1,
            genericRow(false),
>>>>>>> c03c9b72
            ROWTIME
        )
    );

    // When:
    final List<List<?>> output = TableRowsEntityFactory.createRows(input);

    // Then:
    assertThat(output, hasSize(2));
    assertThat(output.get(0),
        contains("x", now.toEpochMilli(), now.plusMillis(2).toEpochMilli(), ROWTIME, true));
    assertThat(output.get(1),
        contains("y", now.toEpochMilli(), now.plusMillis(1).toEpochMilli(), ROWTIME, false));
  }

  @Test
  public void shouldSupportNullColumns() {
    // Given:
    final GenericRow row = genericRow(null, null, null, null);

    final Builder<Row> builder = ImmutableList.builder();
    builder.add(Row.of(SCHEMA_NULL, STRING_KEY_BUILDER.build("k"), row, ROWTIME));

    // When:
    final List<List<?>> output = TableRowsEntityFactory.createRows(builder.build());

    // Then:
    assertThat(output, hasSize(1));
    assertThat(output.get(0), contains("k", ROWTIME, null, null, null, null));
  }

  @Test
  public void shouldJustDuplicateRowTimeInValueIfNotWindowed() {
    // When:
    final LogicalSchema result = TableRowsEntityFactory.buildSchema(SCHEMA, false);

    // Then:
    assertThat(result, is(LogicalSchema.builder()
        .noImplicitColumns()
        .keyColumn(ColumnName.of("k0"), SqlTypes.STRING)
        .keyColumn(ColumnName.of("k1"), SqlTypes.BOOLEAN)
        .valueColumn(SchemaUtil.ROWTIME_NAME, SqlTypes.BIGINT)
        .valueColumn(ColumnName.of("v0"), SqlTypes.INTEGER)
        .valueColumn(ColumnName.of("v1"), SqlTypes.BOOLEAN)
        .build()
    ));
  }

  @Test
  public void shouldAddHoppingWindowFieldsToSchema() {
    // When:
    final LogicalSchema result = TableRowsEntityFactory.buildSchema(SCHEMA, true);

    // Then:
    assertThat(result, is(LogicalSchema.builder()
        .noImplicitColumns()
        .keyColumn(ColumnName.of("k0"), SqlTypes.STRING)
        .keyColumn(ColumnName.of("k1"), SqlTypes.BOOLEAN)
        .keyColumn(ColumnName.of("WINDOWSTART"), SqlTypes.BIGINT)
        .keyColumn(ColumnName.of("WINDOWEND"), SqlTypes.BIGINT)
        .valueColumn(SchemaUtil.ROWTIME_NAME, SqlTypes.BIGINT)
        .valueColumn(ColumnName.of("v0"), SqlTypes.INTEGER)
        .valueColumn(ColumnName.of("v1"), SqlTypes.BOOLEAN)
        .build()
    ));
  }
}<|MERGE_RESOLUTION|>--- conflicted
+++ resolved
@@ -94,26 +94,14 @@
     final List<? extends TableRow> input = ImmutableList.of(
         WindowedRow.of(
             SIMPLE_SCHEMA,
-<<<<<<< HEAD
             new Windowed<>(STRING_KEY_BUILDER.build("x"), window0),
-            GenericRow.genericRow(true),
-=======
-            STRING_KEY_BUILDER.build("x"),
-            window0,
             genericRow(true),
->>>>>>> c03c9b72
             ROWTIME
         ),
         WindowedRow.of(
             SIMPLE_SCHEMA,
-<<<<<<< HEAD
             new Windowed<>(STRING_KEY_BUILDER.build("y"), window1),
-            GenericRow.genericRow(false),
-=======
-            STRING_KEY_BUILDER.build("y"),
-            window1,
             genericRow(false),
->>>>>>> c03c9b72
             ROWTIME
         )
     );
