/*
 * Copyright 2018 Confluent Inc.
 *
 * Licensed under the Confluent Community License (the "License"); you may not use
 * this file except in compliance with the License.  You may obtain a copy of the
 * License at
 *
 * http://www.confluent.io/confluent-community-license
 *
 * Unless required by applicable law or agreed to in writing, software
 * distributed under the License is distributed on an "AS IS" BASIS, WITHOUT
 * WARRANTIES OF ANY KIND, either express or implied.  See the License for the
 * specific language governing permissions and limitations under the License.
 */

package io.confluent.ksql.rest.integration;

import static org.hamcrest.CoreMatchers.instanceOf;
import static org.hamcrest.Matchers.contains;
import static org.hamcrest.Matchers.hasItems;
import static org.hamcrest.Matchers.is;
import static org.hamcrest.Matchers.startsWith;
import static org.junit.Assert.assertThat;

import com.google.common.collect.ImmutableList;
import io.confluent.common.utils.IntegrationTest;
import io.confluent.ksql.GenericRow;
import io.confluent.ksql.integration.IntegrationTestHarness;
import io.confluent.ksql.integration.Retry;
import io.confluent.ksql.rest.entity.CommandStatus.Status;
import io.confluent.ksql.rest.entity.CommandStatusEntity;
import io.confluent.ksql.rest.entity.KsqlEntity;
import io.confluent.ksql.rest.entity.SourceDescriptionEntity;
import io.confluent.ksql.rest.server.TestKsqlRestApp;
import io.confluent.ksql.schema.ksql.KsqlSchema;
<<<<<<< HEAD
import io.confluent.ksql.schema.ksql.KsqlSchemaWithOptions;
=======
import io.confluent.ksql.schema.ksql.PhysicalSchema;
>>>>>>> 6af8958f
import io.confluent.ksql.serde.Format;
import io.confluent.ksql.serde.SerdeOption;
import io.confluent.ksql.services.ServiceContext;
import io.confluent.ksql.test.util.KsqlIdentifierTestUtil;
import io.confluent.ksql.util.KsqlConstants;
import io.confluent.ksql.util.SchemaUtil;
import java.util.List;
import java.util.concurrent.TimeUnit;
import java.util.concurrent.atomic.AtomicInteger;
import kafka.zookeeper.ZooKeeperClientException;
import org.apache.kafka.clients.consumer.ConsumerRecord;
import org.apache.kafka.connect.data.Schema;
import org.apache.kafka.connect.data.SchemaBuilder;
import org.glassfish.hk2.api.Factory;
import org.glassfish.hk2.utilities.binding.AbstractBinder;
import org.glassfish.jersey.process.internal.RequestScoped;
import org.hamcrest.Description;
import org.hamcrest.Matcher;
import org.hamcrest.TypeSafeMatcher;
import org.junit.After;
import org.junit.Before;
import org.junit.BeforeClass;
import org.junit.ClassRule;
import org.junit.Test;
import org.junit.experimental.categories.Category;
import org.junit.rules.RuleChain;

@SuppressWarnings("unchecked")
@Category({IntegrationTest.class})
public class KsqlResourceFunctionalTest {

  private static final String PAGE_VIEW_TOPIC = "pageviews";
  private static final String PAGE_VIEW_STREAM = "pageviews_original";
  private static final AtomicInteger NEXT_QUERY_ID = new AtomicInteger(0);

  private static final IntegrationTestHarness TEST_HARNESS = IntegrationTestHarness.build();

  private static final TestKsqlRestApp REST_APP = TestKsqlRestApp
      .builder(TEST_HARNESS::kafkaBootstrapServers)
      .withServiceContextBinder(config -> new AbstractBinder() {
        @Override
        protected void configure() {
          bindFactory(new Factory<ServiceContext>() {
            @Override
            public ServiceContext provide() {
              return TEST_HARNESS.getServiceContext();
            }

            @Override
            public void dispose(final ServiceContext serviceContext) {
              // do nothing because TEST_HARNESS#getServiceContext always
              // returns the same instance
            }
          })
              .to(ServiceContext.class)
              .in(RequestScoped.class);
        }
      })
      .build();

  @ClassRule
  public static final RuleChain CHAIN = RuleChain
      .outerRule(Retry.of(3, ZooKeeperClientException.class, 3, TimeUnit.SECONDS))
      .around(TEST_HARNESS)
      .around(REST_APP);

  private String source;

  @BeforeClass
  public static void setUpClass() {
    TEST_HARNESS.ensureTopics(PAGE_VIEW_TOPIC);
    NEXT_QUERY_ID.set(0);
    RestIntegrationTestUtil.createStreams(REST_APP, PAGE_VIEW_STREAM, PAGE_VIEW_TOPIC);
  }

  @Before
  public void setUp() {
    source = KsqlIdentifierTestUtil.uniqueIdentifierName("source");

    RestIntegrationTestUtil.createStreams(REST_APP, source, PAGE_VIEW_TOPIC);
  }

  @After
  public void cleanUp() {
    NEXT_QUERY_ID.addAndGet(REST_APP.getPersistentQueries().size());
    REST_APP.closePersistentQueries();
    REST_APP.dropSourcesExcept(PAGE_VIEW_STREAM);
  }

  @Test
  public void shouldDistributeMultipleInterDependantDmlStatements() {
    // When:
    final List<KsqlEntity> results = makeKsqlRequest(
        "CREATE STREAM S AS SELECT * FROM " + source + ";"
            + "CREATE STREAM S2 AS SELECT * FROM S;"
    );

    // Then:
    assertThat(results, contains(
        instanceOf(CommandStatusEntity.class),
        instanceOf(CommandStatusEntity.class)
    ));

    assertSuccessful(results);

    assertThat(REST_APP.getPersistentQueries(), hasItems(
        startsWith("CSAS_S_"),
        startsWith("CSAS_S2_")
    ));
  }

  @Test
  public void shouldHandleInterDependantExecutableAndNonExecutableStatements() {
    // When:
    final List<KsqlEntity> results = makeKsqlRequest(
        "CREATE STREAM S AS SELECT * FROM " + source + ";"
            + "DESCRIBE S;"
    );

    // Then:
    assertThat(results, contains(
        instanceOf(CommandStatusEntity.class),
        instanceOf(SourceDescriptionEntity.class)
    ));
  }

  @Test
  public void shouldHandleInterDependantCsasTerminateAndDrop() {
    // When:
    final List<KsqlEntity> results = makeKsqlRequest(
        "CREATE STREAM SS AS SELECT * FROM " + source + ";"
            + "TERMINATE CSAS_SS_" + NEXT_QUERY_ID.get() + ";"
            + "DROP STREAM SS;"
    );

    // Then:
    assertThat(results, contains(
        instanceOf(CommandStatusEntity.class),
        instanceOf(CommandStatusEntity.class),
        instanceOf(CommandStatusEntity.class)
    ));

    assertSuccessful(results);
  }

  @Test
  public void shouldInsertIntoValuesForAvroTopic() throws Exception {
    // Given:
<<<<<<< HEAD
    final KsqlSchemaWithOptions schema = KsqlSchemaWithOptions.of(
=======
    final PhysicalSchema schema = PhysicalSchema.from(
>>>>>>> 6af8958f
        KsqlSchema.of(SchemaBuilder.struct()
            .field("AUTHOR", Schema.OPTIONAL_STRING_SCHEMA)
            .field("TITLE", Schema.OPTIONAL_STRING_SCHEMA)
            .build()),
        SerdeOption.none()
    );

    TEST_HARNESS.getSchemaRegistryClient()
        .register(
            "books" + KsqlConstants.SCHEMA_REGISTRY_VALUE_SUFFIX,
            SchemaUtil.buildAvroSchema(
<<<<<<< HEAD
                schema.getPhysicalSchema().valueSchema(),
=======
                schema.valueSchema(),
>>>>>>> 6af8958f
                "books" + KsqlConstants.SCHEMA_REGISTRY_VALUE_SUFFIX
            )
        );

    // When:
    final List<KsqlEntity> results = makeKsqlRequest(""
        + "CREATE STREAM books (author VARCHAR, title VARCHAR) "
        + "WITH (kafka_topic='books', key='author', value_format='avro', partitions=1);"
        + " "
        + "INSERT INTO BOOKS (ROWTIME, author, title) VALUES (123, 'Metamorphosis', 'Franz Kafka');"
    );

    // Then:
    assertSuccessful(results);

    TEST_HARNESS.verifyAvailableRows(
        "books",
        contains(matches(
            "Metamorphosis",
            new GenericRow(ImmutableList.of("Metamorphosis", "Franz Kafka")),
            0,
            0L,
            123L)),
        Format.AVRO,
        schema
    );
  }

  @SuppressWarnings("SameParameterValue")
  private static Matcher<ConsumerRecord<String, GenericRow>> matches(
      final String key,
      final GenericRow value,
      final int partition,
      final long offset,
      final long timestamp
  ) {
    return new TypeSafeMatcher<ConsumerRecord<String, GenericRow>>() {
      @Override
      protected boolean matchesSafely(final ConsumerRecord<String, GenericRow> item) {
        return item.key().equalsIgnoreCase(key)
            && item.value().equals(value)
            && item.offset() == offset
            && item.partition() == partition
            && item.timestamp() == timestamp;
      }

      @Override
      public void describeTo(final Description description) {
        description.appendText(
            String.format("Expected key: %s value: %s partition: %d offset: %d timestamp: %d",
                key,
                value,
                partition,
                offset,
                timestamp));
      }
    };
  }

  private static void assertSuccessful(final List<KsqlEntity> results) {
    results.stream()
        .filter(e -> e instanceof CommandStatusEntity)
        .map(CommandStatusEntity.class::cast)
        .forEach(r -> assertThat(
            r.getStatementText() + " : " + r.getCommandStatus().getMessage(),
            r.getCommandStatus().getStatus(),
            is(Status.SUCCESS)));
  }

  private static List<KsqlEntity> makeKsqlRequest(final String sql) {
    return RestIntegrationTestUtil.makeKsqlRequest(REST_APP, sql);
  }
}<|MERGE_RESOLUTION|>--- conflicted
+++ resolved
@@ -33,11 +33,7 @@
 import io.confluent.ksql.rest.entity.SourceDescriptionEntity;
 import io.confluent.ksql.rest.server.TestKsqlRestApp;
 import io.confluent.ksql.schema.ksql.KsqlSchema;
-<<<<<<< HEAD
-import io.confluent.ksql.schema.ksql.KsqlSchemaWithOptions;
-=======
 import io.confluent.ksql.schema.ksql.PhysicalSchema;
->>>>>>> 6af8958f
 import io.confluent.ksql.serde.Format;
 import io.confluent.ksql.serde.SerdeOption;
 import io.confluent.ksql.services.ServiceContext;
@@ -186,11 +182,7 @@
   @Test
   public void shouldInsertIntoValuesForAvroTopic() throws Exception {
     // Given:
-<<<<<<< HEAD
-    final KsqlSchemaWithOptions schema = KsqlSchemaWithOptions.of(
-=======
     final PhysicalSchema schema = PhysicalSchema.from(
->>>>>>> 6af8958f
         KsqlSchema.of(SchemaBuilder.struct()
             .field("AUTHOR", Schema.OPTIONAL_STRING_SCHEMA)
             .field("TITLE", Schema.OPTIONAL_STRING_SCHEMA)
@@ -202,11 +194,7 @@
         .register(
             "books" + KsqlConstants.SCHEMA_REGISTRY_VALUE_SUFFIX,
             SchemaUtil.buildAvroSchema(
-<<<<<<< HEAD
-                schema.getPhysicalSchema().valueSchema(),
-=======
                 schema.valueSchema(),
->>>>>>> 6af8958f
                 "books" + KsqlConstants.SCHEMA_REGISTRY_VALUE_SUFFIX
             )
         );
