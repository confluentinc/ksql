--- conflicted
+++ resolved
@@ -60,12 +60,9 @@
 import java.util.concurrent.TimeUnit;
 import java.util.concurrent.atomic.AtomicReference;
 import java.util.function.Supplier;
-<<<<<<< HEAD
 import java.util.regex.Matcher;
 import java.util.regex.Pattern;
-=======
 import java.util.stream.Collectors;
->>>>>>> 323b031b
 import javax.websocket.CloseReason.CloseCodes;
 import javax.ws.rs.core.MediaType;
 import org.eclipse.jetty.websocket.api.Session;
@@ -229,25 +226,16 @@
     );
 
     // Then:
-<<<<<<< HEAD
     assertThat(parseRawRestQueryResponse(response), hasSize(HEADER + LIMIT + FOOTER));
-    final String[] messages = response.split(System.lineSeparator());
-    assertThat(messages[0],
-        is("[{\"header\":{\"queryId\":\"none\",\"schema\":\"`USERID` STRING, `PAGEID` STRING, `VIEWTIME` BIGINT, `ROWKEY` BIGINT\"}},"));
-    assertThat(messages[1], is("{\"row\":{\"columns\":[\"USER_1\",\"PAGE_1\",1,1]}},"));
-    assertThat(messages[2], is("{\"row\":{\"columns\":[\"USER_2\",\"PAGE_2\",2,2]}},"));
-    assertThat(messages[3], is("{\"finalMessage\":\"Limit Reached\"}]"));
-=======
     final List<String> messages = Arrays.stream(response.split(System.lineSeparator()))
         .filter(s -> !s.isEmpty())
         .collect(Collectors.toList());
     assertThat(messages, hasSize(HEADER + LIMIT + FOOTER));
     assertThat(messages.get(0),
-        is("{\"header\":{\"queryId\":\"none\",\"schema\":\"`USERID` STRING, `PAGEID` STRING, `VIEWTIME` BIGINT, `ROWKEY` STRING\"}}"));
-    assertThat(messages.get(1), is("{\"row\":{\"columns\":[\"USER_1\",\"PAGE_1\",1,\"1\"]}}"));
-    assertThat(messages.get(2), is("{\"row\":{\"columns\":[\"USER_2\",\"PAGE_2\",2,\"2\"]}}"));
-    assertThat(messages.get(3), is("{\"finalMessage\":\"Limit Reached\"}"));
->>>>>>> 323b031b
+        is("[{\"header\":{\"queryId\":\"none\",\"schema\":\"`USERID` STRING, `PAGEID` STRING, `VIEWTIME` BIGINT, `ROWKEY` BIGINT\"}},"));
+    assertThat(messages.get(1), is("{\"row\":{\"columns\":[\"USER_1\",\"PAGE_1\",1,1]}},"));
+    assertThat(messages.get(2), is("{\"row\":{\"columns\":[\"USER_2\",\"PAGE_2\",2,2]}},"));
+    assertThat(messages.get(3), is("{\"finalMessage\":\"Limit Reached\"}]"));
   }
 
   @Test
