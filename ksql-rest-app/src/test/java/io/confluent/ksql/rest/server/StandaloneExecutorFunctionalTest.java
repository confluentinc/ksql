/*
 * Copyright 2018 Confluent Inc.
 *
 * Licensed under the Confluent Community License (the "License"); you may not use
 * this file except in compliance with the License.  You may obtain a copy of the
 * License at
 *
 * http://www.confluent.io/confluent-community-license
 *
 * Unless required by applicable law or agreed to in writing, software
 * distributed under the License is distributed on an "AS IS" BASIS, WITHOUT
 * WARRANTIES OF ANY KIND, either express or implied.  See the License for the
 * specific language governing permissions and limitations under the License.
 */

package io.confluent.ksql.rest.server;

import static io.confluent.ksql.serde.DataSource.DataSourceSerDe.AVRO;
import static io.confluent.ksql.serde.DataSource.DataSourceSerDe.JSON;
import static org.mockito.Mockito.when;

import com.google.common.collect.ImmutableMap;
import io.confluent.common.utils.IntegrationTest;
import io.confluent.ksql.function.UdfLoader;
import io.confluent.ksql.integration.IntegrationTestHarness;
import io.confluent.ksql.rest.server.computation.ConfigStore;
import io.confluent.ksql.services.ServiceContext;
import io.confluent.ksql.services.TestServiceContext;
import io.confluent.ksql.test.util.KsqlIdentifierTestUtil;
import io.confluent.ksql.util.KsqlConfig;
import io.confluent.ksql.util.KsqlException;
import io.confluent.ksql.util.KsqlStatementException;
import io.confluent.ksql.util.OrderDataProvider;
import io.confluent.ksql.version.metrics.VersionCheckerAgent;
import java.io.IOException;
import java.nio.charset.StandardCharsets;
import java.nio.file.Files;
import java.nio.file.Path;
import java.util.Map;
<<<<<<< HEAD
import java.util.function.Function;
=======
>>>>>>> b1265ce3
import org.apache.kafka.clients.CommonClientConfigs;
import org.apache.kafka.connect.data.Schema;
import org.apache.kafka.connect.data.SchemaBuilder;
import org.junit.After;
import org.junit.Before;
import org.junit.BeforeClass;
import org.junit.ClassRule;
import org.junit.Rule;
import org.junit.Test;
import org.junit.experimental.categories.Category;
import org.junit.rules.ExpectedException;
import org.junit.rules.TemporaryFolder;
import org.junit.runner.RunWith;
import org.mockito.Mock;
import org.mockito.junit.MockitoJUnitRunner;

@Category({IntegrationTest.class})
@RunWith(MockitoJUnitRunner.class)
public class StandaloneExecutorFunctionalTest {

  @ClassRule
  public static final IntegrationTestHarness TEST_HARNESS = IntegrationTestHarness.build();

  @ClassRule
  public static final TemporaryFolder TMP = new TemporaryFolder();

  @Rule
  public final ExpectedException expectedException = ExpectedException.none();

  private static final String AVRO_TOPIC = "avro-topic";
  private static final String JSON_TOPIC = "json-topic";
  private static int DATA_SIZE;
  private static Schema DATA_SCHEMA;

  @Mock
  private VersionCheckerAgent versionChecker;
  @Mock
  private ConfigStore configStore;
  private Path queryFile;
  private StandaloneExecutor standalone;
  private String s1;
  private String s2;
  private String t1;

  @BeforeClass
  public static void classSetUp() {
    final OrderDataProvider provider = new OrderDataProvider();
    TEST_HARNESS.produceRows(AVRO_TOPIC, provider, AVRO);
    TEST_HARNESS.produceRows(JSON_TOPIC, provider, JSON);
    DATA_SIZE = provider.data().size();
    DATA_SCHEMA = provider.schema();
  }

  @Before
  public void setUp() throws Exception {
    queryFile = TMP.newFile().toPath();

    final Map<String, ?> properties = ImmutableMap.of(
        CommonClientConfigs.BOOTSTRAP_SERVERS_CONFIG, TEST_HARNESS.kafkaBootstrapServers()
    );

    final KsqlConfig ksqlConfig = new KsqlConfig(properties);

    when(configStore.getKsqlConfig()).thenReturn(ksqlConfig);

    final Function<KsqlConfig, ServiceContext> serviceContextFactory = config ->
        TestServiceContext.create(
            ksqlConfig,
            TEST_HARNESS.getServiceContext().getSchemaRegistryClientFactory()
        );

    standalone = StandaloneExecutorFactory.create(
        properties,
        queryFile.toString(),
        ".",
        serviceContextFactory,
        (topicName, currentConfig) -> configStore,
        activeQuerySupplier -> versionChecker,
        StandaloneExecutor::new
    );

    s1 = KsqlIdentifierTestUtil.uniqueIdentifierName("S1");
    s2 = KsqlIdentifierTestUtil.uniqueIdentifierName("S2");
    t1 = KsqlIdentifierTestUtil.uniqueIdentifierName("T1");
  }

  @After
  public void tearDown() throws Exception {
    standalone.stop();
    standalone.join();
  }

  @Test
  public void shouldHandleJsonWithSchemas() {
    // Given:
    givenScript(""
        + "CREATE STREAM S (ORDERTIME BIGINT)"
        + "    WITH (kafka_topic='" + JSON_TOPIC + "', value_format='json');\n"
        + "\n"
        + "CREATE TABLE T (ORDERTIME BIGINT) "
        + "    WITH (kafka_topic='" + JSON_TOPIC + "', value_format='json', key='ORDERTIME');\n"
        + "\n"
        + "SET 'auto.offset.reset' = 'earliest';"
        + "\n"
        + "CREATE STREAM " + s1 + " AS SELECT * FROM S;\n"
        + "\n"
        + "INSERT INTO " + s1 + " SELECT * FROM S;\n"
        + "\n"
        + "CREATE TABLE " + t1 + " AS SELECT * FROM T;\n"
        + "\n"
        + "UNSET 'auto.offset.reset';"
        + "\n"
        + "CREATE STREAM " + s2 + " AS SELECT * FROM S;\n");

    // When:
    standalone.start();

    // Then:
    // CSAS and INSERT INTO both input into S1:
    TEST_HARNESS.verifyAvailableRows(s1, DATA_SIZE * 2, JSON, DATA_SCHEMA);
    // CTAS only into T1:
    TEST_HARNESS.verifyAvailableUniqueRows(t1, DATA_SIZE, JSON, DATA_SCHEMA);
    // S2 should be empty as 'auto.offset.reset' unset:
    TEST_HARNESS.verifyAvailableUniqueRows(s2, 0, JSON, DATA_SCHEMA);
  }

  @Test
  public void shouldHandleAvroWithSchemas() {
    // Given:
    givenScript(""
        + "CREATE STREAM S (ORDERTIME BIGINT)"
        + "    WITH (kafka_topic='" + AVRO_TOPIC + "', value_format='avro');\n"
        + "\n"
        + "CREATE TABLE T (ORDERTIME BIGINT) "
        + "    WITH (kafka_topic='" + AVRO_TOPIC + "', value_format='avro', key='ORDERTIME');\n"
        + "\n"
        + "SET 'auto.offset.reset' = 'earliest';"
        + "\n"
        + "CREATE STREAM " + s1 + " AS SELECT * FROM S;\n"
        + "\n"
        + "INSERT INTO " + s1 + " SELECT * FROM S;\n"
        + "\n"
        + "CREATE TABLE " + t1 + " AS SELECT * FROM T;\n"
        + "\n"
        + "UNSET 'auto.offset.reset';"
        + "\n"
        + "CREATE STREAM " + s2 + " AS SELECT * FROM S;\n");

    // When:
    standalone.start();

    // Then:
    // CSAS and INSERT INTO both input into S1:
    TEST_HARNESS.verifyAvailableRows(s1, DATA_SIZE * 2, AVRO, DATA_SCHEMA);
    // CTAS only into T1:
    TEST_HARNESS.verifyAvailableUniqueRows(t1, DATA_SIZE, AVRO, DATA_SCHEMA);
    // S2 should be empty as 'auto.offset.reset' unset:
    TEST_HARNESS.verifyAvailableUniqueRows(s2, 0, AVRO, DATA_SCHEMA);
  }

  @Test
  public void shouldInferAvroSchema() {
    // Given:
    givenScript(""
        + "SET 'auto.offset.reset' = 'earliest';"
        + ""
        + "CREATE STREAM S WITH (kafka_topic='" + AVRO_TOPIC + "', value_format='avro');\n"
        + ""
        + "CREATE STREAM " + s1 + " AS SELECT * FROM S;");

    // When:
    standalone.start();

    // Then:
    TEST_HARNESS.verifyAvailableRows(s1, DATA_SIZE, AVRO, DATA_SCHEMA);
  }

  @Test
  public void shouldFailOnAvroWithoutSchemasIfSchemaNotAvailable() {
    // Given:
    TEST_HARNESS.ensureTopics("topic-without-schema");

    givenScript(""
        + "SET 'auto.offset.reset' = 'earliest';"
        + ""
        + "CREATE STREAM S WITH (kafka_topic='topic-without-schema', value_format='avro');");

    // Then:
    expectedException.expect(KsqlException.class);
    expectedException.expectMessage(
        "Schema registry fetch for topic topic-without-schema request failed");

    // When:
    standalone.start();
  }

  @Test
  public void shouldFailOnAvroWithoutSchemasIfSchemaNotEvolvable() {
    // Given:
    givenIncompatibleSchemaExists(s1);

    givenScript(""
        + "SET 'auto.offset.reset' = 'earliest';"
        + ""
        + "CREATE STREAM S WITH (kafka_topic='" + AVRO_TOPIC + "', value_format='avro');\n"
        + ""
        + "CREATE STREAM " + s1 + " AS SELECT * FROM S;");

    // Then:
    expectedException.expect(KsqlStatementException.class);
    expectedException.expectMessage("schema evolution issues");

    // When:
    standalone.start();
  }

  @Test
  public void shouldHandleComments() {
    // Given:
    givenScript(""
        + "-- Single line comment\n"
        + ""
        + "/*\n"
        + "Multi-line comment\n"
        + " */\n"
        + ""
        + "SET 'auto.offset.reset' = 'earliest';"
        + ""
        + "CREATE STREAM S /*inline comment*/ (ID int)"
        + "    with (kafka_topic='" + JSON_TOPIC + "',value_format='json');\n"
        + "\n"
        + "CREATE STREAM " + s1 + "  AS SELECT * FROM S;");

    // When:
    standalone.start();

    // Then:
    TEST_HARNESS.verifyAvailableRows(s1, DATA_SIZE, JSON, DATA_SCHEMA);
  }

  private static void givenIncompatibleSchemaExists(final String topicName) {
    final Schema incompatible = SchemaBuilder.struct()
        .field("ORDERID", Schema.INT64_SCHEMA)
        .build();

    TEST_HARNESS.ensureSchema(topicName, incompatible);
  }

  private void givenScript(final String contents) {
    try {
      Files.write(queryFile, contents.getBytes(StandardCharsets.UTF_8));
    } catch (IOException e) {
      throw new AssertionError("Failed to save query file", e);
    }
  }
<<<<<<< HEAD
=======

  private static Map<String, String> defaultProps() {
    return ImmutableMap.of(
        CommonClientConfigs.BOOTSTRAP_SERVERS_CONFIG, TEST_HARNESS.kafkaBootstrapServers()
    );
  }
>>>>>>> b1265ce3
}<|MERGE_RESOLUTION|>--- conflicted
+++ resolved
@@ -21,7 +21,6 @@
 
 import com.google.common.collect.ImmutableMap;
 import io.confluent.common.utils.IntegrationTest;
-import io.confluent.ksql.function.UdfLoader;
 import io.confluent.ksql.integration.IntegrationTestHarness;
 import io.confluent.ksql.rest.server.computation.ConfigStore;
 import io.confluent.ksql.services.ServiceContext;
@@ -37,10 +36,7 @@
 import java.nio.file.Files;
 import java.nio.file.Path;
 import java.util.Map;
-<<<<<<< HEAD
 import java.util.function.Function;
-=======
->>>>>>> b1265ce3
 import org.apache.kafka.clients.CommonClientConfigs;
 import org.apache.kafka.connect.data.Schema;
 import org.apache.kafka.connect.data.SchemaBuilder;
@@ -296,13 +292,4 @@
       throw new AssertionError("Failed to save query file", e);
     }
   }
-<<<<<<< HEAD
-=======
-
-  private static Map<String, String> defaultProps() {
-    return ImmutableMap.of(
-        CommonClientConfigs.BOOTSTRAP_SERVERS_CONFIG, TEST_HARNESS.kafkaBootstrapServers()
-    );
-  }
->>>>>>> b1265ce3
 }