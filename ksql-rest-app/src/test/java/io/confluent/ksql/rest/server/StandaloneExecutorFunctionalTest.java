--- conflicted
+++ resolved
@@ -25,13 +25,7 @@
 import io.confluent.ksql.integration.IntegrationTestHarness;
 import io.confluent.ksql.rest.server.computation.ConfigStore;
 import io.confluent.ksql.schema.ksql.KsqlSchema;
-<<<<<<< HEAD
-import io.confluent.ksql.schema.ksql.KsqlSchemaWithOptions;
-import io.confluent.ksql.schema.persistence.PersistenceSchema;
-import io.confluent.ksql.schema.persistence.PersistenceSchemas;
-=======
 import io.confluent.ksql.schema.ksql.PhysicalSchema;
->>>>>>> 6af8958f
 import io.confluent.ksql.serde.SerdeOption;
 import io.confluent.ksql.services.ServiceContext;
 import io.confluent.ksql.services.TestServiceContext;
@@ -48,7 +42,6 @@
 import java.util.Map;
 import java.util.function.Function;
 import org.apache.kafka.clients.CommonClientConfigs;
-import org.apache.kafka.connect.data.ConnectSchema;
 import org.apache.kafka.connect.data.Schema;
 import org.apache.kafka.connect.data.SchemaBuilder;
 import org.junit.After;
@@ -80,11 +73,7 @@
   private static final String AVRO_TOPIC = "avro-topic";
   private static final String JSON_TOPIC = "json-topic";
   private static int DATA_SIZE;
-<<<<<<< HEAD
-  private static KsqlSchemaWithOptions DATA_SCHEMA;
-=======
   private static PhysicalSchema DATA_SCHEMA;
->>>>>>> 6af8958f
 
   @Mock
   private VersionCheckerAgent versionChecker;
@@ -168,11 +157,7 @@
         + "\n"
         + "CREATE STREAM " + s2 + " AS SELECT * FROM S;\n");
 
-<<<<<<< HEAD
-    final KsqlSchemaWithOptions dataSchema = KsqlSchemaWithOptions.of(
-=======
     final PhysicalSchema dataSchema = PhysicalSchema.from(
->>>>>>> 6af8958f
         KsqlSchema.of(SchemaBuilder.struct()
             .field("ORDERTIME", Schema.OPTIONAL_INT64_SCHEMA)
             .build()),
@@ -213,11 +198,7 @@
         + "\n"
         + "CREATE STREAM " + s2 + " AS SELECT * FROM S;\n");
 
-<<<<<<< HEAD
-    final KsqlSchemaWithOptions dataSchema = KsqlSchemaWithOptions.of(
-=======
     final PhysicalSchema dataSchema = PhysicalSchema.from(
->>>>>>> 6af8958f
         KsqlSchema.of(SchemaBuilder.struct()
             .field("ORDERTIME", Schema.OPTIONAL_INT64_SCHEMA)
             .build()),
@@ -317,21 +298,6 @@
   }
 
   private static void givenIncompatibleSchemaExists(final String topicName) {
-<<<<<<< HEAD
-    final PersistenceSchemas incompatible = PersistenceSchemas.of(
-        PersistenceSchema.of((ConnectSchema) SchemaBuilder.struct()
-        .field("ORDERID", SchemaBuilder
-            .struct()
-            .field("fred", Schema.OPTIONAL_INT32_SCHEMA)
-            .optional()
-            .build())
-        .field("Other", Schema.OPTIONAL_INT64_SCHEMA)
-                .build()
-        )
-    );
-
-    TEST_HARNESS.ensureSchema(topicName, incompatible);
-=======
     final KsqlSchema logical = KsqlSchema.of(
         SchemaBuilder.struct()
             .field("ORDERID", SchemaBuilder
@@ -349,7 +315,6 @@
     );
 
     TEST_HARNESS.ensureSchema(topicName, incompatiblePhysical);
->>>>>>> 6af8958f
   }
 
   private void givenScript(final String contents) {
