/*
 * Copyright 2018 Confluent Inc.
 *
 * Licensed under the Confluent Community License; you may not use this file
 * except in compliance with the License.  You may obtain a copy of the License at
 *
 * http://www.confluent.io/confluent-community-license
 *
 * Unless required by applicable law or agreed to in writing, software
 * distributed under the License is distributed on an "AS IS" BASIS, WITHOUT
 * WARRANTIES OF ANY KIND, either express or implied.  See the License for the
 * specific language governing permissions and limitations under the License.
 */

package io.confluent.ksql.rest.server;

import static java.util.Collections.emptyList;
import static java.util.Collections.emptyMap;
import static org.junit.Assert.fail;
import static org.mockito.ArgumentMatchers.any;
import static org.mockito.ArgumentMatchers.anyInt;
import static org.mockito.ArgumentMatchers.anyShort;
import static org.mockito.ArgumentMatchers.anyString;
import static org.mockito.ArgumentMatchers.eq;
import static org.mockito.Mockito.verify;
import static org.mockito.Mockito.when;

import com.google.common.collect.ImmutableList;
import com.google.common.collect.ImmutableMap;
import io.confluent.ksql.KsqlEngine;
import io.confluent.ksql.KsqlExecutionContext.ExecuteResult;
import io.confluent.ksql.function.UdfLoader;
import io.confluent.ksql.parser.KsqlParser.PreparedStatement;
import io.confluent.ksql.parser.tree.CreateStream;
import io.confluent.ksql.parser.tree.CreateStreamAsSelect;
import io.confluent.ksql.parser.tree.CreateTable;
import io.confluent.ksql.parser.tree.CreateTableAsSelect;
import io.confluent.ksql.parser.tree.DropStream;
import io.confluent.ksql.parser.tree.InsertInto;
import io.confluent.ksql.parser.tree.QualifiedName;
import io.confluent.ksql.parser.tree.Query;
import io.confluent.ksql.parser.tree.SetProperty;
import io.confluent.ksql.parser.tree.UnsetProperty;
import io.confluent.ksql.rest.util.ProcessingLogConfig;
import io.confluent.ksql.services.KafkaTopicClient;
import io.confluent.ksql.services.ServiceContext;
import io.confluent.ksql.util.KsqlConfig;
import io.confluent.ksql.util.KsqlException;
import io.confluent.ksql.util.PersistentQueryMetadata;
import io.confluent.ksql.util.QueryMetadata;
import io.confluent.ksql.version.metrics.VersionCheckerAgent;
import io.confluent.ksql.version.metrics.collector.KsqlModuleType;
import java.io.IOException;
import java.nio.charset.StandardCharsets;
import java.nio.file.Files;
import java.nio.file.Path;
import java.nio.file.Paths;
import java.util.Optional;
import org.apache.kafka.test.TestUtils;
import org.junit.Before;
import org.junit.Rule;
import org.junit.Test;
import org.junit.rules.ExpectedException;
import org.junit.runner.RunWith;
import org.mockito.Mock;
import org.mockito.junit.MockitoJUnitRunner;

@RunWith(MockitoJUnitRunner.class)
public class StandaloneExecutorTest {

  private static final String PROCESSING_LOG_TOPIC_NAME = "proclogtop";
  private static final ProcessingLogConfig processingLogConfig =
      new ProcessingLogConfig(ImmutableMap.of(
          ProcessingLogConfig.TOPIC_AUTO_CREATE, ProcessingLogConfig.AUTO_CREATE_ON,
          ProcessingLogConfig.TOPIC_NAME, PROCESSING_LOG_TOPIC_NAME
      ));
  private static final KsqlConfig ksqlConfig = new KsqlConfig(emptyMap());
  private static final QualifiedName SOME_NAME = QualifiedName.of("Test");

  @Rule
  public final ExpectedException expectedException = ExpectedException.none();

  @Mock
  private Query query;
  @Mock
  private KsqlEngine engine;
  @Mock
  private UdfLoader udfLoader;
  @Mock
  private PersistentQueryMetadata queryMd;
  @Mock
  private QueryMetadata nonPeristentQueryMd;
  @Mock
  private VersionCheckerAgent versionCheckerAgent;
  @Mock
  private ServiceContext serviceContext;
  @Mock
  private KafkaTopicClient kafkaTopicClient;

  private Path queriesFile;
  private StandaloneExecutor standaloneExecutor;

  @Before
  public void before() throws IOException {
    queriesFile = Paths.get(TestUtils.tempFile().getPath());

<<<<<<< HEAD
    when(engine.execute(any(), any(), any())).thenReturn(ExecuteResult.of(queryMd));
=======
    when(engine.execute(any(), any(), any())).thenReturn(Optional.of(queryMd));
    when(serviceContext.getTopicClient()).thenReturn(kafkaTopicClient);
>>>>>>> ed0068bd

    standaloneExecutor = new StandaloneExecutor(
        serviceContext,
        processingLogConfig,
        ksqlConfig,
        engine,
        queriesFile.toString(),
        udfLoader,
        false,
        versionCheckerAgent);
  }

  @Test
  public void shouldStartTheVersionCheckerAgent() {
    // When:
    standaloneExecutor.start();

    verify(versionCheckerAgent).start(eq(KsqlModuleType.SERVER), any());
  }

  @Test
  public void shouldLoadQueryFile() {
    // Given:
    givenQueryFileContains("This statement");

    // When:
    standaloneExecutor.start();

    // Then:
    verify(engine).parseStatements("This statement");
  }

  @Test
  public void shouldThrowIfCanNotLoadQueryFile() {
    // Given:
    givenFileDoesNotExist();

    expectedException.expect(KsqlException.class);
    expectedException.expectMessage("Could not read the query file");

    // When:
    standaloneExecutor.start();
  }

  @Test
  public void shouldLoadUdfs() {
    // When:
    standaloneExecutor.start();

    // Then:
    verify(udfLoader).load();
  }

  @Test
  public void shouldCreateProcessingLogTopic() {
    // When:
    standaloneExecutor.start();

    // Then
    verify(kafkaTopicClient).createTopic(eq(PROCESSING_LOG_TOPIC_NAME), anyInt(), anyShort());
  }

  @Test
  public void shouldFailOnDropStatement() {
    // Given:
    when(engine.parseStatements(any())).thenReturn(ImmutableList.of(
        new PreparedStatement<>("DROP",
            new DropStream(SOME_NAME, false, false))
    ));

    expectedException.expect(KsqlException.class);
    expectedException.expectMessage("Ignoring statements: DROP\n"
        + "Only DDL (CREATE STREAM/TABLE, DROP STREAM/TABLE, SET, UNSET) "
        + "and DML(CSAS, CTAS and INSERT INTO) statements can run in standalone mode.");

    // When:
    standaloneExecutor.start();
  }

  @Test
  public void shouldFailIfNoPersistentQueries() {
    // Given:
    givenExecutorWillFailOnNoQueries();

    when(engine.parseStatements(anyString())).thenReturn(ImmutableList.of(
        new PreparedStatement<>("Transient query", query)
    ));

    expectedException.expect(KsqlException.class);
    expectedException.expectMessage("The SQL file did not contain any queries");

    // When:
    standaloneExecutor.start();
  }

  @Test
  public void shouldRunCsStatement() {
    // Given:
    final PreparedStatement<CreateStream> cs = new PreparedStatement<>("CS",
        new CreateStream(SOME_NAME, emptyList(), false, emptyMap()));

    when(engine.parseStatements(anyString())).thenReturn(ImmutableList.of(cs));

    // When:
    standaloneExecutor.start();

    // Then:
    verify(engine).execute(cs, ksqlConfig, emptyMap());
  }

  @Test
  public void shouldRunCtStatement() {
    // Given:
    final PreparedStatement<CreateTable> ct = new PreparedStatement<>("CT",
        new CreateTable(SOME_NAME, emptyList(), false, emptyMap()));

    when(engine.parseStatements(anyString())).thenReturn(ImmutableList.of(ct));

    // When:
    standaloneExecutor.start();

    // Then:
    verify(engine).execute(ct, ksqlConfig, emptyMap());
  }

  @Test
  public void shouldRunSetStatements() {
    // Given:
    when(engine.parseStatements(anyString())).thenReturn(ImmutableList.of(
        new PreparedStatement<>("CS",
            new SetProperty(Optional.empty(), "name", "value")),
        new PreparedStatement<>("CS",
            new CreateStream(SOME_NAME, emptyList(), false, emptyMap()))
    ));

    // When:
    standaloneExecutor.start();

    // Then:
    verify(engine)
        .execute(any(), any(), eq(ImmutableMap.of("name", "value")));
  }

  @Test
  public void shouldRunUnSetStatements() {
    // Given:
    when(engine.parseStatements(anyString())).thenReturn(ImmutableList.of(
        new PreparedStatement<>("SET",
            new SetProperty(Optional.empty(), "name", "value")),
        new PreparedStatement<>("UNSET",
            new UnsetProperty(Optional.empty(), "name")),
        new PreparedStatement<>("CS",
            new CreateStream(SOME_NAME, emptyList(), false, emptyMap()))
    ));

    // When:
    standaloneExecutor.start();

    // Then:
    verify(engine).execute(any(), any(), eq(emptyMap()));
  }

  @Test
  public void shouldRunCsasStatements() {
    // Given:
    final PreparedStatement<CreateStreamAsSelect> csas = new PreparedStatement<>("CSAS1",
        new CreateStreamAsSelect(SOME_NAME, query, false, emptyMap(), Optional.empty()));

    when(engine.parseStatements(anyString())).thenReturn(ImmutableList.of(csas));

    // When:
    standaloneExecutor.start();

    // Then:
    verify(engine).execute(csas, ksqlConfig, emptyMap());
  }

  @Test
  @SuppressWarnings("unchecked")
  public void shouldRunCtasStatements() {
    // Given:
    final PreparedStatement<CreateTableAsSelect> ctas = new PreparedStatement<>("CTAS",
        new CreateTableAsSelect(SOME_NAME, query, false, emptyMap()));

    when(engine.parseStatements(anyString())).thenReturn(ImmutableList.of(ctas));

    // When:
    standaloneExecutor.start();

    // Then:
    verify(engine).execute(ctas, ksqlConfig, emptyMap());
  }

  @Test
  @SuppressWarnings("unchecked")
  public void shouldRunInsertIntoStatements() {
    // Given:
    final PreparedStatement<InsertInto> insertInto = new PreparedStatement<>("InsertInto",
        new InsertInto(SOME_NAME, query, Optional.empty()));

    when(engine.parseStatements(anyString())).thenReturn(ImmutableList.of(insertInto));

    // When:
    standaloneExecutor.start();

    // Then:
    verify(engine).execute(insertInto, ksqlConfig, emptyMap());
  }

  @Test
  public void shouldThrowIfExecutingPersistentQueryDoesNotReturnQuery() {
    // Given:
    givenFileContainsAPersistentQuery();

    when(engine.execute(any(), any(), any()))
        .thenReturn(ExecuteResult.of("well, this is unexpected."));

    expectedException.expect(KsqlException.class);
    expectedException.expectMessage("Could not build the query");

    // When:
    standaloneExecutor.start();
  }

  @Test
  public void shouldThrowIfExecutingPersistentQueryReturnsNonPersistentMetaData() {
    // Given:
    givenFileContainsAPersistentQuery();

    when(engine.execute(any(), any(), any())).thenReturn(ExecuteResult.of(nonPeristentQueryMd));

    expectedException.expect(KsqlException.class);
    expectedException.expectMessage("Could not build the query");

    // When:
    standaloneExecutor.start();
  }

  @Test(expected = RuntimeException.class)
  public void shouldThrowIfParseThrows() {
    // Given:
    when(engine.parseStatements(any())).thenThrow(new RuntimeException("Boom!"));

    // When:
    standaloneExecutor.start();
  }

  @Test(expected = RuntimeException.class)
  public void shouldThrowIfExecuteThrows() {
    // Given:
    givenFileContainsAPersistentQuery();

    when(engine.execute(any(), any(), any())).thenThrow(new RuntimeException("Boom!"));

    // When:
    standaloneExecutor.start();
  }

  @Test
  public void shouldCloseEngineOnStop() {
    // When:
    standaloneExecutor.stop();

    // Then:
    verify(engine).close();
  }

  @Test
  public void shouldCloseServiceContextOnStop() {
    // When:
    standaloneExecutor.stop();

    // Then:
    verify(serviceContext).close();
  }

  private void givenExecutorWillFailOnNoQueries() {
    standaloneExecutor = new StandaloneExecutor(
        serviceContext,
        processingLogConfig,
        ksqlConfig,
        engine,
        queriesFile.toString(),
        udfLoader,
        true,
        versionCheckerAgent);
  }

  private void givenFileContainsAPersistentQuery() {
    when(engine.parseStatements(anyString())).thenReturn(ImmutableList.of(
        new PreparedStatement<>("InsertInto",
            new InsertInto(SOME_NAME, query, Optional.empty()))
    ));
  }

  @SuppressWarnings("SameParameterValue")
  private void givenQueryFileContains(final String sql) {
    try {
      Files.write(queriesFile, sql.getBytes(StandardCharsets.UTF_8));
    } catch (final IOException e) {
      fail("invalid test: " + e.getMessage());
    }
  }

  private void givenFileDoesNotExist() {
    try {
      Files.delete(queriesFile);
    } catch (final IOException e) {
      fail("invalid test: " + e.getMessage());
    }
  }
}<|MERGE_RESOLUTION|>--- conflicted
+++ resolved
@@ -104,12 +104,8 @@
   public void before() throws IOException {
     queriesFile = Paths.get(TestUtils.tempFile().getPath());
 
-<<<<<<< HEAD
     when(engine.execute(any(), any(), any())).thenReturn(ExecuteResult.of(queryMd));
-=======
-    when(engine.execute(any(), any(), any())).thenReturn(Optional.of(queryMd));
     when(serviceContext.getTopicClient()).thenReturn(kafkaTopicClient);
->>>>>>> ed0068bd
 
     standaloneExecutor = new StandaloneExecutor(
         serviceContext,
