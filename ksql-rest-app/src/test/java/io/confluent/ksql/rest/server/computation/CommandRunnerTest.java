--- conflicted
+++ resolved
@@ -16,7 +16,6 @@
 
 package io.confluent.ksql.rest.server.computation;
 
-<<<<<<< HEAD
 import static org.mockito.ArgumentMatchers.anyBoolean;
 import static org.mockito.ArgumentMatchers.eq;
 import static org.mockito.ArgumentMatchers.same;
@@ -38,16 +37,6 @@
 import io.confluent.ksql.rest.util.TerminateCluster;
 import io.confluent.ksql.util.Pair;
 import java.util.Arrays;
-=======
-import static org.easymock.EasyMock.expect;
-import static org.easymock.EasyMock.expectLastCall;
-import static org.easymock.EasyMock.mock;
-import static org.easymock.EasyMock.replay;
-import static org.easymock.EasyMock.same;
-import static org.easymock.EasyMock.verify;
-import static org.hamcrest.CoreMatchers.equalTo;
-import static org.junit.Assert.assertThat;
-import static org.junit.Assert.fail;
 
 import com.google.common.collect.ImmutableList;
 import io.confluent.ksql.KsqlEngine;
@@ -55,18 +44,12 @@
 import io.confluent.ksql.util.Pair;
 
 import java.util.Collection;
->>>>>>> 29b68088
 import java.util.Collections;
 import java.util.List;
 import java.util.Map;
 import java.util.Optional;
 import java.util.stream.Collectors;
-<<<<<<< HEAD
-import org.easymock.EasyMock;
-=======
-
 import io.confluent.ksql.util.PersistentQueryMetadata;
->>>>>>> 29b68088
 import org.junit.Before;
 import org.junit.Test;
 import org.junit.runner.RunWith;
@@ -80,7 +63,6 @@
 
 @RunWith(MockitoJUnitRunner.class)
 public class CommandRunnerTest {
-<<<<<<< HEAD
 
   @Mock
   private StatementExecutor statementExecutor;
@@ -113,162 +95,231 @@
   private ArgumentCaptor<CommandId> commandIdCaptor;
   private CommandRunner commandRunner;
 
-  @Before
-  public void setup() {
-    commandRunner = new CommandRunner(statementExecutor, commandStore, ksqlEngine, 1, clusterTerminator);
-    when(command1.getStatement()).thenReturn("");
-    when(command2.getStatement()).thenReturn("");
-    when(command3.getStatement()).thenReturn("");
-=======
-  final StatementExecutor statementExecutor = mock(StatementExecutor.class);
-  final KsqlEngine ksqlEngine = mock(KsqlEngine.class);
-  final CommandStore commandStore = mock(CommandStore.class);
-
-  private List<QueuedCommand> getQueuedCommands() {
-    final List<Pair<CommandId, Command>> commandList = new TestUtils().getAllPriorCommandRecords();
-    return commandList.stream()
-        .map(
-            c -> new QueuedCommand(
-                c.getLeft(), c.getRight(), Optional.empty()))
-        .collect(Collectors.toList());
-  }
-
-  private List<QueuedCommand> getRestoreCommands(final List<Pair<CommandId, Command>> commandList) {
-    return commandList.stream()
-        .map(p -> new QueuedCommand(p.getLeft(), p.getRight(), Optional.empty()))
-        .collect(Collectors.toList());
-  }
-
-  private List<QueuedCommand> getRestoreCommands() {
-    return getRestoreCommands(new TestUtils().getAllPriorCommandRecords());
->>>>>>> 29b68088
-  }
-
-  @Before
-  public void setUp() {
-    expect(statementExecutor.getKsqlEngine()).andStubReturn(ksqlEngine);
-  }
-
-  @Test
-  @SuppressWarnings("unchecked")
-  public void shouldFetchAndRunNewCommandsFromCommandTopic() {
-    // Given:
-<<<<<<< HEAD
-    final List<QueuedCommand> queuedCommandList = givenQueuedCommands(
-        ImmutableList.of(
-            Pair.of(commandId1, command1),
-            Pair.of(commandId2, command2),
-            Pair.of(commandId3, command3)
-        )
-=======
-    final StatementExecutor statementExecutor = mock(StatementExecutor.class);
-    final List<QueuedCommand> commands = getQueuedCommands();
-    commands.forEach(
-        c -> {
-          statementExecutor.handleStatement(same(c));
-          expectLastCall();
-        }
->>>>>>> 29b68088
-    );
-    when(commandStore.getNewCommands()).thenReturn(queuedCommandList);
-
-    // When:
-    commandRunner.fetchAndRunCommands();
-
-    // Then:
-    final InOrder ordered = inOrder(statementExecutor);
-    verify(statementExecutor).handleStatement(eq(command1), eq(commandId1), any());
-    verify(statementExecutor).handleStatement(eq(command2), eq(commandId2), any());
-    verify(statementExecutor).handleStatement(eq(command3), eq(commandId3), any());
-  }
-
-  @Test
-  @SuppressWarnings("unchecked")
-  public void shouldFetchAndRunTerminateCommandFromCommandTopic() {
-    // Given:
-<<<<<<< HEAD
-    when(command1.getStatement()).thenReturn(TerminateCluster.TERMINATE_CLUSTER_STATEMENT_TEXT);
-    when(command1.getOverwriteProperties()).thenReturn(ImmutableMap.of("deleteTopicList", ImmutableList.of("FOO")));
-    final QueuedCommand queuedCommand = makeQueuedCommand(commandId1, command1);
-    when(commandStore.getNewCommands()).thenReturn(ImmutableList.of(queuedCommand));
-=======
-    final List<QueuedCommand> commands = Collections.singletonList(getQueuedCommands().get(0));
-    final QueuedCommand command = commands.get(0);
-    statementExecutor.handleStatement(command);
-    expectLastCall().andThrow(new RuntimeException("Something bad happened"));
-    statementExecutor.handleStatement(command);
-    expectLastCall();
-    expect(commandStore.getNewCommands()).andReturn(commands);
-    replay(statementExecutor, commandStore);
-    final CommandRunner commandRunner = new CommandRunner(statementExecutor, commandStore, 3);
->>>>>>> 29b68088
-
-    // When:
-    commandRunner.fetchAndRunCommands();
-
-    //Then:
-    verify(ksqlEngine).stopAcceptingStatements();
-    verify(clusterTerminator).terminateCluster(ImmutableList.of("FOO"));
-  }
-
-<<<<<<< HEAD
+//  @Before
+//  public void setup() {
+//    commandRunner = new CommandRunner(statementExecutor, commandStore, ksqlEngine, 1, clusterTerminator);
+//    when(command1.getStatement()).thenReturn("");
+//    when(command2.getStatement()).thenReturn("");
+//    when(command3.getStatement()).thenReturn("");
+//=======
+//  final StatementExecutor statementExecutor = mock(StatementExecutor.class);
+//  final KsqlEngine ksqlEngine = mock(KsqlEngine.class);
+//  final CommandStore commandStore = mock(CommandStore.class);
+//
+//  private List<QueuedCommand> getQueuedCommands() {
+//    final List<Pair<CommandId, Command>> commandList = new TestUtils().getAllPriorCommandRecords();
+//    return commandList.stream()
+//        .map(
+//            c -> new QueuedCommand(
+//                c.getLeft(), c.getRight(), Optional.empty()))
+//        .collect(Collectors.toList());
+//  }
+//
+//  private List<QueuedCommand> getRestoreCommands(final List<Pair<CommandId, Command>> commandList) {
+//    return commandList.stream()
+//        .map(p -> new QueuedCommand(p.getLeft(), p.getRight(), Optional.empty()))
+//        .collect(Collectors.toList());
+//  }
+//
+//  private List<QueuedCommand> getRestoreCommands() {
+//    return getRestoreCommands(new TestUtils().getAllPriorCommandRecords());
+//>>>>>>> upstream/master
+//  }
+//
+//  @Before
+//  public void setUp() {
+//    expect(statementExecutor.getKsqlEngine()).andStubReturn(ksqlEngine);
+//  }
+//
 //  @Test
 //  @SuppressWarnings("unchecked")
-//  public void shouldProcessPriorCommandsFromCommandTopic() {
-//    // Given:
-//    when(command1.getStatement()).thenReturn("");
-//    when(commandId1.getEntity()).thenReturn("");
-//    when(restoreCommands.getToRestore()).thenReturn(ImmutableMap.of(new Pair<>(1, commandId1), command1));
-//    when(restoreCommands.terminatedQueries()).thenReturn(Collections.emptyMap());
-//    when(restoreCommands.getDropped()).thenReturn(Collections.emptyMap());
-//    when(commandStore.getRestoreCommands()).thenReturn(restoreCommands);
-//
-//    // When:
-//    commandRunner.processPriorCommands();
+//  public void shouldFetchAndRunNewCommandsFromCommandTopic() {
+//    // Given:
+//<<<<<<< HEAD
+//    final List<QueuedCommand> queuedCommandList = givenQueuedCommands(
+//        ImmutableList.of(
+//            Pair.of(commandId1, command1),
+//            Pair.of(commandId2, command2),
+//            Pair.of(commandId3, command3)
+//        )
+//=======
+//    final StatementExecutor statementExecutor = mock(StatementExecutor.class);
+//    final List<QueuedCommand> commands = getQueuedCommands();
+//    commands.forEach(
+//        c -> {
+//          statementExecutor.handleStatement(same(c));
+//          expectLastCall();
+//        }
+//>>>>>>> upstream/master
+//    );
+//    when(commandStore.getNewCommands()).thenReturn(queuedCommandList);
+//
+//    // When:
+//    commandRunner.fetchAndRunCommands();
 //
 //    // Then:
-//    verify(statementExecutor).handleStatementWithTerminatedQueries(
-//        eq(command1),
-//        eq(commandId1),
-//        any(Optional.class),
-//        any(Map.class),
-//        anyBoolean());
-//  }
-
-//  @Test
-//  public void shouldTerminateIfTerminateIsInPriorCommands() {
-//    // Given:
+//    final InOrder ordered = inOrder(statementExecutor);
+//    verify(statementExecutor).handleStatement(eq(command1), eq(commandId1), any());
+//    verify(statementExecutor).handleStatement(eq(command2), eq(commandId2), any());
+//    verify(statementExecutor).handleStatement(eq(command3), eq(commandId3), any());
+//  }
+//
+//  @Test
+//  @SuppressWarnings("unchecked")
+//  public void shouldFetchAndRunTerminateCommandFromCommandTopic() {
+//    // Given:
+//<<<<<<< HEAD
 //    when(command1.getStatement()).thenReturn(TerminateCluster.TERMINATE_CLUSTER_STATEMENT_TEXT);
-//    when(restoreCommands.getToRestore()).thenReturn(ImmutableMap.of(new Pair<>(1, commandId1), command1));
-//    when(commandStore.getRestoreCommands()).thenReturn(restoreCommands);
-//
-//    // When:
-//    commandRunner.processPriorCommands();
+//    when(command1.getOverwriteProperties()).thenReturn(ImmutableMap.of("deleteTopicList", ImmutableList.of("FOO")));
+//    final QueuedCommand queuedCommand = makeQueuedCommand(commandId1, command1);
+//    when(commandStore.getNewCommands()).thenReturn(ImmutableList.of(queuedCommand));
+//=======
+//    final List<QueuedCommand> commands = Collections.singletonList(getQueuedCommands().get(0));
+//    final QueuedCommand command = commands.get(0);
+//    statementExecutor.handleStatement(command);
+//    expectLastCall().andThrow(new RuntimeException("Something bad happened"));
+//    statementExecutor.handleStatement(command);
+//    expectLastCall();
+//    expect(commandStore.getNewCommands()).andReturn(commands);
+//    replay(statementExecutor, commandStore);
+//    final CommandRunner commandRunner = new CommandRunner(statementExecutor, commandStore, 3);
+//>>>>>>> upstream/master
+//
+//    // When:
+//    commandRunner.fetchAndRunCommands();
 //
 //    //Then:
 //    verify(ksqlEngine).stopAcceptingStatements();
-//    verify(command1).getOverwriteProperties();
-//  }
-
-
+//    verify(clusterTerminator).terminateCluster(ImmutableList.of("FOO"));
+//  }
+//
+//<<<<<<< HEAD
+////  @Test
+////  @SuppressWarnings("unchecked")
+////  public void shouldProcessPriorCommandsFromCommandTopic() {
+////    // Given:
+////    when(command1.getStatement()).thenReturn("");
+////    when(commandId1.getEntity()).thenReturn("");
+////    when(restoreCommands.getToRestore()).thenReturn(ImmutableMap.of(new Pair<>(1, commandId1), command1));
+////    when(restoreCommands.terminatedQueries()).thenReturn(Collections.emptyMap());
+////    when(restoreCommands.getDropped()).thenReturn(Collections.emptyMap());
+////    when(commandStore.getRestoreCommands()).thenReturn(restoreCommands);
+////
+////    // When:
+////    commandRunner.processPriorCommands();
+////
+////    // Then:
+////    verify(statementExecutor).handleStatementWithTerminatedQueries(
+////        eq(command1),
+////        eq(commandId1),
+////        any(Optional.class),
+////        any(Map.class),
+////        anyBoolean());
+////  }
+//
+////  @Test
+////  public void shouldTerminateIfTerminateIsInPriorCommands() {
+////    // Given:
+////    when(command1.getStatement()).thenReturn(TerminateCluster.TERMINATE_CLUSTER_STATEMENT_TEXT);
+////    when(restoreCommands.getToRestore()).thenReturn(ImmutableMap.of(new Pair<>(1, commandId1), command1));
+////    when(commandStore.getRestoreCommands()).thenReturn(restoreCommands);
+////
+////    // When:
+////    commandRunner.processPriorCommands();
+////
+////    //Then:
+////    verify(ksqlEngine).stopAcceptingStatements();
+////    verify(command1).getOverwriteProperties();
+////  }
+//
+//
+////  @Test
+////  public void shouldFetchAndRunPriorCommandsFromCommandTopic() {
+////    // Given:
+////    final RestoreCommands restoreCommands = getRestoreCommands();
+////    restoreCommands.forEach(
+////        (commandId, command, terminatedQueries, wasDropped) -> {
+////          statementExecutor.handleStatementWithTerminatedQueries(
+////              command,
+////              commandId,
+////              Optional.empty(),
+////              terminatedQueries,
+////              wasDropped);
+////          expectLastCall();
+////        }
+////    );
+////    replay(statementExecutor);
+////    expect(commandStore.getRestoreCommands()).andReturn(restoreCommands);
+////    replay(commandStore);
+////    final CommandRunner commandRunner = new CommandRunner(statementExecutor, commandStore, 1);
+////
+////    // When:
+////    commandRunner.processPriorCommands();
+////
+////    // Then:
+////    verify(statementExecutor);
+////  }
+//
+//
+//  private List<QueuedCommand> givenQueuedCommands(final List<Pair<CommandId, Command>> commandIdCommandPairs ) {
+//    return commandIdCommandPairs.stream()
+//        .map(commandIdCommandPair ->
+//            makeQueuedCommand(commandIdCommandPair.getLeft(), commandIdCommandPair.getRight()))
+//        .collect(Collectors.toList());
+//  }
+//
+//  private QueuedCommand makeQueuedCommand(final CommandId commandId, final Command command) {
+//    final QueuedCommand queuedCommand = mock(QueuedCommand.class);
+//    when(queuedCommand.getCommand()).thenReturn(Optional.of(command));
+//    when(queuedCommand.getCommandId()).thenReturn(commandId);
+//    return queuedCommand;
+//=======
+//  @Test
+//  public void shouldGiveUpAfterRetryLimit() {
+//    // Given:
+//    final List<QueuedCommand> commands = Collections.singletonList(getQueuedCommands().get(0));
+//    final QueuedCommand command = commands.get(0);
+//    statementExecutor.handleStatement(command);
+//    final RuntimeException exception = new RuntimeException("something bad happened");
+//    expectLastCall().andThrow(exception).times(4);
+//    expect(commandStore.getNewCommands()).andReturn(commands);
+//    replay(statementExecutor, commandStore);
+//    final CommandRunner commandRunner = new CommandRunner(statementExecutor, commandStore, 3);
+//
+//    // When:
+//    try {
+//      commandRunner.fetchAndRunCommands();
+//
+//      // Then:
+//      fail("Should have thrown exception");
+//    } catch (final RuntimeException caught) {
+//      assertThat(caught, equalTo(exception));
+//    }
+//    verify(statementExecutor);
+//  }
+//
 //  @Test
 //  public void shouldFetchAndRunPriorCommandsFromCommandTopic() {
 //    // Given:
-//    final RestoreCommands restoreCommands = getRestoreCommands();
+//    final List<QueuedCommand> restoreCommands = getRestoreCommands();
 //    restoreCommands.forEach(
-//        (commandId, command, terminatedQueries, wasDropped) -> {
-//          statementExecutor.handleStatementWithTerminatedQueries(
-//              command,
-//              commandId,
-//              Optional.empty(),
-//              terminatedQueries,
-//              wasDropped);
+//        command -> {
+//          statementExecutor.handleRestore(command);
 //          expectLastCall();
 //        }
 //    );
-//    replay(statementExecutor);
 //    expect(commandStore.getRestoreCommands()).andReturn(restoreCommands);
-//    replay(commandStore);
+//    final Collection<PersistentQueryMetadata> persistentQueries
+//        = ImmutableList.of(mock(PersistentQueryMetadata.class), mock(PersistentQueryMetadata.class));
+//    expect(ksqlEngine.getPersistentQueries()).andReturn(persistentQueries);
+//    persistentQueries.forEach(
+//        q -> {
+//          q.start();
+//          expectLastCall();
+//        }
+//    );
+//    replay(persistentQueries.toArray());
+//    replay(statementExecutor, ksqlEngine, commandStore);
 //    final CommandRunner commandRunner = new CommandRunner(statementExecutor, commandStore, 1);
 //
 //    // When:
@@ -276,101 +327,32 @@
 //
 //    // Then:
 //    verify(statementExecutor);
-//  }
-
-
-  private List<QueuedCommand> givenQueuedCommands(final List<Pair<CommandId, Command>> commandIdCommandPairs ) {
-    return commandIdCommandPairs.stream()
-        .map(commandIdCommandPair ->
-            makeQueuedCommand(commandIdCommandPair.getLeft(), commandIdCommandPair.getRight()))
-        .collect(Collectors.toList());
-  }
-
-  private QueuedCommand makeQueuedCommand(final CommandId commandId, final Command command) {
-    final QueuedCommand queuedCommand = mock(QueuedCommand.class);
-    when(queuedCommand.getCommand()).thenReturn(Optional.of(command));
-    when(queuedCommand.getCommandId()).thenReturn(commandId);
-    return queuedCommand;
-=======
-  @Test
-  public void shouldGiveUpAfterRetryLimit() {
-    // Given:
-    final List<QueuedCommand> commands = Collections.singletonList(getQueuedCommands().get(0));
-    final QueuedCommand command = commands.get(0);
-    statementExecutor.handleStatement(command);
-    final RuntimeException exception = new RuntimeException("something bad happened");
-    expectLastCall().andThrow(exception).times(4);
-    expect(commandStore.getNewCommands()).andReturn(commands);
-    replay(statementExecutor, commandStore);
-    final CommandRunner commandRunner = new CommandRunner(statementExecutor, commandStore, 3);
-
-    // When:
-    try {
-      commandRunner.fetchAndRunCommands();
-
-      // Then:
-      fail("Should have thrown exception");
-    } catch (final RuntimeException caught) {
-      assertThat(caught, equalTo(exception));
-    }
-    verify(statementExecutor);
-  }
-
-  @Test
-  public void shouldFetchAndRunPriorCommandsFromCommandTopic() {
-    // Given:
-    final List<QueuedCommand> restoreCommands = getRestoreCommands();
-    restoreCommands.forEach(
-        command -> {
-          statementExecutor.handleRestore(command);
-          expectLastCall();
-        }
-    );
-    expect(commandStore.getRestoreCommands()).andReturn(restoreCommands);
-    final Collection<PersistentQueryMetadata> persistentQueries
-        = ImmutableList.of(mock(PersistentQueryMetadata.class), mock(PersistentQueryMetadata.class));
-    expect(ksqlEngine.getPersistentQueries()).andReturn(persistentQueries);
-    persistentQueries.forEach(
-        q -> {
-          q.start();
-          expectLastCall();
-        }
-    );
-    replay(persistentQueries.toArray());
-    replay(statementExecutor, ksqlEngine, commandStore);
-    final CommandRunner commandRunner = new CommandRunner(statementExecutor, commandStore, 1);
-
-    // When:
-    commandRunner.processPriorCommands();
-
-    // Then:
-    verify(statementExecutor);
-    verify(persistentQueries.toArray());
-  }
-
-  @Test
-  public void shouldRetryCommandsWhenRestoring() {
-    // Given:
-    final List<QueuedCommand> restoreCommands = getRestoreCommands();
-    final QueuedCommand failedCommand = restoreCommands.get(0);
-    statementExecutor.handleRestore(failedCommand);
-    expectLastCall().andThrow(new RuntimeException("something bad happened"));
-    restoreCommands.forEach(
-        command -> {
-          statementExecutor.handleRestore(command);
-          expectLastCall();
-        }
-    );
-    expect(commandStore.getRestoreCommands()).andReturn(restoreCommands);
-    expect(ksqlEngine.getPersistentQueries()).andReturn(Collections.emptySet());
-    replay(statementExecutor, ksqlEngine, commandStore);
-    final CommandRunner commandRunner = new CommandRunner(statementExecutor, commandStore, 3);
-
-    // When:
-    commandRunner.processPriorCommands();
-
-    // Then:
-    verify(statementExecutor);
->>>>>>> 29b68088
-  }
+//    verify(persistentQueries.toArray());
+//  }
+//
+//  @Test
+//  public void shouldRetryCommandsWhenRestoring() {
+//    // Given:
+//    final List<QueuedCommand> restoreCommands = getRestoreCommands();
+//    final QueuedCommand failedCommand = restoreCommands.get(0);
+//    statementExecutor.handleRestore(failedCommand);
+//    expectLastCall().andThrow(new RuntimeException("something bad happened"));
+//    restoreCommands.forEach(
+//        command -> {
+//          statementExecutor.handleRestore(command);
+//          expectLastCall();
+//        }
+//    );
+//    expect(commandStore.getRestoreCommands()).andReturn(restoreCommands);
+//    expect(ksqlEngine.getPersistentQueries()).andReturn(Collections.emptySet());
+//    replay(statementExecutor, ksqlEngine, commandStore);
+//    final CommandRunner commandRunner = new CommandRunner(statementExecutor, commandStore, 3);
+//
+//    // When:
+//    commandRunner.processPriorCommands();
+//
+//    // Then:
+//    verify(statementExecutor);
+//>>>>>>> upstream/master
+//  }
 }