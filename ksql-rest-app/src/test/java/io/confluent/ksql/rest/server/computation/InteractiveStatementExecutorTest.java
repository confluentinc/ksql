--- conflicted
+++ resolved
@@ -16,31 +16,20 @@
 package io.confluent.ksql.rest.server.computation;
 
 import static java.util.Collections.emptyMap;
-<<<<<<< HEAD
-import static org.easymock.EasyMock.anyLong;
-import static org.easymock.EasyMock.anyString;
-import static org.easymock.EasyMock.eq;
-import static org.easymock.EasyMock.expect;
-import static org.easymock.EasyMock.expectLastCall;
-import static org.easymock.EasyMock.replay;
-import static org.easymock.EasyMock.reportMatcher;
-import static org.easymock.EasyMock.verify;
 import static org.hamcrest.CoreMatchers.containsString;
-=======
->>>>>>> c3a1034e
 import static org.hamcrest.CoreMatchers.equalTo;
 import static org.hamcrest.MatcherAssert.assertThat;
-import static org.hamcrest.CoreMatchers.containsString;
 import static org.hamcrest.Matchers.is;
 import static org.hamcrest.Matchers.not;
 import static org.junit.Assert.assertEquals;
+import static org.mockito.ArgumentMatchers.any;
 import static org.mockito.ArgumentMatchers.anyLong;
 import static org.mockito.ArgumentMatchers.argThat;
+import static org.mockito.Mockito.eq;
+import static org.mockito.Mockito.mock;
 import static org.mockito.Mockito.times;
 import static org.mockito.Mockito.verify;
 import static org.mockito.Mockito.when;
-import static org.mockito.Mockito.mock;
-import static org.mockito.Mockito.eq;
 
 import com.google.common.collect.ImmutableList;
 import com.google.common.collect.ImmutableMap;
@@ -295,7 +284,7 @@
 
     // When:
     handleStatement(statementExecutorWithMocks, csasCommand, csasCommandId, Optional.empty(), 1);
-    
+
     // Then:
     verify(mockQueryMetadata, times(1)).start();
   }
@@ -436,7 +425,7 @@
 
     // Now try to drop streams/tables to test referential integrity
     tryDropThatViolatesReferentialIntegrity();
-    
+
     // Terminate the queries using the stream/table
     terminateQueries();
 
@@ -536,7 +525,7 @@
     final KsqlPlan plan = Mockito.mock(KsqlPlan.class);
     when(mockEngine.plan(eq(serviceContext), eqConfiguredStatement(PreparedStatement.of("DROP", mockDropStream))))
         .thenReturn(plan);
-    
+
     when(mockEngine
         .execute(
             eq(serviceContext),
@@ -560,7 +549,7 @@
   private  <T extends Statement> ConfiguredStatement<T> eqConfiguredStatement(PreparedStatement<T> preparedStatement) {
     return argThat(new ConfiguredStatementMatcher<>(preparedStatement));
   }
-  
+
   private ConfiguredKsqlPlan eqConfiguredPlan(final KsqlPlan plan) {
     return argThat(new ConfiguredKsqlPlanMatcher(plan));
   }
@@ -578,7 +567,7 @@
       return plan.getPlan().equals(configuredKsqlPlan.getPlan());
     }
   }
-  
+
   private class ConfiguredStatementMatcher<T extends Statement> implements ArgumentMatcher<ConfiguredStatement<T>> {
 
     private ConfiguredStatement<?> statement;
@@ -671,22 +660,15 @@
     final String queryStatement = "a persistent query";
 
     final TerminateQuery terminateAll = mock(TerminateQuery.class);
-    expect(terminateAll.getQueryId()).andReturn(Optional.empty());
-
-    expect(mockParser.parseSingleStatement(anyString()))
-        .andReturn(PreparedStatement.of(queryStatement, terminateAll));
+    when(terminateAll.getQueryId()).thenReturn(Optional.empty());
+
+    when(mockParser.parseSingleStatement(any()))
+        .thenReturn(PreparedStatement.of(queryStatement, terminateAll));
 
     final PersistentQueryMetadata query0 = mock(PersistentQueryMetadata.class);
-    query0.close();
-    expectLastCall();
-
-    final PersistentQueryMetadata query1 = mock(PersistentQueryMetadata.class);
-    query1.close();
-    expectLastCall();
-
-    expect(mockEngine.getPersistentQueries()).andReturn(ImmutableList.of(query0, query1));
-
-    replayAll();
+     PersistentQueryMetadata query1 = mock(PersistentQueryMetadata.class);
+
+    when(mockEngine.getPersistentQueries()).thenReturn(ImmutableList.of(query0, query1));
 
     // When:
     statementExecutorWithMocks.handleStatement(
@@ -699,7 +681,8 @@
     );
 
     // Then:
-    verify(query0, query1);
+    verify(query0).close();
+    verify(query1).close();
   }
 
   private void createStreamsAndStartTwoPersistentQueries() {
