--- conflicted
+++ resolved
@@ -164,20 +164,13 @@
 
     KsqlServer(final List<QueuedCommand> commandLog) {
       this.ksqlEngine = createKsqlEngine();
-<<<<<<< HEAD
-      this.commandIdAssigner = new CommandIdAssigner(ksqlEngine.getMetaStore());
-      this.fakeCommandQueue = new FakeCommandQueue(
-          new CommandIdAssigner(ksqlEngine.getMetaStore()),
-          commandLog);
+      this.fakeCommandQueue = new FakeCommandQueue(commandLog);
 
       // Todo(ac): needed? Why does recovery use ksqlResource at all?
       final Function<ServiceContext, SchemaInjector> schemaInjectorFactory = sc ->
           new DefaultSchemaInjector(
               new SchemaRegistryTopicSchemaSupplier(sc.getSchemaRegistryClient()));
 
-=======
-      this.fakeCommandQueue = new FakeCommandQueue(commandLog);
->>>>>>> 42bb3c9b
       this.ksqlResource = new KsqlResource(
           ksqlConfig,
           ksqlEngine,
