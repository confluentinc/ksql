/*
 * Copyright 2018 Confluent Inc.
 *
 * Licensed under the Confluent Community License; you may not use this file
 * except in compliance with the License.  You may obtain a copy of the License at
 *
 * http://www.confluent.io/confluent-community-license
 *
 * Unless required by applicable law or agreed to in writing, software
 * distributed under the License is distributed on an "AS IS" BASIS, WITHOUT
 * WARRANTIES OF ANY KIND, either express or implied.  See the License for the
 * specific language governing permissions and limitations under the License.
 */

package io.confluent.ksql.rest.server.computation;

import static org.hamcrest.CoreMatchers.equalTo;
import static org.hamcrest.CoreMatchers.instanceOf;
import static org.hamcrest.MatcherAssert.assertThat;
import static org.hamcrest.Matchers.contains;

import com.google.common.collect.ImmutableList;
import com.google.common.collect.ImmutableMap;
import io.confluent.ksql.KsqlEngine;
import io.confluent.ksql.KsqlEngineTestUtil;
import io.confluent.ksql.function.InternalFunctionRegistry;
import io.confluent.ksql.internal.KsqlEngineMetrics;
import io.confluent.ksql.metastore.KsqlTopic;
import io.confluent.ksql.metastore.MetaStore;
import io.confluent.ksql.metastore.MetaStoreImpl;
import io.confluent.ksql.metastore.StructuredDataSource;
import io.confluent.ksql.parser.tree.Statement;
import io.confluent.ksql.query.QueryId;
import io.confluent.ksql.rest.entity.KsqlRequest;
import io.confluent.ksql.rest.server.StatementParser;
import io.confluent.ksql.rest.server.computation.CommandId.Action;
import io.confluent.ksql.rest.server.computation.CommandId.Type;
import io.confluent.ksql.rest.server.resources.KsqlResource;
import io.confluent.ksql.serde.KsqlTopicSerDe;
import io.confluent.ksql.services.FakeKafkaTopicClient;
import io.confluent.ksql.services.ServiceContext;
import io.confluent.ksql.util.FakeKafkaTopicClient;
import io.confluent.ksql.services.TestServiceContext;
import io.confluent.ksql.util.KsqlConfig;
import io.confluent.ksql.util.PersistentQueryMetadata;
import io.confluent.ksql.util.timestamp.TimestampExtractionPolicy;
import java.time.Duration;
import java.util.Arrays;
import java.util.Collection;
import java.util.Collections;
import java.util.LinkedList;
import java.util.List;
import java.util.Map;
import java.util.Map.Entry;
import java.util.Optional;
import java.util.Set;
import java.util.stream.Collectors;
import javax.ws.rs.core.Response;
import org.apache.kafka.connect.data.Schema;
import org.easymock.EasyMock;
import org.hamcrest.Description;
import org.hamcrest.Matcher;
import org.hamcrest.TypeSafeDiagnosingMatcher;
import org.junit.After;
import org.junit.Before;
import org.junit.Test;

public class RecoveryTest {
  private final KsqlConfig ksqlConfig = new KsqlConfig(
      ImmutableMap.of(
          "bootstrap.servers", "0.0.0.0"
      )
  );
  private final List<QueuedCommand> commands = new LinkedList<>();
  private final FakeKafkaTopicClient topicClient = new FakeKafkaTopicClient();
<<<<<<< HEAD
  private final ServiceContext serviceContext =
      TestServiceContext.create(topicClient);
=======
  private final ServiceContext serviceContext = TestServiceContext.create(topicClient);
>>>>>>> da98ac12
  private final KsqlServer server1 = new KsqlServer(commands);
  private final KsqlServer server2 = new KsqlServer(commands);

  @Before
  public void setup() {
    topicClient.preconditionTopicExists("A", 3, (short) 1, Collections.emptyMap());
    topicClient.preconditionTopicExists("B", 3, (short) 1, Collections.emptyMap());
  }

  @After
  public void tearDown() {
    server1.close();
    server2.close();
    serviceContext.close();
  }

  private KsqlEngine createKsqlEngine() {
    final KsqlEngineMetrics engineMetrics = EasyMock.niceMock(KsqlEngineMetrics.class);
    EasyMock.replay(engineMetrics);
    return KsqlEngineTestUtil.createKsqlEngine(
        serviceContext,
        new MetaStoreImpl(new InternalFunctionRegistry()),
        engineMetrics);
  }

  private static class FakeCommandQueue implements CommandQueue {
    private final List<QueuedCommand> commandLog;
    private final CommandIdAssigner commandIdAssigner;
    private int offset;

    FakeCommandQueue(
        final CommandIdAssigner commandIdAssigner,
        final List<QueuedCommand> commandLog) {
      this.commandIdAssigner = commandIdAssigner;
      this.commandLog = commandLog;
    }

    @Override
    public QueuedCommandStatus enqueueCommand(
        final String statementString,
        final Statement statement,
        final KsqlConfig ksqlConfig,
        final Map<String, Object> overwriteProperties) {
      final CommandId commandId = commandIdAssigner.getCommandId(statement);
      final long commandSequenceNumber = commandLog.size();
      commandLog.add(
          new QueuedCommand(
              commandId,
              new Command(
                  statementString,
                  Collections.emptyMap(),
                  ksqlConfig.getAllConfigPropsWithSecretsObfuscated()),
              Optional.empty()));
      return new QueuedCommandStatus(commandSequenceNumber, new CommandStatusFuture(commandId));
    }

    @Override
    public List<QueuedCommand> getNewCommands() {
      final List<QueuedCommand> commands = commandLog.subList(offset, commandLog.size());
      offset = commandLog.size();
      return commands;
    }

    @Override
    public List<QueuedCommand> getRestoreCommands() {
      final List<QueuedCommand> restoreCommands = ImmutableList.copyOf(commandLog);
      this.offset = commandLog.size();
      return restoreCommands;
    }

    @Override
    public void ensureConsumedPast(final long seqNum, final Duration timeout) {
    }

    @Override
    public boolean isEmpty() {
      return commandLog.isEmpty();
    }

    @Override
    public void close() {
    }
  }

  private class KsqlServer {
    final KsqlEngine ksqlEngine;
    final KsqlResource ksqlResource;
    final CommandIdAssigner commandIdAssigner;
    final FakeCommandQueue fakeCommandQueue;
    final StatementExecutor statementExecutor;
    final CommandRunner commandRunner;

    KsqlServer(final List<QueuedCommand> commandLog) {
      this.ksqlEngine = createKsqlEngine();
      this.commandIdAssigner = new CommandIdAssigner(ksqlEngine.getMetaStore());
      this.fakeCommandQueue = new FakeCommandQueue(
          new CommandIdAssigner(ksqlEngine.getMetaStore()),
          commandLog);
      this.ksqlResource = new KsqlResource(
          ksqlConfig,
          ksqlEngine,
          serviceContext,
          fakeCommandQueue,
          Duration.ofMillis(0),
          ()->{}
      );
      this.statementExecutor = new StatementExecutor(
          ksqlConfig,
          ksqlEngine,
          new StatementParser(ksqlEngine));
      this.commandRunner = new CommandRunner(
          statementExecutor,
          fakeCommandQueue,
          ksqlConfig,
          ksqlEngine,
          1,
          serviceContext
      );
    }

    void recover() {
      this.commandRunner.processPriorCommands();
    }

    void executeCommands() {
      this.commandRunner.fetchAndRunCommands();
    }

    void submitCommands(final String ...statements) {
      for (final String statement : statements) {
        final Response response = ksqlResource.handleKsqlStatements(
            new KsqlRequest(statement, Collections.emptyMap(), null));
        assertThat(response.getStatus(), equalTo(200));
        executeCommands();
      }
    }

    void close() {
      ksqlEngine.close();
    }
  }

  private static <T> boolean test(
      final Matcher<T> matcher,
      final T object,
      final Description description,
      final String errorPrefix) {
    if (!matcher.matches(object)) {
      description.appendText(errorPrefix);
      matcher.describeMismatch(object, description);
      return false;
    }
    return true;
  }

  private static class TopicMatcher extends TypeSafeDiagnosingMatcher<KsqlTopic> {
    final Matcher<String> nameMatcher;
    final Matcher<String> kafkaNameMatcher;
    final Matcher<KsqlTopicSerDe> serDeMatcher;

    TopicMatcher(final KsqlTopic topic) {
      this.nameMatcher = equalTo(topic.getName());
      this.kafkaNameMatcher = equalTo(topic.getKafkaTopicName());
      this.serDeMatcher = instanceOf(topic.getKsqlTopicSerDe().getClass());
    }

    @Override
    public void describeTo(final Description description) {
      description.appendList(
          "Topic(", ", ", ")",
          Arrays.asList(nameMatcher, kafkaNameMatcher, serDeMatcher));
    }

    @Override
    public boolean matchesSafely(final KsqlTopic other, final Description description) {
      if (!test(nameMatcher, other.getName(), description, "name mismatch: ")) {
        return false;
      }
      if (!test(
          kafkaNameMatcher,
          other.getKafkaTopicName(),
          description,
          "kafka name mismatch: ")) {
        return false;
      }
      return test(
          serDeMatcher,
          other.getKsqlTopicSerDe(),
          description,
          "serde mismatch: ");
    }
  }

  private static Matcher<KsqlTopic> sameTopic(final KsqlTopic topic) {
    return new TopicMatcher(topic);
  }

  private static class StructuredDataSourceMatcher
      extends TypeSafeDiagnosingMatcher<StructuredDataSource> {
    final StructuredDataSource source;
    final Matcher<StructuredDataSource.DataSourceType> typeMatcher;
    final Matcher<String> nameMatcher;
    final Matcher<Schema> schemaMatcher;
    final Matcher<String> sqlMatcher;
    final Matcher<TimestampExtractionPolicy> extractionPolicyMatcher;
    final Matcher<KsqlTopic> topicMatcher;

    StructuredDataSourceMatcher(final StructuredDataSource source) {
      this.source = source;
      this.typeMatcher = equalTo(source.getDataSourceType());
      this.nameMatcher = equalTo(source.getName());
      this.schemaMatcher = equalTo(source.getSchema());
      this.sqlMatcher = equalTo(source.getSqlExpression());
      this.extractionPolicyMatcher = equalTo(source.getTimestampExtractionPolicy());
      this.topicMatcher = sameTopic(source.getKsqlTopic());
    }

    @Override
    public void describeTo(final Description description) {
      description.appendList(
          "Source(", ", ", ")",
          Arrays.asList(
              nameMatcher,
              typeMatcher,
              schemaMatcher,
              sqlMatcher,
              extractionPolicyMatcher,
              topicMatcher)
      );
    }

    @Override
    protected boolean matchesSafely(
        final StructuredDataSource other,
        final Description description) {
      if (!test(
          typeMatcher,
          other.getDataSourceType(),
          description,
          "type mismatch: ")) {
        return false;
      }
      if (!test(
          nameMatcher,
          other.getName(),
          description,
          "name mismatch: ")) {
        return false;
      }
      if (!test(
          schemaMatcher,
          other.getSchema(),
          description,
          "schema mismatch: ")) {
        return false;
      }
      if (!test(
          sqlMatcher,
          other.getSqlExpression(),
          description,
          "sql mismatch: ")) {
        return false;
      }
      if (!test(
          extractionPolicyMatcher,
          other.getTimestampExtractionPolicy(),
          description,
          "timestamp extraction policy mismatch")) {
        return false;
      }
      return test(
          topicMatcher,
          other.getKsqlTopic(),
          description,
          "topic mismatch: ");
    }
  }

  private static Matcher<StructuredDataSource> sameSource(final StructuredDataSource source) {
    return new StructuredDataSourceMatcher(source);
  }

  private static class MetaStoreMatcher extends TypeSafeDiagnosingMatcher<MetaStore> {
    final Map<String, Matcher<StructuredDataSource>> sourceMatchers;

    MetaStoreMatcher(final MetaStore metaStore) {
      this.sourceMatchers = metaStore.getAllStructuredDataSources().entrySet().stream()
          .collect(
              Collectors.toMap(Entry::getKey, e -> sameSource(e.getValue())));
    }

    @Override
    public void describeTo(final Description description) {
      description.appendText("Metastore with data sources: ");
      description.appendList(
          "Metastore with sources: ",
          ", ",
          "",
          sourceMatchers.values());
    }

    @Override
    protected boolean matchesSafely(final MetaStore other, final Description description) {
      if (!test(
          equalTo(sourceMatchers.keySet()),
          other.getAllStructuredDataSources().keySet(),
          description,
          "source set mismatch: ")) {
        return false;
      }

      for (final Entry<String, Matcher<StructuredDataSource>> e : sourceMatchers.entrySet()) {
        final String name = e.getKey();
        if (!test(
            e.getValue(),
            other.getSource(name),
            description,
            "source " + name + " mismatch: ")) {
          return false;
        }
      }

      return true;
    }
  }

  private static Matcher<MetaStore> sameStore(final MetaStore store) {
    return new MetaStoreMatcher(store);
  }

  private static class PersistentQueryMetadataMatcher
      extends TypeSafeDiagnosingMatcher<PersistentQueryMetadata> {
    private final Matcher<Set<String>> sourcesNamesMatcher;
    private final Matcher<Set<String>> sinkNamesMatcher;
    private final Matcher<Schema> resultSchemaMatcher;
    private final Matcher<String> sqlMatcher;
    private final Matcher<String> stateMatcher;

    PersistentQueryMetadataMatcher(final PersistentQueryMetadata metadata) {
      this.sourcesNamesMatcher = equalTo(metadata.getSourceNames());
      this.sinkNamesMatcher = equalTo(metadata.getSinkNames());
      this.resultSchemaMatcher = equalTo(metadata.getResultSchema());
      this.sqlMatcher = equalTo(metadata.getStatementString());
      this.stateMatcher = equalTo(metadata.getState());
    }

    @Override
    public void describeTo(final Description description) {
      description.appendList(
          "Query(", ", ", ")",
          Arrays.asList(
              sourcesNamesMatcher,
              sinkNamesMatcher,
              resultSchemaMatcher,
              sqlMatcher,
              stateMatcher
          )
      );
    }

    @Override
    protected boolean matchesSafely(
        final PersistentQueryMetadata metadata,
        final Description description) {
      if (!test(
          sourcesNamesMatcher,
          metadata.getSourceNames(),
          description,
          "source names mismatch: "
      )) {
        return false;
      }
      if (!test(
          sinkNamesMatcher,
          metadata.getSinkNames(),
          description,
          "sink names mismatch: "
      )) {
        return false;
      }
      if (!test(
          resultSchemaMatcher,
          metadata.getResultSchema(),
          description,
          "schema mismatch: "
      )) {
        return false;
      }
      if (!test(
          sqlMatcher,
          metadata.getStatementString(),
          description,
          "sql mismatch: "
      )) {
        return false;
      }
      return test(
          stateMatcher,
          metadata.getState(),
          description,
          "state mismatch: ");
    }
  }

  private static Matcher<PersistentQueryMetadata> sameQuery(
      final PersistentQueryMetadata metadata) {
    return new PersistentQueryMetadataMatcher(metadata);
  }

  private static Map<QueryId, PersistentQueryMetadata> queriesById(
      final Collection<PersistentQueryMetadata> queries) {
    return queries.stream().collect(
        Collectors.toMap(PersistentQueryMetadata::getQueryId, q -> q)
    );
  }

  private void shouldRecover(final List<QueuedCommand> commands) {
    // Given:
    final KsqlServer executeServer = new KsqlServer(commands);
    executeServer.executeCommands();
    final KsqlEngine engine = executeServer.ksqlEngine;

    // When:
    final KsqlServer recoverServer = new KsqlServer(commands);
    recoverServer.recover();
    final KsqlEngine recovered = recoverServer.ksqlEngine;

    // Then:
    assertThat(recovered.getMetaStore(), sameStore(engine.getMetaStore()));
    final Map<QueryId, PersistentQueryMetadata> queries
        = queriesById(engine.getPersistentQueries());
    final Map<QueryId, PersistentQueryMetadata> recoveredQueries
        = queriesById(recovered.getPersistentQueries());
    assertThat(queries.keySet(), equalTo(recoveredQueries.keySet()));
    queries.forEach(
        (queryId, query) -> assertThat(query, sameQuery(recoveredQueries.get(queryId))));
  }

  @Before
  public void setUp() {
    topicClient.preconditionTopicExists("A");
  }

  @Test
  public void shouldRecoverCreates() {
    server1.submitCommands(
        "CREATE STREAM A (COLUMN STRING) WITH (KAFKA_TOPIC='A', VALUE_FORMAT='JSON');",
        "CREATE STREAM B AS SELECT * FROM A;"
    );
    shouldRecover(commands);
  }

  @Test
  public void shouldRecoverRecreates() {
    server1.submitCommands(
        "CREATE STREAM A (C1 STRING, C2 INT) WITH (KAFKA_TOPIC='A', VALUE_FORMAT='JSON');",
        "CREATE STREAM B AS SELECT C1 FROM A;",
        "TERMINATE CSAS_B_0;",
        "DROP STREAM B;",
        "CREATE STREAM B AS SELECT C2 FROM A;"
    );
    shouldRecover(commands);
  }

  @Test
  public void shouldRecoverTerminates() {
    server1.submitCommands(
        "CREATE STREAM A (COLUMN STRING) WITH (KAFKA_TOPIC='A', VALUE_FORMAT='JSON');",
        "CREATE STREAM B AS SELECT * FROM A;",
        "TERMINATE CSAS_B_0;"
    );
    shouldRecover(commands);
  }

  @Test
  public void shouldRecoverDrop() {
    server1.submitCommands(
        "CREATE STREAM A (COLUMN STRING) WITH (KAFKA_TOPIC='A', VALUE_FORMAT='JSON');",
        "CREATE STREAM B AS SELECT * FROM A;",
        "TERMINATE CSAS_B_0;",
        "DROP STREAM B;"
    );
    shouldRecover(commands);
  }

  @Test
  public void shouldRecoverLogWithRepeatedTerminates() {
    server1.submitCommands(
        "CREATE STREAM A (COLUMN STRING) WITH (KAFKA_TOPIC='A', VALUE_FORMAT='JSON');",
        "CREATE STREAM B AS SELECT * FROM A;"
    );
    server2.executeCommands();
    server1.submitCommands(
        "TERMINATE CSAS_B_0;",
        "INSERT INTO B SELECT * FROM A;",
        "TERMINATE InsertQuery_1;"
    );
    server2.submitCommands("TERMINATE CSAS_B_0;");
    shouldRecover(commands);
  }

  @Test
  public void shouldRecoverLogWithDropWithRacingInsert() {
    server1.submitCommands(
        "CREATE STREAM A (COLUMN STRING) WITH (KAFKA_TOPIC='A', VALUE_FORMAT='JSON');",
        "CREATE STREAM B AS SELECT * FROM A;",
        "TERMINATE CSAS_B_0;"
    );
    server2.executeCommands();
    server1.submitCommands("INSERT INTO B SELECT * FROM A;");
    server2.submitCommands("DROP STREAM B;");
    shouldRecover(commands);
  }

  @Test
  public void shouldRecoverLogWithTerminateAfterDrop() {
    topicClient.preconditionTopicExists("B");

    server1.submitCommands(
        "CREATE STREAM A (COLUMN STRING) WITH (KAFKA_TOPIC='A', VALUE_FORMAT='JSON');",
        "CREATE STREAM B (COLUMN STRING) WITH (KAFKA_TOPIC='B', VALUE_FORMAT='JSON');"
    );
    server2.executeCommands();
    server1.submitCommands("INSERT INTO B SELECT * FROM A;");
    server2.submitCommands("DROP STREAM B;");
    server1.submitCommands("TERMINATE InsertQuery_0;");
    shouldRecover(commands);
  }

  @Test
  public void shouldCascade4Dot1Drop() {
    commands.addAll(
        ImmutableList.of(
            new QueuedCommand(
                new CommandId(Type.STREAM, "A", Action.CREATE),
                new Command(
                    "CREATE STREAM A (COLUMN STRING) "
                        + "WITH (KAFKA_TOPIC='A', VALUE_FORMAT='JSON');",
                    Collections.emptyMap(),
                    null
                )
            ),
            new QueuedCommand(
                new CommandId(Type.STREAM, "A", Action.CREATE),
                new Command(
                    "CREATE STREAM B AS SELECT * FROM A;",
                    Collections.emptyMap(),
                    null
                )
            )
        )
    );
    final KsqlServer server = new KsqlServer(commands);
    server.recover();
    assertThat(
        server.ksqlEngine.getMetaStore().getAllStructuredDataSources().keySet(),
        contains("A", "B"));
    commands.add(
        new QueuedCommand(
            new CommandId(Type.STREAM, "B", Action.DROP),
            new Command("DROP STREAM B;", Collections.emptyMap(), null)
        )
    );
    final KsqlServer recovered = new KsqlServer(commands);
    recovered.recover();
    assertThat(
        recovered.ksqlEngine.getMetaStore().getAllStructuredDataSources().keySet(),
        contains("A"));
  }
}<|MERGE_RESOLUTION|>--- conflicted
+++ resolved
@@ -39,7 +39,6 @@
 import io.confluent.ksql.serde.KsqlTopicSerDe;
 import io.confluent.ksql.services.FakeKafkaTopicClient;
 import io.confluent.ksql.services.ServiceContext;
-import io.confluent.ksql.util.FakeKafkaTopicClient;
 import io.confluent.ksql.services.TestServiceContext;
 import io.confluent.ksql.util.KsqlConfig;
 import io.confluent.ksql.util.PersistentQueryMetadata;
@@ -73,20 +72,9 @@
   );
   private final List<QueuedCommand> commands = new LinkedList<>();
   private final FakeKafkaTopicClient topicClient = new FakeKafkaTopicClient();
-<<<<<<< HEAD
-  private final ServiceContext serviceContext =
-      TestServiceContext.create(topicClient);
-=======
   private final ServiceContext serviceContext = TestServiceContext.create(topicClient);
->>>>>>> da98ac12
   private final KsqlServer server1 = new KsqlServer(commands);
   private final KsqlServer server2 = new KsqlServer(commands);
-
-  @Before
-  public void setup() {
-    topicClient.preconditionTopicExists("A", 3, (short) 1, Collections.emptyMap());
-    topicClient.preconditionTopicExists("B", 3, (short) 1, Collections.emptyMap());
-  }
 
   @After
   public void tearDown() {
