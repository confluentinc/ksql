/*
 * Copyright 2017 Confluent Inc.
 *
 * Licensed under the Apache License, Version 2.0 (the "License");
 * you may not use this file except in compliance with the License.
 * You may obtain a copy of the License at
 *
 * http://www.apache.org/licenses/LICENSE-2.0
 *
 * Unless required by applicable law or agreed to in writing, software
 * distributed under the License is distributed on an "AS IS" BASIS,
 * WITHOUT WARRANTIES OR CONDITIONS OF ANY KIND, either express or implied.
 * See the License for the specific language governing permissions and
 * limitations under the License.
 **/

package io.confluent.ksql.rest.server.computation;

import static org.easymock.EasyMock.anyBoolean;
import static org.easymock.EasyMock.anyObject;
import static org.easymock.EasyMock.eq;
import static org.easymock.EasyMock.expect;
import static org.easymock.EasyMock.expectLastCall;
import static org.easymock.EasyMock.replay;
import static org.easymock.EasyMock.reportMatcher;
import static org.easymock.EasyMock.verify;
import static org.hamcrest.CoreMatchers.anyOf;
import static org.hamcrest.CoreMatchers.containsString;
import static org.hamcrest.CoreMatchers.equalTo;
import static org.hamcrest.MatcherAssert.assertThat;
import static org.hamcrest.Matchers.containsInAnyOrder;
import static org.hamcrest.Matchers.notNullValue;
import static org.hamcrest.Matchers.is;
import static org.hamcrest.Matchers.not;

import com.google.common.collect.ImmutableList;
import com.google.common.collect.ImmutableSet;
import io.confluent.ksql.KsqlEngine;
import io.confluent.ksql.KsqlEngineTestUtil;
import io.confluent.ksql.ddl.commands.DdlCommandResult;
import io.confluent.ksql.function.InternalFunctionRegistry;
import io.confluent.ksql.metastore.MetaStore;
import io.confluent.ksql.metastore.MetaStoreImpl;
import io.confluent.ksql.metastore.StructuredDataSource;
import io.confluent.ksql.parser.tree.CreateStreamAsSelect;
import io.confluent.ksql.parser.tree.DdlStatement;
import io.confluent.ksql.parser.tree.DropStream;
import io.confluent.ksql.parser.tree.QualifiedName;
import io.confluent.ksql.parser.tree.Query;
import io.confluent.ksql.parser.tree.QuerySpecification;
import io.confluent.ksql.parser.tree.Statement;
import io.confluent.ksql.parser.tree.Table;
import io.confluent.ksql.parser.tree.TerminateQuery;
import io.confluent.ksql.query.QueryId;
import io.confluent.ksql.rest.entity.CommandStatus;
import io.confluent.ksql.rest.server.StatementParser;
import io.confluent.ksql.rest.server.computation.CommandId.Action;
import io.confluent.ksql.rest.server.computation.CommandId.Type;
import io.confluent.ksql.rest.server.mock.MockKafkaTopicClient;
import io.confluent.ksql.rest.server.utils.TestUtils;
import io.confluent.ksql.test.util.EmbeddedSingleNodeKafkaCluster;
import io.confluent.ksql.schema.registry.MockSchemaRegistryClientFactory;
import io.confluent.ksql.util.FakeKafkaClientSupplier;
import io.confluent.ksql.util.KsqlConfig;
import io.confluent.ksql.util.Pair;
import io.confluent.ksql.util.PersistentQueryMetadata;
import java.util.Collections;
import java.util.HashMap;
import java.util.LinkedList;
import java.util.List;
import java.util.Map;
import java.util.Optional;

import java.util.stream.Collectors;
import org.easymock.EasyMock;
import org.easymock.EasyMockSupport;
import org.easymock.IArgumentMatcher;
import org.hamcrest.CoreMatchers;
import org.junit.After;
import org.junit.Assert;
import org.junit.Before;
import org.junit.ClassRule;
import org.junit.Rule;
import org.junit.Test;
import org.junit.rules.ExpectedException;

@SuppressWarnings("ConstantConditions")
public class StatementExecutorTest extends EasyMockSupport {
  @Rule
  public ExpectedException exceptionRule = ExpectedException.none();

  private static final Map<String, String> PRE_VERSION_5_NULL_ORIGNAL_PROPS = null;

  private KsqlEngine ksqlEngine;
  private StatementExecutor statementExecutor;
  private KsqlConfig ksqlConfig;

  private final StatementParser mockParser = niceMock(StatementParser.class);
  private final KsqlEngine mockEngine = strictMock(KsqlEngine.class);
  private final MetaStore mockMetaStore = niceMock(MetaStore.class);
  private final PersistentQueryMetadata mockQueryMetadata
      = niceMock(PersistentQueryMetadata.class);
  private StatementExecutor statementExecutorWithMocks;

  @Before
  public void setUp() {
    final Map<String, Object> props = new HashMap<>();
    props.put("bootstrap.servers", CLUSTER.bootstrapServers());

    ksqlConfig = new KsqlConfig(props);
    ksqlEngine = KsqlEngineTestUtil.createKsqlEngine(
        new MockKafkaTopicClient(),
        new MockSchemaRegistryClientFactory()::get,
        new FakeKafkaClientSupplier(),
        new MetaStoreImpl(new InternalFunctionRegistry()),
        ksqlConfig,
        new FakeKafkaClientSupplier().getAdminClient(ksqlConfig.getKsqlAdminClientConfigProps())
    );

    final StatementParser statementParser = new StatementParser(ksqlEngine);

    statementExecutor = new StatementExecutor(ksqlConfig, ksqlEngine, statementParser);

    expect(mockEngine.getMetaStore()).andStubReturn(mockMetaStore);
    statementExecutorWithMocks
        = new StatementExecutor(ksqlConfig, mockEngine, mockParser);
  }

  @After
  public void tearDown() {
    ksqlEngine.close();
  }

  @ClassRule
  public static final EmbeddedSingleNodeKafkaCluster CLUSTER = EmbeddedSingleNodeKafkaCluster.build();

  private void handleStatement(
      final Command command,
      final CommandId commandId,
      final Optional<QueuedCommandStatus> commandStatus) {
    handleStatement(statementExecutor, command, commandId, commandStatus);
  }

  private void handleStatement(
      final StatementExecutor statementExecutor,
      final Command command,
      final CommandId commandId,
      final Optional<QueuedCommandStatus> commandStatus) {
    statementExecutor.handleStatement(new QueuedCommand(commandId, command, commandStatus));
  }

  @Test
  public void shouldHandleCorrectDDLStatement() {
    final Command command = new Command("REGISTER TOPIC users_topic "
                                  + "WITH (value_format = 'json', kafka_topic='user_topic_json');",
                                  Collections.emptyMap(), ksqlConfig.getAllConfigPropsWithSecretsObfuscated());
    final CommandId commandId =  new CommandId(CommandId.Type.TOPIC,
                                         "_CorrectTopicGen",
                                         CommandId.Action.CREATE);
    handleStatement(command, commandId, Optional.empty());
    final Map<CommandId, CommandStatus> statusStore = statementExecutor.getStatuses();
    Assert.assertNotNull(statusStore);
    Assert.assertEquals(statusStore.size(), 1);
    Assert.assertEquals(statusStore.get(commandId).getStatus(), CommandStatus.Status.SUCCESS);

  }

  @Test
  public void shouldHandleIncorrectDDLStatement() {
    final Command command = new Command("REGIST ER TOPIC users_topic "
                                  + "WITH (value_format = 'json', kafka_topic='user_topic_json');",
                                  Collections.emptyMap(), ksqlConfig.getAllConfigPropsWithSecretsObfuscated());
    final CommandId commandId =  new CommandId(CommandId.Type.TOPIC,
                                         "_IncorrectTopicGen",
                                         CommandId.Action.CREATE);
    handleStatement(command, commandId, Optional.empty());
    final Map<CommandId, CommandStatus> statusStore = statementExecutor.getStatuses();
    Assert.assertNotNull(statusStore);
    Assert.assertEquals(statusStore.size(), 1);
    Assert.assertEquals(statusStore.get(commandId).getStatus(), CommandStatus.Status.ERROR);
  }

  @Test
  public void shouldThrowOnUnexpectedException() {
    // Given:
    final String statementText = "mama said knock you out";
    final StatementParser statementParser = mock(StatementParser.class);
    final KsqlEngine mockEngine = mock(KsqlEngine.class);
    final KsqlConfig ksqlConfig = new KsqlConfig(Collections.emptyMap());
    final StatementExecutor statementExecutor = new StatementExecutor(
        ksqlConfig, mockEngine, statementParser);
    final RuntimeException exception = new RuntimeException("i'm gonna knock you out");
    expect(statementParser.parseSingleStatement(statementText)).andThrow(
        exception);
    final Command command = new Command(
        statementText,
        Collections.emptyMap(),
        Collections.emptyMap());
    final CommandId commandId =  new CommandId(
        CommandId.Type.STREAM, "_CSASGen", CommandId.Action.CREATE);
    replay(statementParser);

    // When:
    try {
      handleStatement(statementExecutor, command, commandId, Optional.empty());
      Assert.fail("handleStatement should throw");
    } catch (final RuntimeException caughtException) {
      // Then:
      assertThat(caughtException, is(exception));
    }
  }

  @Test
  public void shouldBuildQueriesWithPersistedConfig() {
    final KsqlConfig originalConfig = new KsqlConfig(
        Collections.singletonMap(
            KsqlConfig.KSQL_PERSISTENT_QUERY_NAME_PREFIX_CONFIG, "not-the-default"));

    // get a statement instance
    final String ddlText
        = "CREATE STREAM pageviews (viewtime bigint, pageid varchar) " +
        "WITH (kafka_topic='pageview_topic', VALUE_FORMAT='json');";
    final String statementText
        = "CREATE STREAM user1pv AS select * from pageviews WHERE userid = 'user1';";
    final StatementParser realParser = new StatementParser(ksqlEngine);
    final DdlStatement ddlStatement = (DdlStatement) realParser.parseSingleStatement(ddlText);
    ksqlEngine.executeDdlStatement(ddlText, ddlStatement, Collections.emptyMap());
    final CreateStreamAsSelect csasStatement =
        (CreateStreamAsSelect) realParser.parseSingleStatement(statementText);

    expect(mockQueryMetadata.getQueryId()).andStubReturn(mock(QueryId.class));

    final KsqlConfig ksqlConfig = new KsqlConfig(Collections.emptyMap());
    final KsqlConfig expectedConfig = ksqlConfig.overrideBreakingConfigsWithOriginalValues(
        originalConfig.getAllConfigPropsWithSecretsObfuscated());

    final StatementExecutor statementExecutor = new StatementExecutor(
        ksqlConfig, mockEngine, mockParser);

    final Command csasCommand = new Command(
        statementText,
        Collections.emptyMap(),
        originalConfig.getAllConfigPropsWithSecretsObfuscated());
    final CommandId csasCommandId =  new CommandId(
        CommandId.Type.STREAM,
        "_CSASGen",
        CommandId.Action.CREATE);

<<<<<<< HEAD
    expect(statementParser.parseSingleStatement(statementText)).andReturn(csasStatement);
    expect(mockEngine.numberOfPersistentQueries()).andReturn(0L);
=======
    expect(mockParser.parseSingleStatement(statementText)).andReturn(csasStatement);
>>>>>>> cb93169f
    expect(
        mockEngine.addInto(
            (QuerySpecification)csasStatement.getQuery().getQueryBody(),
            csasStatement.getName().getSuffix(),
            csasStatement.getQuery().getLimit(),
            csasStatement.getProperties(),
            csasStatement.getPartitionByColumn(),
            true))
        .andReturn(csasStatement.getQuery());
    expect(mockEngine.getMetaStore()).andReturn(mockMetaStore);
    expect(mockMetaStore.getSource(anyObject())).andReturn(null);
    expect(mockEngine.buildMultipleQueries(statementText, expectedConfig, Collections.emptyMap()))
        .andReturn(Collections.singletonList(mockQueryMetadata));
    mockQueryMetadata.start();
    expectLastCall();

    replay(mockParser, mockEngine, mockMetaStore, mockQueryMetadata);

    handleStatement(statementExecutor, csasCommand, csasCommandId, Optional.empty());

    verify(mockParser, mockEngine, mockMetaStore, mockQueryMetadata);
  }

  @Test
  public void shouldHandleCSAS_CTASStatement() {

    final Command topicCommand = new Command("REGISTER TOPIC pageview_topic WITH "
        + "(value_format = 'json', "
        + "kafka_topic='pageview_topic_json');", Collections.emptyMap(),
        ksqlConfig.getAllConfigPropsWithSecretsObfuscated());
    final CommandId topicCommandId =  new CommandId(CommandId.Type.TOPIC,
                                              "_CSASTopicGen",
                                              CommandId.Action.CREATE);
    handleStatement(topicCommand, topicCommandId, Optional.empty());

    final Command csCommand = new Command("CREATE STREAM pageview "
        + "(viewtime bigint, pageid varchar, userid varchar) "
        + "WITH (registered_topic = 'pageview_topic');",
        Collections.emptyMap(),
        ksqlConfig.getAllConfigPropsWithSecretsObfuscated());
    final CommandId csCommandId =  new CommandId(CommandId.Type.STREAM,
                                           "_CSASStreamGen",
                                           CommandId.Action.CREATE);
    handleStatement(csCommand, csCommandId, Optional.empty());

    final Command csasCommand = new Command("CREATE STREAM user1pv "
        + " AS select * from pageview WHERE userid = 'user1';",
        Collections.emptyMap(),
        ksqlConfig.getAllConfigPropsWithSecretsObfuscated());

    final CommandId csasCommandId =  new CommandId(CommandId.Type.STREAM,
                                             "_CSASGen",
                                             CommandId.Action.CREATE);
    handleStatement(csasCommand, csasCommandId, Optional.empty());

    final Command badCtasCommand = new Command("CREATE TABLE user1pvtb "
        + " AS select * from pageview window tumbling(size 5 "
        + "second) WHERE userid = "
        + "'user1' group by pageid;",
        Collections.emptyMap(),
        ksqlConfig.getAllConfigPropsWithSecretsObfuscated());

    final CommandId ctasCommandId =  new CommandId(CommandId.Type.TABLE,
                                             "_CTASGen",
                                             CommandId.Action.CREATE);

    handleStatement(badCtasCommand, ctasCommandId, Optional.empty());

    final Command terminateCommand = new Command(
        "TERMINATE CSAS_USER1PV_0;",
        Collections.emptyMap(),
        ksqlConfig.getAllConfigPropsWithSecretsObfuscated());

    final CommandId terminateCmdId =  new CommandId(CommandId.Type.TABLE,
                                                  "_TerminateGen",
                                                  CommandId.Action.CREATE);
    handleStatement(terminateCommand, terminateCmdId, Optional.empty());

    final Map<CommandId, CommandStatus> statusStore = statementExecutor.getStatuses();
    assertThat(statusStore, is(notNullValue()));
    assertThat(statusStore.keySet(),
        containsInAnyOrder(topicCommandId, csCommandId, csasCommandId, ctasCommandId, terminateCmdId));

    assertThat(statusStore.get(topicCommandId).getStatus(), equalTo(CommandStatus.Status.SUCCESS));
    assertThat(statusStore.get(csCommandId).getStatus(), equalTo(CommandStatus.Status.SUCCESS));
    assertThat(statusStore.get(csasCommandId).getStatus(), equalTo(CommandStatus.Status.SUCCESS));
    assertThat(statusStore.get(ctasCommandId).getStatus(), equalTo(CommandStatus.Status.ERROR));
    assertThat(statusStore.get(terminateCmdId).getStatus(), equalTo(CommandStatus.Status.SUCCESS));
  }

  private static class StatusMatcher implements IArgumentMatcher {
    final CommandStatus.Status status;

    StatusMatcher(final CommandStatus.Status status) {
      this.status = status;
    }

    @Override
    public boolean matches(final Object item) {
      return item instanceof CommandStatus
          && ((CommandStatus) item).getStatus().equals(status);
    }

    @Override
    public void appendTo(final StringBuffer buffer) {
      buffer.append("status(").append(status).append(")");
    }
  }

  private CommandStatus sameStatus(final CommandStatus.Status status) {
    reportMatcher(new StatusMatcher(status));
    return null;
  }

  @Test
  public void shouldCompleteFutureOnSuccess() {
    final Command command = new Command(
        "CREATE STREAM foo ("
            + "biz bigint,"
            + " baz varchar) "
            + "WITH (kafka_topic = 'foo', "
            + "value_format = 'json');",
        Collections.emptyMap(),
        ksqlConfig.getAllConfigPropsWithSecretsObfuscated());
    final CommandId commandId =  new CommandId(CommandId.Type.STREAM,
        "foo",
        CommandId.Action.CREATE);
    final QueuedCommandStatus status = mock(QueuedCommandStatus.class);
    status.setStatus(sameStatus(CommandStatus.Status.PARSING));
    expectLastCall();
    status.setStatus(sameStatus(CommandStatus.Status.EXECUTING));
    expectLastCall();
    status.setFinalStatus(sameStatus(CommandStatus.Status.SUCCESS));
    expectLastCall();
    replay(status);

    handleStatement(command, commandId, Optional.of(status));

    verify(status);
  }

  @Test
  public void shouldCompleteFutureOnFailure() {
    shouldCompleteFutureOnSuccess();

    final Command command = new Command(
        "CREATE STREAM foo ("
            + "biz bigint,"
            + " baz varchar) "
            + "WITH (kafka_topic = 'foo', "
            + "value_format = 'json');",
        Collections.emptyMap(),
        ksqlConfig.getAllConfigPropsWithSecretsObfuscated());
    final CommandId commandId =  new CommandId(CommandId.Type.STREAM,
        "foo",
        CommandId.Action.CREATE);
    final QueuedCommandStatus status = mock(QueuedCommandStatus.class);

    status.setStatus(sameStatus(CommandStatus.Status.PARSING));
    expectLastCall();
    status.setFinalStatus(sameStatus(CommandStatus.Status.ERROR));
    expectLastCall();
    replay(status);

    handleStatement(command, commandId, Optional.of(status));

    verify(status);
  }

  @Test
  public void shouldHandlePriorStatements() {
    final TestUtils testUtils = new TestUtils();
    final List<Pair<CommandId, Command>> priorCommands = testUtils.getAllPriorCommandRecords();
    final CommandId topicCommandId =  new CommandId(CommandId.Type.TOPIC,
                                              "_CSASTopicGen",
                                              CommandId.Action.CREATE);
    final CommandId csCommandId =  new CommandId(CommandId.Type.STREAM,
                                           "_CSASStreamGen",
                                           CommandId.Action.CREATE);
    final CommandId csasCommandId =  new CommandId(CommandId.Type.STREAM,
                                             "_CSASGen",
                                             CommandId.Action.CREATE);
    final CommandId ctasCommandId =  new CommandId(CommandId.Type.TABLE,
                                             "_CTASGen",
                                             CommandId.Action.CREATE);

    priorCommands.forEach(
        pair -> statementExecutor.handleRestore(
            new QueuedCommand(pair.left, pair.right)
        )
    );

    final Map<CommandId, CommandStatus> statusStore = statementExecutor.getStatuses();
    Assert.assertNotNull(statusStore);
    Assert.assertEquals(4, statusStore.size());
    Assert.assertEquals(CommandStatus.Status.SUCCESS, statusStore.get(topicCommandId).getStatus());
    Assert.assertEquals(CommandStatus.Status.SUCCESS, statusStore.get(csCommandId).getStatus());
    Assert.assertEquals(CommandStatus.Status.SUCCESS, statusStore.get(csasCommandId).getStatus());
    Assert.assertEquals(CommandStatus.Status.ERROR, statusStore.get(ctasCommandId).getStatus());
  }

  @Test
  public void shouldEnforceReferentialIntegrity() {

    createStreamsAndStartTwoPersistentQueries();

    // Now try to drop streams/tables to test referential integrity
    tryDropThatViolatesReferentialIntegrity();


    // Terminate the queries using the stream/table
    terminateQueries();

    // Now drop should be successful
    final Command dropTableCommand2 = new Command(
        "drop table table1;",
        Collections.emptyMap(),
        ksqlConfig.getAllConfigPropsWithSecretsObfuscated());
    final CommandId dropTableCommandId2 =
        new CommandId(CommandId.Type.TABLE, "_TABLE1", CommandId.Action.DROP);
    handleStatement(
        statementExecutor, dropTableCommand2, dropTableCommandId2, Optional.empty());

    // DROP should succed since no query is using the table
    final Optional<CommandStatus> dropTableCommandStatus2 =
        statementExecutor.getStatus(dropTableCommandId2);

    Assert.assertTrue(dropTableCommandStatus2.isPresent());
    assertThat(dropTableCommandStatus2.get().getStatus(), equalTo(CommandStatus.Status.SUCCESS));


    // DROP should succeed since no query is using the stream.
    final Command dropStreamCommand3 = new Command(
        "drop stream pageview;", Collections.emptyMap(),
        ksqlConfig.getAllConfigPropsWithSecretsObfuscated());
    final CommandId dropStreamCommandId3 =
        new CommandId(CommandId.Type.STREAM, "_user1pv", CommandId.Action.DROP);
    handleStatement(
        statementExecutor, dropStreamCommand3, dropStreamCommandId3, Optional.empty());

    final Optional<CommandStatus> dropStreamCommandStatus3 =
        statementExecutor.getStatus(dropStreamCommandId3);
    assertThat(dropStreamCommandStatus3.get().getStatus(),
               CoreMatchers.equalTo(CommandStatus.Status.SUCCESS));
  }

  private Query mockCSASQuery(final String name) {
    final Query mockQuery = mock(Query.class);
    final QuerySpecification mockQuerySpec = mock(QuerySpecification.class);
    final Table mockRelation = mock(Table.class);
    expect(mockQuery.getQueryBody()).andStubReturn(mockQuerySpec);
    expect(mockQuery.getLimit()).andStubReturn(Optional.empty());
    expect(mockQuerySpec.getInto()).andStubReturn(mockRelation);
    expect(mockRelation.getName()).andStubReturn(QualifiedName.of(name));
    return mockQuery;
  }

  private CreateStreamAsSelect mockCSAS(final String name) {
    final CreateStreamAsSelect mockStatement = mock(CreateStreamAsSelect.class);
    expect(mockStatement.getName()).andStubReturn(QualifiedName.of(name));
    expect(mockStatement.getQuery()).andStubReturn(mockCSASQuery(name));
    expect(mockStatement.getProperties()).andStubReturn(Collections.emptyMap());
    expect(mockStatement.getPartitionByColumn()).andStubReturn(Optional.empty());
    return mockStatement;
  }

  private DropStream mockDropStream(final String name) {
    final DropStream mockDropStream = mock(DropStream.class);
    expect(mockDropStream.getName()).andStubReturn(QualifiedName.of(name));
    expect(mockDropStream.getStreamName()).andStubReturn(QualifiedName.of(name));
    expect(mockParser.parseSingleStatement("DROP")).andReturn(mockDropStream);
    return mockDropStream;
  }

  private Statement mockTerminate(final QueryId queryId) {
    final TerminateQuery mockStatement = mock(TerminateQuery.class);
    expect(mockStatement.getQueryId()).andStubReturn(queryId);
    return mockStatement;
  }

  private PersistentQueryMetadata mockReplayCSAS(
      final String statement,
      final String name,
      final QueryId queryId) {
    final CreateStreamAsSelect mockCSAS = mockCSAS(name);
    final PersistentQueryMetadata mockQuery = mock(PersistentQueryMetadata.class);
    expect(mockQuery.getQueryId()).andStubReturn(queryId);
    expect(mockParser.parseSingleStatement(statement)).andReturn(mockCSAS);
    expect(
        mockEngine.addInto(
            anyObject(), anyObject(), anyObject(), anyObject(), anyObject(), anyBoolean()))
        .andStubReturn(mockCSASQuery(name));
    expect(mockMetaStore.getSource(name)).andStubReturn(null);
    expect(mockEngine.buildMultipleQueries(eq(statement), anyObject(), anyObject()))
        .andReturn(Collections.singletonList(mockQuery));
    return mockQuery;
  }

  @Test
  public void shouldSkipStartWhenReplayingLog() {
    // Given:
    final QueryId queryId = new QueryId("csas-query-id");
    final String name = "foo";
    final PersistentQueryMetadata mockQuery = mockReplayCSAS("CSAS", name, queryId);
    replayAll();

    // When:
    statementExecutorWithMocks.handleRestore(
        new QueuedCommand(
            new CommandId(Type.STREAM, name, Action.CREATE),
            new Command("CSAS", Collections.emptyMap(), Collections.emptyMap())
        )
    );

    // Then:
    verify(mockParser, mockEngine, mockQuery);
  }

  @Test
  public void shouldCascade4Dot1DropStreamCommand() {
    // Given:
    final DropStream mockDropStream = mockDropStream("foo");
    expect(mockMetaStore.getSource("foo"))
        .andStubReturn(mock(StructuredDataSource.class));
    expect(mockMetaStore.getQueriesWithSink("foo"))
        .andStubReturn(ImmutableSet.of("query-id"));
    expect(mockEngine.terminateQuery(eq(new QueryId("query-id")), eq(false)))
        .andReturn(true);
    expect(mockEngine.executeDdlStatement("DROP", mockDropStream, Collections.emptyMap()))
        .andReturn(new DdlCommandResult(true, "SUCCESS"));
    replayAll();

    // When:
    statementExecutorWithMocks.handleRestore(
        new QueuedCommand(
            new CommandId(Type.STREAM, "foo", Action.DROP),
            new Command("DROP", Collections.emptyMap(), PRE_VERSION_5_NULL_ORIGNAL_PROPS)
        )
    );

    // Then:
    verify(mockParser, mockEngine, mockMetaStore);
  }

  @Test
  public void shouldNotCascadeDropStreamCommand() {
    // Given:
    final String drop = "DROP";
    final DropStream mockDropStream = mockDropStream("foo");
    expect(mockEngine.executeDdlStatement(drop, mockDropStream, Collections.emptyMap()))
        .andReturn(new DdlCommandResult(true, "SUCCESS"));
    replayAll();

    // When:
    statementExecutorWithMocks.handleRestore(
        new QueuedCommand(
            new CommandId(Type.STREAM, "foo", Action.DROP),
            new Command(drop, Collections.emptyMap(), Collections.emptyMap())
        )
    );

    // Then:
    verify(mockParser, mockEngine, mockMetaStore);
  }

  @Test
  public void shouldFailCreateAsSelectIfExceedActivePersistentQueriesLimit() {
    // Given:
    createStreamsAndStartTwoPersistentQueries();
    // Prepare to try adding a third
    final KsqlConfig cmdConfig =
        givenCommandConfig(KsqlConfig.KSQL_ACTIVE_PERSISTENT_QUERY_LIMIT_CONFIG, 2);
    final Command csasCommand =
        givenCommand("CREATE STREAM user2pv AS select * from pageview;", cmdConfig);
    final CommandId csasCommandId =
        new CommandId(CommandId.Type.STREAM, "_CSASGen2", CommandId.Action.CREATE);

    // When:
    statementExecutor.handleStatement(csasCommand, csasCommandId, Optional.empty());

    // Then:
    final CommandStatus commandStatus = getCommandStatus(csasCommandId);
    assertThat("CSAS statement should fail since exceeds limit of 2 active persistent queries",
        commandStatus.getStatus(), is(CommandStatus.Status.ERROR));
    assertThat(
        commandStatus.getMessage(),
        containsString("would cause the number of active, persistent queries "
            + "to exceed the configured limit"));
  }

  @Test
  public void shouldFailInsertIntoIfExceedActivePersistentQueriesLimit() {
    // Given:
    createStreamsAndStartTwoPersistentQueries();
    // Set limit and prepare to try adding a query that exceeds the limit
    final KsqlConfig cmdConfig =
        givenCommandConfig(KsqlConfig.KSQL_ACTIVE_PERSISTENT_QUERY_LIMIT_CONFIG, 1);
    final Command insertIntoCommand =
        givenCommand("INSERT INTO user1pv select * from pageview;", cmdConfig);
    final CommandId insertIntoCommandId =
        new CommandId(CommandId.Type.STREAM, "_InsertQuery1", CommandId.Action.CREATE);

    // When:
    statementExecutor.handleStatement(insertIntoCommand, insertIntoCommandId, Optional.empty());

    // Then: statement should fail since exceeds limit of 1 active persistent query
    final CommandStatus commandStatus = getCommandStatus(insertIntoCommandId);
    assertThat(commandStatus.getStatus(), is(CommandStatus.Status.ERROR));
    assertThat(
        commandStatus.getMessage(),
        containsString("would cause the number of active, persistent queries "
            + "to exceed the configured limit"));
  }

  private void createStreamsAndStartTwoPersistentQueries() {
    final Command csCommand = new Command(
        "CREATE STREAM pageview ("
            + "viewtime bigint,"
            + " pageid varchar, "
            + "userid varchar) "
            + "WITH (kafka_topic = 'pageview_topic_json', "
            + "value_format = 'json');",
        Collections.emptyMap(),
        ksqlConfig.getAllConfigPropsWithSecretsObfuscated());
    final CommandId csCommandId =  new CommandId(CommandId.Type.STREAM,
                                           "_CSASStreamGen",
                                           CommandId.Action.CREATE);
    handleStatement(csCommand, csCommandId, Optional.empty());

    final Command csasCommand = new Command(
        "CREATE STREAM user1pv AS "
            + "select * from pageview"
            + " WHERE userid = 'user1';",
        Collections.emptyMap(),
        ksqlConfig.getAllConfigPropsWithSecretsObfuscated());

    final CommandId csasCommandId =  new CommandId(CommandId.Type.STREAM,
                                             "_CSASGen",
                                             CommandId.Action.CREATE);
    handleStatement(csasCommand, csasCommandId, Optional.empty());

    final Command ctasCommand = new Command(
        "CREATE TABLE table1  AS "
            + "SELECT pageid, count(pageid) "
            + "FROM pageview "
            + "WINDOW TUMBLING ( SIZE 10 SECONDS) "
            + "GROUP BY pageid;",
        Collections.emptyMap(),
        ksqlConfig.getAllConfigPropsWithSecretsObfuscated());

    final CommandId ctasCommandId =  new CommandId(CommandId.Type.TABLE,
                                             "_CTASGen",
                                             CommandId.Action.CREATE);
<<<<<<< HEAD
    statementExecutor.handleStatement(ctasCommand, ctasCommandId, Optional.empty());

    assertThat(getCommandStatus(csCommandId).getStatus(), equalTo(CommandStatus.Status.SUCCESS));
    assertThat(getCommandStatus(csasCommandId).getStatus(), equalTo(CommandStatus.Status.SUCCESS));
    assertThat(getCommandStatus(ctasCommandId).getStatus(), equalTo(CommandStatus.Status.SUCCESS));
=======
    handleStatement(ctasCommand, ctasCommandId, Optional.empty());
>>>>>>> cb93169f
  }

  private void tryDropThatViolatesReferentialIntegrity() {
    final Command dropStreamCommand1 = new Command(
        "drop stream pageview;",
        Collections.emptyMap(),
        ksqlConfig.getAllConfigPropsWithSecretsObfuscated());
    final CommandId dropStreamCommandId1 =  new CommandId(CommandId.Type.STREAM,
                                                    "_PAGEVIEW",
                                                    CommandId.Action.DROP);
    handleStatement(
        statementExecutor, dropStreamCommand1, dropStreamCommandId1, Optional.empty());

    // DROP statement should fail since the stream is being used.
    final Optional<CommandStatus> dropStreamCommandStatus1 =
        statementExecutor.getStatus(dropStreamCommandId1);

    Assert.assertTrue(dropStreamCommandStatus1.isPresent());
    assertThat(dropStreamCommandStatus1.get().getStatus(),
               CoreMatchers.equalTo(CommandStatus.Status.ERROR));
    assertThat(
        dropStreamCommandStatus1
            .get()
            .getMessage(),
        containsString("io.confluent.ksql.util.KsqlReferentialIntegrityException: Cannot drop PAGEVIEW."));
    assertThat(
        dropStreamCommandStatus1
            .get()
            .getMessage(),
        containsString("The following queries read from this source: [CTAS_TABLE1_1, CSAS_USER1PV_0]."));
    assertThat(
        dropStreamCommandStatus1
            .get()
            .getMessage(),
        containsString("The following queries write into this source: []."));
    assertThat(
        dropStreamCommandStatus1
            .get()
            .getMessage(),
        containsString("You need to terminate them before dropping PAGEVIEW."));


    final Command dropStreamCommand2 = new Command(
        "drop stream user1pv;",
        Collections.emptyMap(),
        ksqlConfig.getAllConfigPropsWithSecretsObfuscated());
    final CommandId dropStreamCommandId2 =
        new CommandId(CommandId.Type.STREAM, "_user1pv", CommandId.Action.DROP);
    handleStatement(
        statementExecutor, dropStreamCommand2, dropStreamCommandId2, Optional.empty());

    // DROP statement should fail since the stream is being used.
    final Optional<CommandStatus> dropStreamCommandStatus2 =
        statementExecutor.getStatus(dropStreamCommandId2);

    assertThat(dropStreamCommandStatus2.isPresent(), equalTo(true));
    assertThat(dropStreamCommandStatus2.get().getStatus(),
               CoreMatchers.equalTo(CommandStatus.Status.ERROR));
    assertThat(
        dropStreamCommandStatus2.get()
            .getMessage(),
        containsString(
            "io.confluent.ksql.util.KsqlReferentialIntegrityException: Cannot drop USER1PV. \n"));
    assertThat(
        dropStreamCommandStatus2.get()
            .getMessage(),
        containsString(
             "The following queries read from this source: []."));
    assertThat(
        dropStreamCommandStatus2.get()
            .getMessage(),
        containsString(
            "The following queries write into this source: [CSAS_USER1PV_0]."));
    assertThat(
        dropStreamCommandStatus2.get()
            .getMessage(),
        containsString("You need to terminate them before dropping USER1PV."));

    final Command dropTableCommand1 = new Command(
        "drop table table1;",
        Collections.emptyMap(),
        ksqlConfig.getAllConfigPropsWithSecretsObfuscated());
    final CommandId dropTableCommandId1 =
        new CommandId(CommandId.Type.TABLE, "_TABLE1", CommandId.Action.DROP);
    handleStatement(
        statementExecutor, dropTableCommand1, dropTableCommandId1, Optional.empty());

    final Optional<CommandStatus> dropTableCommandStatus1 =
        statementExecutor.getStatus(dropTableCommandId1);

    // DROP statement should fail since the table is being used.
    Assert.assertTrue(dropTableCommandStatus1.isPresent());
    assertThat(dropTableCommandStatus1.get().getStatus(),
               CoreMatchers.equalTo(CommandStatus.Status.ERROR));
    assertThat(
        dropTableCommandStatus1.get().getMessage(),
        containsString(
            "io.confluent.ksql.util.KsqlReferentialIntegrityException: Cannot drop TABLE1."));

    assertThat(
        dropTableCommandStatus1.get().getMessage(),
        containsString(
            "The following queries read from this source: []."));

    assertThat(
        dropTableCommandStatus1.get().getMessage(),
        containsString(
            "The following queries write into this source: [CTAS_TABLE1_1]."));

    assertThat(
        dropTableCommandStatus1.get().getMessage(),
        containsString("You need to terminate them before dropping TABLE1."));


  }

  private void terminateQueries() {
    final Command terminateCommand1 = new Command(
        "TERMINATE CSAS_USER1PV_0;",
        Collections.emptyMap(),
        ksqlConfig.getAllConfigPropsWithSecretsObfuscated());
    final CommandId terminateCommandId1 =
        new CommandId(CommandId.Type.STREAM, "_TerminateGen", CommandId.Action.CREATE);
<<<<<<< HEAD
    statementExecutor.handleStatement(
        terminateCommand1, terminateCommandId1, Optional.empty());
    assertThat(
        getCommandStatus(terminateCommandId1).getStatus(), equalTo(CommandStatus.Status.SUCCESS));
=======
    handleStatement(
        statementExecutor, terminateCommand1, terminateCommandId1, Optional.empty());
    final Optional<CommandStatus> terminateCommandStatus1 =
        statementExecutor.getStatus(terminateCommandId1);
    assertThat(terminateCommandStatus1.get().getStatus(), equalTo(CommandStatus.Status.SUCCESS));
>>>>>>> cb93169f

    final Command terminateCommand2 = new Command(
        "TERMINATE CTAS_TABLE1_1;",
        Collections.emptyMap(),
        ksqlConfig.getAllConfigPropsWithSecretsObfuscated());
    final CommandId terminateCommandId2 =
        new CommandId(CommandId.Type.TABLE, "_TerminateGen", CommandId.Action.CREATE);
<<<<<<< HEAD
    statementExecutor.handleStatement(
        terminateCommand2, terminateCommandId2, Optional.empty());
    assertThat(
        getCommandStatus(terminateCommandId2).getStatus(), equalTo(CommandStatus.Status.SUCCESS));
  }

  private CommandStatus getCommandStatus(CommandId commandId) {
    final Optional<CommandStatus> commandStatus = statementExecutor.getStatus(commandId);
    assertThat("command not registered: " + commandId,
        commandStatus,
        is(not(equalTo(Optional.empty()))));
    return commandStatus.get();
=======
    handleStatement(
        statementExecutor, terminateCommand2, terminateCommandId2, Optional.empty());
    final Optional<CommandStatus> terminateCommandStatus2 =
        statementExecutor.getStatus(terminateCommandId2);
    assertThat(terminateCommandStatus2.get().getStatus(), equalTo(CommandStatus.Status.SUCCESS));
>>>>>>> cb93169f
  }

  private KsqlConfig givenCommandConfig(final String name, final Object value) {
    return new KsqlConfig(Collections.singletonMap(name, value));
  }

  private Command givenCommand(final String statementStr, final KsqlConfig ksqlConfig) {
    return new Command(
        statementStr, Collections.emptyMap(), ksqlConfig.getAllConfigPropsWithSecretsObfuscated());
  }
}<|MERGE_RESOLUTION|>--- conflicted
+++ resolved
@@ -121,7 +121,6 @@
 
     statementExecutor = new StatementExecutor(ksqlConfig, ksqlEngine, statementParser);
 
-    expect(mockEngine.getMetaStore()).andStubReturn(mockMetaStore);
     statementExecutorWithMocks
         = new StatementExecutor(ksqlConfig, mockEngine, mockParser);
   }
@@ -246,12 +245,7 @@
         "_CSASGen",
         CommandId.Action.CREATE);
 
-<<<<<<< HEAD
-    expect(statementParser.parseSingleStatement(statementText)).andReturn(csasStatement);
-    expect(mockEngine.numberOfPersistentQueries()).andReturn(0L);
-=======
     expect(mockParser.parseSingleStatement(statementText)).andReturn(csasStatement);
->>>>>>> cb93169f
     expect(
         mockEngine.addInto(
             (QuerySpecification)csasStatement.getQuery().getQueryBody(),
@@ -263,6 +257,7 @@
         .andReturn(csasStatement.getQuery());
     expect(mockEngine.getMetaStore()).andReturn(mockMetaStore);
     expect(mockMetaStore.getSource(anyObject())).andReturn(null);
+    expect(mockEngine.numberOfPersistentQueries()).andReturn(0L);
     expect(mockEngine.buildMultipleQueries(statementText, expectedConfig, Collections.emptyMap()))
         .andReturn(Collections.singletonList(mockQueryMetadata));
     mockQueryMetadata.start();
@@ -544,7 +539,9 @@
         mockEngine.addInto(
             anyObject(), anyObject(), anyObject(), anyObject(), anyObject(), anyBoolean()))
         .andStubReturn(mockCSASQuery(name));
+    expect(mockEngine.getMetaStore()).andStubReturn(mockMetaStore);
     expect(mockMetaStore.getSource(name)).andStubReturn(null);
+    expect(mockEngine.numberOfPersistentQueries()).andReturn(0L);
     expect(mockEngine.buildMultipleQueries(eq(statement), anyObject(), anyObject()))
         .andReturn(Collections.singletonList(mockQuery));
     return mockQuery;
@@ -578,6 +575,7 @@
         .andStubReturn(mock(StructuredDataSource.class));
     expect(mockMetaStore.getQueriesWithSink("foo"))
         .andStubReturn(ImmutableSet.of("query-id"));
+    expect(mockEngine.getMetaStore()).andStubReturn(mockMetaStore);
     expect(mockEngine.terminateQuery(eq(new QueryId("query-id")), eq(false)))
         .andReturn(true);
     expect(mockEngine.executeDdlStatement("DROP", mockDropStream, Collections.emptyMap()))
@@ -630,7 +628,7 @@
         new CommandId(CommandId.Type.STREAM, "_CSASGen2", CommandId.Action.CREATE);
 
     // When:
-    statementExecutor.handleStatement(csasCommand, csasCommandId, Optional.empty());
+    handleStatement(csasCommand, csasCommandId, Optional.empty());
 
     // Then:
     final CommandStatus commandStatus = getCommandStatus(csasCommandId);
@@ -655,7 +653,7 @@
         new CommandId(CommandId.Type.STREAM, "_InsertQuery1", CommandId.Action.CREATE);
 
     // When:
-    statementExecutor.handleStatement(insertIntoCommand, insertIntoCommandId, Optional.empty());
+    handleStatement(insertIntoCommand, insertIntoCommandId, Optional.empty());
 
     // Then: statement should fail since exceeds limit of 1 active persistent query
     final CommandStatus commandStatus = getCommandStatus(insertIntoCommandId);
@@ -705,15 +703,11 @@
     final CommandId ctasCommandId =  new CommandId(CommandId.Type.TABLE,
                                              "_CTASGen",
                                              CommandId.Action.CREATE);
-<<<<<<< HEAD
-    statementExecutor.handleStatement(ctasCommand, ctasCommandId, Optional.empty());
+    handleStatement(ctasCommand, ctasCommandId, Optional.empty());
 
     assertThat(getCommandStatus(csCommandId).getStatus(), equalTo(CommandStatus.Status.SUCCESS));
     assertThat(getCommandStatus(csasCommandId).getStatus(), equalTo(CommandStatus.Status.SUCCESS));
     assertThat(getCommandStatus(ctasCommandId).getStatus(), equalTo(CommandStatus.Status.SUCCESS));
-=======
-    handleStatement(ctasCommand, ctasCommandId, Optional.empty());
->>>>>>> cb93169f
   }
 
   private void tryDropThatViolatesReferentialIntegrity() {
@@ -837,18 +831,10 @@
         ksqlConfig.getAllConfigPropsWithSecretsObfuscated());
     final CommandId terminateCommandId1 =
         new CommandId(CommandId.Type.STREAM, "_TerminateGen", CommandId.Action.CREATE);
-<<<<<<< HEAD
-    statementExecutor.handleStatement(
-        terminateCommand1, terminateCommandId1, Optional.empty());
-    assertThat(
-        getCommandStatus(terminateCommandId1).getStatus(), equalTo(CommandStatus.Status.SUCCESS));
-=======
     handleStatement(
         statementExecutor, terminateCommand1, terminateCommandId1, Optional.empty());
-    final Optional<CommandStatus> terminateCommandStatus1 =
-        statementExecutor.getStatus(terminateCommandId1);
-    assertThat(terminateCommandStatus1.get().getStatus(), equalTo(CommandStatus.Status.SUCCESS));
->>>>>>> cb93169f
+    assertThat(
+        getCommandStatus(terminateCommandId1).getStatus(), equalTo(CommandStatus.Status.SUCCESS));
 
     final Command terminateCommand2 = new Command(
         "TERMINATE CTAS_TABLE1_1;",
@@ -856,9 +842,8 @@
         ksqlConfig.getAllConfigPropsWithSecretsObfuscated());
     final CommandId terminateCommandId2 =
         new CommandId(CommandId.Type.TABLE, "_TerminateGen", CommandId.Action.CREATE);
-<<<<<<< HEAD
-    statementExecutor.handleStatement(
-        terminateCommand2, terminateCommandId2, Optional.empty());
+    handleStatement(
+        statementExecutor, terminateCommand2, terminateCommandId2, Optional.empty());
     assertThat(
         getCommandStatus(terminateCommandId2).getStatus(), equalTo(CommandStatus.Status.SUCCESS));
   }
@@ -869,13 +854,6 @@
         commandStatus,
         is(not(equalTo(Optional.empty()))));
     return commandStatus.get();
-=======
-    handleStatement(
-        statementExecutor, terminateCommand2, terminateCommandId2, Optional.empty());
-    final Optional<CommandStatus> terminateCommandStatus2 =
-        statementExecutor.getStatus(terminateCommandId2);
-    assertThat(terminateCommandStatus2.get().getStatus(), equalTo(CommandStatus.Status.SUCCESS));
->>>>>>> cb93169f
   }
 
   private KsqlConfig givenCommandConfig(final String name, final Object value) {
