/**
 * Copyright 2017 Confluent Inc.
 *
 * Licensed under the Apache License, Version 2.0 (the "License");
 * you may not use this file except in compliance with the License.
 * You may obtain a copy of the License at
 *
 * http://www.apache.org/licenses/LICENSE-2.0
 *
 * Unless required by applicable law or agreed to in writing, software
 * distributed under the License is distributed on an "AS IS" BASIS,
 * WITHOUT WARRANTIES OR CONDITIONS OF ANY KIND, either express or implied.
 * See the License for the specific language governing permissions and
 * limitations under the License.
 **/

package io.confluent.ksql.rest.server.computation;

import org.easymock.EasyMockSupport;
import org.hamcrest.CoreMatchers;
import org.junit.After;
import org.junit.Assert;
import org.junit.Before;
import org.junit.ClassRule;
import org.junit.Test;

import java.util.HashMap;
import java.util.List;
import java.util.Map;
import java.util.Optional;

import io.confluent.kafka.schemaregistry.client.MockSchemaRegistryClient;
import io.confluent.ksql.KsqlEngine;
import io.confluent.ksql.rest.entity.CommandStatus;
import io.confluent.ksql.rest.server.StatementParser;
import io.confluent.ksql.rest.server.mock.MockKafkaTopicClient;
import io.confluent.ksql.rest.server.utils.TestUtils;
import io.confluent.ksql.testutils.EmbeddedSingleNodeKafkaCluster;
import io.confluent.ksql.util.KsqlConfig;
import io.confluent.ksql.util.Pair;

import static org.hamcrest.CoreMatchers.containsString;
import static org.hamcrest.MatcherAssert.assertThat;
import static org.hamcrest.CoreMatchers.equalTo;

public class StatementExecutorTest extends EasyMockSupport {

  private KsqlEngine ksqlEngine;
  private StatementExecutor statementExecutor;

  @Before
  public void setUp() {
    Map<String, Object> props = new HashMap<>();
    props.put("application.id", "ksqlStatementExecutorTest");
    props.put("bootstrap.servers", CLUSTER.bootstrapServers());

    final KsqlConfig ksqlConfig = new KsqlConfig(props);
    ksqlEngine = TestUtils.createKsqlEngine(
        ksqlConfig,
        new MockKafkaTopicClient(),
        new MockSchemaRegistryClient());

    StatementParser statementParser = new StatementParser(ksqlEngine);

    statementExecutor = new StatementExecutor(ksqlEngine, statementParser);
  }

  @After
  public void tearDown() {
    ksqlEngine.close();
  }

  @ClassRule
  public static final EmbeddedSingleNodeKafkaCluster CLUSTER = new EmbeddedSingleNodeKafkaCluster();

  @Test
  public void shouldHandleCorrectDDLStatement() throws Exception {
    Command command = new Command("REGISTER TOPIC users_topic "
                                  + "WITH (value_format = 'json', kafka_topic='user_topic_json');",
                                  new HashMap<>());
    CommandId commandId =  new CommandId(CommandId.Type.TOPIC,
                                         "_CorrectTopicGen",
                                         CommandId.Action.CREATE);
    statementExecutor.handleStatement(command, commandId);
    Map<CommandId, CommandStatus> statusStore = statementExecutor.getStatuses();
    Assert.assertNotNull(statusStore);
    Assert.assertEquals(statusStore.size(), 1);
    Assert.assertEquals(statusStore.get(commandId).getStatus(), CommandStatus.Status.SUCCESS);

  }

  @Test
  public void shouldHandleIncorrectDDLStatement() throws Exception {
    Command command = new Command("REGIST ER TOPIC users_topic "
                                  + "WITH (value_format = 'json', kafka_topic='user_topic_json');",
                                  new HashMap<>());
    CommandId commandId =  new CommandId(CommandId.Type.TOPIC,
                                         "_IncorrectTopicGen",
                                         CommandId.Action.CREATE);
    statementExecutor.handleStatement(command, commandId);
    Map<CommandId, CommandStatus> statusStore = statementExecutor.getStatuses();
    Assert.assertNotNull(statusStore);
    Assert.assertEquals(statusStore.size(), 1);
    Assert.assertEquals(statusStore.get(commandId).getStatus(), CommandStatus.Status.ERROR);

  }

  @Test
  public void shouldNotRunNullStatementList() {
    try{
      statementExecutor.handleRestoration(null);
    } catch (Exception nex) {
      assertThat("Statement list should not be null.", nex instanceof NullPointerException);
    }


  }

  @Test
  public void shouldHandleCSAS_CTASStatement() throws Exception {

    Command topicCommand = new Command("REGISTER TOPIC pageview_topic WITH "
        + "(value_format = 'json', "
        + "kafka_topic='pageview_topic_json');", new HashMap<>());
    CommandId topicCommandId =  new CommandId(CommandId.Type.TOPIC,
                                              "_CSASTopicGen",
                                              CommandId.Action.CREATE);
    statementExecutor.handleStatement(topicCommand, topicCommandId);

    Command csCommand = new Command("CREATE STREAM pageview "
        + "(viewtime bigint, pageid varchar, userid varchar) "
        + "WITH (registered_topic = 'pageview_topic');",
        new HashMap<>());
    CommandId csCommandId =  new CommandId(CommandId.Type.STREAM,
                                           "_CSASStreamGen",
                                           CommandId.Action.CREATE);
    statementExecutor.handleStatement(csCommand, csCommandId);

    Command csasCommand = new Command("CREATE STREAM user1pv "
        + " AS select * from pageview WHERE userid = 'user1';",
        new HashMap<>());

    CommandId csasCommandId =  new CommandId(CommandId.Type.STREAM,
                                             "_CSASGen",
                                             CommandId.Action.CREATE);
    statementExecutor.handleStatement(csasCommand, csasCommandId);

    Command ctasCommand = new Command("CREATE TABLE user1pvtb "
        + " AS select * from pageview window tumbling(size 5 "
        + "second) WHERE userid = "
        + "'user1' group by pageid;",
        new HashMap<>());

    CommandId ctasCommandId =  new CommandId(CommandId.Type.TABLE,
                                             "_CTASGen",
                                             CommandId.Action.CREATE);

    statementExecutor.handleStatement(ctasCommand, ctasCommandId);

    Command terminateCommand = new Command("TERMINATE CSAS_USER1PV_0;",
                                      new HashMap<>());

    CommandId terminateCommandId =  new CommandId(CommandId.Type.TABLE,
                                                  "_TerminateGen",
                                                  CommandId.Action.CREATE);
    statementExecutor.handleStatement(terminateCommand, terminateCommandId);

    Map<CommandId, CommandStatus> statusStore = statementExecutor.getStatuses();
    Assert.assertNotNull(statusStore);
    assertThat(statusStore.size(), equalTo(6));
    assertThat(statusStore.get(topicCommandId).getStatus(), equalTo(CommandStatus.Status.SUCCESS));
    assertThat(statusStore.get(csCommandId).getStatus(), equalTo(CommandStatus.Status.SUCCESS));
    assertThat(statusStore.get(csasCommandId).getStatus(), equalTo(CommandStatus.Status.SUCCESS));
    assertThat(statusStore.get(ctasCommandId).getStatus(), equalTo(CommandStatus.Status.ERROR));
    assertThat(statusStore.get(terminateCommandId).getStatus(),
               equalTo(CommandStatus.Status.SUCCESS));

  }

  @Test
  public void shouldHandlePriorStatement() throws Exception {
    TestUtils testUtils = new TestUtils();
    List<Pair<CommandId, Command>> priorCommands = testUtils.getAllPriorCommandRecords();
    final RestoreCommands restoreCommands = new RestoreCommands();
    priorCommands.forEach(pair -> restoreCommands.addCommand(pair.left, pair.right));

    CommandId topicCommandId =  new CommandId(CommandId.Type.TOPIC,
                                              "_CSASTopicGen",
                                              CommandId.Action.CREATE);
    CommandId csCommandId =  new CommandId(CommandId.Type.STREAM,
                                           "_CSASStreamGen",
                                           CommandId.Action.CREATE);
    CommandId csasCommandId =  new CommandId(CommandId.Type.STREAM,
                                             "_CSASGen",
                                             CommandId.Action.CREATE);
    CommandId ctasCommandId =  new CommandId(CommandId.Type.TABLE,
                                             "_CTASGen",
                                             CommandId.Action.CREATE);

    statementExecutor.handleRestoration(restoreCommands);

    Map<CommandId, CommandStatus> statusStore = statementExecutor.getStatuses();
    Assert.assertNotNull(statusStore);
    Assert.assertEquals(4, statusStore.size());
    Assert.assertEquals(CommandStatus.Status.SUCCESS, statusStore.get(topicCommandId).getStatus());
    Assert.assertEquals(CommandStatus.Status.SUCCESS, statusStore.get(csCommandId).getStatus());
    Assert.assertEquals(CommandStatus.Status.SUCCESS, statusStore.get(csasCommandId).getStatus());
    Assert.assertEquals(CommandStatus.Status.ERROR, statusStore.get(ctasCommandId).getStatus());
  }


  @Test
  public void shouldEnforceReferentialIntegrity() throws Exception {

    // First create streams/tables and start queries
    createStrreamsAndTables();

    // Now try to drop streams/tables to test referential integrity
    tryDropThatViolatesReferentialIntegrity();


    // Terminate the queries using the stream/table
    terminateQueries();

    // Now drop should be successful
    Command dropTableCommand2 = new Command("drop table table1;", new HashMap<>());
    CommandId dropTableCommandId2 =
        new CommandId(CommandId.Type.TABLE, "_TABLE1", CommandId.Action.DROP);
    statementExecutor.handleStatement(dropTableCommand2, dropTableCommandId2);

    // DROP should succed since no query is using the table
    Optional<CommandStatus> dropTableCommandStatus2 =
        statementExecutor.getStatus(dropTableCommandId2);

    Assert.assertTrue(dropTableCommandStatus2.isPresent());
    assertThat(dropTableCommandStatus2.get().getStatus(), equalTo(CommandStatus.Status.SUCCESS));


    // DROP should succeed since no query is using the stream.
    Command dropStreamCommand3 = new Command("drop stream pageview;", new HashMap<>());
    CommandId dropStreamCommandId3 =
        new CommandId(CommandId.Type.STREAM, "_user1pv", CommandId.Action.DROP);
    statementExecutor.handleStatement(dropStreamCommand3, dropStreamCommandId3);

    Optional<CommandStatus> dropStreamCommandStatus3 =
        statementExecutor.getStatus(dropStreamCommandId3);
    assertThat(dropStreamCommandStatus3.get().getStatus(),
               CoreMatchers.equalTo(CommandStatus.Status.SUCCESS));

  }

  private void createStrreamsAndTables() throws Exception {
    Command csCommand = new Command("CREATE STREAM pageview ("
                                    + "viewtime bigint,"
                                    + " pageid varchar, "
                                    + "userid varchar) "
                                    + "WITH (kafka_topic = 'pageview_topic_json', "
                                    + "value_format = 'json');",
                                    new HashMap<>());
    CommandId csCommandId =  new CommandId(CommandId.Type.STREAM,
                                           "_CSASStreamGen",
                                           CommandId.Action.CREATE);
    statementExecutor.handleStatement(csCommand, csCommandId);

    Command csasCommand = new Command("CREATE STREAM user1pv AS "
                                      + "select * from pageview"
                                      + " WHERE userid = 'user1';",
                                      new HashMap<>());

    CommandId csasCommandId =  new CommandId(CommandId.Type.STREAM,
                                             "_CSASGen",
                                             CommandId.Action.CREATE);
    statementExecutor.handleStatement(csasCommand, csasCommandId);

    Command ctasCommand = new Command("CREATE TABLE table1  AS "
                                      + "SELECT pageid, count(pageid) "
                                      + "FROM pageview "
                                      + "WINDOW TUMBLING ( SIZE 10 SECONDS) "
                                      + "GROUP BY pageid;",
                                      new HashMap<>());

    CommandId ctasCommandId =  new CommandId(CommandId.Type.TABLE,
                                             "_CTASGen",
                                             CommandId.Action.CREATE);
    statementExecutor.handleStatement(ctasCommand, ctasCommandId);
  }

  private void tryDropThatViolatesReferentialIntegrity() throws Exception {
    Command dropStreamCommand1 = new Command("drop stream pageview;", new HashMap<>());
    CommandId dropStreamCommandId1 =  new CommandId(CommandId.Type.STREAM,
                                                    "_PAGEVIEW",
                                                    CommandId.Action.DROP);
    statementExecutor.handleStatement(dropStreamCommand1, dropStreamCommandId1);

    // DROP statement should fail since the stream is being used.
    Optional<CommandStatus> dropStreamCommandStatus1 =
        statementExecutor.getStatus(dropStreamCommandId1);

    Assert.assertTrue(dropStreamCommandStatus1.isPresent());
    assertThat(dropStreamCommandStatus1.get().getStatus(),
               CoreMatchers.equalTo(CommandStatus.Status.ERROR));
    Assert.assertTrue(
        dropStreamCommandStatus1
            .get()
            .getMessage()
<<<<<<< HEAD
            .startsWith("io.confluent.ksql.util.KsqlReferentialIntegrityException: Cannot drop the "
                        + "data source. The following queries read from this source: "
                        + "[CTAS_TABLE1_1, CSAS_USER1PV_0] and the following queries write into this "
                        + "source: []. You need to terminate them before dropping this source."));
=======
            .startsWith("io.confluent.ksql.util.KsqlReferentialIntegrityException: Cannot drop PAGEVIEW. \n"
                        + "The following queries read from this source: [CSAS_USER1PV, CTAS_TABLE1]. \n"
                        + "The following queries write into this source: []. \n"
                        + "You need to terminate them before dropping PAGEVIEW."));
>>>>>>> 0d02de5d


    Command dropStreamCommand2 = new Command("drop stream user1pv;", new HashMap<>());
    CommandId dropStreamCommandId2 =
        new CommandId(CommandId.Type.STREAM, "_user1pv", CommandId.Action.DROP);
    statementExecutor.handleStatement(dropStreamCommand2, dropStreamCommandId2);

    // DROP statement should fail since the stream is being used.
    Optional<CommandStatus> dropStreamCommandStatus2 =
        statementExecutor.getStatus(dropStreamCommandId2);

    assertThat(dropStreamCommandStatus2.isPresent(), equalTo(true));
    assertThat(dropStreamCommandStatus2.get().getStatus(),
               CoreMatchers.equalTo(CommandStatus.Status.ERROR));
    assertThat(
        dropStreamCommandStatus2.get()
            .getMessage(),
        containsString(
<<<<<<< HEAD
            "io.confluent.ksql.util.KsqlReferentialIntegrityException: Cannot drop the data "
            + "source. The following queries read from this source: [] and the following queries "
            + "write into this source: [CSAS_USER1PV_0]. You need to terminate "
            + "them before dropping this source."));
=======
            "io.confluent.ksql.util.KsqlReferentialIntegrityException: Cannot drop USER1PV. \n"
            + "The following queries read from this source: []. \n"
            + "The following queries write into this source: [CSAS_USER1PV]. \n"
            + "You need to terminate them before dropping USER1PV."));
>>>>>>> 0d02de5d

    Command dropTableCommand1 = new Command("drop table table1;", new HashMap<>());
    CommandId dropTableCommandId1 =
        new CommandId(CommandId.Type.TABLE, "_TABLE1", CommandId.Action.DROP);
    statementExecutor.handleStatement(dropTableCommand1, dropTableCommandId1);

    Optional<CommandStatus> dropTableCommandStatus1 =
        statementExecutor.getStatus(dropTableCommandId1);

    // DROP statement should fail since the table is being used.
    Assert.assertTrue(dropTableCommandStatus1.isPresent());
    assertThat(dropTableCommandStatus1.get().getStatus(),
               CoreMatchers.equalTo(CommandStatus.Status.ERROR));
    assertThat(
        dropTableCommandStatus1.get().getMessage(),
        containsString(
<<<<<<< HEAD
            "io.confluent.ksql.util.KsqlReferentialIntegrityException: Cannot drop the data "
            + "source. The following queries read from this source: [] and the following queries "
            + "write into this source: [CTAS_TABLE1_1]. You need to terminate them before dropping "
            + "this source."));
=======
            "io.confluent.ksql.util.KsqlReferentialIntegrityException: Cannot drop TABLE1. \n"
            + "The following queries read from this source: []. \n"
            + "The following queries write into this source: [CTAS_TABLE1]. \n"
            + "You need to terminate them before dropping TABLE1."));
>>>>>>> 0d02de5d


  }

  private void terminateQueries() throws Exception {
    Command terminateCommand1 = new Command("TERMINATE CSAS_USER1PV_0;", new HashMap<>());
    CommandId terminateCommandId1 =
        new CommandId(CommandId.Type.STREAM, "_TerminateGen", CommandId.Action.CREATE);
    statementExecutor.handleStatement(terminateCommand1, terminateCommandId1);
    Optional<CommandStatus> terminateCommandStatus1 =
        statementExecutor.getStatus(terminateCommandId1);
    assertThat(terminateCommandStatus1.get().getStatus(), equalTo(CommandStatus.Status.SUCCESS));

    Command terminateCommand2 = new Command("TERMINATE CTAS_TABLE1_1;", new HashMap<>());
    CommandId terminateCommandId2 =
        new CommandId(CommandId.Type.TABLE, "_TerminateGen", CommandId.Action.CREATE);
    statementExecutor.handleStatement(terminateCommand2, terminateCommandId2);
    Optional<CommandStatus> terminateCommandStatus2 =
        statementExecutor.getStatus(terminateCommandId2);
    assertThat(terminateCommandStatus2.get().getStatus(), equalTo(CommandStatus.Status.SUCCESS));
  }

}<|MERGE_RESOLUTION|>--- conflicted
+++ resolved
@@ -299,21 +299,26 @@
     Assert.assertTrue(dropStreamCommandStatus1.isPresent());
     assertThat(dropStreamCommandStatus1.get().getStatus(),
                CoreMatchers.equalTo(CommandStatus.Status.ERROR));
-    Assert.assertTrue(
+    assertThat(
         dropStreamCommandStatus1
             .get()
-            .getMessage()
-<<<<<<< HEAD
-            .startsWith("io.confluent.ksql.util.KsqlReferentialIntegrityException: Cannot drop the "
-                        + "data source. The following queries read from this source: "
-                        + "[CTAS_TABLE1_1, CSAS_USER1PV_0] and the following queries write into this "
-                        + "source: []. You need to terminate them before dropping this source."));
-=======
-            .startsWith("io.confluent.ksql.util.KsqlReferentialIntegrityException: Cannot drop PAGEVIEW. \n"
-                        + "The following queries read from this source: [CSAS_USER1PV, CTAS_TABLE1]. \n"
-                        + "The following queries write into this source: []. \n"
-                        + "You need to terminate them before dropping PAGEVIEW."));
->>>>>>> 0d02de5d
+            .getMessage(),
+        containsString("io.confluent.ksql.util.KsqlReferentialIntegrityException: Cannot drop PAGEVIEW."));
+    assertThat(
+        dropStreamCommandStatus1
+            .get()
+            .getMessage(),
+        containsString("The following queries read from this source: [CTAS_TABLE1_1, CSAS_USER1PV_0]."));
+    assertThat(
+        dropStreamCommandStatus1
+            .get()
+            .getMessage(),
+        containsString("The following queries write into this source: []."));
+    assertThat(
+        dropStreamCommandStatus1
+            .get()
+            .getMessage(),
+        containsString("You need to terminate them before dropping PAGEVIEW."));
 
 
     Command dropStreamCommand2 = new Command("drop stream user1pv;", new HashMap<>());
@@ -332,17 +337,21 @@
         dropStreamCommandStatus2.get()
             .getMessage(),
         containsString(
-<<<<<<< HEAD
-            "io.confluent.ksql.util.KsqlReferentialIntegrityException: Cannot drop the data "
-            + "source. The following queries read from this source: [] and the following queries "
-            + "write into this source: [CSAS_USER1PV_0]. You need to terminate "
-            + "them before dropping this source."));
-=======
-            "io.confluent.ksql.util.KsqlReferentialIntegrityException: Cannot drop USER1PV. \n"
-            + "The following queries read from this source: []. \n"
-            + "The following queries write into this source: [CSAS_USER1PV]. \n"
-            + "You need to terminate them before dropping USER1PV."));
->>>>>>> 0d02de5d
+            "io.confluent.ksql.util.KsqlReferentialIntegrityException: Cannot drop USER1PV. \n"));
+    assertThat(
+        dropStreamCommandStatus2.get()
+            .getMessage(),
+        containsString(
+             "The following queries read from this source: []."));
+    assertThat(
+        dropStreamCommandStatus2.get()
+            .getMessage(),
+        containsString(
+            "The following queries write into this source: [CSAS_USER1PV_0]."));
+    assertThat(
+        dropStreamCommandStatus2.get()
+            .getMessage(),
+        containsString("You need to terminate them before dropping USER1PV."));
 
     Command dropTableCommand1 = new Command("drop table table1;", new HashMap<>());
     CommandId dropTableCommandId1 =
@@ -359,17 +368,21 @@
     assertThat(
         dropTableCommandStatus1.get().getMessage(),
         containsString(
-<<<<<<< HEAD
-            "io.confluent.ksql.util.KsqlReferentialIntegrityException: Cannot drop the data "
-            + "source. The following queries read from this source: [] and the following queries "
-            + "write into this source: [CTAS_TABLE1_1]. You need to terminate them before dropping "
-            + "this source."));
-=======
-            "io.confluent.ksql.util.KsqlReferentialIntegrityException: Cannot drop TABLE1. \n"
-            + "The following queries read from this source: []. \n"
-            + "The following queries write into this source: [CTAS_TABLE1]. \n"
-            + "You need to terminate them before dropping TABLE1."));
->>>>>>> 0d02de5d
+            "io.confluent.ksql.util.KsqlReferentialIntegrityException: Cannot drop TABLE1."));
+
+    assertThat(
+        dropTableCommandStatus1.get().getMessage(),
+        containsString(
+            "The following queries read from this source: []."));
+
+    assertThat(
+        dropTableCommandStatus1.get().getMessage(),
+        containsString(
+            "The following queries write into this source: [CTAS_TABLE1_1]."));
+
+    assertThat(
+        dropTableCommandStatus1.get().getMessage(),
+        containsString("You need to terminate them before dropping TABLE1."));
 
 
   }
