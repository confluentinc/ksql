--- conflicted
+++ resolved
@@ -242,23 +242,8 @@
         CommandId.Action.CREATE);
 
     expect(mockParser.parseSingleStatement(statementText)).andReturn(csasStatement);
-<<<<<<< HEAD
+    expect(mockEngine.numberOfPersistentQueries()).andReturn(0L);
     expect(mockEngine.execute(statementText, expectedConfig, Collections.emptyMap()))
-=======
-    expect(
-        mockEngine.addInto(
-            (QuerySpecification)csasStatement.getQuery().getQueryBody(),
-            csasStatement.getName().getSuffix(),
-            csasStatement.getQuery().getLimit(),
-            csasStatement.getProperties(),
-            csasStatement.getPartitionByColumn(),
-            true))
-        .andReturn(csasStatement.getQuery());
-    expect(mockEngine.getMetaStore()).andReturn(mockMetaStore);
-    expect(mockMetaStore.getSource(anyObject())).andReturn(null);
-    expect(mockEngine.numberOfPersistentQueries()).andReturn(0L);
-    expect(mockEngine.buildMultipleQueries(statementText, expectedConfig, Collections.emptyMap()))
->>>>>>> 585616e9
         .andReturn(Collections.singletonList(mockQueryMetadata));
     mockQueryMetadata.start();
     expectLastCall();
@@ -535,19 +520,9 @@
     final PersistentQueryMetadata mockQuery = mock(PersistentQueryMetadata.class);
     expect(mockQuery.getQueryId()).andStubReturn(queryId);
     expect(mockParser.parseSingleStatement(statement)).andReturn(mockCSAS);
-<<<<<<< HEAD
-    expect(mockMetaStore.getSource(name)).andStubReturn(null);
-    expect(mockEngine.execute(eq(statement), anyObject(), anyObject()))
-=======
-    expect(
-        mockEngine.addInto(
-            anyObject(), anyObject(), anyObject(), anyObject(), anyObject(), anyBoolean()))
-        .andStubReturn(mockCSASQuery(name));
-    expect(mockEngine.getMetaStore()).andStubReturn(mockMetaStore);
     expect(mockMetaStore.getSource(name)).andStubReturn(null);
     expect(mockEngine.numberOfPersistentQueries()).andReturn(0L);
-    expect(mockEngine.buildMultipleQueries(eq(statement), anyObject(), anyObject()))
->>>>>>> 585616e9
+    expect(mockEngine.execute(eq(statement), anyObject(), anyObject()))
         .andReturn(Collections.singletonList(mockQuery));
     return mockQuery;
   }
