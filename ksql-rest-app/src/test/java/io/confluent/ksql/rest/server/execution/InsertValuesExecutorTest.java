/*
 * Copyright 2019 Confluent Inc.
 *
 * Licensed under the Confluent Community License (the "License"; you may not use
 * this file except in compliance with the License. You may obtain a copy of the
 * License at
 *
 * http://www.confluent.io/confluent-community-license
 *
 * Unless required by applicable law or agreed to in writing, software
 * distributed under the License is distributed on an "AS IS" BASIS, WITHOUT
 * WARRANTIES OF ANY KIND, either express or implied.  See the License for the
 * specific language governing permissions and limitations under the License.
 */

package io.confluent.ksql.rest.server.execution;

import static org.mockito.ArgumentMatchers.any;
import static org.mockito.Mockito.doReturn;
import static org.mockito.Mockito.mock;
import static org.mockito.Mockito.verify;
import static org.mockito.Mockito.when;

import com.google.common.collect.ImmutableList;
import com.google.common.collect.ImmutableMap;
import io.confluent.ksql.engine.KsqlEngine;
import io.confluent.ksql.function.TestFunctionRegistry;
import io.confluent.ksql.metastore.MetaStoreImpl;
import io.confluent.ksql.metastore.model.DataSource;
import io.confluent.ksql.metastore.model.KeyField;
import io.confluent.ksql.metastore.model.KsqlStream;
import io.confluent.ksql.metastore.model.KsqlTopic;
import io.confluent.ksql.parser.KsqlParser.PreparedStatement;
import io.confluent.ksql.parser.tree.BooleanLiteral;
import io.confluent.ksql.parser.tree.DoubleLiteral;
import io.confluent.ksql.parser.tree.Expression;
import io.confluent.ksql.parser.tree.InsertValues;
import io.confluent.ksql.parser.tree.IntegerLiteral;
import io.confluent.ksql.parser.tree.LongLiteral;
import io.confluent.ksql.parser.tree.QualifiedName;
import io.confluent.ksql.parser.tree.StringLiteral;
import io.confluent.ksql.schema.ksql.KsqlSchema;
import io.confluent.ksql.serde.KsqlSerdeFactory;
import io.confluent.ksql.serde.SerdeOption;
import io.confluent.ksql.services.ServiceContext;
import io.confluent.ksql.statement.ConfiguredStatement;
import io.confluent.ksql.util.KsqlConfig;
import io.confluent.ksql.util.KsqlException;
import io.confluent.ksql.util.timestamp.MetadataTimestampExtractionPolicy;
import java.util.List;
import java.util.Optional;
import java.util.Set;
import java.util.concurrent.ExecutionException;
import java.util.concurrent.Future;
import java.util.stream.Collectors;
import org.apache.kafka.clients.producer.KafkaProducer;
import org.apache.kafka.clients.producer.ProducerRecord;
import org.apache.kafka.common.errors.SerializationException;
import org.apache.kafka.common.serialization.Serde;
import org.apache.kafka.common.serialization.Serializer;
import org.apache.kafka.connect.data.Field;
import org.apache.kafka.connect.data.Schema;
import org.apache.kafka.connect.data.SchemaBuilder;
import org.apache.kafka.connect.data.Struct;
import org.apache.kafka.streams.KafkaClientSupplier;
import org.junit.Before;
import org.junit.Rule;
import org.junit.Test;
import org.junit.rules.ExpectedException;
import org.junit.runner.RunWith;
import org.mockito.Mock;
import org.mockito.junit.MockitoJUnitRunner;

@RunWith(MockitoJUnitRunner.class)
public class InsertValuesExecutorTest {

  private static final KsqlSchema SINGLE_FIELD_SCHEMA = KsqlSchema.of(SchemaBuilder.struct()
      .field("ROWTIME", Schema.OPTIONAL_INT64_SCHEMA)
      .field("ROWKEY", Schema.OPTIONAL_INT64_SCHEMA)
      .field("COL0", Schema.OPTIONAL_INT64_SCHEMA)
      .build());

  private static final KsqlSchema SCHEMA = KsqlSchema.of(SchemaBuilder.struct()
      .field("ROWTIME", Schema.OPTIONAL_INT64_SCHEMA)
      .field("ROWKEY", Schema.OPTIONAL_STRING_SCHEMA)
      .field("COL0", Schema.OPTIONAL_STRING_SCHEMA)
      .field("COL1", Schema.OPTIONAL_INT64_SCHEMA)
      .build());

  private static final KsqlSchema BIG_SCHEMA = KsqlSchema.of(SchemaBuilder.struct()
      .field("ROWTIME", Schema.OPTIONAL_INT64_SCHEMA)
      .field("ROWKEY", Schema.OPTIONAL_STRING_SCHEMA)
      .field("COL0", Schema.OPTIONAL_STRING_SCHEMA) // named COL0 for auto-ROWKEY
      .field("INT", Schema.OPTIONAL_INT32_SCHEMA)
      .field("BIGINT", Schema.OPTIONAL_INT64_SCHEMA)
      .field("DOUBLE", Schema.OPTIONAL_FLOAT64_SCHEMA)
      .field("BOOLEAN", Schema.OPTIONAL_BOOLEAN_SCHEMA)
      .field("VARCHAR", Schema.OPTIONAL_STRING_SCHEMA)
      .build());

  private static final byte[] KEY = new byte[]{1};
  private static final byte[] VALUE = new byte[]{2};

  private static final String TOPIC_NAME = "topic";

  @Rule
  public final ExpectedException expectedException = ExpectedException.none();

  @Mock
  private KsqlEngine engine;
  @Mock
  private KsqlSerdeFactory valueSerde;
  @Mock
  private Serde<String> keySerDe;
  @Mock
  private Serializer<String> keySerializer;
  @Mock
  private Serde<Object> valueSerDe;
  @Mock
  private Serializer<Object> valueSerializer;
  @Mock
  private ServiceContext serviceContext;
  @Mock
  private Future<?> producerResultFuture;
  @Mock
  private KafkaProducer<byte[], byte[]> producer;
  private Struct expectedRow;

  @Before
  public void setup() {
    when(valueSerde.createSerde(any(), any(), any(), any(), any())).thenReturn(valueSerDe);

    when(keySerDe.serializer()).thenReturn(keySerializer);
    when(valueSerDe.serializer()).thenReturn(valueSerializer);

    when(keySerializer.serialize(any(), any())).thenReturn(KEY);
    when(valueSerializer.serialize(any(), any())).thenReturn(VALUE);

    doReturn(producerResultFuture).when(producer).send(any());

    final KafkaClientSupplier kafkaClientSupplier = mock(KafkaClientSupplier.class);
    when(kafkaClientSupplier.getProducer(any())).thenReturn(producer);

    when(serviceContext.getKafkaClientSupplier()).thenReturn(kafkaClientSupplier);

    givenDataSourceWithSchema(SCHEMA, SerdeOption.none(), Optional.of("COL0"));

    expectedRow = new Struct(SCHEMA.withoutImplicitFields().getSchema())
        .put("COL0", "str")
        .put("COL1", 2L);
  }

  @Test
  public void shouldHandleFullRow() {
    // Given:
    final ConfiguredStatement<InsertValues> statement = givenInsertValues(
        fieldNames(SCHEMA.withoutImplicitFields()),
        ImmutableList.of(
            new StringLiteral("str"),
            new LongLiteral(2L)
        )
    );

    // When:
    new InsertValuesExecutor(() -> 1L).execute(statement, engine, serviceContext);

    // Then:
    verify(keySerializer).serialize(TOPIC_NAME, "2");
    verify(valueSerializer).serialize(TOPIC_NAME, expectedRow);
    verify(producer).send(new ProducerRecord<>(TOPIC_NAME, null, 1L, KEY, VALUE));
  }

  @Test
  public void shouldInsertWrappedSingleField() {
    // Given:
    givenDataSourceWithSchema(SINGLE_FIELD_SCHEMA, SerdeOption.none(), Optional.of("COL0"));

    final ConfiguredStatement<InsertValues> statement = givenInsertValues(
        fieldNames(SINGLE_FIELD_SCHEMA.withoutImplicitFields()),
        ImmutableList.of(new LongLiteral(2L))
    );

    expectedRow = new Struct(SINGLE_FIELD_SCHEMA.withoutImplicitFields().getSchema())
        .put("COL0", 2L);

    // When:
    new InsertValuesExecutor(() -> 1L).execute(statement, engine, serviceContext);

    // Then:
    verify(keySerializer).serialize(TOPIC_NAME, "2");
    verify(valueSerializer).serialize(TOPIC_NAME, expectedRow);
    verify(producer).send(new ProducerRecord<>(TOPIC_NAME, null, 1L, KEY, VALUE));
  }

  @Test
  public void shouldInsertUnwrappedSingleField() {
    // Given:
    givenDataSourceWithSchema(SINGLE_FIELD_SCHEMA,
        SerdeOption.of(SerdeOption.UNWRAP_SINGLE_VALUES), Optional.of("COL0"));

    final ConfiguredStatement<InsertValues> statement = givenInsertValues(
        fieldNames(SINGLE_FIELD_SCHEMA.withoutImplicitFields()),
        ImmutableList.of(new LongLiteral(2L))
    );

    // When:
    new InsertValuesExecutor(() -> 1L).execute(statement, engine, serviceContext);

    // Then:
    verify(keySerializer).serialize(TOPIC_NAME, "2");
    verify(valueSerializer).serialize(TOPIC_NAME, 2L);
    verify(producer).send(new ProducerRecord<>(TOPIC_NAME, null, 1L, KEY, VALUE));
  }

  @Test
  public void shouldFillInRowtime() {
    // Given:
    final ConfiguredStatement<InsertValues> statement = givenInsertValues(
        ImmutableList.of("ROWKEY", "COL0", "COL1"),
        ImmutableList.of(
            new StringLiteral("str"),
            new StringLiteral("str"),
            new LongLiteral(2L)
        )
    );

    // When:
    new InsertValuesExecutor(() -> 1L).execute(statement, engine, serviceContext);

    // Then:
    verify(keySerializer).serialize(TOPIC_NAME, "2");
    verify(valueSerializer).serialize(TOPIC_NAME, expectedRow);
    verify(producer).send(new ProducerRecord<>(TOPIC_NAME, null, 1L, KEY, VALUE));
  }

  @Test
  public void shouldFillInRowKeyFromSpecifiedKey() {
    // Given:
    final ConfiguredStatement<InsertValues> statement = givenInsertValues(
        ImmutableList.of("COL0", "COL1"),
        ImmutableList.of(
            new StringLiteral("str"),
            new LongLiteral(2L)
        )
    );

    // When:
    new InsertValuesExecutor(() -> 1L).execute(statement, engine, serviceContext);

    // Then:
    verify(keySerializer).serialize(TOPIC_NAME, "2");
    verify(valueSerializer).serialize(TOPIC_NAME, expectedRow);
    verify(producer).send(new ProducerRecord<>(TOPIC_NAME, null, 1L, KEY, VALUE));
  }

  @Test
  public void shouldFillInFullRowWithNoSchema() {
    // Given:
    final ConfiguredStatement<InsertValues> statement = givenInsertValues(
        ImmutableList.of(),
        ImmutableList.of(
            new StringLiteral("str"),
            new StringLiteral("str"),
            new LongLiteral(2L)
        )
    );

    // When:
    new InsertValuesExecutor(() -> 1L).execute(statement, engine, serviceContext);

    // Then:
    verify(keySerializer).serialize(TOPIC_NAME, "2");
    verify(valueSerializer).serialize(TOPIC_NAME, expectedRow);
    verify(producer).send(new ProducerRecord<>(TOPIC_NAME, null, 1L, KEY, VALUE));
  }

  @Test
  public void shouldFillInMissingColumnsWithNulls() {
    // Given:
    final ConfiguredStatement<InsertValues> statement = givenInsertValues(
        ImmutableList.of("ROWKEY", "COL0"),
        ImmutableList.of(
            new StringLiteral("str"),
            new StringLiteral("str"))
    );

    // When:
    new InsertValuesExecutor(() -> 1L).execute(statement, engine, serviceContext);

    // Then:
    verify(keySerializer).serialize(TOPIC_NAME, "2");
    verify(valueSerializer).serialize(TOPIC_NAME, expectedRow.put("COL1", null));
    verify(producer).send(new ProducerRecord<>(TOPIC_NAME, null, 1L, KEY, VALUE));
  }

  @Test
  public void shouldFillInKeyFromRowKey() {
    // Given:
    final ConfiguredStatement<InsertValues> statement = givenInsertValues(
        ImmutableList.of("ROWKEY", "COL1"),
        ImmutableList.of(
            new StringLiteral("str"),
            new LongLiteral(2L)
        )
    );

    // When:
    new InsertValuesExecutor(() -> 1L).execute(statement, engine, serviceContext);

    // Then:
    verify(keySerializer).serialize(TOPIC_NAME, "2");
    verify(valueSerializer).serialize(TOPIC_NAME, expectedRow);
    verify(producer).send(new ProducerRecord<>(TOPIC_NAME, null, 1L, KEY, VALUE));
  }

  @Test
  public void shouldHandleOutOfOrderSchema() {
    // Given:
    final ConfiguredStatement<InsertValues> statement = givenInsertValues(
        ImmutableList.of("COL1", "COL0"),
        ImmutableList.of(
            new LongLiteral(2L),
            new StringLiteral("str")
        )
    );

    // When:
    new InsertValuesExecutor(() -> 1L).execute(statement, engine, serviceContext);

    // Then:
    verify(keySerializer).serialize(TOPIC_NAME, "2");
    verify(valueSerializer).serialize(TOPIC_NAME, expectedRow);
    verify(producer).send(new ProducerRecord<>(TOPIC_NAME, null, 1L, KEY, VALUE));
  }

  @Test
  public void shouldHandleAllSortsOfLiterals() {
    // Given:
    final ConfiguredStatement<InsertValues> statement = givenInsertValues(
        ImmutableList.of("COL1", "COL0"),
        ImmutableList.of(
            new LongLiteral(2L),
            new StringLiteral("str"))
    );

    // When:
    new InsertValuesExecutor(() -> 1L).execute(statement, engine, serviceContext);

    // Then:
    verify(keySerializer).serialize(TOPIC_NAME, "2");
    verify(valueSerializer).serialize(TOPIC_NAME, expectedRow);
    verify(producer).send(new ProducerRecord<>(TOPIC_NAME, null, 1L, KEY, VALUE));
  }

  @Test
  public void shouldHandleNullKey() {
    // Given:
    givenDataSourceWithSchema(BIG_SCHEMA, SerdeOption.none(), Optional.of("COL0"));
    final ConfiguredStatement<InsertValues> statement = givenInsertValues(
        fieldNames(BIG_SCHEMA),
        ImmutableList.of(
            new LongLiteral(1L),
            new StringLiteral("str"),
            new StringLiteral("str"),
            new IntegerLiteral(0),
            new LongLiteral(2),
            new DoubleLiteral("3.0"),
            new BooleanLiteral("TRUE"),
            new StringLiteral("str"))
    );

    // When:
    new InsertValuesExecutor(() -> 10L).execute(statement, engine, serviceContext);

    // Then:
<<<<<<< HEAD
    verify(keySerializer).serialize(TOPIC_NAME, "2");
    verify(valueSerializer)
        .serialize(TOPIC_NAME, new Struct(BIG_SCHEMA.withoutImplicitFields().getSchema())
=======
    verify(rowSerializer).serialize(TOPIC_NAME, new Struct(BIG_SCHEMA.withoutImplicitFields().getSchema())
        .put("COL0", "str")
>>>>>>> 9dd22f35
        .put("INT", 0)
        .put("BIGINT", 2L)
        .put("DOUBLE", 3.0)
        .put("BOOLEAN", true)
        .put("VARCHAR", "str")
    );

    verify(producer).send(new ProducerRecord<>(TOPIC_NAME, null, 1L, KEY, VALUE));
  }

  @Test
  public void shouldAllowUpcast() {
    // Given:
    givenDataSourceWithSchema(SCHEMA, SerdeOption.none(), Optional.of("COL0"));

    final ConfiguredStatement<InsertValues> statement = givenInsertValues(
        ImmutableList.of("COL0", "COL1"),
        ImmutableList.of(
            new StringLiteral("str"),
            new IntegerLiteral(1)
        )
    );

    // When:
    new InsertValuesExecutor(() -> 1L).execute(statement, engine, serviceContext);

    // Then:
<<<<<<< HEAD
    verify(keySerializer).serialize(TOPIC_NAME, "1");
    verify(valueSerializer).serialize(TOPIC_NAME, expectedRow
        .put("COL0", 1L)
        .put("COL1", null));
=======
    verify(rowSerializer).serialize(TOPIC_NAME, expectedRow
        .put("COL1", 1L));
>>>>>>> 9dd22f35
    verify(producer).send(new ProducerRecord<>(TOPIC_NAME, null, 1L, KEY, VALUE));
  }

  @Test
  public void shouldThrowOnProducerSendError() throws ExecutionException, InterruptedException {
    // Given:
    final ConfiguredStatement<InsertValues> statement = givenInsertValues(
        fieldNames(SCHEMA),
        ImmutableList.of(
            new LongLiteral(1L),
            new StringLiteral("str"),
            new StringLiteral("str"),
            new LongLiteral(2L)
        )
    );

    final Future<?> failure = mock(Future.class);
    when(failure.get()).thenThrow(ExecutionException.class);
    doReturn(failure).when(producer).send(any());

    // Expect:
    expectedException.expect(KsqlException.class);
    expectedException.expectMessage("Failed to insert values into stream/table: ");

    // When:
    new InsertValuesExecutor(() -> -1L).execute(statement, engine, serviceContext);
  }

  @Test
  public void shouldThrowOnSerializingKeyError() {
    // Given:
    final ConfiguredStatement<InsertValues> statement = givenInsertValues(
        fieldNames(SCHEMA),
        ImmutableList.of(
            new LongLiteral(1L),
            new StringLiteral("str"),
            new StringLiteral("str"),
            new LongLiteral(2L))
    );
    when(keySerializer.serialize(any(), any())).thenThrow(new SerializationException("Jibberish!"));

    // Expect:
    expectedException.expect(KsqlException.class);
    expectedException.expectMessage("Could not serialize key");

    // When:
    new InsertValuesExecutor(() -> -1L).execute(statement, engine, serviceContext);
  }

  @Test
  public void shouldThrowOnSerializingValueError() {
    // Given:
    final ConfiguredStatement<InsertValues> statement = givenInsertValues(
        fieldNames(SCHEMA),
        ImmutableList.of(
            new LongLiteral(1L),
            new StringLiteral("str"),
            new StringLiteral("str"),
            new LongLiteral(2L))
    );
    when(valueSerializer.serialize(any(), any()))
        .thenThrow(new SerializationException("Jibberish!"));

    // Expect:
    expectedException.expect(KsqlException.class);
    expectedException.expectMessage("Could not serialize row");

    // When:
    new InsertValuesExecutor(() -> -1L).execute(statement, engine, serviceContext);
  }

  @Test
  public void shouldThrowIfRowKeyAndKeyDoNotMatch() {
    // Given:
    final ConfiguredStatement<InsertValues> statement = givenInsertValues(
        ImmutableList.of("ROWKEY", "COL0"),
        ImmutableList.of(
            new StringLiteral("foo"),
            new StringLiteral("bar"))
    );

    // Expect:
    expectedException.expect(KsqlException.class);
    expectedException.expectMessage("Expected ROWKEY and COL0 to match");

    // When:
    new InsertValuesExecutor(() -> 1L).execute(statement, engine, serviceContext);
  }

  @Test
  public void shouldThrowIfNotEnoughValuesSuppliedWithNoSchema() {
    // Given:
    final ConfiguredStatement<InsertValues> statement = givenInsertValues(
        ImmutableList.of(),
        ImmutableList.of(
            new LongLiteral(1L))
    );

    // Expect:
    expectedException.expect(KsqlException.class);
    expectedException.expectMessage("Expected a value for each column");

    // When:
    new InsertValuesExecutor(() -> 1L).execute(statement, engine, serviceContext);
  }

  @Test
  public void shouldFailOnDowncast() {
    // Given:
    givenDataSourceWithSchema(BIG_SCHEMA, SerdeOption.none(), Optional.of("COL0"));

    final ConfiguredStatement<InsertValues> statement = givenInsertValues(
        ImmutableList.of("INT"),
        ImmutableList.of(
            new DoubleLiteral("1.1")
        )
    );

    // Expect:
    expectedException.expect(KsqlException.class);
    expectedException.expectMessage("Expected type INT32 for field");

    // When:
    new InsertValuesExecutor(() -> 1L).execute(statement, engine, serviceContext);
  }

  @Test
  public void shouldHandleSourcesWithNoKeyField() {
    // Given:
    givenDataSourceWithSchema(SCHEMA, SerdeOption.none(), Optional.empty());

    final ConfiguredStatement<InsertValues> statement = givenInsertValues(
        ImmutableList.of("ROWKEY", "COL0", "COL1"),
        ImmutableList.of(
            new LongLiteral(1L),
            new LongLiteral(2L),
            new StringLiteral("str"))
    );

    // When:
    new InsertValuesExecutor(() -> 1L).execute(statement, engine, serviceContext);

    // Then:
    verify(keySerializer).serialize(TOPIC_NAME, "1");
    verify(valueSerializer).serialize(TOPIC_NAME, expectedRow);
    verify(producer).send(new ProducerRecord<>(TOPIC_NAME, null, 1L, KEY, VALUE));
  }

  private static ConfiguredStatement<InsertValues> givenInsertValues(
      final List<String> columns,
      final List<Expression> values
  ) {
    return ConfiguredStatement.of(
        PreparedStatement.of(
            "",
            new InsertValues(QualifiedName.of("TOPIC"), columns, values)),
        ImmutableMap.of(),
        new KsqlConfig(ImmutableMap.of())
    );
  }

  private void givenDataSourceWithSchema(
      final KsqlSchema schema,
      final Set<SerdeOption> serdeOptions,
      final Optional<String> keyField
  ) {
    final KsqlTopic topic = new KsqlTopic("TOPIC", TOPIC_NAME, valueSerde, false);
    final DataSource<?> dataSource = new KsqlStream<>(
        "",
        "TOPIC",
        schema,
        serdeOptions,
        KeyField.of(keyField, keyField.map(f -> schema.getSchema().field(f))),
        new MetadataTimestampExtractionPolicy(),
        topic,
        () -> keySerDe
    );

    final MetaStoreImpl metaStore = new MetaStoreImpl(TestFunctionRegistry.INSTANCE.get());
    metaStore.putSource(dataSource);

    when(engine.getMetaStore()).thenReturn(metaStore);
  }

  private static List<String> fieldNames(final KsqlSchema schema) {
    return schema.fields().stream().map(Field::name).collect(Collectors.toList());
  }
}<|MERGE_RESOLUTION|>--- conflicted
+++ resolved
@@ -77,7 +77,7 @@
   private static final KsqlSchema SINGLE_FIELD_SCHEMA = KsqlSchema.of(SchemaBuilder.struct()
       .field("ROWTIME", Schema.OPTIONAL_INT64_SCHEMA)
       .field("ROWKEY", Schema.OPTIONAL_INT64_SCHEMA)
-      .field("COL0", Schema.OPTIONAL_INT64_SCHEMA)
+      .field("COL0", Schema.OPTIONAL_STRING_SCHEMA)
       .build());
 
   private static final KsqlSchema SCHEMA = KsqlSchema.of(SchemaBuilder.struct()
@@ -165,7 +165,7 @@
     new InsertValuesExecutor(() -> 1L).execute(statement, engine, serviceContext);
 
     // Then:
-    verify(keySerializer).serialize(TOPIC_NAME, "2");
+    verify(keySerializer).serialize(TOPIC_NAME, "str");
     verify(valueSerializer).serialize(TOPIC_NAME, expectedRow);
     verify(producer).send(new ProducerRecord<>(TOPIC_NAME, null, 1L, KEY, VALUE));
   }
@@ -177,17 +177,17 @@
 
     final ConfiguredStatement<InsertValues> statement = givenInsertValues(
         fieldNames(SINGLE_FIELD_SCHEMA.withoutImplicitFields()),
-        ImmutableList.of(new LongLiteral(2L))
+        ImmutableList.of(new StringLiteral("new"))
     );
 
     expectedRow = new Struct(SINGLE_FIELD_SCHEMA.withoutImplicitFields().getSchema())
-        .put("COL0", 2L);
-
-    // When:
-    new InsertValuesExecutor(() -> 1L).execute(statement, engine, serviceContext);
-
-    // Then:
-    verify(keySerializer).serialize(TOPIC_NAME, "2");
+        .put("COL0", "new");
+
+    // When:
+    new InsertValuesExecutor(() -> 1L).execute(statement, engine, serviceContext);
+
+    // Then:
+    verify(keySerializer).serialize(TOPIC_NAME, "new");
     verify(valueSerializer).serialize(TOPIC_NAME, expectedRow);
     verify(producer).send(new ProducerRecord<>(TOPIC_NAME, null, 1L, KEY, VALUE));
   }
@@ -200,15 +200,15 @@
 
     final ConfiguredStatement<InsertValues> statement = givenInsertValues(
         fieldNames(SINGLE_FIELD_SCHEMA.withoutImplicitFields()),
-        ImmutableList.of(new LongLiteral(2L))
-    );
-
-    // When:
-    new InsertValuesExecutor(() -> 1L).execute(statement, engine, serviceContext);
-
-    // Then:
-    verify(keySerializer).serialize(TOPIC_NAME, "2");
-    verify(valueSerializer).serialize(TOPIC_NAME, 2L);
+        ImmutableList.of(new StringLiteral("new"))
+    );
+
+    // When:
+    new InsertValuesExecutor(() -> 1L).execute(statement, engine, serviceContext);
+
+    // Then:
+    verify(keySerializer).serialize(TOPIC_NAME, "new");
+    verify(valueSerializer).serialize(TOPIC_NAME, "new");
     verify(producer).send(new ProducerRecord<>(TOPIC_NAME, null, 1L, KEY, VALUE));
   }
 
@@ -228,7 +228,7 @@
     new InsertValuesExecutor(() -> 1L).execute(statement, engine, serviceContext);
 
     // Then:
-    verify(keySerializer).serialize(TOPIC_NAME, "2");
+    verify(keySerializer).serialize(TOPIC_NAME, "str");
     verify(valueSerializer).serialize(TOPIC_NAME, expectedRow);
     verify(producer).send(new ProducerRecord<>(TOPIC_NAME, null, 1L, KEY, VALUE));
   }
@@ -248,7 +248,7 @@
     new InsertValuesExecutor(() -> 1L).execute(statement, engine, serviceContext);
 
     // Then:
-    verify(keySerializer).serialize(TOPIC_NAME, "2");
+    verify(keySerializer).serialize(TOPIC_NAME, "str");
     verify(valueSerializer).serialize(TOPIC_NAME, expectedRow);
     verify(producer).send(new ProducerRecord<>(TOPIC_NAME, null, 1L, KEY, VALUE));
   }
@@ -269,7 +269,7 @@
     new InsertValuesExecutor(() -> 1L).execute(statement, engine, serviceContext);
 
     // Then:
-    verify(keySerializer).serialize(TOPIC_NAME, "2");
+    verify(keySerializer).serialize(TOPIC_NAME, "str");
     verify(valueSerializer).serialize(TOPIC_NAME, expectedRow);
     verify(producer).send(new ProducerRecord<>(TOPIC_NAME, null, 1L, KEY, VALUE));
   }
@@ -288,7 +288,7 @@
     new InsertValuesExecutor(() -> 1L).execute(statement, engine, serviceContext);
 
     // Then:
-    verify(keySerializer).serialize(TOPIC_NAME, "2");
+    verify(keySerializer).serialize(TOPIC_NAME, "str");
     verify(valueSerializer).serialize(TOPIC_NAME, expectedRow.put("COL1", null));
     verify(producer).send(new ProducerRecord<>(TOPIC_NAME, null, 1L, KEY, VALUE));
   }
@@ -308,7 +308,7 @@
     new InsertValuesExecutor(() -> 1L).execute(statement, engine, serviceContext);
 
     // Then:
-    verify(keySerializer).serialize(TOPIC_NAME, "2");
+    verify(keySerializer).serialize(TOPIC_NAME, "str");
     verify(valueSerializer).serialize(TOPIC_NAME, expectedRow);
     verify(producer).send(new ProducerRecord<>(TOPIC_NAME, null, 1L, KEY, VALUE));
   }
@@ -328,7 +328,7 @@
     new InsertValuesExecutor(() -> 1L).execute(statement, engine, serviceContext);
 
     // Then:
-    verify(keySerializer).serialize(TOPIC_NAME, "2");
+    verify(keySerializer).serialize(TOPIC_NAME, "str");
     verify(valueSerializer).serialize(TOPIC_NAME, expectedRow);
     verify(producer).send(new ProducerRecord<>(TOPIC_NAME, null, 1L, KEY, VALUE));
   }
@@ -347,7 +347,7 @@
     new InsertValuesExecutor(() -> 1L).execute(statement, engine, serviceContext);
 
     // Then:
-    verify(keySerializer).serialize(TOPIC_NAME, "2");
+    verify(keySerializer).serialize(TOPIC_NAME, "str");
     verify(valueSerializer).serialize(TOPIC_NAME, expectedRow);
     verify(producer).send(new ProducerRecord<>(TOPIC_NAME, null, 1L, KEY, VALUE));
   }
@@ -373,14 +373,10 @@
     new InsertValuesExecutor(() -> 10L).execute(statement, engine, serviceContext);
 
     // Then:
-<<<<<<< HEAD
-    verify(keySerializer).serialize(TOPIC_NAME, "2");
+    verify(keySerializer).serialize(TOPIC_NAME, "str");
     verify(valueSerializer)
         .serialize(TOPIC_NAME, new Struct(BIG_SCHEMA.withoutImplicitFields().getSchema())
-=======
-    verify(rowSerializer).serialize(TOPIC_NAME, new Struct(BIG_SCHEMA.withoutImplicitFields().getSchema())
         .put("COL0", "str")
->>>>>>> 9dd22f35
         .put("INT", 0)
         .put("BIGINT", 2L)
         .put("DOUBLE", 3.0)
@@ -408,15 +404,9 @@
     new InsertValuesExecutor(() -> 1L).execute(statement, engine, serviceContext);
 
     // Then:
-<<<<<<< HEAD
-    verify(keySerializer).serialize(TOPIC_NAME, "1");
+    verify(keySerializer).serialize(TOPIC_NAME, "str");
     verify(valueSerializer).serialize(TOPIC_NAME, expectedRow
-        .put("COL0", 1L)
-        .put("COL1", null));
-=======
-    verify(rowSerializer).serialize(TOPIC_NAME, expectedRow
         .put("COL1", 1L));
->>>>>>> 9dd22f35
     verify(producer).send(new ProducerRecord<>(TOPIC_NAME, null, 1L, KEY, VALUE));
   }
 
@@ -551,16 +541,16 @@
     final ConfiguredStatement<InsertValues> statement = givenInsertValues(
         ImmutableList.of("ROWKEY", "COL0", "COL1"),
         ImmutableList.of(
-            new LongLiteral(1L),
-            new LongLiteral(2L),
-            new StringLiteral("str"))
-    );
-
-    // When:
-    new InsertValuesExecutor(() -> 1L).execute(statement, engine, serviceContext);
-
-    // Then:
-    verify(keySerializer).serialize(TOPIC_NAME, "1");
+            new StringLiteral("key"),
+            new StringLiteral("str"),
+            new LongLiteral(2L))
+    );
+
+    // When:
+    new InsertValuesExecutor(() -> 1L).execute(statement, engine, serviceContext);
+
+    // Then:
+    verify(keySerializer).serialize(TOPIC_NAME, "key");
     verify(valueSerializer).serialize(TOPIC_NAME, expectedRow);
     verify(producer).send(new ProducerRecord<>(TOPIC_NAME, null, 1L, KEY, VALUE));
   }
