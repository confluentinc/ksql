--- conflicted
+++ resolved
@@ -669,13 +669,8 @@
         equalTo(
             queryMetadata.getOutputNode().getSchema().fields()
                 .stream()
-<<<<<<< HEAD
-                .map(f -> new SourceDescription.FieldSchemaInfo(
+                .map(f -> new FieldSchemaInfo(
                     f.name(), SchemaUtil.describeSchema(f.schema())))
-=======
-                .map(f -> new FieldSchemaInfo(
-                    f.name(), SchemaUtil.getSchemaFieldName(f)))
->>>>>>> 6fb6bcba
                 .collect(Collectors.toList())));
     assertThat(
         queryDescription.getOverriddenProperties(),
