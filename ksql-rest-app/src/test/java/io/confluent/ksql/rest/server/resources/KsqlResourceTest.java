/**
 * Copyright 2017 Confluent Inc.
 *
 * Licensed under the Apache License, Version 2.0 (the "License");
 * you may not use this file except in compliance with the License.
 * You may obtain a copy of the License at
 *
 * http://www.apache.org/licenses/LICENSE-2.0
 *
 * Unless required by applicable law or agreed to in writing, software
 * distributed under the License is distributed on an "AS IS" BASIS,
 * WITHOUT WARRANTIES OR CONDITIONS OF ANY KIND, either express or implied.
 * See the License for the specific language governing permissions and
 * limitations under the License.
 **/

package io.confluent.ksql.rest.server.resources;

import io.confluent.ksql.rest.entity.EntityQueryId;
import io.confluent.ksql.parser.tree.Statement;
import io.confluent.ksql.rest.entity.FunctionNameList;
import io.confluent.ksql.rest.entity.FunctionType;
import io.confluent.ksql.rest.entity.KsqlStatementErrorMessage;
import io.confluent.ksql.rest.entity.SimpleFunctionInfo;
import io.confluent.ksql.rest.server.computation.CommandStatusFuture;
import io.confluent.ksql.util.FakeKafkaTopicClient;
import io.confluent.ksql.util.KafkaTopicClient;
import io.confluent.ksql.util.PersistentQueryMetadata;
import io.confluent.ksql.util.QueryMetadata;
import io.confluent.ksql.rest.util.EntityUtil;
import io.confluent.ksql.rest.entity.PropertiesList;
import org.apache.commons.lang3.concurrent.ConcurrentUtils;
import org.apache.kafka.clients.consumer.ConsumerConfig;
import org.apache.kafka.clients.consumer.KafkaConsumer;
import org.apache.kafka.clients.producer.KafkaProducer;
import org.apache.kafka.clients.producer.ProducerRecord;
import org.apache.kafka.clients.producer.RecordMetadata;
import org.apache.kafka.common.serialization.Deserializer;
import org.apache.kafka.common.serialization.Serializer;
import org.apache.kafka.connect.data.Schema;
import org.apache.kafka.connect.data.SchemaBuilder;
import org.easymock.EasyMock;
import org.junit.After;
import org.junit.Before;
import org.junit.Test;

import java.io.IOException;
import java.util.Collection;
import java.util.Collections;
import java.util.HashMap;
import java.util.List;
import java.util.Map;
import java.util.Properties;
import java.util.concurrent.Future;
import java.util.stream.Collectors;

import javax.ws.rs.core.Response;

import io.confluent.kafka.schemaregistry.client.MockSchemaRegistryClient;
import io.confluent.kafka.schemaregistry.client.SchemaRegistryClient;
import io.confluent.kafka.schemaregistry.client.rest.exceptions.RestClientException;
import io.confluent.kafka.serializers.KafkaJsonDeserializer;
import io.confluent.kafka.serializers.KafkaJsonDeserializerConfig;
import io.confluent.kafka.serializers.KafkaJsonSerializer;
import io.confluent.ksql.KsqlEngine;
import io.confluent.ksql.ddl.DdlConfig;
import io.confluent.ksql.metastore.KsqlStream;
import io.confluent.ksql.metastore.KsqlTable;
import io.confluent.ksql.metastore.KsqlTopic;
import io.confluent.ksql.metastore.MetaStore;
import io.confluent.ksql.parser.tree.Expression;
import io.confluent.ksql.parser.tree.StringLiteral;
import io.confluent.ksql.rest.entity.CommandStatus;
import io.confluent.ksql.rest.entity.CommandStatusEntity;
import io.confluent.ksql.rest.entity.KsqlEntity;
import io.confluent.ksql.rest.entity.KsqlEntityList;
import io.confluent.ksql.rest.entity.KsqlErrorMessage;
import io.confluent.ksql.rest.entity.KsqlRequest;
import io.confluent.ksql.rest.entity.KsqlTopicInfo;
import io.confluent.ksql.rest.entity.KsqlTopicsList;
import io.confluent.ksql.rest.entity.Queries;
import io.confluent.ksql.rest.entity.QueryDescription;
import io.confluent.ksql.rest.entity.QueryDescriptionEntity;
import io.confluent.ksql.rest.entity.QueryDescriptionList;
import io.confluent.ksql.rest.entity.RunningQuery;
import io.confluent.ksql.rest.entity.SourceDescription;
import io.confluent.ksql.rest.entity.SourceDescriptionEntity;
import io.confluent.ksql.rest.entity.SourceDescriptionList;
import io.confluent.ksql.rest.entity.SourceInfo;
import io.confluent.ksql.rest.entity.StreamsList;
import io.confluent.ksql.rest.entity.TablesList;
import io.confluent.ksql.rest.server.KsqlRestConfig;
import io.confluent.ksql.rest.server.StatementParser;
import io.confluent.ksql.rest.server.computation.Command;
import io.confluent.ksql.rest.server.computation.CommandId;
import io.confluent.ksql.rest.server.computation.CommandIdAssigner;
import io.confluent.ksql.rest.server.computation.CommandStore;
import io.confluent.ksql.rest.server.computation.StatementExecutor;
import io.confluent.ksql.rest.server.utils.TestUtils;
import io.confluent.ksql.serde.DataSource;
import io.confluent.ksql.serde.json.KsqlJsonTopicSerDe;
import io.confluent.ksql.util.KsqlConfig;
import io.confluent.ksql.util.KsqlConstants;
import io.confluent.ksql.util.timestamp.MetadataTimestampExtractionPolicy;
import io.confluent.rest.RestConfig;

import static org.hamcrest.CoreMatchers.containsString;
import static org.hamcrest.CoreMatchers.equalTo;
import static org.hamcrest.CoreMatchers.hasItem;
import static org.hamcrest.CoreMatchers.hasItems;
import static org.hamcrest.CoreMatchers.instanceOf;
import static org.junit.Assert.assertEquals;
import static org.junit.Assert.assertThat;
import static org.junit.Assert.assertTrue;

public class KsqlResourceTest {
  private KsqlConfig ksqlConfig;
  private KsqlRestConfig ksqlRestConfig;
  private FakeKafkaTopicClient kafkaTopicClient;
  private KsqlEngine ksqlEngine;

  @Before
  public void setUp() throws IOException, RestClientException {
    SchemaRegistryClient schemaRegistryClient = new MockSchemaRegistryClient();
    registerSchema(schemaRegistryClient);
    ksqlRestConfig = new KsqlRestConfig(TestKsqlResourceUtil.getDefaultKsqlConfig());
    ksqlConfig = new KsqlConfig(ksqlRestConfig.getKsqlConfigProperties());
    kafkaTopicClient = new FakeKafkaTopicClient();
    ksqlEngine = TestUtils.createKsqlEngine(ksqlConfig, kafkaTopicClient, schemaRegistryClient);
  }

  @After
  public void tearDown() {
    ksqlEngine.close();
  }

  private static class TestCommandProducer<K, V> extends KafkaProducer<K, V> {
    public TestCommandProducer(Map configs, Serializer keySerializer, Serializer valueSerializer) {
      super(configs, keySerializer, valueSerializer);
    }

    @Override
    public Future<RecordMetadata> send(ProducerRecord record) {
      // Fake result: only for testing purpose
<<<<<<< HEAD
      return ConcurrentUtils.constantFuture(new RecordMetadata(null, 0, 0, 0, 0L, 0, 0));
=======
      return ConcurrentUtils.constantFuture(new RecordMetadata(null, 0L, 0L, 0L, 0L, 0, 0));
>>>>>>> 3910465c
    }
  }

  private static class TestCommandConsumer<K, V> extends KafkaConsumer<K, V> {
    public TestCommandConsumer(Map configs, Deserializer keyDeserializer, Deserializer valueDeserializer) {
      super(configs, keyDeserializer, valueDeserializer);
    }
  }

  private static class TestKsqlResourceUtil {

    public static final long DISTRIBUTED_COMMAND_RESPONSE_TIMEOUT = 1000;

    public static KsqlResource get(KsqlConfig ksqlConfig, KsqlEngine ksqlEngine) {
      Properties defaultKsqlConfig = getDefaultKsqlConfig();

      // Map<String, Object> commandConsumerProperties = config.getCommandConsumerProperties();
      KafkaConsumer<CommandId, Command> commandConsumer = new TestCommandConsumer<>(
          defaultKsqlConfig,
          getJsonDeserializer(CommandId.class, true),
          getJsonDeserializer(Command.class, false)
      );

      KafkaProducer<CommandId, Command> commandProducer = new TestCommandProducer<>(
          defaultKsqlConfig,
          getJsonSerializer(true),
          getJsonSerializer(false)
      );

      CommandStore commandStore = new CommandStore("__COMMANDS_TOPIC",
          commandConsumer, commandProducer, new CommandIdAssigner(ksqlEngine.getMetaStore()));
      StatementExecutor statementExecutor = new StatementExecutor(
          ksqlConfig, ksqlEngine, new StatementParser(ksqlEngine));
      return get(ksqlConfig, ksqlEngine, commandStore, statementExecutor);
    }

    public static KsqlResource get(final KsqlConfig ksqlConfig,
                                   final KsqlEngine ksqlEngine,
                                   final CommandStore commandStore,
                                   final StatementExecutor statementExecutor) {
      addTestTopicAndSources(ksqlEngine.getMetaStore(), ksqlEngine.getTopicClient());
      return new KsqlResource(ksqlConfig, ksqlEngine, commandStore, statementExecutor, DISTRIBUTED_COMMAND_RESPONSE_TIMEOUT);
    }

    private static Properties getDefaultKsqlConfig() {
      Map<String, Object> configMap = new HashMap<>();
      configMap.put(ConsumerConfig.BOOTSTRAP_SERVERS_CONFIG, "localhost:9092");
      configMap.put("application.id", "KsqlResourceTest");
      configMap.put("commit.interval.ms", 0);
      configMap.put("cache.max.bytes.buffering", 0);
      configMap.put("auto.offset.reset", "earliest");
      configMap.put("ksql.command.topic.suffix", "commands");
      configMap.put(RestConfig.LISTENERS_CONFIG, "http://localhost:8088");

      Properties properties = new Properties();
      properties.putAll(configMap);

      return properties;
    }

    private static void addTestTopicAndSources(MetaStore metaStore, KafkaTopicClient kafkaTopicClient) {
      Schema schema1 = SchemaBuilder.struct().field("S1_F1", Schema.OPTIONAL_BOOLEAN_SCHEMA);
      addSource(
          metaStore, kafkaTopicClient, DataSource.DataSourceType.KTABLE,
          "TEST_TABLE", "KAFKA_TOPIC_1", "KSQL_TOPIC_1", schema1);
      Schema schema2 = SchemaBuilder.struct().field("S2_F1", Schema.OPTIONAL_STRING_SCHEMA);
      addSource(
          metaStore, kafkaTopicClient, DataSource.DataSourceType.KSTREAM,
          "TEST_STREAM", "KAFKA_TOPIC_2", "KSQL_TOPIC_2", schema2);
      kafkaTopicClient.createTopic("orders-topic", 1, (short)1);
    }

    public static void addSource(
        MetaStore metaStore, KafkaTopicClient kafkaTopicClient, DataSource.DataSourceType type, String sourceName,
        String topicName, String ksqlTopicName, Schema schema) {
      KsqlTopic ksqlTopic = new KsqlTopic(ksqlTopicName, topicName, new KsqlJsonTopicSerDe());
      kafkaTopicClient.createTopic(topicName, 1, (short)1);
      metaStore.putTopic(ksqlTopic);
      if (type == DataSource.DataSourceType.KSTREAM) {
        metaStore.putSource(
            new KsqlStream(
                "statementText", sourceName, schema, schema.fields().get(0),
                new MetadataTimestampExtractionPolicy(), ksqlTopic));
      }
      if (type == DataSource.DataSourceType.KTABLE) {
        metaStore.putSource(
            new KsqlTable(
                "statementText", sourceName, schema, schema.fields().get(0),
                new MetadataTimestampExtractionPolicy(), ksqlTopic, "statestore", false));
      }
    }

    private static <T> Deserializer<T> getJsonDeserializer(Class<T> classs, boolean isKey) {
      Deserializer<T> result = new KafkaJsonDeserializer<>();
      String typeConfigProperty = isKey
                                  ? KafkaJsonDeserializerConfig.JSON_KEY_TYPE
                                  : KafkaJsonDeserializerConfig.JSON_VALUE_TYPE;

      Map<String, ?> props = Collections.singletonMap(
          typeConfigProperty,
          classs
      );
      result.configure(props, isKey);
      return result;
    }

    private static <T> Serializer<T> getJsonSerializer(boolean isKey) {
      Serializer<T> result = new KafkaJsonSerializer<>();
      result.configure(Collections.emptyMap(), isKey);
      return result;
    }

  }

  private <R> R makeSingleRequest(
      KsqlResource testResource,
      String ksqlString,
      Map<String, Object> streamsProperties,
      Class<R> responseClass) {

    Object responseEntity = handleKsqlStatements(
        testResource, new KsqlRequest(ksqlString, streamsProperties)
    ).getEntity();
    assertThat(responseEntity, instanceOf(List.class));

    List responseList = (List) responseEntity;
    assertEquals(1, responseList.size());

    Object responseElement = responseList.get(0);
    assertThat(responseElement, instanceOf(responseClass));

    return responseClass.cast(responseElement);
  }

  @Test
  public void testInstantRegisterTopic() {
    KsqlResource testResource = TestKsqlResourceUtil.get(ksqlConfig, ksqlEngine);

    final String ksqlTopic = "FOO";
    final String kafkaTopic = "bar";
    final String format = "json";

    final String ksqlString =
        String.format("REGISTER TOPIC %s WITH (kafka_topic='%s', value_format='%s');",
                      ksqlTopic,
                      kafkaTopic, format);

    final Map<String, Expression> createTopicProperties = new HashMap<>();
    createTopicProperties.put(DdlConfig.KAFKA_TOPIC_NAME_PROPERTY, new StringLiteral(kafkaTopic));
    createTopicProperties.put(DdlConfig.VALUE_FORMAT_PROPERTY, new StringLiteral(format));

    final CommandId commandId = new CommandId(CommandId.Type.TOPIC, ksqlTopic, CommandId.Action.CREATE);
    final CommandStatus commandStatus = new CommandStatus(
        CommandStatus.Status.QUEUED,
        "Statement written to command topic"
    );

    final CommandStatusEntity expectedCommandStatusEntity =
        new CommandStatusEntity(ksqlString, commandId, commandStatus);

    final Map<String, Object> streamsProperties = Collections.emptyMap();

    KsqlEntity testKsqlEntity = makeSingleRequest(
        testResource,
        ksqlString,
        streamsProperties,
        KsqlEntity.class
    );

    assertEquals(expectedCommandStatusEntity, testKsqlEntity);
  }

  @Test
  public void testListRegisteredTopics() {
    KsqlResource testResource = TestKsqlResourceUtil.get(ksqlConfig, ksqlEngine);
    final String ksqlString = "LIST REGISTERED TOPICS;";

    KsqlTopicsList ksqlTopicsList = makeSingleRequest(
        testResource,
        ksqlString,
        Collections.emptyMap(),
        KsqlTopicsList.class
    );

    Collection<KsqlTopicInfo> testTopics = ksqlTopicsList.getTopics();
    Collection<KsqlTopicInfo> expectedTopics = testResource.getKsqlEngine().getMetaStore()
        .getAllKsqlTopics().values().stream()
        .map(KsqlTopicInfo::new)
        .collect(Collectors.toList());

    assertEquals(expectedTopics.size(), testTopics.size());

    for (KsqlTopicInfo testTopic : testTopics) {
      assertTrue(expectedTopics.contains(testTopic));
    }

    for (KsqlTopicInfo expectedTopic : expectedTopics) {
      assertTrue(testTopics.contains(expectedTopic));
    }
  }

  @Test
  public void testShowQueries() {
    KsqlResource testResource = TestKsqlResourceUtil.get(ksqlConfig, ksqlEngine);
    final String ksqlString = "SHOW QUERIES;";

    Queries queries = makeSingleRequest(
        testResource,
        ksqlString,
        Collections.emptyMap(),
        Queries.class
    );
    List<RunningQuery> testQueries = queries.getQueries();

    assertEquals(0, testQueries.size());
  }

  @Test
  public void shouldListFunctions() {
    final KsqlResource testResource = TestKsqlResourceUtil.get(ksqlConfig, ksqlEngine);
    final FunctionNameList functionList = makeSingleRequest(
        testResource,
        "LIST FUNCTIONS;",
        Collections.emptyMap(),
        FunctionNameList.class
    );

    // not going to check every function
    assertThat(functionList.getFunctions(), hasItems(
        new SimpleFunctionInfo("TIMESTAMPTOSTRING", FunctionType.scalar),
        new SimpleFunctionInfo("ARRAYCONTAINS", FunctionType.scalar),
        new SimpleFunctionInfo("CONCAT", FunctionType.scalar),
        new SimpleFunctionInfo("TOPK", FunctionType.aggregate),
        new SimpleFunctionInfo("MAX", FunctionType.aggregate)));
  }

  @Test
  public void shouldReturnDescriptionsForShowStreamsExtended() {
    KsqlResource testResource = TestKsqlResourceUtil.get(ksqlConfig, ksqlEngine);

    Schema schema = SchemaBuilder.struct()
        .field("FIELD1", Schema.OPTIONAL_BOOLEAN_SCHEMA)
        .field("FIELD2", Schema.OPTIONAL_STRING_SCHEMA);
    TestKsqlResourceUtil.addSource(
        testResource.getKsqlEngine().getMetaStore(), testResource.getKsqlEngine().getTopicClient(),
        DataSource.DataSourceType.KSTREAM, "new_stream", "new_topic",
        "new_ksql_topic", schema);

    String ksqlString = "SHOW STREAMS EXTENDED;";
    SourceDescriptionList descriptionList = makeSingleRequest(
        testResource, ksqlString, Collections.emptyMap(), SourceDescriptionList.class);
    assertThat(descriptionList.getSourceDescriptions().size(), equalTo(2));
    assertThat(
        descriptionList.getSourceDescriptions(),
        hasItem(
            new SourceDescription(
                testResource.getKsqlEngine().getMetaStore().getSource("TEST_STREAM"),
                true, "JSON", Collections.emptyList(), Collections.emptyList(),
                kafkaTopicClient)));
    assertThat(
        descriptionList.getSourceDescriptions(),
        hasItem(
            new SourceDescription(
                testResource.getKsqlEngine().getMetaStore().getSource("new_stream"),
                true, "JSON", Collections.emptyList(), Collections.emptyList(),
                kafkaTopicClient)));
  }

  @Test
  public void shouldReturnDescriptionsForShowTablesExtended() {
    KsqlResource testResource = TestKsqlResourceUtil.get(ksqlConfig, ksqlEngine);

    Schema schema = SchemaBuilder.struct()
        .field("FIELD1", Schema.OPTIONAL_BOOLEAN_SCHEMA)
        .field("FIELD2", Schema.OPTIONAL_STRING_SCHEMA);
    TestKsqlResourceUtil.addSource(
        testResource.getKsqlEngine().getMetaStore(), testResource.getKsqlEngine().getTopicClient(),
        DataSource.DataSourceType.KTABLE, "new_table", "new_topic",
        "new_ksql_topic", schema);

    String ksqlString = "SHOW TABLES EXTENDED;";
    SourceDescriptionList descriptionList = makeSingleRequest(
        testResource, ksqlString, Collections.emptyMap(), SourceDescriptionList.class);
    assertThat(descriptionList.getSourceDescriptions().size(), equalTo(2));
    assertThat(
        descriptionList.getSourceDescriptions(),
        hasItem(
            new SourceDescription(
                testResource.getKsqlEngine().getMetaStore().getSource("TEST_TABLE"),
                true, "JSON", Collections.emptyList(), Collections.emptyList(),
                kafkaTopicClient)));
    assertThat(
        descriptionList.getSourceDescriptions(),
        hasItem(
             new SourceDescription(
                testResource.getKsqlEngine().getMetaStore().getSource("new_table"),
                 true, "JSON", Collections.emptyList(), Collections.emptyList(),
                kafkaTopicClient)));
  }

  @Test
  public void shouldReturnDescriptionsForShowQueriesExtended() {
    KsqlResource testResource = TestKsqlResourceUtil.get(ksqlConfig, ksqlEngine);

    Map<String, Object> overriddenProperties =
        Collections.singletonMap("ksql.streams.auto.offset.reset", "earliest");
    List<QueryMetadata> queryMetadata = ksqlEngine.buildMultipleQueries(
        "CREATE STREAM test_describe_1 AS SELECT * FROM test_stream;" +
            "CREATE STREAM test_describe_2 AS SELECT * FROM test_stream;",
        ksqlConfig, overriddenProperties);

    String ksqlString = "SHOW QUERIES EXTENDED;";
    QueryDescriptionList descriptionList = makeSingleRequest(
        testResource, ksqlString, Collections.emptyMap(), QueryDescriptionList.class);
    assertThat(descriptionList.getQueryDescriptions().size(), equalTo(2));
    assertThat(
        descriptionList.getQueryDescriptions(),
        hasItem(QueryDescription.forQueryMetadata(queryMetadata.get(0))));
    assertThat(
        descriptionList.getQueryDescriptions(),
        hasItem(QueryDescription.forQueryMetadata(queryMetadata.get(1))));
  }

  @Test
  public void testDescribeStatement() {
    KsqlResource testResource = TestKsqlResourceUtil.get(ksqlConfig, ksqlEngine);

    List<QueryMetadata> queries = ksqlEngine.buildMultipleQueries(
        "CREATE STREAM described_stream AS SELECT * FROM test_stream;" +
            "CREATE STREAM down_stream AS SELECT * FROM described_stream;",
         ksqlConfig, Collections.emptyMap());
    final String streamName = "DESCRIBED_STREAM";
    final String ksqlString = String.format("DESCRIBE %s;", streamName);
    SourceDescriptionEntity testDescription = makeSingleRequest(
        testResource,
        ksqlString,
        Collections.emptyMap(),
        SourceDescriptionEntity.class);

    List<RunningQuery> writeQueries = Collections.singletonList(
        new RunningQuery(
            queries.get(0).getStatementString(),
            ((PersistentQueryMetadata)queries.get(0)).getSinkNames(),
            new EntityQueryId(
                ((PersistentQueryMetadata)queries.get(0)).getQueryId())));
    List<RunningQuery> readQueries = Collections.singletonList(
        new RunningQuery(
            queries.get(1).getStatementString(),
            ((PersistentQueryMetadata)queries.get(1)).getSinkNames(),
            new EntityQueryId(
                ((PersistentQueryMetadata)queries.get(1)).getQueryId())));
    SourceDescription expectedDescription =
        new SourceDescription(
            testResource.getKsqlEngine().getMetaStore().getSource(streamName), false, "JSON",
            readQueries, writeQueries,null);
    assertEquals(expectedDescription, testDescription.getSourceDescription());
  }

  @Test
  public void testListStreamsStatement() {
    KsqlResource testResource = TestKsqlResourceUtil.get(ksqlConfig, ksqlEngine);
    final String ksqlString = "LIST STREAMS;";

    StreamsList streamsList = makeSingleRequest(
        testResource,
        ksqlString,
        Collections.emptyMap(),
        StreamsList.class
    );

    List<SourceInfo.Stream> testStreams = streamsList.getStreams();
    assertEquals(1, testStreams.size());

    SourceInfo expectedStream =
        new SourceInfo.Stream((KsqlStream) testResource.getKsqlEngine().getMetaStore().getSource("TEST_STREAM"));

    assertEquals(expectedStream, testStreams.get(0));
  }

  @Test
  public void testListTablesStatement() {
    KsqlResource testResource = TestKsqlResourceUtil.get(ksqlConfig, ksqlEngine);
    final String ksqlString = "LIST TABLES;";

    TablesList tablesList = makeSingleRequest(
        testResource,
        ksqlString,
        Collections.emptyMap(),
        TablesList.class
    );

    List<SourceInfo.Table> testTables = tablesList.getTables();
    assertEquals(1, testTables.size());

    SourceInfo expectedTable =
        new SourceInfo.Table((KsqlTable) testResource.getKsqlEngine().getMetaStore().getSource("TEST_TABLE"));

    assertEquals(expectedTable, testTables.get(0));
  }

  private Response handleKsqlStatements(KsqlResource ksqlResource, KsqlRequest ksqlRequest) {
    try {
      return ksqlResource.handleKsqlStatements(ksqlRequest);
    } catch (Throwable t) {
      return new KsqlExceptionMapper().toResponse(t);
    }
  }

  @Test
  public void shouldFailForIncorrectCSASStatementResultType() {
    KsqlResource testResource = TestKsqlResourceUtil.get(ksqlConfig, ksqlEngine);
    String ksqlString1 = "CREATE STREAM s1 AS SELECT * FROM test_table;";

    Response response1 = handleKsqlStatements(
        testResource, new KsqlRequest(ksqlString1, new HashMap<>()));
    assertThat(response1.getStatus(), equalTo(Response.Status.BAD_REQUEST.getStatusCode()));
    assertThat(response1.getEntity(), instanceOf(KsqlErrorMessage.class));
    KsqlErrorMessage result1 = (KsqlErrorMessage) response1.getEntity();
    assertThat(
        "",
        result1.getMessage(),
        equalTo(
            "Invalid result type. Your SELECT query produces a TABLE. " +
                "Please use CREATE TABLE AS SELECT statement instead."));

    String ksqlString2 = "CREATE STREAM s2 AS SELECT S2_F1 , count(S2_F1) FROM test_stream group by "
                         + "s2_f1;";

    Response response2 = handleKsqlStatements(
        testResource, new KsqlRequest(ksqlString2, new HashMap<>()));
    assertThat(response2.getStatus(), equalTo(Response.Status.BAD_REQUEST.getStatusCode()));
    assertThat(response2.getEntity(), instanceOf(KsqlErrorMessage.class));
    KsqlErrorMessage result2 = (KsqlErrorMessage) response2.getEntity();
    assertThat(
        "",
        result2.getMessage(),
        equalTo(
            "Invalid result type. Your SELECT query produces a TABLE. " +
            "Please use CREATE TABLE AS SELECT statement instead."));
  }

  @Test
  public void shouldFailForIncorrectCTASStatementResultType() {
    KsqlResource testResource = TestKsqlResourceUtil.get(ksqlConfig, ksqlEngine);
    final String ksqlString = "CREATE TABLE s1 AS SELECT * FROM test_stream;";

    Response response = handleKsqlStatements(
        testResource, new KsqlRequest(ksqlString, new HashMap<>()));
    assertThat(response.getStatus(), equalTo(Response.Status.BAD_REQUEST.getStatusCode()));
    assertThat(response.getEntity(), instanceOf(KsqlErrorMessage.class));
    KsqlErrorMessage result = (KsqlErrorMessage) response.getEntity();
    assertThat(
        result.getMessage(),
        containsString(
            "Invalid result type. Your SELECT query produces a STREAM. "
                + "Please use CREATE STREAM AS SELECT statement instead."));
  }

  @Test
  public void shouldFailForIncorrectDropStreamStatement() {
    KsqlResource testResource = TestKsqlResourceUtil.get(ksqlConfig, ksqlEngine);
    final String ksqlString = "DROP TABLE test_stream;";
    Response response = handleKsqlStatements(
        testResource, new KsqlRequest(ksqlString, new HashMap<>()));
    assertThat(response.getStatus(), equalTo(Response.Status.BAD_REQUEST.getStatusCode()));
    assertThat(response.getEntity(), instanceOf(KsqlErrorMessage.class));
    KsqlErrorMessage result = (KsqlErrorMessage) response.getEntity();
    assertThat(
        result.getMessage().toLowerCase(),
        equalTo("incompatible data source type is stream, but statement was drop table"));
  }

  @Test
  public void shouldFailForIncorrectDropTableStatement() {
    KsqlResource testResource = TestKsqlResourceUtil.get(ksqlConfig, ksqlEngine);
    final String ksqlString = "DROP STREAM test_table;";
    Response response = handleKsqlStatements(
        testResource, new KsqlRequest(ksqlString, new HashMap<>()));
    assertThat(response.getStatus(), equalTo(Response.Status.BAD_REQUEST.getStatusCode()));
    assertThat(response.getEntity(), instanceOf(KsqlErrorMessage.class));
    KsqlErrorMessage result = (KsqlErrorMessage) response.getEntity();
    assertThat(result.getMessage().toLowerCase(),
        equalTo("incompatible data source type is table, but statement was drop stream"));
  }

  @Test
  public void shouldDistributeStatementWithConfig() {
    final String ksqlString =
        "CREATE TABLE ORDERS " +
            "(ORDERTIME BIGINT, ORDERID BIGINT, ITEMID STRING, ORDERUNITS DOUBLE, " +
            "ARRAYCOL ARRAY<DOUBLE>, MAPCOL MAP<VARCHAR, DOUBLE>) " +
            "WITH (KAFKA_TOPIC='orders-topic', VALUE_FORMAT='avro', " +
            "AVRO_SCHEMA_ID='1', KEY='orderid');";

    CommandId commandId = new CommandId("TABLE", "orders", "CREATE");
    CommandStatusFuture commandStatusFuture = new CommandStatusFuture(commandId, (x) -> {});
    commandStatusFuture.complete(
        new CommandStatus(CommandStatus.Status.SUCCESS, "success"));
    CommandStore commandStore = EasyMock.mock(CommandStore.class);
    EasyMock.expect(commandStore.distributeStatement(
        EasyMock.eq(ksqlString), EasyMock.anyObject(Statement.class),
        EasyMock.same(ksqlConfig), EasyMock.anyObject(Map.class)))
        .andReturn(commandId);
    StatementExecutor statementExecutor = EasyMock.mock(StatementExecutor.class);
    EasyMock.expect(
        statementExecutor.registerQueuedStatement(commandId)).andReturn(commandStatusFuture);
    EasyMock.replay(commandStore, statementExecutor);

    KsqlResource testResource = TestKsqlResourceUtil.get(
        ksqlConfig, ksqlEngine, commandStore, statementExecutor);

    handleKsqlStatements(
        testResource, new KsqlRequest(ksqlString, new HashMap<>()));

    EasyMock.verify(commandStore);
  }

  @SuppressWarnings("unchecked")
  @Test
  public void shouldCreateTableWithInference() {
    final String ksqlString = "CREATE TABLE orders WITH (KAFKA_TOPIC='orders-topic', "
        + "VALUE_FORMAT = 'avro', KEY = 'orderid');";
    final String ksqlStringWithSchema =
        "CREATE TABLE ORDERS " +
            "(ORDERTIME BIGINT, ORDERID BIGINT, ITEMID STRING, ORDERUNITS DOUBLE, " +
            "ARRAYCOL ARRAY<DOUBLE>, MAPCOL MAP<VARCHAR, DOUBLE>) " +
            "WITH (KAFKA_TOPIC='orders-topic', VALUE_FORMAT='avro', " +
            "AVRO_SCHEMA_ID='1', KEY='orderid');";

    CommandId commandId = new CommandId("TABLE", "orders", "CREATE");
    CommandStatusFuture commandStatusFuture = new CommandStatusFuture(commandId, (x) -> {});
    commandStatusFuture.complete(
        new CommandStatus(CommandStatus.Status.SUCCESS, "success"));
    CommandStore commandStore = EasyMock.mock(CommandStore.class);
    EasyMock.expect(commandStore.distributeStatement(
        EasyMock.eq(ksqlStringWithSchema), EasyMock.anyObject(Statement.class),
        EasyMock.same(ksqlConfig), EasyMock.anyObject(Map.class)))
        .andReturn(commandId);
    StatementExecutor statementExecutor = EasyMock.mock(StatementExecutor.class);
    EasyMock.expect(
        statementExecutor.registerQueuedStatement(commandId)).andReturn(commandStatusFuture);
    EasyMock.replay(commandStore, statementExecutor);

    KsqlResource testResource = TestKsqlResourceUtil.get(
        ksqlConfig, ksqlEngine, commandStore, statementExecutor);

    Response response = handleKsqlStatements(
        testResource, new KsqlRequest(ksqlString, new HashMap<>()));
    KsqlEntityList result = (KsqlEntityList) response.getEntity();
    assertThat("Incorrect response.", result.size(), equalTo(1));
    assertThat(result.get(0), instanceOf(CommandStatusEntity.class));
    CommandStatusEntity commandStatusEntity = (CommandStatusEntity) result.get(0);
    assertThat(
        commandStatusEntity.getCommandId().getType().name().toUpperCase(),
        equalTo("TABLE"));

    EasyMock.verify(commandStore, statementExecutor);
  }

  @Test
  public void shouldFailCreateTableWithInferenceWithIncorrectKey() {
    KsqlResource testResource = TestKsqlResourceUtil.get(ksqlConfig, ksqlEngine);
    final String ksqlString = "CREATE TABLE orders WITH (KAFKA_TOPIC='orders-topic', "
                              + "VALUE_FORMAT = 'avro', KEY = 'orderid1');";

    Response response = handleKsqlStatements(
        testResource, new KsqlRequest(ksqlString, new HashMap<>()));
    assertThat(response.getStatus(), equalTo(Response.Status.BAD_REQUEST.getStatusCode()));
    assertThat(response.getEntity(), instanceOf(KsqlStatementErrorMessage.class));
    KsqlStatementErrorMessage result = (KsqlStatementErrorMessage)response.getEntity();
    assertThat(result.getErrorCode(), equalTo(Errors.ERROR_CODE_BAD_STATEMENT));
  }

  @Test
  public void shouldFailBareQuery() {
    KsqlResource testResource = TestKsqlResourceUtil.get(ksqlConfig, ksqlEngine);
    final String ksqlString = "SELECT * FROM test_table;";
    Response response = handleKsqlStatements(
        testResource, new KsqlRequest(ksqlString, new HashMap<>()));
    assertThat(response.getStatus(), equalTo(Response.Status.BAD_REQUEST.getStatusCode()));
    assertThat(response.getEntity(), instanceOf(KsqlStatementErrorMessage.class));
    KsqlStatementErrorMessage result = (KsqlStatementErrorMessage)response.getEntity();
    assertThat(result.getErrorCode(), equalTo(Errors.ERROR_CODE_QUERY_ENDPOINT));
  }

  @Test
  public void shouldFailPrintTopic() {
    KsqlResource testResource = TestKsqlResourceUtil.get(ksqlConfig, ksqlEngine);
    final String ksqlString = "PRINT 'orders-topic';";
    Response response = handleKsqlStatements(
        testResource, new KsqlRequest(ksqlString, new HashMap<>()));
    assertThat(response.getStatus(), equalTo(Response.Status.BAD_REQUEST.getStatusCode()));
    assertThat(response.getEntity(), instanceOf(KsqlStatementErrorMessage.class));
    KsqlStatementErrorMessage result = (KsqlStatementErrorMessage)response.getEntity();
    assertThat(result.getErrorCode(), equalTo(Errors.ERROR_CODE_QUERY_ENDPOINT));
  }

  private void validateQueryDescription(
      String ksqlQueryString,
      Map<String, Object> overriddenProperties,
      KsqlEntity entity) {
    QueryMetadata queryMetadata = ksqlEngine.buildMultipleQueries(
        ksqlQueryString, ksqlConfig, overriddenProperties).get(0);
    validateQueryDescription(queryMetadata, overriddenProperties, entity);
  }

  private void validateQueryDescription(
      QueryMetadata queryMetadata,
      Map<String, Object> overriddenProperties,
      KsqlEntity entity) {
    assertThat(entity, instanceOf(QueryDescriptionEntity.class));
    QueryDescriptionEntity queryDescriptionEntity = (QueryDescriptionEntity) entity;
    QueryDescription queryDescription = queryDescriptionEntity.getQueryDescription();
    assertThat(
        queryDescription.getFields(),
        equalTo(
            EntityUtil.buildSourceSchemaEntity(
                queryMetadata.getOutputNode().getSchema())
        )
    );
    assertThat(
        queryDescription.getOverriddenProperties(),
        equalTo(overriddenProperties));
  }

  @Test
  public void shouldFillExplainQueryWithCorrectInfo() {
    KsqlResource testResource = TestKsqlResourceUtil.get(ksqlConfig, ksqlEngine);
    final String ksqlQueryString = "SELECT * FROM test_stream;";
    final String ksqlString = "EXPLAIN " + ksqlQueryString;
    Response response = handleKsqlStatements(
        testResource, new KsqlRequest(ksqlString, new HashMap<>()));
    KsqlEntityList result = (KsqlEntityList) response.getEntity();
    assertThat("Response should have 1 entity", result.size(), equalTo(1));
    validateQueryDescription(
        ksqlQueryString,
        Collections.emptyMap(),
        result.get(0));
  }

  @Test
  public void shouldFillExplainQueryByIDWithCorrectInfo() {
    KsqlResource testResource = TestKsqlResourceUtil.get(ksqlConfig, ksqlEngine);

    final String ksqlQueryString = "CREATE STREAM test_explain AS SELECT * FROM test_stream;";
    Map<String, Object> overriddenProperties =
        Collections.singletonMap("ksql.streams.auto.offset.reset", "earliest");
    PersistentQueryMetadata queryMetadata =
        (PersistentQueryMetadata) ksqlEngine.buildMultipleQueries(
            ksqlQueryString,
            ksqlConfig, overriddenProperties).get(0);

    final String ksqlString = "EXPLAIN " + queryMetadata.getQueryId() + ";";
    Response response = testResource.handleKsqlStatements(new KsqlRequest(ksqlString, new HashMap<>()));
    KsqlEntityList result = (KsqlEntityList) response.getEntity();
    assertThat("Response should have 1 entity", result.size(), equalTo(1));
    validateQueryDescription(queryMetadata, overriddenProperties, result.get(0));
  }

  @Test
  public void shouldReturn5xxOnSystemError() {
    final String ksqlString = "CREATE STREAM test_explain AS SELECT * FROM test_stream;";
    // Set up a mock engine to mirror the returns of the real engine
    KsqlEngine mockEngine = EasyMock.niceMock(KsqlEngine.class);
    EasyMock.expect(mockEngine.getMetaStore()).andReturn(ksqlEngine.getMetaStore()).anyTimes();
    EasyMock.expect(mockEngine.getTopicClient()).andReturn(ksqlEngine.getTopicClient()).anyTimes();
    EasyMock.expect(
        mockEngine.getStatements(ksqlString)).andThrow(
            new RuntimeException("internal error"));
    EasyMock.replay(mockEngine);

    KsqlResource testResource = TestKsqlResourceUtil.get(ksqlConfig, mockEngine);
    Response response = handleKsqlStatements(
        testResource, new KsqlRequest(ksqlString, Collections.emptyMap()));
    assertThat(response.getStatus(), equalTo(Response.Status.INTERNAL_SERVER_ERROR.getStatusCode()));
    assertThat(response.getEntity(), instanceOf(KsqlErrorMessage.class));
    KsqlErrorMessage result = (KsqlErrorMessage)response.getEntity();
    assertThat(result.getErrorCode(), equalTo(Errors.ERROR_CODE_SERVER_ERROR));
    assertThat(result.getMessage(), containsString("internal error"));

    EasyMock.verify(mockEngine);
  }

  @Test
  public void shouldReturn5xxOnStatementSystemError() {
    final String ksqlString = "CREATE STREAM test_explain AS SELECT * FROM test_stream;";
    // Set up a mock engine to mirror the returns of the real engine
    KsqlEngine mockEngine = EasyMock.niceMock(KsqlEngine.class);
    EasyMock.expect(mockEngine.getMetaStore()).andReturn(ksqlEngine.getMetaStore()).anyTimes();
    EasyMock.expect(mockEngine.getTopicClient()).andReturn(ksqlEngine.getTopicClient()).anyTimes();
    EasyMock.replay(mockEngine);
    KsqlResource testResource = TestKsqlResourceUtil.get(ksqlConfig, mockEngine);

    EasyMock.reset(mockEngine);
    EasyMock.expect(
        mockEngine.getStatements(ksqlString)).andReturn(ksqlEngine.getStatements(ksqlString));
    EasyMock.expect(mockEngine.getQueryExecutionPlan(EasyMock.anyObject(), EasyMock.anyObject()))
        .andThrow(new RuntimeException("internal error"));
    EasyMock.replay(mockEngine);

    Response response = handleKsqlStatements(
        testResource, new KsqlRequest(ksqlString, Collections.emptyMap()));
    assertThat(response.getStatus(), equalTo(Response.Status.INTERNAL_SERVER_ERROR.getStatusCode()));
    assertThat(response.getEntity(), instanceOf(KsqlErrorMessage.class));
    KsqlErrorMessage result = (KsqlStatementErrorMessage)response.getEntity();
    assertThat(result.getErrorCode(), equalTo(Errors.ERROR_CODE_SERVER_ERROR));
    assertThat(result.getMessage(), containsString("internal error"));

    EasyMock.verify(mockEngine);
  }

  @Test
  public void shouldListPropertiesWithOverrides() {
    final String ksqlString = "list properties;";
    final KsqlResource testResource = TestKsqlResourceUtil.get(ksqlConfig, ksqlEngine);
    final Response response = handleKsqlStatements(
        testResource,
        new KsqlRequest(ksqlString, Collections.singletonMap("auto.offset.reset", "100")));

    assertThat(response.getStatus(), equalTo(Response.Status.OK.getStatusCode()));
    assertThat(response.getEntity(), instanceOf(KsqlEntityList.class));
    final KsqlEntityList entityList = (KsqlEntityList)response.getEntity();
    assertThat(entityList.size(), equalTo(1));
    assertThat(entityList.get(0), instanceOf(PropertiesList.class));
    final PropertiesList propertiesList = (PropertiesList)entityList.get(0);
    assertThat(
        propertiesList.getProperties().get("ksql.streams.auto.offset.reset"),
        equalTo("100"));
    assertThat(
        propertiesList.getOverwrittenProperties(),
        hasItem(equalTo("ksql.streams.auto.offset.reset")));
  }



  @Test
  public void shouldListPropertiesWithNoOverrides() {
    final String ksqlString = "list properties;";
    final KsqlResource testResource = TestKsqlResourceUtil.get(ksqlConfig, ksqlEngine);
    final Response response
        = handleKsqlStatements(testResource, new KsqlRequest(ksqlString, Collections.emptyMap()));


    assertThat(response.getStatus(), equalTo(Response.Status.OK.getStatusCode()));
    assertThat(response.getEntity(), instanceOf(KsqlEntityList.class));
    final KsqlEntityList entityList = (KsqlEntityList)response.getEntity();
    assertThat(entityList.size(), equalTo(1));
    assertThat(entityList.get(0), instanceOf(PropertiesList.class));
    final PropertiesList propertiesList = (PropertiesList)entityList.get(0);
    assertThat(propertiesList.getOverwrittenProperties().size(), equalTo(0));
  }

  private void registerSchema(SchemaRegistryClient schemaRegistryClient)
      throws IOException, RestClientException {
    String ordersAveroSchemaStr = "{"
                                  + "\"namespace\": \"kql\","
                                  + " \"name\": \"orders\","
                                  + " \"type\": \"record\","
                                  + " \"fields\": ["
                                  + "     {\"name\": \"ordertime\", \"type\": \"long\"},"
                                  + "     {\"name\": \"orderid\",  \"type\": \"long\"},"
                                  + "     {\"name\": \"itemid\", \"type\": \"string\"},"
                                  + "     {\"name\": \"orderunits\", \"type\": \"double\"},"
                                  + "     {\"name\": \"arraycol\", \"type\": {\"type\": \"array\", \"items\": \"double\"}},"
                                  + "     {\"name\": \"mapcol\", \"type\": {\"type\": \"map\", \"values\": \"double\"}}"
                                  + " ]"
                                  + "}";
    org.apache.avro.Schema.Parser parser = new org.apache.avro.Schema.Parser();
    org.apache.avro.Schema avroSchema = parser.parse(ordersAveroSchemaStr);
    schemaRegistryClient.register("orders-topic" + KsqlConstants.SCHEMA_REGISTRY_VALUE_SUFFIX,
                                  avroSchema);

  }

}<|MERGE_RESOLUTION|>--- conflicted
+++ resolved
@@ -142,11 +142,7 @@
     @Override
     public Future<RecordMetadata> send(ProducerRecord record) {
       // Fake result: only for testing purpose
-<<<<<<< HEAD
-      return ConcurrentUtils.constantFuture(new RecordMetadata(null, 0, 0, 0, 0L, 0, 0));
-=======
       return ConcurrentUtils.constantFuture(new RecordMetadata(null, 0L, 0L, 0L, 0L, 0, 0));
->>>>>>> 3910465c
     }
   }
 
