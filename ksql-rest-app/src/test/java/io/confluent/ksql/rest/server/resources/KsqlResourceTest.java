/*
 * Copyright 2018 Confluent Inc.
 *
 * Licensed under the Confluent Community License (the "License"); you may not use
 * this file except in compliance with the License.  You may obtain a copy of the
 * License at
 *
 * http://www.confluent.io/confluent-community-license
 *
 * Unless required by applicable law or agreed to in writing, software
 * distributed under the License is distributed on an "AS IS" BASIS, WITHOUT
 * WARRANTIES OF ANY KIND, either express or implied.  See the License for the
 * specific language governing permissions and limitations under the License.
 */

package io.confluent.ksql.rest.server.resources;

import static io.confluent.ksql.parser.ParserMatchers.preparedStatement;
import static io.confluent.ksql.parser.ParserMatchers.preparedStatementText;
import static io.confluent.ksql.rest.entity.KsqlErrorMessageMatchers.errorCode;
import static io.confluent.ksql.rest.entity.KsqlErrorMessageMatchers.errorMessage;
import static io.confluent.ksql.rest.entity.KsqlStatementErrorMessageMatchers.statement;
import static io.confluent.ksql.rest.server.computation.CommandId.Action.CREATE;
import static io.confluent.ksql.rest.server.computation.CommandId.Action.DROP;
import static io.confluent.ksql.rest.server.computation.CommandId.Action.EXECUTE;
import static io.confluent.ksql.rest.server.computation.CommandId.Type.STREAM;
import static io.confluent.ksql.rest.server.computation.CommandId.Type.TABLE;
import static io.confluent.ksql.rest.server.computation.CommandId.Type.TOPIC;
import static io.confluent.ksql.rest.server.resources.KsqlRestExceptionMatchers.exceptionErrorMessage;
import static io.confluent.ksql.rest.server.resources.KsqlRestExceptionMatchers.exceptionStatementErrorMessage;
import static io.confluent.ksql.rest.server.resources.KsqlRestExceptionMatchers.exceptionStatusCode;
import static java.util.Collections.emptyMap;
import static org.hamcrest.CoreMatchers.containsString;
import static org.hamcrest.CoreMatchers.equalTo;
import static org.hamcrest.CoreMatchers.hasItem;
import static org.hamcrest.CoreMatchers.hasItems;
import static org.hamcrest.CoreMatchers.instanceOf;
import static org.hamcrest.CoreMatchers.nullValue;
import static org.hamcrest.MatcherAssert.assertThat;
import static org.hamcrest.Matchers.contains;
import static org.hamcrest.Matchers.containsInAnyOrder;
import static org.hamcrest.Matchers.empty;
import static org.hamcrest.Matchers.hasSize;
import static org.hamcrest.Matchers.is;
import static org.hamcrest.Matchers.not;
import static org.junit.Assert.fail;
import static org.mockito.ArgumentMatchers.any;
import static org.mockito.ArgumentMatchers.anyLong;
import static org.mockito.ArgumentMatchers.anyString;
import static org.mockito.ArgumentMatchers.eq;
import static org.mockito.Mockito.doAnswer;
import static org.mockito.Mockito.doThrow;
import static org.mockito.Mockito.mock;
import static org.mockito.Mockito.never;
import static org.mockito.Mockito.verify;
import static org.mockito.Mockito.when;
import static org.mockito.hamcrest.MockitoHamcrest.argThat;

import com.google.common.collect.ImmutableList;
import com.google.common.collect.ImmutableMap;
import io.confluent.kafka.schemaregistry.client.SchemaRegistryClient;
import io.confluent.kafka.schemaregistry.client.rest.exceptions.RestClientException;
import io.confluent.ksql.KsqlExecutionContext;
import io.confluent.ksql.engine.KsqlEngine;
import io.confluent.ksql.engine.KsqlEngineTestUtil;
import io.confluent.ksql.function.InternalFunctionRegistry;
import io.confluent.ksql.metastore.MetaStoreImpl;
import io.confluent.ksql.metastore.model.KsqlStream;
import io.confluent.ksql.metastore.model.KsqlTable;
import io.confluent.ksql.metastore.model.KsqlTopic;
import io.confluent.ksql.parser.KsqlParser.PreparedStatement;
import io.confluent.ksql.parser.tree.CreateStream;
import io.confluent.ksql.parser.tree.CreateStreamAsSelect;
import io.confluent.ksql.parser.tree.PrimitiveType;
import io.confluent.ksql.parser.tree.QualifiedName;
import io.confluent.ksql.parser.tree.StringLiteral;
import io.confluent.ksql.parser.tree.TableElement;
import io.confluent.ksql.parser.tree.TerminateQuery;
import io.confluent.ksql.parser.tree.Type.SqlType;
import io.confluent.ksql.rest.entity.ClusterTerminateRequest;
import io.confluent.ksql.rest.entity.CommandStatus;
import io.confluent.ksql.rest.entity.CommandStatusEntity;
import io.confluent.ksql.rest.entity.EntityQueryId;
import io.confluent.ksql.rest.entity.FunctionNameList;
import io.confluent.ksql.rest.entity.FunctionType;
import io.confluent.ksql.rest.entity.KsqlEntity;
import io.confluent.ksql.rest.entity.KsqlEntityList;
import io.confluent.ksql.rest.entity.KsqlErrorMessage;
import io.confluent.ksql.rest.entity.KsqlRequest;
import io.confluent.ksql.rest.entity.KsqlStatementErrorMessage;
import io.confluent.ksql.rest.entity.KsqlTopicInfo;
import io.confluent.ksql.rest.entity.KsqlTopicsList;
import io.confluent.ksql.rest.entity.PropertiesList;
import io.confluent.ksql.rest.entity.Queries;
import io.confluent.ksql.rest.entity.QueryDescription;
import io.confluent.ksql.rest.entity.QueryDescriptionEntity;
import io.confluent.ksql.rest.entity.QueryDescriptionList;
import io.confluent.ksql.rest.entity.RunningQuery;
import io.confluent.ksql.rest.entity.SimpleFunctionInfo;
import io.confluent.ksql.rest.entity.SourceDescription;
import io.confluent.ksql.rest.entity.SourceDescriptionEntity;
import io.confluent.ksql.rest.entity.SourceDescriptionList;
import io.confluent.ksql.rest.entity.SourceInfo;
import io.confluent.ksql.rest.entity.StreamsList;
import io.confluent.ksql.rest.entity.TablesList;
import io.confluent.ksql.rest.server.KsqlRestConfig;
import io.confluent.ksql.rest.server.computation.CommandId;
import io.confluent.ksql.rest.server.computation.CommandStatusFuture;
import io.confluent.ksql.rest.server.computation.CommandStore;
import io.confluent.ksql.rest.server.computation.QueuedCommandStatus;
import io.confluent.ksql.rest.util.EntityUtil;
import io.confluent.ksql.rest.util.TerminateCluster;
import io.confluent.ksql.schema.inference.SchemaInjector;
import io.confluent.ksql.serde.DataSource;
import io.confluent.ksql.serde.DataSource.DataSourceType;
import io.confluent.ksql.serde.json.KsqlJsonTopicSerDe;
import io.confluent.ksql.services.FakeKafkaTopicClient;
import io.confluent.ksql.services.ServiceContext;
import io.confluent.ksql.services.TestServiceContext;
import io.confluent.ksql.test.util.KsqlIdentifierTestUtil;
import io.confluent.ksql.util.KsqlConfig;
import io.confluent.ksql.util.KsqlConstants;
import io.confluent.ksql.util.KsqlException;
import io.confluent.ksql.util.KsqlStatementException;
import io.confluent.ksql.util.PersistentQueryMetadata;
import io.confluent.ksql.util.QueryMetadata;
import io.confluent.ksql.util.timestamp.MetadataTimestampExtractionPolicy;
import io.confluent.ksql.version.metrics.ActivenessRegistrar;
import io.confluent.rest.RestConfig;
import java.io.IOException;
import java.time.Duration;
import java.util.Collection;
import java.util.Collections;
import java.util.HashMap;
import java.util.List;
import java.util.Map;
import java.util.Optional;
import java.util.Properties;
import java.util.concurrent.TimeoutException;
import java.util.function.Function;
import java.util.stream.Collectors;
import javax.ws.rs.core.Response;
import org.apache.avro.Schema.Type;
import org.apache.kafka.clients.consumer.ConsumerConfig;
import org.apache.kafka.clients.producer.ProducerConfig;
import org.apache.kafka.common.serialization.Serdes;
import org.apache.kafka.connect.data.Schema;
import org.apache.kafka.connect.data.SchemaBuilder;
import org.apache.kafka.streams.StreamsConfig;
import org.eclipse.jetty.http.HttpStatus.Code;
import org.hamcrest.CoreMatchers;
import org.junit.After;
import org.junit.Before;
import org.junit.Rule;
import org.junit.Test;
import org.junit.rules.ExpectedException;
import org.junit.runner.RunWith;
import org.mockito.Mock;
import org.mockito.junit.MockitoJUnitRunner;
import org.mockito.stubbing.Answer;

@SuppressWarnings({"unchecked", "SameParameterValue"})
@RunWith(MockitoJUnitRunner.class)
public class KsqlResourceTest {

  private static final long STATE_CLEANUP_DELAY_MS_DEFAULT = 10 * 60 * 1000L;
  private static final int FETCH_MIN_BYTES_DEFAULT = 1;
  private static final long BUFFER_MEMORY_DEFAULT = 32 * 1024 * 1024L;
  private static final Duration DISTRIBUTED_COMMAND_RESPONSE_TIMEOUT = Duration.ofMillis(1000);
  private static final KsqlRequest VALID_EXECUTABLE_REQUEST = new KsqlRequest(
      "CREATE STREAM S AS SELECT * FROM test_stream;",
      ImmutableMap.of(KsqlConfig.KSQL_WINDOWED_SESSION_KEY_LEGACY_CONFIG, true),
      0L);
  private static final Schema SINGLE_FIELD_SCHEMA = SchemaBuilder.struct()
      .field("val", Schema.OPTIONAL_STRING_SCHEMA);

  private static final ClusterTerminateRequest VALID_TERMINATE_REQUEST =
      new ClusterTerminateRequest(ImmutableList.of("Foo"));
  private static final List<TableElement> SOME_ELEMENTS = ImmutableList.of(
      new TableElement("f0", PrimitiveType.of(SqlType.STRING))
  );
  private static final PreparedStatement<CreateStream> STMT_0_WITH_SCHEMA = PreparedStatement.of(
      "sql with schema",
      new CreateStream(
          QualifiedName.of("bob"),
          SOME_ELEMENTS,
          true,
          ImmutableMap.of(
              "KAFKA_TOPIC", new StringLiteral("orders-topic"),
              "VALUE_FORMAT", new StringLiteral("avro")
          )));

  private static final PreparedStatement<CreateStream> STMT_1_WITH_SCHEMA = PreparedStatement.of(
      "other sql with schema",
      new CreateStream(
          QualifiedName.of("john"),
          SOME_ELEMENTS,
          true,
          ImmutableMap.of(
              "KAFKA_TOPIC", new StringLiteral("orders-topic"),
              "VALUE_FORMAT", new StringLiteral("avro")
          )));

  @Rule
  public final ExpectedException expectedException = ExpectedException.none();

  private KsqlConfig ksqlConfig;
  private KsqlRestConfig ksqlRestConfig;
  private FakeKafkaTopicClient kafkaTopicClient;
  private KsqlEngine realEngine;
  private KsqlEngine ksqlEngine;
  @Mock
  private KsqlExecutionContext sandbox;
  @Mock
  private CommandStore commandStore;
  @Mock
  private ActivenessRegistrar activenessRegistrar;
  @Mock
  private Function<ServiceContext, SchemaInjector> schemaInjectorFactory;
  @Mock
  private SchemaInjector schemaInjector;
  @Mock
  private SchemaInjector sandboxSchemaInjector;
  private KsqlResource ksqlResource;
  private SchemaRegistryClient schemaRegistryClient;
  private QueuedCommandStatus commandStatus;
  private QueuedCommandStatus commandStatus1;
  private MetaStoreImpl metaStore;
  private ServiceContext serviceContext;

  private String streamName;

  @Before
  public void setUp() throws IOException, RestClientException {
    commandStatus = new QueuedCommandStatus(
        0, new CommandStatusFuture(new CommandId(TOPIC, "whateva", CREATE)));

    commandStatus1 = new QueuedCommandStatus(
        1, new CommandStatusFuture(new CommandId(TABLE, "something", DROP)));

    final QueuedCommandStatus commandStatus2 = new QueuedCommandStatus(
        2, new CommandStatusFuture(new CommandId(STREAM, "something", EXECUTE)));

    kafkaTopicClient = new FakeKafkaTopicClient();
    serviceContext = TestServiceContext.create(kafkaTopicClient);
    schemaRegistryClient = serviceContext.getSchemaRegistryClient();
    registerSchema(schemaRegistryClient);
    ksqlRestConfig = new KsqlRestConfig(getDefaultKsqlConfig());
    ksqlConfig = new KsqlConfig(ksqlRestConfig.getKsqlConfigProperties());

    metaStore = new MetaStoreImpl(new InternalFunctionRegistry());

    realEngine = KsqlEngineTestUtil.createKsqlEngine(
        serviceContext,
        metaStore
    );

    ksqlEngine = realEngine;

    addTestTopicAndSources();

    when(commandStore.enqueueCommand(any(), any(), any()))
        .thenReturn(commandStatus)
        .thenReturn(commandStatus1)
        .thenReturn(commandStatus2);

    streamName = KsqlIdentifierTestUtil.uniqueIdentifierName();

    when(schemaInjectorFactory.apply(any())).thenReturn(sandboxSchemaInjector);
    when(schemaInjectorFactory.apply(serviceContext)).thenReturn(schemaInjector);

    when(sandboxSchemaInjector.forStatement(any())).thenAnswer(inv -> inv.getArgument(0));
    when(schemaInjector.forStatement(any())).thenAnswer(inv -> inv.getArgument(0));

    setUpKsqlResource();
  }

  @After
  public void tearDown() {
    realEngine.close();
    serviceContext.close();
  }

  @Test
  public void shouldInstantRegisterTopic() {
    // When:
    final CommandStatusEntity result = makeSingleRequest(
        "REGISTER TOPIC FOO WITH (kafka_topic='bar', value_format='json');",
        CommandStatusEntity.class);

    // Then:
    assertThat(result, is(new CommandStatusEntity(
        "REGISTER TOPIC FOO WITH (kafka_topic='bar', value_format='json');",
        commandStatus.getCommandId(), commandStatus.getStatus(), 0L)));
  }

  @Test
  public void shouldListRegisteredTopics() {
    // When:
    final KsqlTopicsList ksqlTopicsList = makeSingleRequest(
        "LIST REGISTERED TOPICS;", KsqlTopicsList.class);

    // Then:
    final Collection<KsqlTopicInfo> expectedTopics = ksqlEngine.getMetaStore()
        .getAllKsqlTopics().values().stream()
        .map(KsqlTopicInfo::new)
        .collect(Collectors.toList());

    assertThat(ksqlTopicsList.getTopics(), is(expectedTopics));
  }

  @Test
  public void shouldShowNoQueries() {
    // When:
    final Queries queries = makeSingleRequest("SHOW QUERIES;", Queries.class);

    // Then:
    assertThat(queries.getQueries(), is(empty()));
  }

  @Test
  public void shouldListFunctions() {
    // When:
    final FunctionNameList functionList = makeSingleRequest(
        "LIST FUNCTIONS;", FunctionNameList.class);

    // Then:
    assertThat(functionList.getFunctions(), hasItems(
        new SimpleFunctionInfo("EXTRACTJSONFIELD", FunctionType.scalar),
        new SimpleFunctionInfo("ARRAYCONTAINS", FunctionType.scalar),
        new SimpleFunctionInfo("CONCAT", FunctionType.scalar),
        new SimpleFunctionInfo("TOPK", FunctionType.aggregate),
        new SimpleFunctionInfo("MAX", FunctionType.aggregate)));

    assertThat("shouldn't contain internal functions", functionList.getFunctions(),
        not(hasItem(new SimpleFunctionInfo("FETCH_FIELD_FROM_STRUCT", FunctionType.scalar))));
  }

  @Test
  public void shouldShowStreamsExtended() {
    // Given:
    final Schema schema = SchemaBuilder.struct()
        .field("FIELD1", Schema.OPTIONAL_BOOLEAN_SCHEMA)
        .field("FIELD2", Schema.OPTIONAL_STRING_SCHEMA);

    givenSource(
        DataSource.DataSourceType.KSTREAM, "new_stream", "new_topic",
        "new_ksql_topic", schema);

    // When:
    final SourceDescriptionList descriptionList = makeSingleRequest(
        "SHOW STREAMS EXTENDED;", SourceDescriptionList.class);

    // Then:
    assertThat(descriptionList.getSourceDescriptions(), containsInAnyOrder(
        new SourceDescription(
            ksqlEngine.getMetaStore().getSource("TEST_STREAM"),
            true, "JSON", Collections.emptyList(), Collections.emptyList(),
            kafkaTopicClient),
        new SourceDescription(
            ksqlEngine.getMetaStore().getSource("new_stream"),
            true, "JSON", Collections.emptyList(), Collections.emptyList(),
            kafkaTopicClient)));
  }

  @Test
  public void shouldShowTablesExtended() {
    // Given:
    final Schema schema = SchemaBuilder.struct()
        .field("FIELD1", Schema.OPTIONAL_BOOLEAN_SCHEMA)
        .field("FIELD2", Schema.OPTIONAL_STRING_SCHEMA);

    givenSource(
        DataSource.DataSourceType.KTABLE, "new_table", "new_topic",
        "new_ksql_topic", schema);

    // When:
    final SourceDescriptionList descriptionList = makeSingleRequest(
        "SHOW TABLES EXTENDED;", SourceDescriptionList.class);

    // Then:
    assertThat(descriptionList.getSourceDescriptions(), containsInAnyOrder(
        new SourceDescription(
            ksqlEngine.getMetaStore().getSource("TEST_TABLE"),
            true, "JSON", Collections.emptyList(), Collections.emptyList(),
            kafkaTopicClient),
        new SourceDescription(
            ksqlEngine.getMetaStore().getSource("new_table"),
            true, "JSON", Collections.emptyList(), Collections.emptyList(),
            kafkaTopicClient)));
  }

  @Test
  public void shouldShowQueriesExtended() {
    // Given:
    final Map<String, Object> overriddenProperties =
        Collections.singletonMap("ksql.streams.auto.offset.reset", "earliest");

    final List<PersistentQueryMetadata> queryMetadata = createQueries(
        "CREATE STREAM test_describe_1 AS SELECT * FROM test_stream;" +
            "CREATE STREAM test_describe_2 AS SELECT * FROM test_stream;", overriddenProperties);

    // When:
    final QueryDescriptionList descriptionList = makeSingleRequest(
        "SHOW QUERIES EXTENDED;", QueryDescriptionList.class);

    // Then:
    assertThat(descriptionList.getQueryDescriptions(), containsInAnyOrder(
        QueryDescription.forQueryMetadata(queryMetadata.get(0)),
        QueryDescription.forQueryMetadata(queryMetadata.get(1))));
  }

  @Test
  public void shouldDescribeStatement() {
    // Given:
    final List<RunningQuery> queries = createRunningQueries(
        "CREATE STREAM described_stream AS SELECT * FROM test_stream;"
            + "CREATE STREAM down_stream AS SELECT * FROM described_stream;",
        emptyMap());

    // When:
    final SourceDescriptionEntity description = makeSingleRequest(
        "DESCRIBE DESCRIBED_STREAM;", SourceDescriptionEntity.class);

    // Then:
    final SourceDescription expectedDescription = new SourceDescription(
        ksqlEngine.getMetaStore().getSource("DESCRIBED_STREAM"), false, "JSON",
        Collections.singletonList(queries.get(1)), Collections.singletonList(queries.get(0)), null);

    assertThat(description.getSourceDescription(), is(expectedDescription));
  }

  @Test
  public void shouldListStreamsStatement() {
    // When:
    final StreamsList streamsList = makeSingleRequest("LIST STREAMS;", StreamsList.class);

    // Then:
    assertThat(streamsList.getStreams(), contains(sourceStream("TEST_STREAM")));
  }

  @Test
  public void shouldListTablesStatement() {
    // When:
    final TablesList tablesList = makeSingleRequest("LIST TABLES;", TablesList.class);

    // Then:
    assertThat(tablesList.getTables(), contains(sourceTable("TEST_TABLE")));
  }

  @Test
  public void shouldFailForIncorrectCSASStatementResultType() {
    // Then:
    expectedException.expect(KsqlRestException.class);
    expectedException.expect(exceptionStatusCode(is(Code.BAD_REQUEST)));
    expectedException.expect(exceptionErrorMessage(errorMessage(is(
        "Invalid result type. Your SELECT query produces a TABLE. "
            + "Please use CREATE TABLE AS SELECT statement instead."))));
    expectedException.expect(exceptionStatementErrorMessage(statement(is(
        "CREATE STREAM s1 AS SELECT * FROM test_table;"))));

    // When:
    makeRequest("CREATE STREAM s1 AS SELECT * FROM test_table;");
  }

  @Test
  public void shouldFailForIncorrectCSASStatementResultTypeWithGroupBy() {
    // Then:
    expectedException.expect(KsqlRestException.class);
    expectedException.expect(exceptionStatusCode(is(Code.BAD_REQUEST)));
    expectedException.expect(exceptionErrorMessage(errorMessage(is(
        "Invalid result type. Your SELECT query produces a TABLE. "
            + "Please use CREATE TABLE AS SELECT statement instead."))));
    expectedException.expect(exceptionStatementErrorMessage(statement(is(
        "CREATE STREAM s2 AS SELECT S2_F1, count(S2_F1) FROM test_stream group by s2_f1;"))));

    // When:
    makeRequest("CREATE STREAM s2 AS SELECT S2_F1, count(S2_F1) FROM test_stream group by s2_f1;");
  }

  @Test
  public void shouldFailForIncorrectCTASStatementResultType() {
    // Then:
    expectedException.expect(KsqlRestException.class);
    expectedException.expect(exceptionStatusCode(is(Code.BAD_REQUEST)));
    expectedException.expect(exceptionErrorMessage(errorMessage(is(
        "Invalid result type. Your SELECT query produces a STREAM. "
            + "Please use CREATE STREAM AS SELECT statement instead."))));
    expectedException.expect(exceptionStatementErrorMessage(statement(is(
        "CREATE TABLE s1 AS SELECT * FROM test_stream;"))));

    // When:
    makeRequest("CREATE TABLE s1 AS SELECT * FROM test_stream;");
  }

  @Test
  public void shouldFailForIncorrectDropStreamStatement() {
    // When:
    final KsqlErrorMessage result = makeFailingRequest(
        "DROP TABLE test_stream;", Code.BAD_REQUEST);

    // Then:
    assertThat(result.getMessage().toLowerCase(),
        is("incompatible data source type is stream, but statement was drop table"));
  }

  @Test
  public void shouldFailForIncorrectDropTableStatement() {
    // When:
    final KsqlErrorMessage result = makeFailingRequest(
        "DROP STREAM test_table;", Code.BAD_REQUEST);

    // Then:
    assertThat(result.getMessage().toLowerCase(),
        is("incompatible data source type is table, but statement was drop stream"));
  }

  @Test
  public void shouldFailCreateTableWithInferenceWithUnknownKey() {
    // When:
    final KsqlErrorMessage response = makeFailingRequest(
        "CREATE TABLE orders WITH (KAFKA_TOPIC='orders-topic', "
            + "VALUE_FORMAT = 'avro', KEY = 'unknownField');",
        Code.BAD_REQUEST);

    // Then:
    assertThat(response, instanceOf(KsqlStatementErrorMessage.class));
    assertThat(response.getErrorCode(), is(Errors.ERROR_CODE_BAD_STATEMENT));
  }

  @Test
  public void shouldFailBareQuery() {
    // Then:
    expectedException.expect(KsqlRestException.class);
    expectedException.expect(exceptionStatusCode(is(Code.BAD_REQUEST)));
    expectedException.expect(exceptionStatementErrorMessage(errorMessage(is(
            "SELECT and PRINT queries must use the /query endpoint"))));
    expectedException.expect(exceptionStatementErrorMessage(statement(is(
        "SELECT * FROM test_table;"))));

    // When:
    makeRequest("SELECT * FROM test_table;");
  }

  @Test
  public void shouldFailPrintTopic() {
    // Then:
    expectedException.expect(KsqlRestException.class);
    expectedException.expect(exceptionStatusCode(is(Code.BAD_REQUEST)));
    expectedException.expect(exceptionStatementErrorMessage(errorMessage(is(
        "SELECT and PRINT queries must use the /query endpoint"))));
    expectedException.expect(exceptionStatementErrorMessage(statement(is(
        "PRINT 'orders-topic';"))));

    // When:
    makeRequest("PRINT 'orders-topic';");
  }

  @Test
  public void shouldDistributePersistentQuery() {
    // When:
    makeSingleRequest(
        "CREATE STREAM S AS SELECT * FROM test_stream;", CommandStatusEntity.class);

    // Then:
    verify(commandStore).enqueueCommand(
        argThat(is(preparedStatement(
            "CREATE STREAM S AS SELECT * FROM test_stream;",
            CreateStreamAsSelect.class))),
        any(), any());
  }

  @Test
  public void shouldDistributeWithConfig() {
    // When:
    makeSingleRequest(VALID_EXECUTABLE_REQUEST, KsqlEntity.class);

    // Then:
    verify(commandStore).enqueueCommand(
        any(), eq(ksqlConfig), eq(VALID_EXECUTABLE_REQUEST.getStreamsProperties()));
  }

  @Test
  public void shouldReturnStatusEntityFromPersistentQuery() {
    // When:
    final CommandStatusEntity result = makeSingleRequest(
        "CREATE STREAM S AS SELECT * FROM test_stream;", CommandStatusEntity.class);

    // Then:
    assertThat(result, is(new CommandStatusEntity(
        "CREATE STREAM S AS SELECT * FROM test_stream;",
        commandStatus.getCommandId(), commandStatus.getStatus(), 0L)));
  }

  @Test
  public void shouldFailIfCreateStatementMissingKafkaTopicName() {
    // When:
    final KsqlErrorMessage result = makeFailingRequest(
        "CREATE STREAM S (foo INT) WITH(VALUE_FORMAT='JSON');",
        Code.BAD_REQUEST);

    // Then:
    assertThat(result, is(instanceOf(KsqlStatementErrorMessage.class)));
    assertThat(result.getErrorCode(), is(Errors.ERROR_CODE_BAD_STATEMENT));
    assertThat(result.getMessage(),
        is("Corresponding Kafka topic (KAFKA_TOPIC) should be set in WITH clause."));
    assertThat(((KsqlStatementErrorMessage) result).getStatementText(),
        is("CREATE STREAM S (foo INT) WITH(VALUE_FORMAT='JSON');"));
  }

  @Test
  public void shouldReturnBadStatementIfStatementFailsValidation() {
    // When:
    final KsqlErrorMessage result = makeFailingRequest(
        "DESCRIBE i_do_not_exist;",
        Code.BAD_REQUEST);

    // Then:
    assertThat(result, is(instanceOf(KsqlStatementErrorMessage.class)));
    assertThat(result.getErrorCode(), is(Errors.ERROR_CODE_BAD_STATEMENT));
    assertThat(((KsqlStatementErrorMessage) result).getStatementText(),
        is("DESCRIBE i_do_not_exist;"));
  }

  @Test
  public void shouldNotDistributeCreateStatementIfTopicDoesNotExist() {
    // Then:
    expectedException.expect(KsqlRestException.class);
    expectedException.expect(exceptionStatusCode(is(Code.BAD_REQUEST)));
    expectedException
        .expect(exceptionErrorMessage(errorMessage(is("Kafka topic does not exist: unknown"))));

    // When:
    makeRequest("CREATE STREAM S (foo INT) WITH(VALUE_FORMAT='JSON', KAFKA_TOPIC='unknown');");
  }

  @Test
  public void shouldDistributeAvoCreateStatementWithColumns() {
    // When:
    makeSingleRequest(
        "CREATE STREAM S (foo INT) WITH(VALUE_FORMAT='AVRO', KAFKA_TOPIC='orders-topic');",
        CommandStatusEntity.class);

    // Then:
    verify(commandStore).enqueueCommand(
        argThat(is(preparedStatement(
            "CREATE STREAM S (foo INT) WITH(VALUE_FORMAT='AVRO', KAFKA_TOPIC='orders-topic');",
            CreateStream.class)
        )), any(), any());
  }

  @Test
  public void shouldSupportSchemaInference() {
    // Given:
    givenMockEngine();

    final String sql = "CREATE STREAM NO_SCHEMA WITH(VALUE_FORMAT='AVRO', KAFKA_TOPIC='orders-topic');";

    when(sandboxSchemaInjector.forStatement(argThat(preparedStatementText(sql))))
        .thenReturn((PreparedStatement) STMT_0_WITH_SCHEMA);

    when(schemaInjector.forStatement(argThat(preparedStatementText(sql))))
        .thenReturn((PreparedStatement) STMT_1_WITH_SCHEMA);

    // When:
    makeRequest(sql);

    // Then:
    verify(sandbox).execute(eq(STMT_0_WITH_SCHEMA), any(), any());
    verify(commandStore).enqueueCommand(eq(STMT_1_WITH_SCHEMA), any(), any());
  }

  @Test
  public void shouldFailWhenAvroInferenceFailsDuringValidate() {
    // Given:
    when(sandboxSchemaInjector.forStatement(any()))
        .thenThrow(new KsqlStatementException("boom", "sql"));

    // When:
    final KsqlErrorMessage result = makeFailingRequest(
        "CREATE STREAM S WITH(VALUE_FORMAT='AVRO', KAFKA_TOPIC='orders-topic');",
        Code.BAD_REQUEST);

    // Then:
    assertThat(result.getErrorCode(), is(Errors.ERROR_CODE_BAD_STATEMENT));
    assertThat(result.getMessage(), is("boom"));
  }

  @Test
  public void shouldFailWhenAvroInferenceFailsDuringExecute() {
    // Given:
    when(sandboxSchemaInjector.forStatement(any()))
        .thenReturn((PreparedStatement) STMT_0_WITH_SCHEMA);

    when(schemaInjector.forStatement(any()))
        .thenThrow(new KsqlStatementException("boom", "some-sql"));

    // Then:
    expectedException.expect(KsqlRestException.class);
    expectedException.expect(exceptionStatusCode(is(Code.BAD_REQUEST)));
    expectedException
        .expect(exceptionErrorMessage(errorCode(is(Errors.ERROR_CODE_BAD_STATEMENT))));
    expectedException
        .expect(exceptionStatementErrorMessage(errorMessage(is("boom"))));

    // When:
    makeRequest("CREATE STREAM S WITH(VALUE_FORMAT='AVRO', KAFKA_TOPIC='orders-topic');");
  }

  @Test
  public void shouldFailIfNoSchemaAndNotInferred() {
    // Then:
    expectedException.expect(KsqlRestException.class);
    expectedException.expect(exceptionStatusCode(is(Code.BAD_REQUEST)));
    expectedException
        .expect(exceptionErrorMessage(errorCode(is(Errors.ERROR_CODE_BAD_STATEMENT))));
    expectedException
        .expect(
            exceptionErrorMessage(errorMessage(is("The statement does not define any columns."))));

    // When:
    makeRequest("CREATE STREAM S WITH(VALUE_FORMAT='AVRO', KAFKA_TOPIC='orders-topic');");
  }

  @Test
  public void shouldFailWhenAvroSchemaCanNotBeEvolved() {
    // Given:
    givenAvroSchemaNotEvolveable("S1");

    // When:
    final KsqlErrorMessage result = makeFailingRequest(
        "CREATE STREAM S1 WITH(VALUE_FORMAT='AVRO') AS SELECT * FROM test_stream;",
        Code.BAD_REQUEST);

    // Then:
    assertThat(result.getErrorCode(), is(Errors.ERROR_CODE_BAD_STATEMENT));
    assertThat(result.getMessage(),
        containsString("Cannot register avro schema for S1 as the schema registry rejected it"));
  }

  @Test
  public void shouldWaitForLastDistributedStatementBeforeExecutingAnyNonDistributed()
      throws Exception
  {
    // Given:
    final String csasSql = "CREATE STREAM S AS SELECT * FROM test_stream;";

    doAnswer(executeAgainstEngine(csasSql))
        .when(commandStore)
        .ensureConsumedPast(
            commandStatus1.getCommandSequenceNumber(),
            DISTRIBUTED_COMMAND_RESPONSE_TIMEOUT
        );

    // When:
    final List<KsqlEntity> results = makeMultipleRequest(
        csasSql + "\n"   // <-- commandStatus
            + "CREATE STREAM S2 AS SELECT * FROM test_stream;\n" // <-- commandStatus1
            + "DESCRIBE S;",
        KsqlEntity.class
    );

    // Then:
    verify(commandStore).ensureConsumedPast(
        commandStatus1.getCommandSequenceNumber(), DISTRIBUTED_COMMAND_RESPONSE_TIMEOUT);

    assertThat(results, hasSize(3));
    assertThat(results.get(2), is(instanceOf(SourceDescriptionEntity.class)));
  }

  @Test
  public void shouldNotWaitOnAnyDistributedStatementsBeforeDistributingAnother() throws Exception {
    // When:
    makeMultipleRequest(
        "CREATE STREAM S AS SELECT * FROM test_stream;\n"
            + "CREATE STREAM S2 AS SELECT * FROM test_stream;",
        KsqlEntity.class
    );

    // Then:
    verify(commandStore, never()).ensureConsumedPast(anyLong(), any());
  }

  @Test
  public void shouldNotWaitForLastDistributedStatementBeforeExecutingSyncBlackListedStatement()
      throws Exception {
    // Given:
    final ImmutableList<String> blackListed = ImmutableList.of(
        //"LIST TOPICS;" <- mocks don't support required ops,
        "LIST FUNCTIONS;",
        "DESCRIBE FUNCTION LCASE;",
        "LIST PROPERTIES;",
        "SET '" + KsqlConfig.KSQL_SERVICE_ID_CONFIG + "'='FOO';",
        "UNSET '" + KsqlConfig.KSQL_SERVICE_ID_CONFIG + "';"
    );

    for (final String statement : blackListed) {

      // When:
      makeMultipleRequest(
          "CREATE STREAM " + KsqlIdentifierTestUtil.uniqueIdentifierName()
              + " AS SELECT * FROM test_stream;\n"
              + statement,
          KsqlEntity.class
      );

      // Then:
      verify(commandStore, never()).ensureConsumedPast(anyLong(), any());
    }
  }

  @Test
  public void shouldThrowShutdownIfInterruptedWhileAwaitingPreviousCmdInMultiStatementRequest()
      throws Exception
  {
    // Given:
    doThrow(new InterruptedException("oh no!"))
        .when(commandStore)
        .ensureConsumedPast(anyLong(), any());

    // Then:
    expectedException.expect(KsqlRestException.class);
    expectedException.expect(exceptionStatusCode(is(Code.SERVICE_UNAVAILABLE)));
    expectedException
        .expect(exceptionErrorMessage(errorMessage(is("The server is shutting down"))));
    expectedException
        .expect(exceptionErrorMessage(errorCode(is(Errors.ERROR_CODE_SERVER_SHUTTING_DOWN))));

    // When:
    makeMultipleRequest(
        "CREATE STREAM S AS SELECT * FROM test_stream;\n"
            + "DESCRIBE S;",
        KsqlEntity.class
    );
  }

  @Test
  public void shouldThrowTimeoutOnTimeoutAwaitingPreviousCmdInMultiStatementRequest()
      throws Exception
  {
    // Given:
    doThrow(new TimeoutException("oh no!"))
        .when(commandStore)
        .ensureConsumedPast(anyLong(), any());

    // Then:
    expectedException.expect(KsqlRestException.class);
    expectedException.expect(exceptionStatusCode(is(Code.SERVICE_UNAVAILABLE)));
    expectedException.expect(exceptionErrorMessage(errorMessage(
        containsString("Timed out"))));
    expectedException.expect(exceptionErrorMessage(errorMessage(
        containsString("sequence number: " + commandStatus.getCommandSequenceNumber()))));
    expectedException.expect(exceptionErrorMessage(errorCode(
        is(Errors.ERROR_CODE_COMMAND_QUEUE_CATCHUP_TIMEOUT))));

    // When:
    makeMultipleRequest(
        "CREATE STREAM S AS SELECT * FROM test_stream;\n"
            + "DESCRIBE S;",
        KsqlEntity.class
    );
  }

  @Test
  public void shouldFailMultipleStatementsAtomically() {
    // When:
    makeFailingRequest(
        "CREATE STREAM S AS SELECT * FROM test_stream; "
            + "CREATE STREAM S2 AS SELECT * FROM S;"
            + "CREATE STREAM S2 AS SELECT * FROM S;", // <-- duplicate will fail.
        Code.BAD_REQUEST
    );

    // Then:
    verify(commandStore, never()).enqueueCommand(any(), any(), any());
  }

  @Test
  public void shouldDistributeTerminateQuery() {
    // Given:
    final PersistentQueryMetadata queryMetadata = createQuery(
        "CREATE STREAM test_explain AS SELECT * FROM test_stream;",
        emptyMap());

    final String terminateSql = "TERMINATE " + queryMetadata.getQueryId() + ";";

    // When:
    final CommandStatusEntity result = makeSingleRequest(terminateSql, CommandStatusEntity.class);

    // Then:
    verify(commandStore)
        .enqueueCommand(
            argThat(is(preparedStatement(terminateSql, TerminateQuery.class))),
            any(),
            any());

    assertThat(result.getStatementText(), is(terminateSql));
  }

  @Test
  public void shouldThrowOnTerminateUnknownQuery() {
    // Then:
    expectedException.expect(KsqlRestException.class);
    expectedException.expect(exceptionStatusCode(is(Code.BAD_REQUEST)));
    expectedException.expect(exceptionErrorMessage(errorMessage(is(
        "Unknown queryId: unknown_query_id"))));
    expectedException.expect(exceptionStatementErrorMessage(statement(is(
        "TERMINATE unknown_query_id;"))));

    // When:
    makeRequest("TERMINATE unknown_query_id;");
  }

  @Test
  public void shouldThrowOnTerminateTerminatedQuery() {
    // Given:
    final String queryId = createQuery(
        "CREATE STREAM test_explain AS SELECT * FROM test_stream;",
        emptyMap())
        .getQueryId()
        .getId();

    // Then:
    expectedException.expect(KsqlRestException.class);
    expectedException.expect(exceptionStatusCode(is(Code.BAD_REQUEST)));
    expectedException.expect(exceptionErrorMessage(errorMessage(containsString(
        "Unknown queryId:"))));
    expectedException.expect(exceptionStatementErrorMessage(statement(containsString(
        "TERMINATE /*second*/"))));

    // When:
    makeRequest(
        "TERMINATE " + queryId + ";"
            + "TERMINATE /*second*/ " + queryId + ";"
    );
  }

  @Test
  public void shouldExplainQueryStatement() {
    // Given:
    final String ksqlQueryString = "SELECT * FROM test_stream;";
    final String ksqlString = "EXPLAIN " + ksqlQueryString;

    // When:
    final QueryDescriptionEntity query = makeSingleRequest(
        ksqlString, QueryDescriptionEntity.class);

    // Then:
    validateQueryDescription(ksqlQueryString, emptyMap(), query);
  }

  @Test
  public void shouldExplainCreateAsSelectStatement() {
    // Given:
    final String ksqlQueryString = "CREATE STREAM S3 AS SELECT * FROM test_stream;";
    final String ksqlString = "EXPLAIN " + ksqlQueryString;

    // When:
    final QueryDescriptionEntity query = makeSingleRequest(
        ksqlString, QueryDescriptionEntity.class);

    // Then:
    assertThat("Should not have registered the source",
        metaStore.getSource("S3"), is(nullValue()));

    validateQueryDescription(ksqlQueryString, emptyMap(), query);
  }

  @Test
  public void shouldExplainQueryId() {
    // Given:
    final Map<String, Object> overriddenProperties =
        Collections.singletonMap("ksql.streams.auto.offset.reset", "earliest");

    final PersistentQueryMetadata queryMetadata = createQuery(
        "CREATE STREAM test_explain AS SELECT * FROM test_stream;",
        overriddenProperties);

    // When:
    final QueryDescriptionEntity query = makeSingleRequest(
        "EXPLAIN " + queryMetadata.getQueryId() + ";", QueryDescriptionEntity.class);

    // Then:
    validateQueryDescription(queryMetadata, overriddenProperties, query);
  }

  @Test
  public void shouldReportErrorOnNonQueryExplain() {
    // Given:
    final String ksqlQueryString = "SHOW TOPICS;";
    final String ksqlString = "EXPLAIN " + ksqlQueryString;

    // When:
    final KsqlErrorMessage result = makeFailingRequest(
        ksqlString, Code.BAD_REQUEST);

    // Then:
    assertThat(result.getErrorCode(), is(Errors.ERROR_CODE_BAD_STATEMENT));
    assertThat(result.getMessage(), is("The provided statement does not run a ksql query"));
  }

  @Test
  public void shouldReturn5xxOnSystemError() {
    // Given:
    givenMockEngine();

    when(ksqlEngine.parse(anyString()))
        .thenThrow(new RuntimeException("internal error"));

    // When:
    final KsqlErrorMessage result = makeFailingRequest(
        "CREATE STREAM test_explain AS SELECT * FROM test_stream;",
        Code.INTERNAL_SERVER_ERROR);

    // Then:
    assertThat(result.getErrorCode(), is(Errors.ERROR_CODE_SERVER_ERROR));
    assertThat(result.getMessage(), containsString("internal error"));
  }

  @Test
  public void shouldReturn5xxOnStatementSystemError() {
    // Given:
    final String ksqlString = "CREATE STREAM test_explain AS SELECT * FROM test_stream;";
    givenMockEngine();

//    when(sandbox.getMetaStore()).thenReturn(metaStore);
    when(sandbox.execute(any(), any(), any()))
        .thenThrow(new RuntimeException("internal error"));

    // When:
    final KsqlErrorMessage result = makeFailingRequest(
        ksqlString, Code.INTERNAL_SERVER_ERROR);

    // Then:
    assertThat(result.getErrorCode(), is(Errors.ERROR_CODE_SERVER_ERROR));
    assertThat(result.getMessage(), containsString("internal error"));
  }

  @Test
  public void shouldSetProperty() {
    // Given:
    final String csas = "CREATE STREAM " + streamName + " AS SELECT * FROM test_stream;";

    // When:
    final List<CommandStatusEntity> results = makeMultipleRequest(
        "SET '" + KsqlConfig.KSQL_ENABLE_UDFS + "' = 'false';\n"
            + csas,
        CommandStatusEntity.class);

    // Then:
    verify(commandStore).enqueueCommand(
        argThat(is(preparedStatementText(csas))),
        any(),
        eq(ImmutableMap.of(KsqlConfig.KSQL_ENABLE_UDFS, "false")));

    assertThat(results, hasSize(1));
    assertThat(results.get(0).getStatementText(), is(csas));
  }

  @Test
  public void shouldFailSetPropertyOnInvalidPropertyName() {
    // When:
    final KsqlErrorMessage response = makeFailingRequest(
        "SET 'ksql.unknown.property' = '1';",
        Code.BAD_REQUEST);

    // Then:
    assertThat(response, instanceOf(KsqlStatementErrorMessage.class));
    assertThat(response.getErrorCode(), is(Errors.ERROR_CODE_BAD_STATEMENT));
    assertThat(response.getMessage(), containsString("Unknown property"));
  }

  @Test
  public void shouldFailSetPropertyOnInvalidPropertyValue() {
    // When:
    final KsqlErrorMessage response = makeFailingRequest(
        "SET '" + KsqlConfig.SINK_NUMBER_OF_REPLICAS_PROPERTY + "' = 'invalid value';",
        Code.BAD_REQUEST);

    // Then:
    assertThat(response, instanceOf(KsqlStatementErrorMessage.class));
    assertThat(response.getErrorCode(), is(Errors.ERROR_CODE_BAD_STATEMENT));
    assertThat(response.getMessage(),
        containsString("Invalid value invalid value for configuration ksql.sink.replicas: "
            + "Not a number of type SHORT"));
  }

  @Test
  public void shouldUnsetProperty() {
    // Given:
    final String csas = "CREATE STREAM " + streamName + " AS SELECT * FROM test_stream;";
    final Map<String, Object> localOverrides = ImmutableMap.of(
        KsqlConfig.SINK_NUMBER_OF_REPLICAS_PROPERTY, "2"
    );

    // When:
    final CommandStatusEntity result = makeSingleRequest(
         new KsqlRequest("UNSET '" + KsqlConfig.SINK_NUMBER_OF_REPLICAS_PROPERTY + "';\n"
            + csas, localOverrides, null),
        CommandStatusEntity.class);

    // Then:
    verify(commandStore).enqueueCommand(
        argThat(is(preparedStatementText(csas))),
        any(),
        eq(emptyMap()));

    assertThat(result.getStatementText(), is(csas));
  }

  @Test
  public void shouldFailUnsetPropertyOnInvalidPropertyName() {
    // When:
    final KsqlErrorMessage response = makeFailingRequest(
        "UNSET 'ksql.unknown.property';",
        Code.BAD_REQUEST);

    // Then:
    assertThat(response, instanceOf(KsqlStatementErrorMessage.class));
    assertThat(response.getErrorCode(), is(Errors.ERROR_CODE_BAD_STATEMENT));
    assertThat(response.getMessage(), containsString("Unknown property"));
  }

  @Test
  public void shouldScopeSetPropertyToSingleRequest() {
    // given:
    final String csas = "CREATE STREAM " + streamName + " AS SELECT * FROM test_stream;";

    makeMultipleRequest(
        "SET '" + KsqlConfig.SINK_NUMBER_OF_REPLICAS_PROPERTY + "' = '2';", KsqlEntity.class);

    // When:
    makeSingleRequest(csas, KsqlEntity.class);

    // Then:
    verify(commandStore).enqueueCommand(
        argThat(is(preparedStatementText(csas))),
        any(),
        eq(emptyMap()));
  }

  @Test
  public void shouldFailIfReachedActivePersistentQueriesLimit() {
    // Given:
    givenKsqlConfigWith(
        ImmutableMap.of(KsqlConfig.KSQL_ACTIVE_PERSISTENT_QUERY_LIMIT_CONFIG, 3));

    givenMockEngine();

    givenPersistentQueryCount(3);

    // When:
    final KsqlErrorMessage result = makeFailingRequest(
        "CREATE STREAM new_stream AS SELECT * FROM test_stream;", Code.BAD_REQUEST);

    // Then:
    assertThat(result.getErrorCode(), is(Errors.ERROR_CODE_BAD_REQUEST));
    assertThat(result.getMessage(),
        containsString("would cause the number of active, persistent queries "
            + "to exceed the configured limit"));
  }

  @Test
  public void shouldFailAllCommandsIfWouldReachActivePersistentQueriesLimit() {
    // Given:
    givenKsqlConfigWith(
        ImmutableMap.of(KsqlConfig.KSQL_ACTIVE_PERSISTENT_QUERY_LIMIT_CONFIG, 3));

    final String ksqlString = "CREATE STREAM new_stream AS SELECT * FROM test_stream;"
        + "CREATE STREAM another_stream AS SELECT * FROM test_stream;";
    givenMockEngine();

    givenPersistentQueryCount(2);

    // When:
    final KsqlErrorMessage result = makeFailingRequest(
        ksqlString, Code.BAD_REQUEST);

    // Then:
    assertThat(result.getErrorCode(), is(Errors.ERROR_CODE_BAD_REQUEST));
    assertThat(result.getMessage(),
        containsString("would cause the number of active, persistent queries "
            + "to exceed the configured limit"));

    verify(commandStore, never()).enqueueCommand(any(), any(), any());
  }

  @Test
  public void shouldListPropertiesWithOverrides() {
    // Given:
    final Map<String, Object> overrides = Collections.singletonMap("auto.offset.reset", "latest");

    // When:
    final PropertiesList props = makeSingleRequest(
        new KsqlRequest("list properties;", overrides, null), PropertiesList.class);

    // Then:
    assertThat(props.getProperties().get("ksql.streams.auto.offset.reset"), is("latest"));
    assertThat(props.getOverwrittenProperties(), hasItem("ksql.streams.auto.offset.reset"));
  }

  @Test
  public void shouldListPropertiesWithNoOverrides() {
    // When:
    final PropertiesList props = makeSingleRequest("list properties;", PropertiesList.class);

    // Then:
    assertThat(props.getOverwrittenProperties(), is(empty()));
  }

  @Test
  public void shouldListDefaultKsqlProperty() {
    // Given:
    givenKsqlConfigWith(ImmutableMap.<String, Object>builder()
        .put(StreamsConfig.STATE_DIR_CONFIG, "/tmp/kafka-streams")
        .build());

    // When:
    final PropertiesList props = makeSingleRequest("list properties;", PropertiesList.class);

    // Then:
    assertThat(props.getDefaultProperties(),
        hasItem(KsqlConfig.KSQL_STREAMS_PREFIX + StreamsConfig.STATE_DIR_CONFIG));
  }

  @Test
  public void shouldListServerOverriddenKsqlProperty() {
    // Given:
    givenKsqlConfigWith(ImmutableMap.<String, Object>builder()
        .put(StreamsConfig.STATE_DIR_CONFIG, "/tmp/other")
        .build());

    // When:
    final PropertiesList props = makeSingleRequest("list properties;", PropertiesList.class);

    // Then:
    assertThat(props.getDefaultProperties(),
        not(hasItem(containsString(StreamsConfig.STATE_DIR_CONFIG))));
  }

  @Test
  public void shouldListDefaultStreamProperty() {
    // Given:
    givenKsqlConfigWith(ImmutableMap.<String, Object>builder()
        .put(StreamsConfig.STATE_CLEANUP_DELAY_MS_CONFIG, STATE_CLEANUP_DELAY_MS_DEFAULT)
        .build());

    // When:
    final PropertiesList props = makeSingleRequest("list properties;", PropertiesList.class);

    // Then:
    assertThat(props.getDefaultProperties(),
        hasItem(KsqlConfig.KSQL_STREAMS_PREFIX + StreamsConfig.STATE_CLEANUP_DELAY_MS_CONFIG));
  }

  @Test
  public void shouldListServerOverriddenStreamProperty() {
    // Given:
    givenKsqlConfigWith(ImmutableMap.<String, Object>builder()
        .put(StreamsConfig.STATE_CLEANUP_DELAY_MS_CONFIG, STATE_CLEANUP_DELAY_MS_DEFAULT + 1)
        .build());

    // When:
    final PropertiesList props = makeSingleRequest("list properties;", PropertiesList.class);

    // Then:
    assertThat(props.getDefaultProperties(),
        not(hasItem(containsString(StreamsConfig.STATE_CLEANUP_DELAY_MS_CONFIG))));
  }

  @Test
  public void shouldListDefaultConsumerConfig() {
    // Given:
    givenKsqlConfigWith(ImmutableMap.<String, Object>builder()
        .put(KsqlConfig.KSQL_STREAMS_PREFIX + StreamsConfig.CONSUMER_PREFIX
            + ConsumerConfig.FETCH_MIN_BYTES_CONFIG, FETCH_MIN_BYTES_DEFAULT)
        .build());

    // When:
    final PropertiesList props = makeSingleRequest("list properties;", PropertiesList.class);

    // Then:
    assertThat(props.getDefaultProperties(),
        hasItem(KsqlConfig.KSQL_STREAMS_PREFIX + StreamsConfig.CONSUMER_PREFIX
            + ConsumerConfig.FETCH_MIN_BYTES_CONFIG));
  }

  @Test
  public void shouldListServerOverriddenConsumerConfig() {
    // Given:
    givenKsqlConfigWith(ImmutableMap.<String, Object>builder()
        .put(KsqlConfig.KSQL_STREAMS_PREFIX + StreamsConfig.CONSUMER_PREFIX
            + ConsumerConfig.FETCH_MIN_BYTES_CONFIG, FETCH_MIN_BYTES_DEFAULT + 1)
        .build());

    // When:
    final PropertiesList props = makeSingleRequest("list properties;", PropertiesList.class);

    // Then:
    assertThat(props.getDefaultProperties(),
        not(hasItem(containsString(ConsumerConfig.FETCH_MIN_BYTES_CONFIG))));
  }

  @Test
  public void shouldListDefaultProducerConfig() {
    // Given:
    givenKsqlConfigWith(ImmutableMap.<String, Object>builder()
        .put(StreamsConfig.PRODUCER_PREFIX + ProducerConfig.BUFFER_MEMORY_CONFIG,
            BUFFER_MEMORY_DEFAULT)
        .build());

    // When:
    final PropertiesList props = makeSingleRequest("list properties;", PropertiesList.class);

    // Then:
    assertThat(props.getDefaultProperties(),
        hasItem(KsqlConfig.KSQL_STREAMS_PREFIX + StreamsConfig.PRODUCER_PREFIX
            + ProducerConfig.BUFFER_MEMORY_CONFIG));
  }

  @Test
  public void shouldListServerOverriddenProducerConfig() {
    // Given:
    givenKsqlConfigWith(ImmutableMap.<String, Object>builder()
        .put(StreamsConfig.PRODUCER_PREFIX + ProducerConfig.BUFFER_MEMORY_CONFIG,
            BUFFER_MEMORY_DEFAULT + 1)
        .build());

    // When:
    final PropertiesList props = makeSingleRequest("list properties;", PropertiesList.class);

    // Then:
    assertThat(props.getDefaultProperties(),
        not(hasItem(containsString(ProducerConfig.BUFFER_MEMORY_CONFIG))));
  }

  @Test
  public void shouldNotIncludeSslPropertiesInListPropertiesOutput() {
    // When:
    final PropertiesList props = makeSingleRequest("list properties;", PropertiesList.class);

    // Then:
    assertThat(props.getProperties().keySet(),
        not(hasItems(KsqlConfig.SSL_CONFIG_NAMES.toArray(new String[0]))));
  }

  @Test
  public void shouldNotWaitIfNoCommandSequenceNumberSpecified() throws Exception {
    // When:
    makeSingleRequestWithSequenceNumber("list properties;", null, PropertiesList.class);

    // Then:
    verify(commandStore, never()).ensureConsumedPast(anyLong(), any());
  }

  @Test
  public void shouldWaitIfCommandSequenceNumberSpecified() throws Exception {
    // When:
    makeSingleRequestWithSequenceNumber("list properties;", 2L, PropertiesList.class);

    // Then:
    verify(commandStore).ensureConsumedPast(eq(2L), any());
  }

  @Test
  public void shouldReturnServiceUnavailableIfTimeoutWaitingForCommandSequenceNumber()
      throws Exception {
    // Given:
    doThrow(new TimeoutException("timed out!"))
        .when(commandStore).ensureConsumedPast(anyLong(), any());

    // When:
    final KsqlErrorMessage result =
        makeFailingRequestWithSequenceNumber("list properties;", 2L, Code.SERVICE_UNAVAILABLE);

    // Then:
    assertThat(result.getErrorCode(), is(Errors.ERROR_CODE_COMMAND_QUEUE_CATCHUP_TIMEOUT));
    assertThat(result.getMessage(),
        containsString("Timed out while waiting for a previous command to execute"));
    assertThat(result.getMessage(), containsString("command sequence number: 2"));
  }

  @Test
  public void shouldUpdateTheLastRequestTime() {
    // When:
    ksqlResource.handleKsqlStatements(VALID_EXECUTABLE_REQUEST);

    // Then:
    verify(activenessRegistrar).updateLastRequestTime();
  }

  @Test
  public void shouldHandleTerminateRequestCorrectly() {
    // When:
    final Response response = ksqlResource.terminateCluster(VALID_TERMINATE_REQUEST);

    // Then:
    assertThat(response.getStatus(), equalTo(200));
    assertThat(response.getEntity(), instanceOf(KsqlEntityList.class));
    assertThat(((KsqlEntityList) response.getEntity()).size(), equalTo(1));
    assertThat(((KsqlEntityList) response.getEntity()).get(0),
        instanceOf(CommandStatusEntity.class));
    final CommandStatusEntity commandStatusEntity =
        (CommandStatusEntity) ((KsqlEntityList) response.getEntity()).get(0);
    assertThat(commandStatusEntity.getCommandStatus().getStatus(),
        equalTo(CommandStatus.Status.QUEUED));
    verify(commandStore).enqueueCommand(
        argThat(is(preparedStatementText(TerminateCluster.TERMINATE_CLUSTER_STATEMENT_TEXT))),
        any(),
        eq(Collections.singletonMap(
            ClusterTerminateRequest.DELETE_TOPIC_LIST_PROP, ImmutableList.of("Foo"))));
  }

  @Test
  public void shouldFailIfCannotWriteTerminateCommand() {
    // Given:
    when(commandStore.enqueueCommand(any(), any(), any())).thenThrow(new KsqlException(""));

    // When:
    final Response response = ksqlResource.terminateCluster(VALID_TERMINATE_REQUEST);

    // Then:
    assertThat(response.getStatus(), equalTo(500));
    assertThat(response.getEntity().toString(),
        CoreMatchers
            .startsWith("Could not write the statement 'TERMINATE CLUSTER;' into the command "));
  }

  @Test
  public void shouldFailTerminateOnInvalidDeleteTopicPattern() {
    // Given:
    final ClusterTerminateRequest request = new ClusterTerminateRequest(
        ImmutableList.of("[Invalid Regex"));

    // Then:
    expectedException.expect(KsqlRestException.class);
    expectedException.expect(exceptionStatusCode(is(Code.BAD_REQUEST)));
    expectedException.expect(exceptionErrorMessage(errorMessage(is(
        "Invalid pattern: [Invalid Regex"))));

    // When:
    ksqlResource.terminateCluster(request);
  }

  @Test
  public void shouldNeverEnqueueIfErrorIsThrown() {
    // Given:
    givenMockEngine();
//    when(ksqlEngine.execute(any(), any(), any())).thenThrow(new KsqlException("Fail"));

    // When:
    makeFailingRequest(
        "REGISTER TOPIC X WITH (kafka_topic='bar', value_format='json';",
        Code.BAD_REQUEST);

    // Then:
    verify(commandStore, never()).enqueueCommand(any(), any(), any());
  }

  @Test
  public void shouldFailIfRegisterTopicAlreadyExists() {
    // Given:
    final String registerSql = "REGISTER TOPIC FOO WITH (kafka_topic='bar', value_format='json');";
    givenKsqlTopicRegistered("foo");

    // Then:
    expectedException.expect(KsqlRestException.class);
    expectedException.expect(exceptionStatusCode(is(Code.BAD_REQUEST)));
    expectedException.expect(exceptionErrorMessage(
        errorMessage(is("A topic with name 'FOO' already exists"))));

    // When:
    makeSingleRequest(registerSql, CommandStatusEntity.class);
  }

  @Test
  public void shouldFailIfCreateExistingSourceStream() {
    // Given:
    givenSource(DataSourceType.KSTREAM, "SOURCE", "topic1", "ksqlTopic1", SINGLE_FIELD_SCHEMA);
    givenKafkaTopicExists("topic2");

    // Then:
    expectedException.expect(KsqlRestException.class);
    expectedException.expect(exceptionStatusCode(is(Code.BAD_REQUEST)));
    expectedException.expect(exceptionErrorMessage(
        errorMessage(containsString("Source already exists: SOURCE"))));

    // When:
    final String createSql =
        "CREATE STREAM SOURCE (val int) WITH (kafka_topic='topic2', value_format='json');";
    makeSingleRequest(createSql, CommandStatusEntity.class);
  }

  @Test
  public void shouldFailIfCreateExistingSourceTable() {
    // Given:
    givenSource(DataSourceType.KTABLE, "SOURCE", "topic1", "ksqlTopic1", SINGLE_FIELD_SCHEMA);
    givenKafkaTopicExists("topic2");

    // Then:
    expectedException.expect(KsqlRestException.class);
    expectedException.expect(exceptionStatusCode(is(Code.BAD_REQUEST)));
    expectedException.expect(exceptionErrorMessage(
        errorMessage(containsString("Source already exists: SOURCE"))));

    // When:
    final String createSql =
        "CREATE TABLE SOURCE (val int) "
            + "WITH (kafka_topic='topic2', value_format='json', key='val');";
    makeSingleRequest(createSql, CommandStatusEntity.class);
  }

  @Test
  public void shouldFailIfCreateAsSelectExistingSourceStream() {
    // Given:
    givenSource(DataSourceType.KSTREAM, "SOURCE", "topic1", "ksqlTopic1", SINGLE_FIELD_SCHEMA);
    givenSource(DataSourceType.KSTREAM, "SINK", "topic2", "ksqlTopic2", SINGLE_FIELD_SCHEMA);

    // Then:
    expectedException.expect(KsqlRestException.class);
    expectedException.expect(exceptionStatusCode(is(Code.BAD_REQUEST)));
    expectedException.expect(exceptionErrorMessage(
        errorMessage(containsString(
            "Cannot add the new data source. Another data source with the "
                + "same name already exists: KsqlStream name:SINK"))));

    // When:
    final String createSql =
        "CREATE STREAM SINK AS SELECT * FROM SOURCE;";
    makeSingleRequest(createSql, CommandStatusEntity.class);
  }

  @Test
  public void shouldFailIfCreateAsSelectExistingSourceTable() {
    // Given:
    givenSource(DataSourceType.KTABLE, "SOURCE", "topic1", "ksqlTopic1", SINGLE_FIELD_SCHEMA);
    givenSource(DataSourceType.KTABLE, "SINK", "topic2", "ksqlTopic2", SINGLE_FIELD_SCHEMA);

    // Then:
    expectedException.expect(KsqlRestException.class);
    expectedException.expect(exceptionStatusCode(is(Code.BAD_REQUEST)));
    expectedException.expect(exceptionErrorMessage(
        errorMessage(containsString(
            "Cannot add the new data source. Another data source with the "
                + "same name already exists: KsqlTable name:SINK"))));

    // When:
    final String createSql =
        "CREATE TABLE SINK AS SELECT * FROM SOURCE;";
    makeSingleRequest(createSql, CommandStatusEntity.class);
  }

  @Test
  public void shouldInlineRunScriptStatements() {
    // Given:
    final Map<String, ?> props = ImmutableMap.of(
        KsqlConstants.LEGACY_RUN_SCRIPT_STATEMENTS_CONTENT,
        "CREATE STREAM " + streamName + " AS SELECT * FROM test_stream;");

    // When:
    makeRequest("RUN SCRIPT '/some/script.sql';", props);

    // Then:
    verify(commandStore).enqueueCommand(
        argThat(is(preparedStatement(instanceOf(CreateStreamAsSelect.class)))),
        any(), any());
  }

  @Test
  public void shouldThrowOnRunScriptStatementMissingScriptContent() {
    // Then:
    expectedException.expect(KsqlRestException.class);
    expectedException.expect(exceptionStatusCode(is(Code.BAD_REQUEST)));
    expectedException.expect(exceptionErrorMessage(errorMessage(is(
        "Request is missing script content"))));

    // When:
    makeRequest("RUN SCRIPT '/some/script.sql';");
  }

  private Answer<?> executeAgainstEngine(final String sql) {
    return invocation -> {
      KsqlEngineTestUtil.execute(ksqlEngine, sql, ksqlConfig, emptyMap());
      return null;
    };
  }

  @SuppressWarnings("SameParameterValue")
  private SourceInfo.Table sourceTable(final String name) {
    final KsqlTable<?> table = (KsqlTable) ksqlEngine.getMetaStore().getSource(name);
    return new SourceInfo.Table(table);
  }

  @SuppressWarnings("SameParameterValue")
  private SourceInfo.Stream sourceStream(final String name) {
    final KsqlStream<?> stream = (KsqlStream) ksqlEngine.getMetaStore().getSource(name);
    return new SourceInfo.Stream(stream);
  }

  private void givenMockEngine() {
    ksqlEngine = mock(KsqlEngine.class);
    when(ksqlEngine.isAcceptingStatements()).thenReturn(true);
    when(ksqlEngine.parse(any()))
        .thenAnswer(invocation -> realEngine.parse(invocation.getArgument(0)));
    when(ksqlEngine.prepare(any()))
        .thenAnswer(invocation -> realEngine.prepare(invocation.getArgument(0)));
    when(sandbox.prepare(any()))
        .thenAnswer(invocation -> realEngine.createSandbox().prepare(invocation.getArgument(0)));
    when(ksqlEngine.createSandbox()).thenReturn(sandbox);
    setUpKsqlResource();
  }

  private List<PersistentQueryMetadata> createQueries(
      final String sql,
      final Map<String, Object> overriddenProperties) {
    return KsqlEngineTestUtil.execute(ksqlEngine, sql, ksqlConfig, overriddenProperties)
        .stream()
        .map(PersistentQueryMetadata.class::cast)
        .collect(Collectors.toList());
  }

  @SuppressWarnings("SameParameterValue")
  private PersistentQueryMetadata createQuery(
      final String ksqlQueryString,
      final Map<String, Object> overriddenProperties) {
    return createQueries(ksqlQueryString, overriddenProperties).get(0);
  }

  @SuppressWarnings("SameParameterValue")
  private List<RunningQuery> createRunningQueries(
      final String sql,
      final Map<String, Object> overriddenProperties) {

    return createQueries(sql, overriddenProperties)
        .stream()
        .map(md -> new RunningQuery(
            md.getStatementString(),
            md.getSinkNames(),
            new EntityQueryId(md.getQueryId())))
        .collect(Collectors.toList());
  }

  private KsqlErrorMessage makeFailingRequest(final String ksql, final Code errorCode) {
    return makeFailingRequestWithSequenceNumber(ksql, null, errorCode);
  }

  private KsqlErrorMessage makeFailingRequestWithSequenceNumber(
      final String ksql,
      final Long seqNum,
      final Code errorCode) {
    return makeFailingRequest(new KsqlRequest(ksql, emptyMap(), seqNum), errorCode);
  }

  private KsqlErrorMessage makeFailingRequest(final KsqlRequest ksqlRequest, final Code errorCode) {
    try {
      final Response response = ksqlResource.handleKsqlStatements(ksqlRequest);
      assertThat(response.getStatus(), is(errorCode.getCode()));
      assertThat(response.getEntity(), instanceOf(KsqlErrorMessage.class));
      return (KsqlErrorMessage) response.getEntity();
    } catch (final KsqlRestException e) {
      return (KsqlErrorMessage) e.getResponse().getEntity();
    }
  }

  private void makeRequest(final String sql) {
    makeMultipleRequest(sql, KsqlEntity.class);
  }

  private void makeRequest(final String sql, final Map<String, ?> props) {
    makeMultipleRequest(sql, props, KsqlEntity.class);
  }

  private <T extends KsqlEntity> T makeSingleRequest(
      final String sql,
      final Class<T> expectedEntityType) {
    return makeSingleRequestWithSequenceNumber(sql, null, expectedEntityType);
  }

  private <T extends KsqlEntity> T makeSingleRequestWithSequenceNumber(
      final String sql,
      final Long seqNum,
      final Class<T> expectedEntityType) {
    return makeSingleRequest(
        new KsqlRequest(sql, emptyMap(), seqNum), expectedEntityType);
  }

  private <T extends KsqlEntity> T makeSingleRequest(
      final KsqlRequest ksqlRequest,
      final Class<T> expectedEntityType) {

    final List<T> entities = makeMultipleRequest(ksqlRequest, expectedEntityType);
    assertThat(entities, hasSize(1));
    return entities.get(0);
  }

  private <T extends KsqlEntity> List<T> makeMultipleRequest(
      final String sql,
      final Class<T> expectedEntityType
  ) {
    return makeMultipleRequest(sql, emptyMap(), expectedEntityType);
  }

  private <T extends KsqlEntity> List<T> makeMultipleRequest(
      final String sql,
      final Map<String, ?> props,
      final Class<T> expectedEntityType
  ) {
    final KsqlRequest request = new KsqlRequest(sql, props, null);
    return makeMultipleRequest(request, expectedEntityType);
  }

  private <T extends KsqlEntity> List<T> makeMultipleRequest(
      final KsqlRequest ksqlRequest,
      final Class<T> expectedEntityType) {

    final Response response = ksqlResource.handleKsqlStatements(ksqlRequest);
    if (response.getStatus() != Response.Status.OK.getStatusCode()) {
      throw new KsqlRestException(response);
    }

    final Object entity = response.getEntity();
    assertThat(entity, instanceOf(KsqlEntityList.class));
    final KsqlEntityList entityList = (KsqlEntityList) entity;
    entityList.forEach(e -> assertThat(e, instanceOf(expectedEntityType)));
    return entityList.stream()
        .map(expectedEntityType::cast)
        .collect(Collectors.toList());
  }

  @SuppressWarnings("SameParameterValue")
  private void validateQueryDescription(
      final String ksqlQueryString,
      final Map<String, Object> overriddenProperties,
      final KsqlEntity entity) {
    final QueryMetadata queryMetadata = KsqlEngineTestUtil
        .execute(ksqlEngine, ksqlQueryString, ksqlConfig, overriddenProperties).get(0);

    validateQueryDescription(queryMetadata, overriddenProperties, entity);
  }

  private static void validateQueryDescription(
      final QueryMetadata queryMetadata,
      final Map<String, Object> overriddenProperties,
      final KsqlEntity entity) {
    assertThat(entity, instanceOf(QueryDescriptionEntity.class));
    final QueryDescriptionEntity queryDescriptionEntity = (QueryDescriptionEntity) entity;
    final QueryDescription queryDescription = queryDescriptionEntity.getQueryDescription();
    assertThat(queryDescription.getFields(), is(
        EntityUtil.buildSourceSchemaEntity(queryMetadata.getOutputNode().getSchema())));
    assertThat(queryDescription.getOverriddenProperties(), is(overriddenProperties));
  }

  private void setUpKsqlResource() {
    ksqlResource = new KsqlResource(
        ksqlConfig, ksqlEngine, serviceContext, commandStore, DISTRIBUTED_COMMAND_RESPONSE_TIMEOUT,
        activenessRegistrar, schemaInjectorFactory);
  }

  private void givenKsqlConfigWith(final Map<String, Object> additionalConfig) {
    final Map<String, Object> config = ksqlRestConfig.getKsqlConfigProperties();
    config.putAll(additionalConfig);
    ksqlConfig = new KsqlConfig(config);

    setUpKsqlResource();
  }

  private void addTestTopicAndSources() {
    final Schema schema1 = SchemaBuilder.struct().field("S1_F1", Schema.OPTIONAL_BOOLEAN_SCHEMA);
    givenSource(
        DataSource.DataSourceType.KTABLE,
        "TEST_TABLE", "KAFKA_TOPIC_1", "KSQL_TOPIC_1", schema1);
    final Schema schema2 = SchemaBuilder.struct().field("S2_F1", Schema.OPTIONAL_STRING_SCHEMA);
    givenSource(
        DataSource.DataSourceType.KSTREAM,
        "TEST_STREAM", "KAFKA_TOPIC_2", "KSQL_TOPIC_2", schema2);
    givenKafkaTopicExists("orders-topic");
  }

  private void givenSource(
      final DataSource.DataSourceType type,
      final String sourceName,
      final String topicName,
      final String ksqlTopicName,
      final Schema schema
  ) {
    if (metaStore.getTopic(ksqlTopicName) != null) {
      return;
    }

    final KsqlTopic ksqlTopic = new KsqlTopic(
        ksqlTopicName,
        topicName,
        new KsqlJsonTopicSerDe(),
        false);
    givenKafkaTopicExists(topicName);
    metaStore.putTopic(ksqlTopic);
    if (type == DataSource.DataSourceType.KSTREAM) {
      metaStore.putSource(
          new KsqlStream<>(
              "statementText", sourceName, schema, Optional.of(schema.fields().get(0)),
              new MetadataTimestampExtractionPolicy(), ksqlTopic, Serdes::String));
    }
    if (type == DataSource.DataSourceType.KTABLE) {
      metaStore.putSource(
          new KsqlTable<>(
<<<<<<< HEAD
              "statementText", sourceName, schema, Optional.of(schema.fields().get(0)),
              new MetadataTimestampExtractionPolicy(), ksqlTopic, "statestore", Serdes::String));
=======
              "statementText", sourceName, schema, schema.fields().get(0),
              new MetadataTimestampExtractionPolicy(), ksqlTopic, Serdes.String()));
>>>>>>> 278b3a6a
    }
  }

  private static Properties getDefaultKsqlConfig() {
    final Map<String, Object> configMap = new HashMap<>();
    configMap.put(ConsumerConfig.BOOTSTRAP_SERVERS_CONFIG, "localhost:9092");
    configMap.put("commit.interval.ms", 0);
    configMap.put("cache.max.bytes.buffering", 0);
    configMap.put("auto.offset.reset", "earliest");
    configMap.put("ksql.command.topic.suffix", "commands");
    configMap.put(RestConfig.LISTENERS_CONFIG, "http://localhost:8088");

    final Properties properties = new Properties();
    properties.putAll(configMap);

    return properties;
  }

  private static void registerSchema(final SchemaRegistryClient schemaRegistryClient)
      throws IOException, RestClientException {
    final String ordersAvroSchemaStr = "{"
        + "\"namespace\": \"kql\","
        + " \"name\": \"orders\","
        + " \"type\": \"record\","
        + " \"fields\": ["
        + "     {\"name\": \"ordertime\", \"type\": \"long\"},"
        + "     {\"name\": \"orderid\",  \"type\": \"long\"},"
        + "     {\"name\": \"itemid\", \"type\": \"string\"},"
        + "     {\"name\": \"orderunits\", \"type\": \"double\"},"
        + "     {\"name\": \"arraycol\", \"type\": {\"type\": \"array\", \"items\": \"double\"}},"
        + "     {\"name\": \"mapcol\", \"type\": {\"type\": \"map\", \"values\": \"double\"}}"
        + " ]"
        + "}";
    final org.apache.avro.Schema.Parser parser = new org.apache.avro.Schema.Parser();
    final org.apache.avro.Schema avroSchema = parser.parse(ordersAvroSchemaStr);
    schemaRegistryClient.register("orders-topic" + KsqlConstants.SCHEMA_REGISTRY_VALUE_SUFFIX,
        avroSchema);
  }

  @SuppressWarnings("SameParameterValue")
  private void givenAvroSchemaNotEvolveable(final String topicName) {
    final org.apache.avro.Schema schema = org.apache.avro.Schema.create(Type.INT);

    try {
      schemaRegistryClient.register(topicName + KsqlConstants.SCHEMA_REGISTRY_VALUE_SUFFIX, schema);
    } catch (final Exception e) {
      fail(e.getMessage());
    }
  }

  private void givenKafkaTopicExists(final String name) {
    kafkaTopicClient.preconditionTopicExists(name, 1, (short) 1, emptyMap());
  }

  private void givenKsqlTopicRegistered(final String name) {
    metaStore.putTopic(new KsqlTopic(name.toUpperCase(), name, new KsqlJsonTopicSerDe(), true));
  }

  private void givenPersistentQueryCount(final int value) {
    when(sandbox.numberOfPersistentQueries()).thenReturn(value);
  }
}<|MERGE_RESOLUTION|>--- conflicted
+++ resolved
@@ -1803,13 +1803,8 @@
     if (type == DataSource.DataSourceType.KTABLE) {
       metaStore.putSource(
           new KsqlTable<>(
-<<<<<<< HEAD
               "statementText", sourceName, schema, Optional.of(schema.fields().get(0)),
-              new MetadataTimestampExtractionPolicy(), ksqlTopic, "statestore", Serdes::String));
-=======
-              "statementText", sourceName, schema, schema.fields().get(0),
-              new MetadataTimestampExtractionPolicy(), ksqlTopic, Serdes.String()));
->>>>>>> 278b3a6a
+              new MetadataTimestampExtractionPolicy(), ksqlTopic, Serdes::String));
     }
   }
 
