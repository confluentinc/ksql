/*
 * Copyright 2017 Confluent Inc.
 *
 * Licensed under the Apache License, Version 2.0 (the "License");
 * you may not use this file except in compliance with the License.
 * You may obtain a copy of the License at
 *
 * http://www.apache.org/licenses/LICENSE-2.0
 *
 * Unless required by applicable law or agreed to in writing, software
 * distributed under the License is distributed on an "AS IS" BASIS,
 * WITHOUT WARRANTIES OR CONDITIONS OF ANY KIND, either express or implied.
 * See the License for the specific language governing permissions and
 * limitations under the License.
 **/

package io.confluent.ksql.rest.server.resources;

import static io.confluent.ksql.rest.server.computation.CommandId.Action.CREATE;
import static io.confluent.ksql.rest.server.computation.CommandId.Type.TOPIC;
import static org.hamcrest.CoreMatchers.containsString;
import static org.hamcrest.CoreMatchers.hasItem;
import static org.hamcrest.CoreMatchers.hasItems;
import static org.hamcrest.CoreMatchers.instanceOf;
import static org.hamcrest.CoreMatchers.nullValue;
import static org.hamcrest.Matchers.contains;
import static org.hamcrest.Matchers.containsInAnyOrder;
import static org.hamcrest.Matchers.empty;
import static org.hamcrest.Matchers.hasSize;
import static org.hamcrest.Matchers.is;
import static org.hamcrest.Matchers.not;
import static org.junit.Assert.assertThat;
import static org.junit.Assert.fail;
import static org.mockito.ArgumentMatchers.any;
import static org.mockito.ArgumentMatchers.anyList;
import static org.mockito.ArgumentMatchers.anyString;
import static org.mockito.ArgumentMatchers.eq;
import static org.mockito.ArgumentMatchers.isA;
import static org.mockito.Mockito.inOrder;
import static org.mockito.Mockito.mock;
import static org.mockito.Mockito.never;
import static org.mockito.Mockito.verify;
import static org.mockito.Mockito.when;

import com.google.common.collect.ImmutableMap;
import io.confluent.kafka.schemaregistry.client.MockSchemaRegistryClient;
import io.confluent.kafka.schemaregistry.client.SchemaRegistryClient;
import io.confluent.kafka.schemaregistry.client.rest.exceptions.RestClientException;
import io.confluent.ksql.KsqlEngine;
import io.confluent.ksql.KsqlEngineTestUtil;
import io.confluent.ksql.function.InternalFunctionRegistry;
import io.confluent.ksql.metastore.KsqlStream;
import io.confluent.ksql.metastore.KsqlTable;
import io.confluent.ksql.metastore.KsqlTopic;
import io.confluent.ksql.metastore.MetaStore;
import io.confluent.ksql.metastore.MetaStoreImpl;
import io.confluent.ksql.parser.tree.CreateStream;
import io.confluent.ksql.parser.tree.CreateStreamAsSelect;
import io.confluent.ksql.parser.tree.TerminateQuery;
import io.confluent.ksql.rest.entity.CommandStatusEntity;
import io.confluent.ksql.rest.entity.EntityQueryId;
import io.confluent.ksql.rest.entity.FunctionNameList;
import io.confluent.ksql.rest.entity.FunctionType;
import io.confluent.ksql.rest.entity.KsqlEntity;
import io.confluent.ksql.rest.entity.KsqlEntityList;
import io.confluent.ksql.rest.entity.KsqlErrorMessage;
import io.confluent.ksql.rest.entity.KsqlRequest;
import io.confluent.ksql.rest.entity.KsqlStatementErrorMessage;
import io.confluent.ksql.rest.entity.KsqlTopicInfo;
import io.confluent.ksql.rest.entity.KsqlTopicsList;
import io.confluent.ksql.rest.entity.PropertiesList;
import io.confluent.ksql.rest.entity.Queries;
import io.confluent.ksql.rest.entity.QueryDescription;
import io.confluent.ksql.rest.entity.QueryDescriptionEntity;
import io.confluent.ksql.rest.entity.QueryDescriptionList;
import io.confluent.ksql.rest.entity.RunningQuery;
import io.confluent.ksql.rest.entity.SimpleFunctionInfo;
import io.confluent.ksql.rest.entity.SourceDescription;
import io.confluent.ksql.rest.entity.SourceDescriptionEntity;
import io.confluent.ksql.rest.entity.SourceDescriptionList;
import io.confluent.ksql.rest.entity.SourceInfo;
import io.confluent.ksql.rest.entity.StreamsList;
import io.confluent.ksql.rest.entity.TablesList;
import io.confluent.ksql.rest.server.KsqlRestConfig;
import io.confluent.ksql.rest.server.computation.CommandId;
import io.confluent.ksql.rest.server.computation.CommandStore;
import io.confluent.ksql.rest.server.computation.QueuedCommandStatus;
import io.confluent.ksql.rest.util.EntityUtil;
import io.confluent.ksql.serde.DataSource;
import io.confluent.ksql.serde.json.KsqlJsonTopicSerDe;
import io.confluent.ksql.util.FakeKafkaClientSupplier;
import io.confluent.ksql.util.FakeKafkaTopicClient;
import io.confluent.ksql.util.KsqlConfig;
import io.confluent.ksql.util.KsqlConstants;
import io.confluent.ksql.util.PersistentQueryMetadata;
import io.confluent.ksql.util.QueryMetadata;
import io.confluent.ksql.util.timestamp.MetadataTimestampExtractionPolicy;
import io.confluent.ksql.version.metrics.ActivenessRegistrar;
import io.confluent.rest.RestConfig;
import java.io.IOException;
import java.util.Collection;
import java.util.Collections;
import java.util.HashMap;
import java.util.List;
import java.util.Map;
import java.util.Properties;
import java.util.stream.Collectors;
import javax.ws.rs.core.Response;
import org.apache.avro.Schema.Type;
import junit.framework.AssertionFailedError;
import org.apache.kafka.clients.consumer.ConsumerConfig;
import org.apache.kafka.clients.producer.ProducerConfig;
import org.apache.kafka.common.serialization.Serdes;
import org.apache.kafka.connect.data.Schema;
import org.apache.kafka.connect.data.SchemaBuilder;
import org.apache.kafka.streams.StreamsConfig;
import org.eclipse.jetty.http.HttpStatus.Code;
import org.junit.After;
import org.junit.Before;
import org.junit.Rule;
import org.junit.Test;
import org.junit.rules.ExpectedException;
import org.junit.runner.RunWith;
import org.mockito.InOrder;
import org.mockito.Mock;
import org.mockito.junit.MockitoJUnitRunner;

@SuppressWarnings("unchecked")
@RunWith(MockitoJUnitRunner.class)
public class KsqlResourceTest {

  private static final long STATE_CLEANUP_DELAY_MS_DEFAULT = 10 * 60 * 1000L;
  private static final int FETCH_MIN_BYTES_DEFAULT = 1;
  private static final long BUFFER_MEMORY_DEFAULT = 32 * 1024 * 1024L;
  private static final long DISTRIBUTED_COMMAND_RESPONSE_TIMEOUT = 1000;
  private static final KsqlRequest VALID_EXECUTABLE_REQUEST = new KsqlRequest(
      "CREATE STREAM S AS SELECT * FROM test_stream;",
      ImmutableMap.of(KsqlConfig.KSQL_WINDOWED_SESSION_KEY_LEGACY_CONFIG, true));

  @Rule
  public final ExpectedException expectedException = ExpectedException.none();

  private KsqlConfig ksqlConfig;
  private KsqlRestConfig ksqlRestConfig;
  private FakeKafkaTopicClient kafkaTopicClient;
  private KsqlEngine realEngine;
  private KsqlEngine ksqlEngine;
  @Mock
  private CommandStore commandStore;
  @Mock(MockType.NICE)
  private ActivenessRegistrar activenessRegistrar;
  private KsqlResource ksqlResource;
  private SchemaRegistryClient schemaRegistryClient;
  private QueuedCommandStatus commandStatus;
  private MetaStoreImpl metaStore;

  @Before
  public void setUp() throws IOException, RestClientException {
    commandStatus
        = new QueuedCommandStatus(new CommandId(TOPIC, "whateva", CREATE));
    schemaRegistryClient = new MockSchemaRegistryClient();
    registerSchema(schemaRegistryClient);
    ksqlRestConfig = new KsqlRestConfig(getDefaultKsqlConfig());
    ksqlConfig = new KsqlConfig(ksqlRestConfig.getKsqlConfigProperties());
    kafkaTopicClient = new FakeKafkaTopicClient();
    metaStore = new MetaStoreImpl(new InternalFunctionRegistry());
    realEngine = KsqlEngineTestUtil.createKsqlEngine(
        kafkaTopicClient,
        () -> schemaRegistryClient,
        new FakeKafkaClientSupplier(),
        metaStore,
        ksqlConfig,
        new FakeKafkaClientSupplier().getAdminClient(ksqlConfig.getKsqlAdminClientConfigProps())
    );

    ksqlEngine = realEngine;

    addTestTopicAndSources();

    setUpKsqlResource();

    when(commandStore.enqueueCommand(any(), any(), any(), any())).thenReturn(commandStatus);
  }

  @After
  public void tearDown() {
    realEngine.close();
  }

  @Test
  public void shouldInstantRegisterTopic() {
    // When:
    final CommandStatusEntity result = makeSingleRequest(
        "REGISTER TOPIC FOO WITH (kafka_topic='bar', value_format='json');",
        CommandStatusEntity.class);

    // Then:
    assertThat(result, is(new CommandStatusEntity(
        "REGISTER TOPIC FOO WITH (kafka_topic='bar', value_format='json');",
        commandStatus.getCommandId(), commandStatus.getStatus())));
  }

  @Test
  public void shouldListRegisteredTopics() {
    // When:
    final KsqlTopicsList ksqlTopicsList = makeSingleRequest(
        "LIST REGISTERED TOPICS;", KsqlTopicsList.class);

    // Then:
    final Collection<KsqlTopicInfo> expectedTopics = ksqlEngine.getMetaStore()
        .getAllKsqlTopics().values().stream()
        .map(KsqlTopicInfo::new)
        .collect(Collectors.toList());

    assertThat(ksqlTopicsList.getTopics(), is(expectedTopics));
  }

  @Test
  public void shouldShowNoQueries() {
    // When:
    final Queries queries = makeSingleRequest("SHOW QUERIES;", Queries.class);

    // Then:
    assertThat(queries.getQueries(), is(empty()));
  }

  @Test
  public void shouldListFunctions() {
    // When:
    final FunctionNameList functionList = makeSingleRequest(
        "LIST FUNCTIONS;", FunctionNameList.class);

    // Then:
    assertThat(functionList.getFunctions(), hasItems(
        new SimpleFunctionInfo("EXTRACTJSONFIELD", FunctionType.scalar),
        new SimpleFunctionInfo("ARRAYCONTAINS", FunctionType.scalar),
        new SimpleFunctionInfo("CONCAT", FunctionType.scalar),
        new SimpleFunctionInfo("TOPK", FunctionType.aggregate),
        new SimpleFunctionInfo("MAX", FunctionType.aggregate)));

    assertThat("shouldn't contain internal functions", functionList.getFunctions(),
        not(hasItem(new SimpleFunctionInfo("FETCH_FIELD_FROM_STRUCT", FunctionType.scalar))));
  }

  @Test
  public void shouldShowStreamsExtended() {
    // Given:
    final Schema schema = SchemaBuilder.struct()
        .field("FIELD1", Schema.OPTIONAL_BOOLEAN_SCHEMA)
        .field("FIELD2", Schema.OPTIONAL_STRING_SCHEMA);

    ensureSource(
        DataSource.DataSourceType.KSTREAM, "new_stream", "new_topic",
        "new_ksql_topic", schema);

    // When:
    final SourceDescriptionList descriptionList = makeSingleRequest(
        "SHOW STREAMS EXTENDED;", SourceDescriptionList.class);

    // Then:
    assertThat(descriptionList.getSourceDescriptions(), containsInAnyOrder(
        new SourceDescription(
            ksqlEngine.getMetaStore().getSource("TEST_STREAM"),
            true, "JSON", Collections.emptyList(), Collections.emptyList(),
            kafkaTopicClient),
        new SourceDescription(
            ksqlEngine.getMetaStore().getSource("new_stream"),
            true, "JSON", Collections.emptyList(), Collections.emptyList(),
            kafkaTopicClient)));
  }

  @Test
  public void shouldShowTablesExtended() {
    // Given:
    final Schema schema = SchemaBuilder.struct()
        .field("FIELD1", Schema.OPTIONAL_BOOLEAN_SCHEMA)
        .field("FIELD2", Schema.OPTIONAL_STRING_SCHEMA);

    ensureSource(
        DataSource.DataSourceType.KTABLE, "new_table", "new_topic",
        "new_ksql_topic", schema);

    // When:
    final SourceDescriptionList descriptionList = makeSingleRequest(
        "SHOW TABLES EXTENDED;", SourceDescriptionList.class);

    // Then:
    assertThat(descriptionList.getSourceDescriptions(), containsInAnyOrder(
        new SourceDescription(
            ksqlEngine.getMetaStore().getSource("TEST_TABLE"),
            true, "JSON", Collections.emptyList(), Collections.emptyList(),
            kafkaTopicClient),
        new SourceDescription(
            ksqlEngine.getMetaStore().getSource("new_table"),
            true, "JSON", Collections.emptyList(), Collections.emptyList(),
            kafkaTopicClient)));
  }

  @Test
  public void shouldShowQueriesExtended() {
    // Given:
    final Map<String, Object> overriddenProperties =
        Collections.singletonMap("ksql.streams.auto.offset.reset", "earliest");

    final List<PersistentQueryMetadata> queryMetadata = createQueries(
        "CREATE STREAM test_describe_1 AS SELECT * FROM test_stream;" +
            "CREATE STREAM test_describe_2 AS SELECT * FROM test_stream;", overriddenProperties);

    // When:
    final QueryDescriptionList descriptionList = makeSingleRequest(
        "SHOW QUERIES EXTENDED;", QueryDescriptionList.class);

    // Then:
    assertThat(descriptionList.getQueryDescriptions(), containsInAnyOrder(
        QueryDescription.forQueryMetadata(queryMetadata.get(0)),
        QueryDescription.forQueryMetadata(queryMetadata.get(1))));
  }

  @Test
  public void shouldDescribeStatement() {
    // Given:
    final List<RunningQuery> queries = createRunningQueries(
        "CREATE STREAM described_stream AS SELECT * FROM test_stream;"
            + "CREATE STREAM down_stream AS SELECT * FROM described_stream;",
        Collections.emptyMap());

    // When:
    final SourceDescriptionEntity description = makeSingleRequest(
        "DESCRIBE DESCRIBED_STREAM;", SourceDescriptionEntity.class);

    // Then:
    final SourceDescription expectedDescription = new SourceDescription(
        ksqlEngine.getMetaStore().getSource("DESCRIBED_STREAM"), false, "JSON",
        Collections.singletonList(queries.get(1)), Collections.singletonList(queries.get(0)), null);

    assertThat(description.getSourceDescription(), is(expectedDescription));
  }

  @Test
  public void shouldListStreamsStatement() {
    // When:
    final StreamsList streamsList = makeSingleRequest("LIST STREAMS;", StreamsList.class);

    // Then:
    assertThat(streamsList.getStreams(), contains(sourceStream("TEST_STREAM")));
  }

  @Test
  public void shouldListTablesStatement() {
    // When:
    final TablesList tablesList = makeSingleRequest("LIST TABLES;", TablesList.class);

    // Then:
    assertThat(tablesList.getTables(), contains(sourceTable("TEST_TABLE")));
  }

  @Test
  public void shouldFailForIncorrectCSASStatementResultType() {
    // When:
    final KsqlErrorMessage result = makeFailingRequest(
        "CREATE STREAM s1 AS SELECT * FROM test_table;", Code.BAD_REQUEST);

    // Then:
    assertThat(result.getMessage(), is(
        "Invalid result type. Your SELECT query produces a TABLE. " +
            "Please use CREATE TABLE AS SELECT statement instead."));
  }

  @Test
  public void shouldFailForIncorrectCSASStatementResultTypeWithGroupBy() {
    // When:
    final KsqlErrorMessage result = makeFailingRequest(
        "CREATE STREAM s2 AS SELECT S2_F1, count(S2_F1) FROM test_stream group by s2_f1;",
        Code.BAD_REQUEST);

    // Then:
    assertThat(result.getMessage(), is(
        "Invalid result type. Your SELECT query produces a TABLE. " +
            "Please use CREATE TABLE AS SELECT statement instead."));
  }

  @Test
  public void shouldFailForIncorrectCTASStatementResultType() {
    // When:
    final KsqlErrorMessage result = makeFailingRequest(
        "CREATE TABLE s1 AS SELECT * FROM test_stream;", Code.BAD_REQUEST);

    // Then:
    assertThat(result.getMessage(), containsString(
        "Invalid result type. Your SELECT query produces a STREAM. "
            + "Please use CREATE STREAM AS SELECT statement instead."));
  }

  @Test
  public void shouldFailForIncorrectDropStreamStatement() {
    // When:
    final KsqlErrorMessage result = makeFailingRequest(
        "DROP TABLE test_stream;", Code.BAD_REQUEST);

    // Then:
    assertThat(result.getMessage().toLowerCase(),
        is("incompatible data source type is stream, but statement was drop table"));
  }

  @Test
  public void shouldFailForIncorrectDropTableStatement() {
    // When:
    final KsqlErrorMessage result = makeFailingRequest(
        "DROP STREAM test_table;", Code.BAD_REQUEST);

    // Then:
    assertThat(result.getMessage().toLowerCase(),
        is("incompatible data source type is table, but statement was drop stream"));
  }

  @Test
  public void shouldFailCreateTableWithInferenceWithUnknownKey() {
    // When:
    final KsqlErrorMessage response = makeFailingRequest(
        "CREATE TABLE orders WITH (KAFKA_TOPIC='orders-topic', "
            + "VALUE_FORMAT = 'avro', KEY = 'unknownField');",
        Code.BAD_REQUEST);

    // Then:
    assertThat(response, instanceOf(KsqlStatementErrorMessage.class));
    assertThat(response.getErrorCode(), is(Errors.ERROR_CODE_BAD_STATEMENT));
  }

  @Test
  public void shouldFailBareQuery() {
    // When:
    final KsqlErrorMessage result = makeFailingRequest(
        "SELECT * FROM test_table;", Code.BAD_REQUEST);

    // Then:
    assertThat(result, is(instanceOf(KsqlStatementErrorMessage.class)));
    assertThat(result.getErrorCode(), is(Errors.ERROR_CODE_QUERY_ENDPOINT));
  }

  @Test
  public void shouldFailPrintTopic() {
    // When:
    final KsqlErrorMessage result = makeFailingRequest("PRINT 'orders-topic';", Code.BAD_REQUEST);

    // Then:
    assertThat(result, is(instanceOf(KsqlStatementErrorMessage.class)));
    assertThat(result.getErrorCode(), is(Errors.ERROR_CODE_QUERY_ENDPOINT));
  }

  @Test
  public void shouldDistributePersistentQuery() {
    // When:
    makeSingleRequest(
        "CREATE STREAM S AS SELECT * FROM test_stream;", CommandStatusEntity.class);

    // Then:
    verify(commandStore).enqueueCommand(
        eq("CREATE STREAM S AS SELECT * FROM test_stream;"), isA(CreateStreamAsSelect.class),
        any(), any());
  }

  @Test
  public void shouldDistributeWithConfig() {
    // When:
    makeSingleRequest(VALID_EXECUTABLE_REQUEST, KsqlEntity.class);

    // Then:
    verify(commandStore).enqueueCommand(any(), any(),
        eq(ksqlConfig), eq(VALID_EXECUTABLE_REQUEST.getStreamsProperties()));
  }

  @Test
  public void shouldReturnStatusEntityFromPersistentQuery() {
    // When:
    final CommandStatusEntity result = makeSingleRequest(
        "CREATE STREAM S AS SELECT * FROM test_stream;", CommandStatusEntity.class);

    // Then:
    assertThat(result, is(new CommandStatusEntity(
        "CREATE STREAM S AS SELECT * FROM test_stream;",
        commandStatus.getCommandId(), commandStatus.getStatus())));
  }

  @Test
  public void shouldFailIfCreateStatementMissingKafkaTopicName() {
    // When:
    final KsqlErrorMessage result = makeFailingRequest(
        "CREATE STREAM S (foo INT) WITH(VALUE_FORMAT='JSON');",
        Code.BAD_REQUEST);

    // Then:
    assertThat(result, is(instanceOf(KsqlStatementErrorMessage.class)));
    assertThat(result.getErrorCode(), is(Errors.ERROR_CODE_BAD_STATEMENT));
    assertThat(result.getMessage(),
        is("Corresponding Kafka topic (KAFKA_TOPIC) should be set in WITH clause."));
    assertThat(((KsqlStatementErrorMessage) result).getStatementText(),
        is("CREATE STREAM S (foo INT) WITH(VALUE_FORMAT='JSON');"));
  }

  @Test
  public void shouldDistributeCreateStatementEvenIfTopicDoesNotExist() {
    // When:
    makeSingleRequest(
        "CREATE STREAM S (foo INT) WITH(VALUE_FORMAT='JSON', KAFKA_TOPIC='unknown');",
        CommandStatusEntity.class);

    // Then:
    verify(commandStore).enqueueCommand(any(), any(), any(), any());
  }

  @Test
  public void shouldDistributeAvoCreateStatementWithColumns() {
    // When:
    makeSingleRequest(
        "CREATE STREAM S (foo INT) WITH(VALUE_FORMAT='AVRO', KAFKA_TOPIC='orders');",
        CommandStatusEntity.class);

    // Then:
    verify(commandStore).enqueueCommand(
        eq("CREATE STREAM S (foo INT) WITH(VALUE_FORMAT='AVRO', KAFKA_TOPIC='orders');"),
        isA(CreateStream.class), any(), any());
  }

  @Test
  public void shouldDistributeAvroCreateStatementWithInferredColumns() {
    // When:
    makeSingleRequest(
        "CREATE TABLE orders WITH (KAFKA_TOPIC='orders-topic', VALUE_FORMAT='avro', KEY='orderid');",
        CommandStatusEntity.class);

    // Then:
    final String ksqlWithSchema =
        "CREATE TABLE ORDERS " +
            "(ORDERTIME BIGINT, ORDERID BIGINT, ITEMID STRING, ORDERUNITS DOUBLE, " +
            "ARRAYCOL ARRAY<DOUBLE>, MAPCOL MAP<VARCHAR, DOUBLE>) " +
            "WITH (KAFKA_TOPIC='orders-topic', VALUE_FORMAT='avro', " +
            "AVRO_SCHEMA_ID='1', KEY='orderid');";

    verify(commandStore).enqueueCommand(eq(ksqlWithSchema), any(), any(), any());
  }

  @Test
  public void shouldFailWhenAvroSchemaCanNotBeDetermined() {
    // Given:
    givenTopicExists("topicWithUnknownSchema");

    // When:
    final KsqlErrorMessage result = makeFailingRequest(
        "CREATE STREAM S WITH(VALUE_FORMAT='AVRO', KAFKA_TOPIC='topicWithUnknownSchema');",
        Code.BAD_REQUEST);

    // Then:
    assertThat(result.getErrorCode(), is(Errors.ERROR_CODE_BAD_STATEMENT));
    assertThat(result.getMessage(),
        is("Schema registry fetch for topic topicWithUnknownSchema request failed.\n\n"
            + "Caused by: No schema registered under subject!"));
  }

  @Test
  public void shouldFailWhenAvroSchemaCanNotBeEvolved() {
    // Given:
    givenAvroSchemaNotEvolveable("S1");

    // When:
    final KsqlErrorMessage result = makeFailingRequest(
        "CREATE STREAM S1 WITH(VALUE_FORMAT='AVRO') AS SELECT * FROM test_stream;",
        Code.BAD_REQUEST);

    // Then:
    assertThat(result.getErrorCode(), is(Errors.ERROR_CODE_BAD_STATEMENT));
    assertThat(result.getMessage(),
        containsString("Cannot register avro schema for S1 as the schema registry rejected it"));
  }

  @Test
  public void shouldFailMultipleStatementsAtomically() {
    // When:
    makeFailingRequest(
        "CREATE STREAM S AS SELECT * FROM test_stream; "
            + "CREATE STREAM S2 AS SELECT * FROM S;"
            + "CREATE STREAM S2 AS SELECT * FROM S;", // <-- duplicate will fail.
        Code.BAD_REQUEST
    );

    // Then:
    verify(commandStore, never()).enqueueCommand(any(), any(), any(), any());
  }

  @Test
  public void shouldDistributeTerminateQuery() {
    // Given:
    final PersistentQueryMetadata queryMetadata = createQuery(
        "CREATE STREAM test_explain AS SELECT * FROM test_stream;",
        Collections.emptyMap());

    final String terminateSql = "TERMINATE " + queryMetadata.getQueryId() + ";";

    // When:
    final CommandStatusEntity result = makeSingleRequest(terminateSql, CommandStatusEntity.class);

    // Then:
    verify(commandStore).enqueueCommand(eq(terminateSql), isA(TerminateQuery.class), any(), any());
    assertThat(result.getStatementText(), is(terminateSql));
  }

  @Test
  public void shouldDistributeTerminateQueryWithoutValidation() {
    // Why? Because currently if the server receives a single request containing two statements:
    // `CREATE STREAM FOO AS blah;`
    // `TERMINATE csas_foo_0;`
    // Then its possible that the terminate line is valid, in that it will terminate the query
    // started by the first line, but the server can no validate this as the CSAS may not have
    // be actioned by the StatementExecutor yet.

    // Given:
    final String terminateSql = "TERMINATE some_id;";

    // When:
    final CommandStatusEntity result = makeSingleRequest(terminateSql, CommandStatusEntity.class);

    // Then:
    verify(commandStore).enqueueCommand(eq(terminateSql), isA(TerminateQuery.class), any(), any());
    assertThat(result.getStatementText(), is(terminateSql));
  }

  @Test
  public void shouldExplainQueryStatement() {
    // Given:
    final String ksqlQueryString = "SELECT * FROM test_stream;";
    final String ksqlString = "EXPLAIN " + ksqlQueryString;

    // When:
    final QueryDescriptionEntity query = makeSingleRequest(
        ksqlString, QueryDescriptionEntity.class);

    // Then:
    validateQueryDescription(ksqlQueryString, Collections.emptyMap(), query);
  }

  @Test
  public void shouldExplainCreateAsSelectStatement() {
    // Given:
    final String ksqlQueryString = "CREATE STREAM S3 AS SELECT * FROM test_stream;";
    final String ksqlString = "EXPLAIN " + ksqlQueryString;

    // When:
    final QueryDescriptionEntity query = makeSingleRequest(
        ksqlString, QueryDescriptionEntity.class);

    // Then:
    assertThat("Should not have registered the source",
        metaStore.getSource("S3"), is(nullValue()));

    validateQueryDescription(ksqlQueryString, Collections.emptyMap(), query);
  }

  @Test
  public void shouldExplainQueryId() {
    // Given:
    final Map<String, Object> overriddenProperties =
        Collections.singletonMap("ksql.streams.auto.offset.reset", "earliest");

    final PersistentQueryMetadata queryMetadata = createQuery(
        "CREATE STREAM test_explain AS SELECT * FROM test_stream;",
        overriddenProperties);

    // When:
    final QueryDescriptionEntity query = makeSingleRequest(
        "EXPLAIN " + queryMetadata.getQueryId() + ";", QueryDescriptionEntity.class);

    // Then:
    validateQueryDescription(queryMetadata, overriddenProperties, query);
  }

  @Test
  public void shouldReportErrorOnNonQueryExplain() {
    // Given:
    final String ksqlQueryString = "SHOW TOPICS;";
    final String ksqlString = "EXPLAIN " + ksqlQueryString;

    // When:
    final KsqlErrorMessage result = makeFailingRequest(
        ksqlString, Code.BAD_REQUEST);

    // Then:
    assertThat(result.getErrorCode(), is(Errors.ERROR_CODE_BAD_STATEMENT));
    assertThat(result.getMessage(), is("The provided statement does not run a ksql query"));
  }

  @Test
  public void shouldReturn5xxOnSystemError() {
    // Given:
<<<<<<< HEAD
    givenMockEngine();

    when(ksqlEngine.parseStatements(anyString()))
        .thenThrow(new RuntimeException("internal error"));
=======
    givenMockEngine(mockEngine ->
          EasyMock.expect(mockEngine.parseStatements(EasyMock.anyString()))
              .andThrow(new RuntimeException("internal error"))
        );
>>>>>>> f298d7fb

    // When:
    final KsqlErrorMessage result = makeFailingRequest(
        "CREATE STREAM test_explain AS SELECT * FROM test_stream;",
        Code.INTERNAL_SERVER_ERROR);

    // Then:
    assertThat(result.getErrorCode(), is(Errors.ERROR_CODE_SERVER_ERROR));
    assertThat(result.getMessage(), containsString("internal error"));
  }

  @Test
  public void shouldReturn5xxOnStatementSystemError() {
    // Given:
    final String ksqlString = "CREATE STREAM test_explain AS SELECT * FROM test_stream;";
    givenMockEngine();

    when(ksqlEngine.tryExecute(anyList(), any(), any()))
        .thenThrow(new RuntimeException("internal error"));

    // When:
    final KsqlErrorMessage result = makeFailingRequest(
        ksqlString, Code.INTERNAL_SERVER_ERROR);

    // Then:
    assertThat(result.getErrorCode(), is(Errors.ERROR_CODE_SERVER_ERROR));
    assertThat(result.getMessage(), containsString("internal error"));
  }

  @Test
  public void shouldFailOnSetProperty() {
    // When:
    final KsqlErrorMessage result = makeFailingRequest(
        "SET 'auto.offset.reset' = 'earliest';", Code.BAD_REQUEST);

    // Then:
    assertThat(result.getMessage(), is(
        "SET and UNSET commands are not supported on the REST API. "
            + "Pass properties via the 'streamsProperties' field"));
  }

  @Test
  public void shouldFailOnUnsetProperty() {
    // When:
    final KsqlErrorMessage result = makeFailingRequest(
        "UNSET 'auto.offset.reset';", Code.BAD_REQUEST);

    // Then:
    assertThat(result.getMessage(), is(
        "SET and UNSET commands are not supported on the REST API. "
            + "Pass properties via the 'streamsProperties' field"));
  }

  @Test
  public void shouldFailIfReachedActivePersistentQueriesLimit() {
    // Given:
    givenKsqlConfigWith(
        ImmutableMap.of(KsqlConfig.KSQL_ACTIVE_PERSISTENT_QUERY_LIMIT_CONFIG, 3));

    givenMockEngine();

    when(ksqlEngine.numberOfPersistentQueries()).thenReturn(3L);

    // When:
    final KsqlErrorMessage result = makeFailingRequest(
        "CREATE STREAM new_stream AS SELECT * FROM test_stream;", Code.BAD_REQUEST);

    // Then:
    assertThat(result.getErrorCode(), is(Errors.ERROR_CODE_BAD_REQUEST));
    assertThat(result.getMessage(),
        containsString("would cause the number of active, persistent queries "
            + "to exceed the configured limit"));
  }

  @Test
  public void shouldFailAllCommandsIfWouldReachActivePersistentQueriesLimit() {
    // Given:
    givenKsqlConfigWith(
        ImmutableMap.of(KsqlConfig.KSQL_ACTIVE_PERSISTENT_QUERY_LIMIT_CONFIG, 3));

    final String ksqlString = "CREATE STREAM new_stream AS SELECT * FROM test_stream;"
        + "CREATE STREAM another_stream AS SELECT * FROM test_stream;";
    givenMockEngine();

    when(ksqlEngine.numberOfPersistentQueries()).thenReturn(2L);

    // When:
    final KsqlErrorMessage result = makeFailingRequest(
        ksqlString, Code.BAD_REQUEST);

    // Then:
    assertThat(result.getErrorCode(), is(Errors.ERROR_CODE_BAD_REQUEST));
    assertThat(result.getMessage(),
        containsString("would cause the number of active, persistent queries "
            + "to exceed the configured limit"));

    verify(commandStore, never()).enqueueCommand(any(), any(), any(), any());
  }

  @Test
  public void shouldListPropertiesWithOverrides() {
    // Given:
    final Map<String, Object> overrides = Collections.singletonMap("auto.offset.reset", "latest");

    // When:
    final PropertiesList props = makeSingleRequest(
        new KsqlRequest("list properties;", overrides), PropertiesList.class);

    // Then:
    assertThat(props.getProperties().get("ksql.streams.auto.offset.reset"), is("latest"));
    assertThat(props.getOverwrittenProperties(), hasItem("ksql.streams.auto.offset.reset"));
  }

  @Test
  public void shouldListPropertiesWithNoOverrides() {
    // When:
    final PropertiesList props = makeSingleRequest("list properties;", PropertiesList.class);

    // Then:
    assertThat(props.getOverwrittenProperties(), is(empty()));
  }

  @Test
  public void shouldListDefaultKsqlProperty() {
    // Given:
    givenKsqlConfigWith(ImmutableMap.<String, Object>builder()
        .put(StreamsConfig.STATE_DIR_CONFIG, "/tmp/kafka-streams")
        .build());

    // When:
    final PropertiesList props = makeSingleRequest("list properties;", PropertiesList.class);

    // Then:
    assertThat(props.getDefaultProperties(),
        hasItem(KsqlConfig.KSQL_STREAMS_PREFIX + StreamsConfig.STATE_DIR_CONFIG));
  }

  @Test
  public void shouldListServerOverriddenKsqlProperty() {
    // Given:
    givenKsqlConfigWith(ImmutableMap.<String, Object>builder()
        .put(StreamsConfig.STATE_DIR_CONFIG, "/tmp/other")
        .build());

    // When:
    final PropertiesList props = makeSingleRequest("list properties;", PropertiesList.class);

    // Then:
    assertThat(props.getDefaultProperties(),
        not(hasItem(containsString(StreamsConfig.STATE_DIR_CONFIG))));
  }

  @Test
  public void shouldListDefaultStreamProperty() {
    // Given:
    givenKsqlConfigWith(ImmutableMap.<String, Object>builder()
        .put(StreamsConfig.STATE_CLEANUP_DELAY_MS_CONFIG, STATE_CLEANUP_DELAY_MS_DEFAULT)
        .build());

    // When:
    final PropertiesList props = makeSingleRequest("list properties;", PropertiesList.class);

    // Then:
    assertThat(props.getDefaultProperties(),
        hasItem(KsqlConfig.KSQL_STREAMS_PREFIX + StreamsConfig.STATE_CLEANUP_DELAY_MS_CONFIG));
  }

  @Test
  public void shouldListServerOverriddenStreamProperty() {
    // Given:
    givenKsqlConfigWith(ImmutableMap.<String, Object>builder()
        .put(StreamsConfig.STATE_CLEANUP_DELAY_MS_CONFIG, STATE_CLEANUP_DELAY_MS_DEFAULT + 1)
        .build());

    // When:
    final PropertiesList props = makeSingleRequest("list properties;", PropertiesList.class);

    // Then:
    assertThat(props.getDefaultProperties(),
        not(hasItem(containsString(StreamsConfig.STATE_CLEANUP_DELAY_MS_CONFIG))));
  }

  @Test
  public void shouldListDefaultConsumerConfig() {
    // Given:
    givenKsqlConfigWith(ImmutableMap.<String, Object>builder()
        .put(KsqlConfig.KSQL_STREAMS_PREFIX + StreamsConfig.CONSUMER_PREFIX
            + ConsumerConfig.FETCH_MIN_BYTES_CONFIG, FETCH_MIN_BYTES_DEFAULT)
        .build());

    // When:
    final PropertiesList props = makeSingleRequest("list properties;", PropertiesList.class);

    // Then:
    assertThat(props.getDefaultProperties(),
        hasItem(KsqlConfig.KSQL_STREAMS_PREFIX + StreamsConfig.CONSUMER_PREFIX
            + ConsumerConfig.FETCH_MIN_BYTES_CONFIG));
  }

  @Test
  public void shouldListServerOverriddenConsumerConfig() {
    // Given:
    givenKsqlConfigWith(ImmutableMap.<String, Object>builder()
        .put(KsqlConfig.KSQL_STREAMS_PREFIX + StreamsConfig.CONSUMER_PREFIX
            + ConsumerConfig.FETCH_MIN_BYTES_CONFIG, FETCH_MIN_BYTES_DEFAULT + 1)
        .build());

    // When:
    final PropertiesList props = makeSingleRequest("list properties;", PropertiesList.class);

    // Then:
    assertThat(props.getDefaultProperties(),
        not(hasItem(containsString(ConsumerConfig.FETCH_MIN_BYTES_CONFIG))));
  }

  @Test
  public void shouldListDefaultProducerConfig() {
    // Given:
    givenKsqlConfigWith(ImmutableMap.<String, Object>builder()
        .put(StreamsConfig.PRODUCER_PREFIX + ProducerConfig.BUFFER_MEMORY_CONFIG,
            BUFFER_MEMORY_DEFAULT)
        .build());

    // When:
    final PropertiesList props = makeSingleRequest("list properties;", PropertiesList.class);

    // Then:
    assertThat(props.getDefaultProperties(),
        hasItem(KsqlConfig.KSQL_STREAMS_PREFIX + StreamsConfig.PRODUCER_PREFIX
            + ProducerConfig.BUFFER_MEMORY_CONFIG));
  }

  @Test
  public void shouldListServerOverriddenProducerConfig() {
    // Given:
    givenKsqlConfigWith(ImmutableMap.<String, Object>builder()
        .put(StreamsConfig.PRODUCER_PREFIX + ProducerConfig.BUFFER_MEMORY_CONFIG,
            BUFFER_MEMORY_DEFAULT + 1)
        .build());

    // When:
    final PropertiesList props = makeSingleRequest("list properties;", PropertiesList.class);

    // Then:
    assertThat(props.getDefaultProperties(),
        not(hasItem(containsString(ProducerConfig.BUFFER_MEMORY_CONFIG))));
  }

  @Test
  public void shouldNotIncludeSslPropertiesInListPropertiesOutput() {
    // When:
    final PropertiesList props = makeSingleRequest("list properties;", PropertiesList.class);

    // Then:
    assertThat(props.getProperties().keySet(),
        not(hasItems(KsqlConfig.SSL_CONFIG_NAMES.toArray(new String[0]))));
  }

  @Test
  public void shouldUpdateTheLastRequestTime() {
    activenessRegistrar.updateLastRequestTime();
    EasyMock.expectLastCall();

    EasyMock.replay(activenessRegistrar);

    // When:
    ksqlResource.handleKsqlStatements(new KsqlRequest("foo", Collections.emptyMap()));

    // Then:
    EasyMock.verify(activenessRegistrar);
  }

  @SuppressWarnings("SameParameterValue")
  private SourceInfo.Table sourceTable(final String name) {
    final KsqlTable table = (KsqlTable) ksqlEngine.getMetaStore().getSource(name);
    return new SourceInfo.Table(table);
  }

  @SuppressWarnings("SameParameterValue")
  private SourceInfo.Stream sourceStream(final String name) {
    final KsqlStream stream = (KsqlStream) ksqlEngine.getMetaStore().getSource(name);
    return new SourceInfo.Stream(stream);
  }

  private void givenMockEngine() {
    ksqlEngine = mock(KsqlEngine.class);
    when(ksqlEngine.parseStatements(any()))
        .thenAnswer(invocation -> realEngine.parseStatements(invocation.getArgument(0)));
    setUpKsqlResource();
  }

  private List<PersistentQueryMetadata> createQueries(
      final String sql,
      final Map<String, Object> overriddenProperties) {
    return ksqlEngine.execute(sql, ksqlConfig, overriddenProperties)
        .stream()
        .map(PersistentQueryMetadata.class::cast)
        .collect(Collectors.toList());
  }

  @SuppressWarnings("SameParameterValue")
  private PersistentQueryMetadata createQuery(
      final String ksqlQueryString,
      final Map<String, Object> overriddenProperties) {
    return createQueries(ksqlQueryString, overriddenProperties).get(0);
  }

  @SuppressWarnings("SameParameterValue")
  private List<RunningQuery> createRunningQueries(
      final String sql,
      final Map<String, Object> overriddenProperties) {

    return createQueries(sql, overriddenProperties)
        .stream()
        .map(md -> new RunningQuery(
            md.getStatementString(),
            md.getSinkNames(),
            new EntityQueryId(md.getQueryId())))
        .collect(Collectors.toList());
  }

  private KsqlErrorMessage makeFailingRequest(final String ksql, final Code errorCode) {
    final Response response = ksqlResource.handleKsqlStatements(
          new KsqlRequest(ksql, Collections.emptyMap()));
      assertThat(response.getStatus(), is(errorCode.getCode()));
      assertThat(response.getEntity(), instanceOf(KsqlErrorMessage.class));
      return (KsqlErrorMessage) response.getEntity();

  }

  private <T extends KsqlEntity> T makeSingleRequest(
      final String sql,
      final Class<T> expectedEntityType) {
    return makeSingleRequest(new KsqlRequest(sql, Collections.emptyMap()), expectedEntityType);
  }

  private <T extends KsqlEntity> T makeSingleRequest(
      final KsqlRequest ksqlRequest,
      final Class<T> expectedEntityType) {

    final List<T> entities = makeMultipleRequest(ksqlRequest, expectedEntityType);
    assertThat(entities, hasSize(1));
    return entities.get(0);
  }

  @SuppressWarnings({"UnusedReturnValue", "SameParameterValue"})
  private <T extends KsqlEntity> List<T> makeMultipleRequest(
      final String sql,
      final Class<T> expectedEntityType
  ) {
    return makeMultipleRequest(new KsqlRequest(sql, Collections.emptyMap()), expectedEntityType);
  }

  private <T extends KsqlEntity> List<T> makeMultipleRequest(
      final KsqlRequest ksqlRequest,
      final Class<T> expectedEntityType) {

    final Response response = ksqlResource.handleKsqlStatements(ksqlRequest);

    final Object entity = response.getEntity();
    assertThat(String.valueOf(entity), response.getStatus(),
        is(Response.Status.OK.getStatusCode()));
    assertThat(entity, instanceOf(KsqlEntityList.class));
    final KsqlEntityList entityList = (KsqlEntityList) entity;
    entityList.forEach(e -> assertThat(e, instanceOf(expectedEntityType)));
    return entityList.stream()
        .map(expectedEntityType::cast)
        .collect(Collectors.toList());
  }

  @SuppressWarnings("SameParameterValue")
  private void validateQueryDescription(
      final String ksqlQueryString,
      final Map<String, Object> overriddenProperties,
      final KsqlEntity entity) {
    final QueryMetadata queryMetadata = ksqlEngine
        .execute(ksqlQueryString, ksqlConfig, overriddenProperties).get(0);

    validateQueryDescription(queryMetadata, overriddenProperties, entity);
  }

  private void validateQueryDescription(
      final QueryMetadata queryMetadata,
      final Map<String, Object> overriddenProperties,
      final KsqlEntity entity) {
    assertThat(entity, instanceOf(QueryDescriptionEntity.class));
    final QueryDescriptionEntity queryDescriptionEntity = (QueryDescriptionEntity) entity;
    final QueryDescription queryDescription = queryDescriptionEntity.getQueryDescription();
    assertThat(queryDescription.getFields(), is(
        EntityUtil.buildSourceSchemaEntity(queryMetadata.getOutputNode().getSchema())));
    assertThat(queryDescription.getOverriddenProperties(), is(overriddenProperties));
  }

  private void setUpKsqlResource() {
    ksqlResource = new KsqlResource(
        ksqlConfig, ksqlEngine, commandStore, DISTRIBUTED_COMMAND_RESPONSE_TIMEOUT, activenessRegistrar);
  }

  private void givenKsqlConfigWith(final Map<String, Object> additionalConfig) {
    final Map<String, Object> config = ksqlRestConfig.getKsqlConfigProperties();
    config.putAll(additionalConfig);
    ksqlConfig = new KsqlConfig(config);

    setUpKsqlResource();
  }

  private void addTestTopicAndSources() {
    final Schema schema1 = SchemaBuilder.struct().field("S1_F1", Schema.OPTIONAL_BOOLEAN_SCHEMA);
    ensureSource(
        DataSource.DataSourceType.KTABLE,
        "TEST_TABLE", "KAFKA_TOPIC_1", "KSQL_TOPIC_1", schema1);
    final Schema schema2 = SchemaBuilder.struct().field("S2_F1", Schema.OPTIONAL_STRING_SCHEMA);
    ensureSource(
        DataSource.DataSourceType.KSTREAM,
        "TEST_STREAM", "KAFKA_TOPIC_2", "KSQL_TOPIC_2", schema2);
    givenTopicExists("orders-topic");
  }

  private void ensureSource(
      final DataSource.DataSourceType type,
      final String sourceName,
      final String topicName,
      final String ksqlTopicName,
      final Schema schema) {
    final MetaStore metaStore = ksqlEngine.getMetaStore();
    if (metaStore.getTopic(ksqlTopicName) != null) {
      return;
    }

    final KsqlTopic ksqlTopic = new KsqlTopic(ksqlTopicName, topicName, new KsqlJsonTopicSerDe(), false);
    givenTopicExists(topicName);
    metaStore.putTopic(ksqlTopic);
    if (type == DataSource.DataSourceType.KSTREAM) {
      metaStore.putSource(
          new KsqlStream<>(
              "statementText", sourceName, schema, schema.fields().get(0),
              new MetadataTimestampExtractionPolicy(), ksqlTopic, Serdes.String()));
    }
    if (type == DataSource.DataSourceType.KTABLE) {
      metaStore.putSource(
          new KsqlTable<>(
              "statementText", sourceName, schema, schema.fields().get(0),
              new MetadataTimestampExtractionPolicy(), ksqlTopic, "statestore", Serdes.String()));
    }
  }

  private static Properties getDefaultKsqlConfig() {
    final Map<String, Object> configMap = new HashMap<>();
    configMap.put(ConsumerConfig.BOOTSTRAP_SERVERS_CONFIG, "localhost:9092");
    configMap.put("commit.interval.ms", 0);
    configMap.put("cache.max.bytes.buffering", 0);
    configMap.put("auto.offset.reset", "earliest");
    configMap.put("ksql.command.topic.suffix", "commands");
    configMap.put(RestConfig.LISTENERS_CONFIG, "http://localhost:8088");

    final Properties properties = new Properties();
    properties.putAll(configMap);

    return properties;
  }

  private static void registerSchema(final SchemaRegistryClient schemaRegistryClient)
      throws IOException, RestClientException {
    final String ordersAveroSchemaStr = "{"
        + "\"namespace\": \"kql\","
        + " \"name\": \"orders\","
        + " \"type\": \"record\","
        + " \"fields\": ["
        + "     {\"name\": \"ordertime\", \"type\": \"long\"},"
        + "     {\"name\": \"orderid\",  \"type\": \"long\"},"
        + "     {\"name\": \"itemid\", \"type\": \"string\"},"
        + "     {\"name\": \"orderunits\", \"type\": \"double\"},"
        + "     {\"name\": \"arraycol\", \"type\": {\"type\": \"array\", \"items\": \"double\"}},"
        + "     {\"name\": \"mapcol\", \"type\": {\"type\": \"map\", \"values\": \"double\"}}"
        + " ]"
        + "}";
    final org.apache.avro.Schema.Parser parser = new org.apache.avro.Schema.Parser();
    final org.apache.avro.Schema avroSchema = parser.parse(ordersAveroSchemaStr);
    schemaRegistryClient.register("orders-topic" + KsqlConstants.SCHEMA_REGISTRY_VALUE_SUFFIX,
        avroSchema);
  }

  @SuppressWarnings("SameParameterValue")
  private void givenAvroSchemaNotEvolveable(final String topicName) {
    final org.apache.avro.Schema schema = org.apache.avro.Schema.create(Type.INT);

    try {
      schemaRegistryClient.register(topicName + KsqlConstants.SCHEMA_REGISTRY_VALUE_SUFFIX, schema);
    } catch (final Exception e) {
      fail(e.getMessage());
    }
  }

  private void givenTopicExists(final String name) {
    kafkaTopicClient.createTopic(name, 1, (short) 1);
  }
}<|MERGE_RESOLUTION|>--- conflicted
+++ resolved
@@ -690,17 +690,10 @@
   @Test
   public void shouldReturn5xxOnSystemError() {
     // Given:
-<<<<<<< HEAD
     givenMockEngine();
 
     when(ksqlEngine.parseStatements(anyString()))
         .thenThrow(new RuntimeException("internal error"));
-=======
-    givenMockEngine(mockEngine ->
-          EasyMock.expect(mockEngine.parseStatements(EasyMock.anyString()))
-              .andThrow(new RuntimeException("internal error"))
-        );
->>>>>>> f298d7fb
 
     // When:
     final KsqlErrorMessage result = makeFailingRequest(
@@ -961,16 +954,11 @@
 
   @Test
   public void shouldUpdateTheLastRequestTime() {
-    activenessRegistrar.updateLastRequestTime();
-    EasyMock.expectLastCall();
-
-    EasyMock.replay(activenessRegistrar);
-
     // When:
     ksqlResource.handleKsqlStatements(new KsqlRequest("foo", Collections.emptyMap()));
 
     // Then:
-    EasyMock.verify(activenessRegistrar);
+    verify(activenessRegistrar).updateLastRequestTime();
   }
 
   @SuppressWarnings("SameParameterValue")
