/**
 * Copyright 2017 Confluent Inc.
 *
 * Licensed under the Apache License, Version 2.0 (the "License");
 * you may not use this file except in compliance with the License.
 * You may obtain a copy of the License at
 *
 * http://www.apache.org/licenses/LICENSE-2.0
 *
 * Unless required by applicable law or agreed to in writing, software
 * distributed under the License is distributed on an "AS IS" BASIS,
 * WITHOUT WARRANTIES OR CONDITIONS OF ANY KIND, either express or implied.
 * See the License for the specific language governing permissions and
 * limitations under the License.
 **/

package io.confluent.ksql.rest.server.resources;

import io.confluent.ksql.rest.entity.KsqlStatementErrorMessage;
import io.confluent.ksql.util.FakeKafkaTopicClient;
import io.confluent.ksql.util.KafkaTopicClient;
import io.confluent.ksql.util.PersistentQueryMetadata;
import io.confluent.ksql.util.QueryMetadata;
import io.confluent.ksql.util.SchemaUtil;
import org.apache.commons.lang3.concurrent.ConcurrentUtils;
import org.apache.kafka.clients.consumer.ConsumerConfig;
import org.apache.kafka.clients.consumer.KafkaConsumer;
import org.apache.kafka.clients.producer.KafkaProducer;
import org.apache.kafka.clients.producer.ProducerRecord;
import org.apache.kafka.clients.producer.RecordMetadata;
import org.apache.kafka.common.serialization.Deserializer;
import org.apache.kafka.common.serialization.Serializer;
import org.apache.kafka.connect.data.Schema;
import org.apache.kafka.connect.data.SchemaBuilder;
import org.easymock.EasyMock;
import org.junit.After;
import org.junit.Before;
import org.junit.Test;

import java.io.IOException;
import java.util.Collection;
import java.util.Collections;
import java.util.HashMap;
import java.util.List;
import java.util.Map;
import java.util.Optional;
import java.util.Properties;
import java.util.concurrent.Future;
import java.util.stream.Collectors;

import javax.ws.rs.core.Response;

import io.confluent.kafka.schemaregistry.client.MockSchemaRegistryClient;
import io.confluent.kafka.schemaregistry.client.SchemaRegistryClient;
import io.confluent.kafka.schemaregistry.client.rest.exceptions.RestClientException;
import io.confluent.kafka.serializers.KafkaJsonDeserializer;
import io.confluent.kafka.serializers.KafkaJsonDeserializerConfig;
import io.confluent.kafka.serializers.KafkaJsonSerializer;
import io.confluent.ksql.KsqlEngine;
import io.confluent.ksql.ddl.DdlConfig;
import io.confluent.ksql.metastore.KsqlStream;
import io.confluent.ksql.metastore.KsqlTable;
import io.confluent.ksql.metastore.KsqlTopic;
import io.confluent.ksql.metastore.MetaStore;
import io.confluent.ksql.metastore.MetaStoreImpl;
import io.confluent.ksql.parser.tree.Expression;
import io.confluent.ksql.parser.tree.ListQueries;
import io.confluent.ksql.parser.tree.ListRegisteredTopics;
import io.confluent.ksql.parser.tree.ListStreams;
import io.confluent.ksql.parser.tree.ListTables;
import io.confluent.ksql.parser.tree.QualifiedName;
import io.confluent.ksql.parser.tree.RegisterTopic;
import io.confluent.ksql.parser.tree.ShowColumns;
import io.confluent.ksql.parser.tree.Statement;
import io.confluent.ksql.parser.tree.StringLiteral;
import io.confluent.ksql.rest.entity.CommandStatus;
import io.confluent.ksql.rest.entity.CommandStatusEntity;
import io.confluent.ksql.rest.entity.KsqlErrorMessage;
import io.confluent.ksql.rest.entity.KsqlEntity;
import io.confluent.ksql.rest.entity.KsqlEntityList;
import io.confluent.ksql.rest.entity.KsqlRequest;
import io.confluent.ksql.rest.entity.KsqlTopicInfo;
import io.confluent.ksql.rest.entity.KsqlTopicsList;
import io.confluent.ksql.rest.entity.Queries;
import io.confluent.ksql.rest.entity.SourceDescription;
import io.confluent.ksql.rest.entity.SourceInfo;
import io.confluent.ksql.rest.entity.StreamsList;
import io.confluent.ksql.rest.entity.TablesList;
import io.confluent.ksql.rest.server.KsqlRestConfig;
import io.confluent.ksql.rest.server.StatementParser;
import io.confluent.ksql.rest.server.computation.Command;
import io.confluent.ksql.rest.server.computation.CommandId;
import io.confluent.ksql.rest.server.computation.CommandIdAssigner;
import io.confluent.ksql.rest.server.computation.CommandStore;
import io.confluent.ksql.rest.server.computation.StatementExecutor;
import io.confluent.ksql.serde.json.KsqlJsonTopicSerDe;
import io.confluent.ksql.util.KsqlConfig;
import io.confluent.ksql.util.KsqlConstants;
import io.confluent.rest.RestConfig;

import static org.hamcrest.CoreMatchers.containsString;
import static org.hamcrest.CoreMatchers.equalTo;
import static org.hamcrest.CoreMatchers.instanceOf;
import static org.junit.Assert.assertEquals;
import static org.junit.Assert.assertThat;
import static org.junit.Assert.assertTrue;

public class KsqlResourceTest {
  private KsqlRestConfig ksqlRestConfig;
  private FakeKafkaTopicClient kafkaTopicClient;
  private KsqlEngine ksqlEngine;

  @Before
  public void setUp() throws IOException, RestClientException {
    SchemaRegistryClient schemaRegistryClient = new MockSchemaRegistryClient();
    registerSchema(schemaRegistryClient);
    ksqlRestConfig = new KsqlRestConfig(TestKsqlResourceUtil.getDefaultKsqlConfig());
    KsqlConfig ksqlConfig = new KsqlConfig(ksqlRestConfig.getKsqlConfigProperties());
    kafkaTopicClient = new FakeKafkaTopicClient();
    ksqlEngine = new KsqlEngine(
        ksqlConfig, kafkaTopicClient, schemaRegistryClient, new MetaStoreImpl());
  }

  @After
  public void tearDown() {
    ksqlEngine.close();
  }

  private static class TestCommandProducer<K, V> extends KafkaProducer<K, V> {
    public TestCommandProducer(Map configs, Serializer keySerializer, Serializer valueSerializer) {
      super(configs, keySerializer, valueSerializer);
    }

    @Override
    public Future<RecordMetadata> send(ProducerRecord record) {
      // Fake result: only for testing purpose
      return ConcurrentUtils.constantFuture(new RecordMetadata(null, 0, 0, 0, 0, 0, 0));
    }
  }

  private static class TestCommandConsumer<K, V> extends KafkaConsumer<K, V> {
    public TestCommandConsumer(Map configs, Deserializer keyDeserializer, Deserializer valueDeserializer) {
      super(configs, keyDeserializer, valueDeserializer);
    }
  }

  private static class TestKsqlResourceUtil {

    public static final long DISTRIBUTED_COMMAND_RESPONSE_TIMEOUT = 1000;

    public static KsqlResource get(KsqlEngine ksqlEngine,
                                   KsqlRestConfig restConfig) throws Exception {

      Properties defaultKsqlConfig = getDefaultKsqlConfig();

      // Map<String, Object> commandConsumerProperties = config.getCommandConsumerProperties();
      KafkaConsumer<CommandId, Command> commandConsumer = new TestCommandConsumer<>(
          defaultKsqlConfig,
          getJsonDeserializer(CommandId.class, true),
          getJsonDeserializer(Command.class, false)
      );

      KafkaProducer<CommandId, Command> commandProducer = new TestCommandProducer<>(
          defaultKsqlConfig,
          getJsonSerializer(true),
          getJsonSerializer(false)
      );

      CommandStore commandStore = new CommandStore("__COMMANDS_TOPIC",
                                                   commandConsumer, commandProducer, new CommandIdAssigner(ksqlEngine.getMetaStore()));
      StatementExecutor statementExecutor = new StatementExecutor(ksqlEngine, new StatementParser(ksqlEngine));

      addTestTopicAndSources(ksqlEngine.getMetaStore(), ksqlEngine.getTopicClient());
      return new KsqlResource(ksqlEngine, commandStore, statementExecutor, DISTRIBUTED_COMMAND_RESPONSE_TIMEOUT);
    }

    private static Properties getDefaultKsqlConfig() {
      Map<String, Object> configMap = new HashMap<>();
      configMap.put(ConsumerConfig.BOOTSTRAP_SERVERS_CONFIG, "localhost:9092");
      configMap.put("application.id", "KsqlResourceTest");
      configMap.put("commit.interval.ms", 0);
      configMap.put("cache.max.bytes.buffering", 0);
      configMap.put("auto.offset.reset", "earliest");
      configMap.put("ksql.command.topic.suffix", "commands");
      configMap.put(RestConfig.LISTENERS_CONFIG, "http://localhost:8088");

      Properties properties = new Properties();
      properties.putAll(configMap);

      return properties;
    }

    private static void addTestTopicAndSources(MetaStore metaStore, KafkaTopicClient kafkaTopicClient) {
      Schema schema1 = SchemaBuilder.struct().field("S1_F1", Schema.BOOLEAN_SCHEMA);
      KsqlTopic ksqlTopic1 = new KsqlTopic("KSQL_TOPIC_1", "KAFKA_TOPIC_1", new KsqlJsonTopicSerDe());
      metaStore.putTopic(ksqlTopic1);
      metaStore.putSource(new KsqlTable("statementText", "TEST_TABLE", schema1, schema1.field("S1_F1"), null,
                                        ksqlTopic1, "statestore", false));

      Schema schema2 = SchemaBuilder.struct().field("S2_F1", Schema.STRING_SCHEMA).field("S2_F2", Schema.INT32_SCHEMA);
      KsqlTopic ksqlTopic2 = new KsqlTopic("KSQL_TOPIC_2", "KAFKA_TOPIC_2", new KsqlJsonTopicSerDe());
      metaStore.putTopic(ksqlTopic2);
      metaStore.putSource(new KsqlStream("statementText", "TEST_STREAM", schema2, schema2.field("S2_F2"), null,
                                         ksqlTopic2));
      kafkaTopicClient.createTopic("orders-topic", 1, (short)1);
    }

    private static <T> Deserializer<T> getJsonDeserializer(Class<T> classs, boolean isKey) {
      Deserializer<T> result = new KafkaJsonDeserializer<>();
      String typeConfigProperty = isKey
                                  ? KafkaJsonDeserializerConfig.JSON_KEY_TYPE
                                  : KafkaJsonDeserializerConfig.JSON_VALUE_TYPE;

      Map<String, ?> props = Collections.singletonMap(
          typeConfigProperty,
          classs
      );
      result.configure(props, isKey);
      return result;
    }

    private static <T> Serializer<T> getJsonSerializer(boolean isKey) {
      Serializer<T> result = new KafkaJsonSerializer<>();
      result.configure(Collections.emptyMap(), isKey);
      return result;
    }

  }

  private <R> R makeSingleRequest(
      KsqlResource testResource,
      String ksqlString,
      Statement ksqlStatement,
      Map<String, Object> streamsProperties,
      Class<R> responseClass) {

    Object responseEntity = handleKsqlStatements(
        testResource, new KsqlRequest(ksqlString, streamsProperties)
    ).getEntity();
    assertThat(responseEntity, instanceOf(List.class));

    List responseList = (List) responseEntity;
    assertEquals(1, responseList.size());

    Object responseElement = responseList.get(0);
    assertThat(responseElement, instanceOf(responseClass));

    return responseClass.cast(responseElement);
  }

  @Test
  public void testInstantRegisterTopic() throws Exception {
    KsqlResource testResource = TestKsqlResourceUtil.get(ksqlEngine, ksqlRestConfig);

    final String ksqlTopic = "FOO";
    final String kafkaTopic = "bar";
    final String format = "json";

    final String ksqlString =
        String.format("REGISTER TOPIC %s WITH (kafka_topic='%s', value_format='%s');",
                      ksqlTopic,
                      kafkaTopic, format);

    final Map<String, Expression> createTopicProperties = new HashMap<>();
    createTopicProperties.put(DdlConfig.KAFKA_TOPIC_NAME_PROPERTY, new StringLiteral(kafkaTopic));
    createTopicProperties.put(DdlConfig.VALUE_FORMAT_PROPERTY, new StringLiteral(format));

    final RegisterTopic ksqlStatement = new RegisterTopic(
        QualifiedName.of(ksqlTopic),
        false,
        createTopicProperties
    );

    final CommandId commandId = new CommandId(CommandId.Type.TOPIC, ksqlTopic, CommandId.Action.CREATE);
    final CommandStatus commandStatus = new CommandStatus(
        CommandStatus.Status.QUEUED,
        "Statement written to command topic"
    );

    final CommandStatusEntity expectedCommandStatusEntity =
        new CommandStatusEntity(ksqlString, commandId, commandStatus);

    final Map<String, Object> streamsProperties = Collections.emptyMap();

    KsqlEntity testKsqlEntity = makeSingleRequest(
        testResource,
        ksqlString,
        ksqlStatement,
        streamsProperties,
        KsqlEntity.class
    );

    assertEquals(expectedCommandStatusEntity, testKsqlEntity);
  }

  @Test
  public void testListRegisteredTopics() throws Exception {
    KsqlResource testResource = TestKsqlResourceUtil.get(ksqlEngine, ksqlRestConfig);
    final String ksqlString = "LIST REGISTERED TOPICS;";
    final ListRegisteredTopics ksqlStatement = new ListRegisteredTopics(Optional.empty());

    KsqlTopicsList ksqlTopicsList = makeSingleRequest(
        testResource,
        ksqlString,
        ksqlStatement,
        Collections.emptyMap(),
        KsqlTopicsList.class
    );

    Collection<KsqlTopicInfo> testTopics = ksqlTopicsList.getTopics();
    Collection<KsqlTopicInfo> expectedTopics = testResource.getKsqlEngine().getMetaStore()
        .getAllKsqlTopics().values().stream()
        .map(KsqlTopicInfo::new)
        .collect(Collectors.toList());

    assertEquals(expectedTopics.size(), testTopics.size());

    for (KsqlTopicInfo testTopic : testTopics) {
      assertTrue(expectedTopics.contains(testTopic));
    }

    for (KsqlTopicInfo expectedTopic : expectedTopics) {
      assertTrue(testTopics.contains(expectedTopic));
    }
  }

  @Test
  public void testShowQueries() throws Exception {
    KsqlResource testResource = TestKsqlResourceUtil.get(ksqlEngine, ksqlRestConfig);
    final String ksqlString = "SHOW QUERIES;";
    final ListQueries ksqlStatement = new ListQueries(Optional.empty());
    final String testKafkaTopic = "lol";

    final String testQueryStatement = String.format(
        "CREATE STREAM %s AS SELECT * FROM test_stream WHERE S2_F2 > 69;",
        testKafkaTopic
    );

    Queries queries = makeSingleRequest(
        testResource,
        ksqlString,
        ksqlStatement,
        Collections.emptyMap(),
        Queries.class
    );
    List<Queries.RunningQuery> testQueries = queries.getQueries();

    assertEquals(0, testQueries.size());
  }

  @Test
  public void testDescribeStatement() throws Exception {
    KsqlResource testResource = TestKsqlResourceUtil.get(ksqlEngine, ksqlRestConfig);
    final String tableName = "TEST_TABLE";
    final String ksqlString = String.format("DESCRIBE %s;", tableName);
    final ShowColumns ksqlStatement = new ShowColumns(QualifiedName.of(tableName), false, false);

    SourceDescription testDescription = makeSingleRequest(
        testResource,
        ksqlString,
        ksqlStatement,
        Collections.emptyMap(),
        SourceDescription.class
    );

    SourceDescription expectedDescription =
        new SourceDescription(testResource.getKsqlEngine().getMetaStore().getSource(tableName), false, "serdes", "topo", "exec-plan", Collections.EMPTY_LIST, Collections.EMPTY_LIST,null);

    assertEquals(expectedDescription, testDescription);
  }

  @Test
  public void testListStreamsStatement() throws Exception {
    KsqlResource testResource = TestKsqlResourceUtil.get(ksqlEngine, ksqlRestConfig);
    final String ksqlString = "LIST STREAMS;";
    final ListStreams ksqlStatement = new ListStreams(Optional.empty());

    StreamsList streamsList = makeSingleRequest(
        testResource,
        ksqlString,
        ksqlStatement,
        Collections.emptyMap(),
        StreamsList.class
    );

    List<SourceInfo.Stream> testStreams = streamsList.getStreams();
    assertEquals(1, testStreams.size());

    SourceInfo expectedStream =
        new SourceInfo.Stream((KsqlStream) testResource.getKsqlEngine().getMetaStore().getSource("TEST_STREAM"));

    assertEquals(expectedStream, testStreams.get(0));
  }

  @Test
  public void testListTablesStatement() throws Exception {
    KsqlResource testResource = TestKsqlResourceUtil.get(ksqlEngine, ksqlRestConfig);
    final String ksqlString = "LIST TABLES;";
    final ListTables ksqlStatement = new ListTables(Optional.empty());

    TablesList tablesList = makeSingleRequest(
        testResource,
        ksqlString,
        ksqlStatement,
        Collections.emptyMap(),
        TablesList.class
    );

    List<SourceInfo.Table> testTables = tablesList.getTables();
    assertEquals(1, testTables.size());

    SourceInfo expectedTable =
        new SourceInfo.Table((KsqlTable) testResource.getKsqlEngine().getMetaStore().getSource("TEST_TABLE"));

    assertEquals(expectedTable, testTables.get(0));
  }

  private Response handleKsqlStatements(KsqlResource ksqlResource, KsqlRequest ksqlRequest) {
    try {
      return ksqlResource.handleKsqlStatements(ksqlRequest);
    } catch (Throwable t) {
      return new KsqlExceptionMapper().toResponse(t);
    }
  }

  @Test
  public void shouldFailForIncorrectCSASStatementResultType() throws Exception {
    KsqlResource testResource = TestKsqlResourceUtil.get(ksqlEngine, ksqlRestConfig);
    String ksqlString1 = "CREATE STREAM s1 AS SELECT * FROM test_table;";

    Response response1 = handleKsqlStatements(
        testResource, new KsqlRequest(ksqlString1, new HashMap<>()));
    assertThat(response1.getStatus(), equalTo(Response.Status.BAD_REQUEST.getStatusCode()));
    assertThat(response1.getEntity(), instanceOf(KsqlErrorMessage.class));
    KsqlErrorMessage result1 = (KsqlErrorMessage) response1.getEntity();
    assertThat(
        "",
        result1.getMessage(),
        equalTo(
            "Invalid result type. Your SELECT query produces a TABLE. " +
                "Please use CREATE TABLE AS SELECT statement instead."));

    String ksqlString2 = "CREATE STREAM s2 AS SELECT S2_F1 , count(S2_F1) FROM test_stream group by "
                         + "s2_f1;";

    Response response2 = handleKsqlStatements(
        testResource, new KsqlRequest(ksqlString2, new HashMap<>()));
    assertThat(response2.getStatus(), equalTo(Response.Status.BAD_REQUEST.getStatusCode()));
    assertThat(response2.getEntity(), instanceOf(KsqlErrorMessage.class));
    KsqlErrorMessage result2 = (KsqlErrorMessage) response2.getEntity();
    assertThat(
        "",
        result2.getMessage(),
        equalTo(
            "Invalid result type. Your SELECT query produces a TABLE. " +
            "Please use CREATE TABLE AS SELECT statement instead."));
  }

  @Test
  public void shouldFailForIncorrectCTASStatementResultType() throws Exception {
    KsqlResource testResource = TestKsqlResourceUtil.get(ksqlEngine, ksqlRestConfig);
    final String ksqlString = "CREATE TABLE s1 AS SELECT * FROM test_stream;";

    Response response = handleKsqlStatements(
        testResource, new KsqlRequest(ksqlString, new HashMap<>()));
    assertThat(response.getStatus(), equalTo(Response.Status.BAD_REQUEST.getStatusCode()));
    assertThat(response.getEntity(), instanceOf(KsqlErrorMessage.class));
    KsqlErrorMessage result = (KsqlErrorMessage) response.getEntity();
    assertThat(
        result.getMessage(),
        containsString(
            "Invalid result type. Your SELECT query produces a STREAM. "
                + "Please use CREATE STREAM AS SELECT statement instead."));
  }

  @Test
  public void shouldFailForIncorrectDropStreamStatement() throws Exception {
    KsqlResource testResource = TestKsqlResourceUtil.get(ksqlEngine, ksqlRestConfig);
    final String ksqlString = "DROP TABLE test_stream;";
    Response response = handleKsqlStatements(
        testResource, new KsqlRequest(ksqlString, new HashMap<>()));
    assertThat(response.getStatus(), equalTo(Response.Status.BAD_REQUEST.getStatusCode()));
    assertThat(response.getEntity(), instanceOf(KsqlErrorMessage.class));
    KsqlErrorMessage result = (KsqlErrorMessage) response.getEntity();
    assertThat(
        result.getMessage().toLowerCase(),
        equalTo("incompatible data source type is stream, but statement was drop table"));
  }

  @Test
  public void shouldFailForIncorrectDropTableStatement() throws Exception {
    KsqlResource testResource = TestKsqlResourceUtil.get(ksqlEngine, ksqlRestConfig);
    final String ksqlString = "DROP STREAM test_table;";
    Response response = handleKsqlStatements(
        testResource, new KsqlRequest(ksqlString, new HashMap<>()));
    assertThat(response.getStatus(), equalTo(Response.Status.BAD_REQUEST.getStatusCode()));
    assertThat(response.getEntity(), instanceOf(KsqlErrorMessage.class));
    KsqlErrorMessage result = (KsqlErrorMessage) response.getEntity();
    assertThat(result.getMessage().toLowerCase(),
        equalTo("incompatible data source type is table, but statement was drop stream"));
  }

  @Test
  public void shouldCreateTableWithInference() throws Exception {
    KsqlResource testResource = TestKsqlResourceUtil.get(ksqlEngine, ksqlRestConfig);
    final String ksqlString = "CREATE TABLE orders WITH (KAFKA_TOPIC='orders-topic', "
                              + "VALUE_FORMAT = 'avro', KEY = 'orderid');";

    Response response = handleKsqlStatements(
        testResource, new KsqlRequest(ksqlString, new HashMap<>()));
    KsqlEntityList result = (KsqlEntityList) response.getEntity();
    assertThat("Incorrect response.", result.size(), equalTo(1));
    assertThat(result.get(0), instanceOf(CommandStatusEntity.class));
    CommandStatusEntity commandStatusEntity = (CommandStatusEntity) result.get(0);
    assertThat(
        commandStatusEntity.getCommandId().getType().name().toUpperCase(),
        equalTo("TABLE"));
  }

  @Test
  public void shouldFailCreateTableWithInferenceWithIncorrectKey() throws Exception {
    KsqlResource testResource = TestKsqlResourceUtil.get(ksqlEngine, ksqlRestConfig);
    final String ksqlString = "CREATE TABLE orders WITH (KAFKA_TOPIC='orders-topic', "
                              + "VALUE_FORMAT = 'avro', KEY = 'orderid1');";

    Response response = handleKsqlStatements(
        testResource, new KsqlRequest(ksqlString, new HashMap<>()));
    assertThat(response.getStatus(), equalTo(Response.Status.BAD_REQUEST.getStatusCode()));
    assertThat(response.getEntity(), instanceOf(KsqlStatementErrorMessage.class));
    KsqlStatementErrorMessage result = (KsqlStatementErrorMessage)response.getEntity();
    assertThat(result.getErrorCode(), equalTo(Errors.ERROR_CODE_BAD_STATEMENT));
  }

  @Test
  public void shouldFailBareQuery() throws Exception {
    KsqlResource testResource = TestKsqlResourceUtil.get(ksqlEngine, ksqlRestConfig);
    final String ksqlString = "SELECT * FROM test_table;";
    Response response = handleKsqlStatements(
        testResource, new KsqlRequest(ksqlString, new HashMap<>()));
    assertThat(response.getStatus(), equalTo(Response.Status.BAD_REQUEST.getStatusCode()));
    assertThat(response.getEntity(), instanceOf(KsqlStatementErrorMessage.class));
    KsqlStatementErrorMessage result = (KsqlStatementErrorMessage)response.getEntity();
    assertThat(result.getErrorCode(), equalTo(Errors.ERROR_CODE_QUERY_ENDPOINT));
  }

  @Test
  public void shouldFailPrintTopic() throws Exception {
    KsqlResource testResource = TestKsqlResourceUtil.get(ksqlEngine, ksqlRestConfig);
    final String ksqlString = "PRINT 'orders-topic';";
    Response response = handleKsqlStatements(
        testResource, new KsqlRequest(ksqlString, new HashMap<>()));
    assertThat(response.getStatus(), equalTo(Response.Status.BAD_REQUEST.getStatusCode()));
    assertThat(response.getEntity(), instanceOf(KsqlStatementErrorMessage.class));
    KsqlStatementErrorMessage result = (KsqlStatementErrorMessage)response.getEntity();
    assertThat(result.getErrorCode(), equalTo(Errors.ERROR_CODE_QUERY_ENDPOINT));
  }

  private void validateQueryDescription(
      String ksqlQueryString,
      Map<String, Object> overriddenProperties,
      KsqlEntity entity) throws Exception {
    assertThat(entity, instanceOf(SourceDescription.class));
    QueryMetadata queryMetadata = ksqlEngine.buildMultipleQueries(
        ksqlQueryString, overriddenProperties).get(0);
    validateQueryDescription(queryMetadata, overriddenProperties, entity);
  }

  private void validateQueryDescription(
      QueryMetadata queryMetadata,
      Map<String, Object> overriddenProperties,
      KsqlEntity entity) {
    assertThat(entity, instanceOf(SourceDescription.class));
    SourceDescription sourceDescription = (SourceDescription) entity;
    assertThat(sourceDescription.getType(), equalTo("QUERY"));
    assertThat(sourceDescription.getExecutionPlan(), equalTo(queryMetadata.getExecutionPlan()));
    assertThat(sourceDescription.getTopology(), equalTo(queryMetadata.getTopologyDescription()));
    assertThat(
        sourceDescription.getSchema(),
        equalTo(
            queryMetadata.getOutputNode().getSchema().fields()
                .stream()
                .map(f -> new SourceDescription.FieldSchemaInfo(
                    f.name(), SchemaUtil.getSchemaFieldName(f)))
                .collect(Collectors.toList())));
    assertThat(
        sourceDescription.getOverriddenProperties(),
        equalTo(overriddenProperties));
  }

  @Test
  public void shouldFillExplainQueryWithCorrectInfo() throws Exception {
    KsqlResource testResource = TestKsqlResourceUtil.get(ksqlEngine, ksqlRestConfig);
    final String ksqlQueryString = "SELECT * FROM test_stream;";
    final String ksqlString = "EXPLAIN " + ksqlQueryString;
    Response response = handleKsqlStatements(
        testResource, new KsqlRequest(ksqlString, new HashMap<>()));
    KsqlEntityList result = (KsqlEntityList) response.getEntity();
    assertThat("Response should have 1 entity", result.size(), equalTo(1));
    validateQueryDescription(
        ksqlQueryString,
        Collections.emptyMap(),
        result.get(0));
  }

  @Test
  public void shouldFillExplainQueryByIDWithCorrectInfo() throws Exception {
    KsqlResource testResource = TestKsqlResourceUtil.get(ksqlEngine, ksqlRestConfig);

    final String ksqlQueryString = "CREATE STREAM test_explain AS SELECT * FROM test_stream;";
    Map<String, Object> overriddenProperties =
        Collections.singletonMap("ksql.streams.auto.offset.reset", "earliest");
    PersistentQueryMetadata queryMetadata =
        (PersistentQueryMetadata) ksqlEngine.buildMultipleQueries(
            ksqlQueryString,
            overriddenProperties).get(0);

<<<<<<< HEAD
    final String ksqlString = "EXPLAIN " + queryMetadata.getQueryId() + ";";
    Response response = testResource.handleKsqlStatements(new KsqlRequest(ksqlString, new HashMap<>()));
=======
    final String ksqlString = "EXPLAIN " + queryMetadata.getId() + ";";
    Response response = handleKsqlStatements(
        testResource, new KsqlRequest(ksqlString, Collections.emptyMap()));
>>>>>>> 86061f3f
    KsqlEntityList result = (KsqlEntityList) response.getEntity();
    assertThat("Response should have 1 entity", result.size(), equalTo(1));
    validateQueryDescription(queryMetadata, overriddenProperties, result.get(0));
  }

  @Test
  public void shouldReturn5xxOnSystemError() throws Exception {
    final String ksqlString = "CREATE STREAM test_explain AS SELECT * FROM test_stream;";
    // Set up a mock engine to mirror the returns of the real engine
    KsqlEngine mockEngine = EasyMock.niceMock(KsqlEngine.class);
    EasyMock.expect(mockEngine.getMetaStore()).andReturn(ksqlEngine.getMetaStore()).anyTimes();
    EasyMock.expect(mockEngine.getTopicClient()).andReturn(ksqlEngine.getTopicClient()).anyTimes();
    EasyMock.expect(
        mockEngine.getStatements(ksqlString)).andThrow(
            new RuntimeException("internal error"));
    EasyMock.replay(mockEngine);

    KsqlResource testResource = TestKsqlResourceUtil.get(mockEngine, ksqlRestConfig);
    Response response = handleKsqlStatements(
        testResource, new KsqlRequest(ksqlString, Collections.emptyMap()));
    assertThat(response.getStatus(), equalTo(Response.Status.INTERNAL_SERVER_ERROR.getStatusCode()));
    assertThat(response.getEntity(), instanceOf(KsqlErrorMessage.class));
    KsqlErrorMessage result = (KsqlErrorMessage)response.getEntity();
    assertThat(result.getErrorCode(), equalTo(Errors.ERROR_CODE_SERVER_ERROR));
    assertThat(result.getMessage(), containsString("internal error"));

    EasyMock.verify(mockEngine);
  }

  @Test
  public void shouldReturn5xxOnStatementSystemError() throws Exception {
    final String ksqlString = "CREATE STREAM test_explain AS SELECT * FROM test_stream;";
    // Set up a mock engine to mirror the returns of the real engine
    KsqlEngine mockEngine = EasyMock.niceMock(KsqlEngine.class);
    EasyMock.expect(mockEngine.getMetaStore()).andReturn(ksqlEngine.getMetaStore()).anyTimes();
    EasyMock.expect(mockEngine.getTopicClient()).andReturn(ksqlEngine.getTopicClient()).anyTimes();
    EasyMock.replay(mockEngine);
    KsqlResource testResource = TestKsqlResourceUtil.get(mockEngine, ksqlRestConfig);

    EasyMock.reset(mockEngine);
    EasyMock.expect(
        mockEngine.getStatements(ksqlString)).andReturn(ksqlEngine.getStatements(ksqlString));
    EasyMock.expect(mockEngine.getQueryExecutionPlan(EasyMock.anyObject()))
        .andThrow(new RuntimeException("internal error"));
    EasyMock.replay(mockEngine);

    Response response = handleKsqlStatements(
        testResource, new KsqlRequest(ksqlString, Collections.emptyMap()));
    assertThat(response.getStatus(), equalTo(Response.Status.INTERNAL_SERVER_ERROR.getStatusCode()));
    assertThat(response.getEntity(), instanceOf(KsqlErrorMessage.class));
    KsqlErrorMessage result = (KsqlStatementErrorMessage)response.getEntity();
    assertThat(result.getErrorCode(), equalTo(Errors.ERROR_CODE_SERVER_ERROR));
    assertThat(result.getMessage(), containsString("internal error"));

    EasyMock.verify(mockEngine);
  }

  private void registerSchema(SchemaRegistryClient schemaRegistryClient)
      throws IOException, RestClientException {
    String ordersAveroSchemaStr = "{"
                                  + "\"namespace\": \"kql\","
                                  + " \"name\": \"orders\","
                                  + " \"type\": \"record\","
                                  + " \"fields\": ["
                                  + "     {\"name\": \"ordertime\", \"type\": \"long\"},"
                                  + "     {\"name\": \"orderid\",  \"type\": \"long\"},"
                                  + "     {\"name\": \"itemid\", \"type\": \"string\"},"
                                  + "     {\"name\": \"orderunits\", \"type\": \"double\"},"
                                  + "     {\"name\": \"arraycol\", \"type\": {\"type\": \"array\", \"items\": \"double\"}},"
                                  + "     {\"name\": \"mapcol\", \"type\": {\"type\": \"map\", \"values\": \"double\"}}"
                                  + " ]"
                                  + "}";
    org.apache.avro.Schema.Parser parser = new org.apache.avro.Schema.Parser();
    org.apache.avro.Schema avroSchema = parser.parse(ordersAveroSchemaStr);
    schemaRegistryClient.register("orders-topic" + KsqlConstants.SCHEMA_REGISTRY_VALUE_SUFFIX,
                                  avroSchema);

  }

}<|MERGE_RESOLUTION|>--- conflicted
+++ resolved
@@ -614,14 +614,8 @@
             ksqlQueryString,
             overriddenProperties).get(0);
 
-<<<<<<< HEAD
     final String ksqlString = "EXPLAIN " + queryMetadata.getQueryId() + ";";
     Response response = testResource.handleKsqlStatements(new KsqlRequest(ksqlString, new HashMap<>()));
-=======
-    final String ksqlString = "EXPLAIN " + queryMetadata.getId() + ";";
-    Response response = handleKsqlStatements(
-        testResource, new KsqlRequest(ksqlString, Collections.emptyMap()));
->>>>>>> 86061f3f
     KsqlEntityList result = (KsqlEntityList) response.getEntity();
     assertThat("Response should have 1 entity", result.size(), equalTo(1));
     validateQueryDescription(queryMetadata, overriddenProperties, result.get(0));
