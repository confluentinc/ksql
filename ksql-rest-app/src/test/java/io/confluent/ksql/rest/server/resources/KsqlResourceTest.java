--- conflicted
+++ resolved
@@ -23,11 +23,8 @@
 import static org.hamcrest.CoreMatchers.hasItem;
 import static org.hamcrest.CoreMatchers.hasItems;
 import static org.hamcrest.CoreMatchers.instanceOf;
-<<<<<<< HEAD
 import static org.hamcrest.CoreMatchers.startsWith;
-=======
 import static org.hamcrest.CoreMatchers.nullValue;
->>>>>>> 2e83d0b4
 import static org.hamcrest.Matchers.contains;
 import static org.hamcrest.Matchers.containsInAnyOrder;
 import static org.hamcrest.Matchers.empty;
@@ -35,20 +32,15 @@
 import static org.hamcrest.Matchers.is;
 import static org.hamcrest.Matchers.not;
 import static org.junit.Assert.assertThat;
-<<<<<<< HEAD
+import static org.junit.Assert.fail;
 import static org.mockito.ArgumentMatchers.any;
 import static org.mockito.Mockito.mock;
-=======
-import static org.junit.Assert.fail;
-import static org.mockito.ArgumentMatchers.any;
 import static org.mockito.ArgumentMatchers.anyList;
 import static org.mockito.ArgumentMatchers.anyString;
 import static org.mockito.ArgumentMatchers.eq;
 import static org.mockito.ArgumentMatchers.isA;
-import static org.mockito.Mockito.mock;
 import static org.mockito.Mockito.never;
 import static org.mockito.Mockito.verify;
->>>>>>> 2e83d0b4
 import static org.mockito.Mockito.when;
 
 import com.google.common.collect.ImmutableList;
@@ -64,15 +56,11 @@
 import io.confluent.ksql.metastore.KsqlTopic;
 import io.confluent.ksql.metastore.MetaStore;
 import io.confluent.ksql.metastore.MetaStoreImpl;
-<<<<<<< HEAD
-import io.confluent.ksql.parser.tree.Statement;
 import io.confluent.ksql.rest.entity.ClusterTerminateRequest;
 import io.confluent.ksql.rest.entity.CommandStatus;
-=======
 import io.confluent.ksql.parser.tree.CreateStream;
 import io.confluent.ksql.parser.tree.CreateStreamAsSelect;
 import io.confluent.ksql.parser.tree.TerminateQuery;
->>>>>>> 2e83d0b4
 import io.confluent.ksql.rest.entity.CommandStatusEntity;
 import io.confluent.ksql.rest.entity.EntityQueryId;
 import io.confluent.ksql.rest.entity.FunctionNameList;
@@ -101,10 +89,7 @@
 import io.confluent.ksql.rest.server.computation.CommandId;
 import io.confluent.ksql.rest.server.computation.CommandStore;
 import io.confluent.ksql.rest.server.computation.QueuedCommandStatus;
-<<<<<<< HEAD
 import io.confluent.ksql.rest.server.computation.ReplayableCommandQueue;
-=======
->>>>>>> 2e83d0b4
 import io.confluent.ksql.rest.util.EntityUtil;
 import io.confluent.ksql.serde.DataSource;
 import io.confluent.ksql.serde.json.KsqlJsonTopicSerDe;
@@ -128,6 +113,7 @@
 import java.util.stream.Collectors;
 import javax.ws.rs.core.Response;
 import org.apache.avro.Schema.Type;
+import org.apache.kafka.clients.consumer.Consumer;
 import org.apache.kafka.clients.consumer.ConsumerConfig;
 import org.apache.kafka.clients.producer.ProducerConfig;
 import org.apache.kafka.common.serialization.Serdes;
@@ -141,12 +127,9 @@
 import org.junit.Test;
 import org.junit.rules.ExpectedException;
 import org.junit.runner.RunWith;
-<<<<<<< HEAD
 import org.mockito.Mockito;
-=======
 import org.mockito.Mock;
 import org.mockito.junit.MockitoJUnitRunner;
->>>>>>> 2e83d0b4
 
 @SuppressWarnings("unchecked")
 @RunWith(MockitoJUnitRunner.class)
@@ -205,12 +188,9 @@
 
     setUpKsqlResource();
 
-<<<<<<< HEAD
     replayableCommandQueue = Mockito.mock(ReplayableCommandQueue.class);
     queuedCommandStatus = mock(QueuedCommandStatus.class);
-=======
     when(commandStore.enqueueCommand(any(), any(), any(), any())).thenReturn(commandStatus);
->>>>>>> 2e83d0b4
   }
 
   @After
@@ -741,18 +721,10 @@
   @Test
   public void shouldReturn5xxOnSystemError() {
     // Given:
-<<<<<<< HEAD
-    givenMockEngine(mockEngine -> {
-      EasyMock.expect(mockEngine.parseStatements(EasyMock.anyString()))
-          .andThrow(new RuntimeException("internal error"));
-        }
-    );
-=======
     givenMockEngine();
 
     when(ksqlEngine.parseStatements(anyString()))
         .thenThrow(new RuntimeException("internal error"));
->>>>>>> 2e83d0b4
 
     // When:
     final KsqlErrorMessage result = makeFailingRequest(
@@ -768,22 +740,10 @@
   public void shouldReturn5xxOnStatementSystemError() {
     // Given:
     final String ksqlString = "CREATE STREAM test_explain AS SELECT * FROM test_stream;";
-<<<<<<< HEAD
-    givenMockEngine(mockEngine -> {
-      EasyMock.expect(mockEngine.parseStatements(EasyMock.anyString()))
-          .andReturn(realEngine.parseStatements(ksqlString));
-      EasyMock.expect(
-          mockEngine.numberOfPersistentQueries())
-          .andReturn(0L);
-      EasyMock.expect(mockEngine.getQueryExecutionPlan(EasyMock.anyObject(), EasyMock.anyObject()))
-          .andThrow(new RuntimeException("internal error"));
-    });
-=======
     givenMockEngine();
 
     when(ksqlEngine.tryExecute(anyList(), any(), any()))
         .thenThrow(new RuntimeException("internal error"));
->>>>>>> 2e83d0b4
 
     // When:
     final KsqlErrorMessage result = makeFailingRequest(
@@ -792,8 +752,7 @@
     // Then:
     assertThat(result.getErrorCode(), is(Errors.ERROR_CODE_SERVER_ERROR));
     assertThat(result.getMessage(), containsString("internal error"));
-<<<<<<< HEAD
-=======
+
   }
 
   @Test
@@ -818,7 +777,6 @@
     assertThat(result.getMessage(), is(
         "SET and UNSET commands are not supported on the REST API. "
             + "Pass properties via the 'streamsProperties' field"));
->>>>>>> 2e83d0b4
   }
 
   @Test
@@ -851,7 +809,6 @@
     final String ksqlString = "CREATE STREAM new_stream AS SELECT * FROM test_stream;"
         + "CREATE STREAM another_stream AS SELECT * FROM test_stream;";
     givenMockEngine();
-
     when(ksqlEngine.numberOfPersistentQueries()).thenReturn(2L);
 
     // When:
@@ -1027,7 +984,6 @@
   }
 
   @Test
-<<<<<<< HEAD
   public void shoudlHandleTerminateRequestCorrectly() throws InterruptedException {
     // Given:
     final KsqlResource testResource = getMockKsqlResource();
@@ -1067,14 +1023,14 @@
     // Then:
     assertThat(response.getStatus(), equalTo(500));
     assertThat(response.getEntity().toString(), startsWith("Invalid pattern: ["));
-=======
+  }
+
   public void shouldUpdateTheLastRequestTime() {
     // When:
     ksqlResource.handleKsqlStatements(new KsqlRequest("foo", Collections.emptyMap()));
 
     // Then:
     verify(activenessRegistrar).updateLastRequestTime();
->>>>>>> 2e83d0b4
   }
 
   @SuppressWarnings("SameParameterValue")
@@ -1089,20 +1045,11 @@
     return new SourceInfo.Stream(stream);
   }
 
-<<<<<<< HEAD
-  private void givenMockEngine(final Consumer<KsqlEngine> mockInitializer) {
-    ksqlEngine = EasyMock.niceMock(KsqlEngine.class);
-    EasyMock.expect(ksqlEngine.getMetaStore()).andReturn(realEngine.getMetaStore()).anyTimes();
-    EasyMock.expect(ksqlEngine.getTopicClient()).andReturn(realEngine.getTopicClient()).anyTimes();
-    EasyMock.expect(ksqlEngine.isAcceptingStatements()).andStubReturn(true);
-    mockInitializer.accept(ksqlEngine);
-    EasyMock.replay(ksqlEngine);
-=======
   private void givenMockEngine() {
     ksqlEngine = mock(KsqlEngine.class);
+    when(ksqlEngine.isAcceptingStatements()).thenReturn(true);
     when(ksqlEngine.parseStatements(any()))
         .thenAnswer(invocation -> realEngine.parseStatements(invocation.getArgument(0)));
->>>>>>> 2e83d0b4
     setUpKsqlResource();
   }
 
@@ -1290,12 +1237,11 @@
         avroSchema);
   }
 
-<<<<<<< HEAD
   private KsqlResource getMockKsqlResource() throws InterruptedException {
     when(queuedCommandStatus.getCommandId()).thenReturn(mock(CommandId.class));
     when(queuedCommandStatus.tryWaitForFinalStatus(any(Duration.class))).thenReturn(mock(CommandStatus.class));
     when(replayableCommandQueue.enqueueCommand(any(), any(), any(), any())).thenReturn(queuedCommandStatus);
-    return new KsqlResource(ksqlConfig, ksqlEngine, replayableCommandQueue, 1000);
+    return new KsqlResource(ksqlConfig, ksqlEngine, replayableCommandQueue, 1000, () -> {});
 
   }
 
@@ -1305,7 +1251,8 @@
     when(request.getStreamsProperties()).thenReturn(ImmutableMap.of("deleteTopicList", deleteTopicList));
     return request;
 
-=======
+  }
+
   @SuppressWarnings("SameParameterValue")
   private void givenAvroSchemaNotEvolveable(final String topicName) {
     final org.apache.avro.Schema schema = org.apache.avro.Schema.create(Type.INT);
@@ -1319,6 +1266,5 @@
 
   private void givenTopicExists(final String name) {
     kafkaTopicClient.createTopic(name, 1, (short) 1);
->>>>>>> 2e83d0b4
   }
 }