/*
 * Copyright 2018 Confluent Inc.
 *
 * Licensed under the Confluent Community License (the "License"); you may not use
 * this file except in compliance with the License.  You may obtain a copy of the
 * License at
 *
 * http://www.confluent.io/confluent-community-license
 *
 * Unless required by applicable law or agreed to in writing, software
 * distributed under the License is distributed on an "AS IS" BASIS, WITHOUT
 * WARRANTIES OF ANY KIND, either express or implied.  See the License for the
 * specific language governing permissions and limitations under the License.
 */

package io.confluent.ksql.rest.server.resources;

import static io.confluent.ksql.parser.ParserMatchers.configured;
import static io.confluent.ksql.parser.ParserMatchers.preparedStatement;
import static io.confluent.ksql.parser.ParserMatchers.preparedStatementText;
import static io.confluent.ksql.rest.entity.CommandId.Action.CREATE;
import static io.confluent.ksql.rest.entity.CommandId.Action.DROP;
import static io.confluent.ksql.rest.entity.CommandId.Action.EXECUTE;
import static io.confluent.ksql.rest.entity.CommandId.Type.STREAM;
import static io.confluent.ksql.rest.entity.CommandId.Type.TABLE;
import static io.confluent.ksql.rest.entity.CommandId.Type.TOPIC;
import static io.confluent.ksql.rest.entity.KsqlErrorMessageMatchers.errorCode;
import static io.confluent.ksql.rest.entity.KsqlErrorMessageMatchers.errorMessage;
import static io.confluent.ksql.rest.entity.KsqlStatementErrorMessageMatchers.statement;
import static io.confluent.ksql.rest.server.resources.KsqlRestExceptionMatchers.exceptionErrorMessage;
import static io.confluent.ksql.rest.server.resources.KsqlRestExceptionMatchers.exceptionStatementErrorMessage;
import static io.confluent.ksql.rest.server.resources.KsqlRestExceptionMatchers.exceptionStatusCode;
import static java.util.Collections.emptyMap;
import static org.hamcrest.CoreMatchers.containsString;
import static org.hamcrest.CoreMatchers.equalTo;
import static org.hamcrest.CoreMatchers.hasItem;
import static org.hamcrest.CoreMatchers.hasItems;
import static org.hamcrest.CoreMatchers.instanceOf;
import static org.hamcrest.CoreMatchers.nullValue;
import static org.hamcrest.MatcherAssert.assertThat;
import static org.hamcrest.Matchers.contains;
import static org.hamcrest.Matchers.containsInAnyOrder;
import static org.hamcrest.Matchers.empty;
import static org.hamcrest.Matchers.hasSize;
import static org.hamcrest.Matchers.is;
import static org.hamcrest.Matchers.not;
import static org.junit.Assert.fail;
import static org.mockito.ArgumentMatchers.any;
import static org.mockito.ArgumentMatchers.anyLong;
import static org.mockito.ArgumentMatchers.anyString;
import static org.mockito.ArgumentMatchers.eq;
import static org.mockito.Mockito.doAnswer;
import static org.mockito.Mockito.doThrow;
import static org.mockito.Mockito.mock;
import static org.mockito.Mockito.never;
import static org.mockito.Mockito.times;
import static org.mockito.Mockito.verify;
import static org.mockito.Mockito.when;
import static org.mockito.hamcrest.MockitoHamcrest.argThat;

import com.google.common.collect.ImmutableList;
import com.google.common.collect.ImmutableMap;
import com.google.common.collect.ImmutableSet;
import io.confluent.kafka.schemaregistry.client.SchemaRegistryClient;
import io.confluent.kafka.schemaregistry.client.rest.exceptions.RestClientException;
import io.confluent.ksql.KsqlConfigTestUtil;
import io.confluent.ksql.KsqlExecutionContext;
import io.confluent.ksql.engine.KsqlEngine;
import io.confluent.ksql.engine.KsqlEngineTestUtil;
import io.confluent.ksql.exception.KsqlTopicAuthorizationException;
import io.confluent.ksql.execution.ddl.commands.KsqlTopic;
import io.confluent.ksql.execution.expression.tree.StringLiteral;
import io.confluent.ksql.function.InternalFunctionRegistry;
import io.confluent.ksql.metastore.MetaStoreImpl;
import io.confluent.ksql.metastore.model.DataSource.DataSourceType;
import io.confluent.ksql.metastore.model.KeyField;
import io.confluent.ksql.metastore.model.KsqlStream;
import io.confluent.ksql.metastore.model.KsqlTable;
import io.confluent.ksql.name.ColumnName;
import io.confluent.ksql.name.SourceName;
import io.confluent.ksql.parser.KsqlParser.PreparedStatement;
import io.confluent.ksql.parser.properties.with.CreateSourceProperties;
import io.confluent.ksql.parser.tree.CreateStream;
import io.confluent.ksql.parser.tree.CreateStreamAsSelect;
import io.confluent.ksql.parser.tree.Statement;
import io.confluent.ksql.parser.tree.TableElement;
import io.confluent.ksql.parser.tree.TableElement.Namespace;
import io.confluent.ksql.parser.tree.TableElements;
import io.confluent.ksql.parser.tree.TerminateQuery;
import io.confluent.ksql.rest.Errors;
import io.confluent.ksql.rest.entity.ClusterTerminateRequest;
import io.confluent.ksql.rest.entity.CommandId;
import io.confluent.ksql.rest.entity.CommandStatus;
import io.confluent.ksql.rest.entity.CommandStatusEntity;
import io.confluent.ksql.rest.entity.FunctionNameList;
import io.confluent.ksql.rest.entity.FunctionType;
import io.confluent.ksql.rest.entity.KsqlEntity;
import io.confluent.ksql.rest.entity.KsqlEntityList;
import io.confluent.ksql.rest.entity.KsqlErrorMessage;
import io.confluent.ksql.rest.entity.KsqlRequest;
import io.confluent.ksql.rest.entity.KsqlStatementErrorMessage;
import io.confluent.ksql.rest.entity.PropertiesList;
import io.confluent.ksql.rest.entity.Queries;
import io.confluent.ksql.rest.entity.QueryDescription;
import io.confluent.ksql.rest.entity.QueryDescriptionEntity;
import io.confluent.ksql.rest.entity.QueryDescriptionFactory;
import io.confluent.ksql.rest.entity.QueryDescriptionList;
import io.confluent.ksql.rest.entity.RunningQuery;
import io.confluent.ksql.rest.entity.SimpleFunctionInfo;
import io.confluent.ksql.rest.entity.SourceDescription;
import io.confluent.ksql.rest.entity.SourceDescriptionEntity;
import io.confluent.ksql.rest.entity.SourceDescriptionFactory;
import io.confluent.ksql.rest.entity.SourceDescriptionList;
import io.confluent.ksql.rest.entity.SourceInfo;
import io.confluent.ksql.rest.entity.StreamsList;
import io.confluent.ksql.rest.entity.TablesList;
import io.confluent.ksql.rest.server.KsqlRestConfig;
import io.confluent.ksql.rest.server.computation.Command;
import io.confluent.ksql.rest.server.computation.CommandStatusFuture;
import io.confluent.ksql.rest.server.computation.CommandStore;
import io.confluent.ksql.rest.server.computation.QueuedCommandStatus;
import io.confluent.ksql.rest.util.EntityUtil;
import io.confluent.ksql.rest.util.TerminateCluster;
import io.confluent.ksql.schema.ksql.FormatOptions;
import io.confluent.ksql.schema.ksql.LogicalSchema;
import io.confluent.ksql.schema.ksql.types.SqlTypes;
import io.confluent.ksql.security.KsqlAuthorizationValidator;
import io.confluent.ksql.serde.Format;
import io.confluent.ksql.serde.FormatInfo;
import io.confluent.ksql.serde.KeyFormat;
import io.confluent.ksql.serde.SerdeOption;
import io.confluent.ksql.serde.ValueFormat;
import io.confluent.ksql.services.FakeKafkaTopicClient;
import io.confluent.ksql.services.SandboxedServiceContext;
import io.confluent.ksql.services.ServiceContext;
import io.confluent.ksql.services.TestServiceContext;
import io.confluent.ksql.statement.ConfiguredStatement;
import io.confluent.ksql.statement.Injector;
import io.confluent.ksql.statement.InjectorChain;
import io.confluent.ksql.test.util.KsqlIdentifierTestUtil;
import io.confluent.ksql.topic.TopicDeleteInjector;
import io.confluent.ksql.util.KsqlConfig;
import io.confluent.ksql.util.KsqlConstants;
import io.confluent.ksql.util.KsqlException;
import io.confluent.ksql.util.KsqlStatementException;
import io.confluent.ksql.util.PersistentQueryMetadata;
import io.confluent.ksql.util.QueryMetadata;
import io.confluent.ksql.util.Sandbox;
import io.confluent.ksql.util.TransientQueryMetadata;
import io.confluent.ksql.util.timestamp.MetadataTimestampExtractionPolicy;
import io.confluent.ksql.version.metrics.ActivenessRegistrar;
import io.confluent.rest.RestConfig;
import java.io.IOException;
import java.time.Duration;
import java.util.Collections;
import java.util.HashMap;
import java.util.List;
import java.util.Map;
import java.util.Optional;
import java.util.Properties;
import java.util.concurrent.TimeoutException;
import java.util.function.Function;
import java.util.stream.Collectors;
import javax.ws.rs.core.Response;
import org.apache.avro.Schema.Type;
import org.apache.kafka.clients.consumer.ConsumerConfig;
import org.apache.kafka.clients.producer.Producer;
import org.apache.kafka.clients.producer.ProducerConfig;
import org.apache.kafka.common.acl.AclOperation;
import org.apache.kafka.streams.StreamsConfig;
import org.eclipse.jetty.http.HttpStatus.Code;
import org.hamcrest.CoreMatchers;
import org.hamcrest.Matchers;
import org.junit.After;
import org.junit.Before;
import org.junit.Rule;
import org.junit.Test;
import org.junit.rules.ExpectedException;
import org.junit.runner.RunWith;
import org.mockito.Mock;
import org.mockito.junit.MockitoJUnitRunner;
import org.mockito.stubbing.Answer;

@SuppressWarnings({"unchecked", "SameParameterValue"})
@RunWith(MockitoJUnitRunner.class)
public class KsqlResourceTest {

  private static final long STATE_CLEANUP_DELAY_MS_DEFAULT = 10 * 60 * 1000L;
  private static final int FETCH_MIN_BYTES_DEFAULT = 1;
  private static final long BUFFER_MEMORY_DEFAULT = 32 * 1024 * 1024L;
  private static final Duration DISTRIBUTED_COMMAND_RESPONSE_TIMEOUT = Duration.ofMillis(1000);
  private static final KsqlRequest VALID_EXECUTABLE_REQUEST = new KsqlRequest(
      "CREATE STREAM S AS SELECT * FROM test_stream;",
      ImmutableMap.of(ConsumerConfig.AUTO_OFFSET_RESET_CONFIG, "earliest"),
      0L);
  private static final LogicalSchema SINGLE_FIELD_SCHEMA = LogicalSchema.builder()
      .valueColumn(ColumnName.of("val"), SqlTypes.STRING)
      .build();

  private static final ClusterTerminateRequest VALID_TERMINATE_REQUEST =
      new ClusterTerminateRequest(ImmutableList.of("Foo"));
  private static final TableElements SOME_ELEMENTS = TableElements.of(
      new TableElement(Namespace.VALUE, ColumnName.of("f0"), new io.confluent.ksql.execution.expression.tree.Type(SqlTypes.STRING))
  );
  private static final PreparedStatement<CreateStream> STMT_0_WITH_SCHEMA = PreparedStatement.of(
      "sql with schema",
      new CreateStream(
          SourceName.of("bob"),
          SOME_ELEMENTS,
          true,
          CreateSourceProperties.from(ImmutableMap.of(
              "KAFKA_TOPIC", new StringLiteral("orders-topic"),
              "VALUE_FORMAT", new StringLiteral("avro")
          ))));
  private static final ConfiguredStatement<CreateStream> CFG_0_WITH_SCHEMA = ConfiguredStatement.of(
      STMT_0_WITH_SCHEMA,
      ImmutableMap.of(),
      new KsqlConfig(getDefaultKsqlConfig())
  );

  private static final PreparedStatement<CreateStream> STMT_1_WITH_SCHEMA = PreparedStatement.of(
      "other sql with schema",
      new CreateStream(
          SourceName.of("john"),
          SOME_ELEMENTS,
          true,
          CreateSourceProperties.from(ImmutableMap.of(
              "KAFKA_TOPIC", new StringLiteral("orders-topic"),
              "VALUE_FORMAT", new StringLiteral("avro")
          ))));
  private static final ConfiguredStatement<CreateStream> CFG_1_WITH_SCHEMA = ConfiguredStatement.of(
      STMT_1_WITH_SCHEMA,
      ImmutableMap.of(),
      new KsqlConfig(getDefaultKsqlConfig())
  );

  private static final LogicalSchema SOME_SCHEMA = LogicalSchema.builder()
      .valueColumn(ColumnName.of("f1"), SqlTypes.STRING)
      .build();

  private static final String COMMAND_TOPIC_NAME = "command-topic";

  @Rule
  public final ExpectedException expectedException = ExpectedException.none();

  private KsqlConfig ksqlConfig;
  private KsqlRestConfig ksqlRestConfig;
  private FakeKafkaTopicClient kafkaTopicClient;
  private KsqlEngine realEngine;
  private KsqlEngine ksqlEngine;
  @Mock
  private SandboxEngine sandbox;
  @Mock
  private CommandStore commandStore;
  @Mock
  private ActivenessRegistrar activenessRegistrar;
  @Mock
  private Function<ServiceContext, Injector> schemaInjectorFactory;
  @Mock
  private Injector schemaInjector;
  @Mock
  private Injector sandboxSchemaInjector;
  @Mock
  private Function<KsqlExecutionContext, Injector> topicInjectorFactory;
  @Mock
  private Injector topicInjector;
  @Mock
  private Injector sandboxTopicInjector;
  @Mock
  private KsqlAuthorizationValidator authorizationValidator;
  @Mock
  private Producer<CommandId, Command> transactionalProducer;

  private KsqlResource ksqlResource;
  private SchemaRegistryClient schemaRegistryClient;
  private QueuedCommandStatus commandStatus;
  private QueuedCommandStatus commandStatus1;
  private MetaStoreImpl metaStore;
  private ServiceContext serviceContext;

  private String streamName;

  @Before
  public void setUp() throws IOException, RestClientException {
    commandStatus = new QueuedCommandStatus(
        0, new CommandStatusFuture(new CommandId(TOPIC, "whateva", CREATE)));

    commandStatus1 = new QueuedCommandStatus(
        1, new CommandStatusFuture(new CommandId(TABLE, "something", DROP)));

    final QueuedCommandStatus commandStatus2 = new QueuedCommandStatus(
        2, new CommandStatusFuture(new CommandId(STREAM, "something", EXECUTE)));

    kafkaTopicClient = new FakeKafkaTopicClient();
    serviceContext = TestServiceContext.create(kafkaTopicClient);
    schemaRegistryClient = serviceContext.getSchemaRegistryClient();
    registerSchema(schemaRegistryClient);
    ksqlRestConfig = new KsqlRestConfig(getDefaultKsqlConfig());
    ksqlConfig = new KsqlConfig(ksqlRestConfig.getKsqlConfigProperties());

    metaStore = new MetaStoreImpl(new InternalFunctionRegistry());

    realEngine = KsqlEngineTestUtil.createKsqlEngine(
        serviceContext,
        metaStore
    );

    when(commandStore.createTransactionalProducer())
        .thenReturn(transactionalProducer);

    ksqlEngine = realEngine;
    when(sandbox.getMetaStore()).thenAnswer(inv -> metaStore.copy());

    addTestTopicAndSources();

    when(commandStore.enqueueCommand(any(), any(Producer.class)))
        .thenReturn(commandStatus)
        .thenReturn(commandStatus1)
        .thenReturn(commandStatus2);

    streamName = KsqlIdentifierTestUtil.uniqueIdentifierName();

    when(schemaInjectorFactory.apply(any())).thenReturn(sandboxSchemaInjector);
    when(schemaInjectorFactory.apply(serviceContext)).thenReturn(schemaInjector);

    when(topicInjectorFactory.apply(any())).thenReturn(sandboxTopicInjector);
    when(topicInjectorFactory.apply(ksqlEngine)).thenReturn(topicInjector);

    when(sandboxSchemaInjector.inject(any())).thenAnswer(inv -> inv.getArgument(0));
    when(schemaInjector.inject(any())).thenAnswer(inv -> inv.getArgument(0));

    when(sandboxTopicInjector.inject(any()))
        .thenAnswer(inv -> inv.getArgument(0));
    when(topicInjector.inject(any()))
        .thenAnswer(inv -> inv.getArgument(0));

    setUpKsqlResource();
  }

  @After
  public void tearDown() {
    realEngine.close();
    serviceContext.close();
  }

  @Test(expected = IllegalArgumentException.class)
  public void shouldThrowOnConfigureIfAppServerNotSet() {
    // Given:
    final KsqlConfig configNoAppServer = new KsqlConfig(ImmutableMap.of());

    // When:
    ksqlResource.configure(configNoAppServer);
  }

  @Test
  public void shouldThrowOnHandleStatementIfNotConfigured() {
    // Given:
    ksqlResource = new KsqlResource(
        ksqlEngine,
        commandStore,
        DISTRIBUTED_COMMAND_RESPONSE_TIMEOUT,
        activenessRegistrar,
        (ec, sc) -> InjectorChain.of(
            schemaInjectorFactory.apply(sc),
            topicInjectorFactory.apply(ec),
            new TopicDeleteInjector(ec, sc)),
        authorizationValidator
    );

    // Then:
    expectedException.expect(KsqlRestException.class);
    expectedException.expect(exceptionStatusCode(CoreMatchers.is(Code.SERVICE_UNAVAILABLE)));
    expectedException
        .expect(exceptionErrorMessage(errorMessage(Matchers.is("Server initializing"))));

    // When:
    ksqlResource.handleKsqlStatements(
        serviceContext,
        new KsqlRequest("query", Collections.emptyMap(), null)
    );
  }

  @Test
  public void shouldThrowOnHandleTerminateIfNotConfigured() {
    // Given:
    ksqlResource = new KsqlResource(
        ksqlEngine,
        commandStore,
        DISTRIBUTED_COMMAND_RESPONSE_TIMEOUT,
        activenessRegistrar,
        (ec, sc) -> InjectorChain.of(
            schemaInjectorFactory.apply(sc),
            topicInjectorFactory.apply(ec),
            new TopicDeleteInjector(ec, sc)),
        authorizationValidator
    );

    // Then:
    expectedException.expect(KsqlRestException.class);
    expectedException.expect(exceptionStatusCode(CoreMatchers.is(Code.SERVICE_UNAVAILABLE)));
    expectedException
        .expect(exceptionErrorMessage(errorMessage(Matchers.is("Server initializing"))));

    // When:
    ksqlResource.terminateCluster(
        serviceContext,
        new ClusterTerminateRequest(ImmutableList.of(""))
    );
  }

  @Test
  public void shouldShowNoQueries() {
    // When:
    final Queries queries = makeSingleRequest("SHOW QUERIES;", Queries.class);

    // Then:
    assertThat(queries.getQueries(), is(empty()));
  }

  @Test
  public void shouldListFunctions() {
    // When:
    final FunctionNameList functionList = makeSingleRequest(
        "LIST FUNCTIONS;", FunctionNameList.class);

    // Then:
    assertThat(functionList.getFunctions(), hasItems(
        new SimpleFunctionInfo("EXTRACTJSONFIELD", FunctionType.SCALAR),
        new SimpleFunctionInfo("ARRAYCONTAINS", FunctionType.SCALAR),
        new SimpleFunctionInfo("CONCAT", FunctionType.SCALAR),
        new SimpleFunctionInfo("TOPK", FunctionType.AGGREGATE),
        new SimpleFunctionInfo("MAX", FunctionType.AGGREGATE)
    ));

    assertThat("shouldn't contain internal functions", functionList.getFunctions(),
        not(hasItem(new SimpleFunctionInfo("FETCH_FIELD_FROM_STRUCT", FunctionType.SCALAR)))
    );
  }

  @Test
  public void shouldShowStreamsExtended() {
    // Given:
    final LogicalSchema schema = LogicalSchema.builder()
        .valueColumn(ColumnName.of("FIELD1"), SqlTypes.BOOLEAN)
        .valueColumn(ColumnName.of("FIELD2"), SqlTypes.STRING)
        .build();

    givenSource(
        DataSourceType.KSTREAM, "new_stream", "new_topic",
        schema);

    // When:
    final SourceDescriptionList descriptionList = makeSingleRequest(
        "SHOW STREAMS EXTENDED;", SourceDescriptionList.class);

    // Then:
    assertThat(descriptionList.getSourceDescriptions(), containsInAnyOrder(
        SourceDescriptionFactory.create(
            ksqlEngine.getMetaStore().getSource(SourceName.of("TEST_STREAM")),
            true, "JSON", Collections.emptyList(), Collections.emptyList(),
            Optional.of(kafkaTopicClient.describeTopic("KAFKA_TOPIC_2"))),
        SourceDescriptionFactory.create(
            ksqlEngine.getMetaStore().getSource(SourceName.of("new_stream")),
            true, "JSON", Collections.emptyList(), Collections.emptyList(),
            Optional.of(kafkaTopicClient.describeTopic("new_topic"))))
    );
  }

  @Test
  public void shouldShowTablesExtended() {
    // Given:
    final LogicalSchema schema = LogicalSchema.builder()
        .valueColumn(ColumnName.of("FIELD1"), SqlTypes.BOOLEAN)
        .valueColumn(ColumnName.of("FIELD2"), SqlTypes.STRING)
        .build();

    givenSource(
        DataSourceType.KTABLE, "new_table", "new_topic",
        schema);

    // When:
    final SourceDescriptionList descriptionList = makeSingleRequest(
        "SHOW TABLES EXTENDED;", SourceDescriptionList.class);

    // Then:
    assertThat(descriptionList.getSourceDescriptions(), containsInAnyOrder(
        SourceDescriptionFactory.create(
            ksqlEngine.getMetaStore().getSource(SourceName.of("TEST_TABLE")),
            true, "JSON", Collections.emptyList(), Collections.emptyList(),
            Optional.of(kafkaTopicClient.describeTopic("KAFKA_TOPIC_1"))),
        SourceDescriptionFactory.create(
            ksqlEngine.getMetaStore().getSource(SourceName.of("new_table")),
            true, "JSON", Collections.emptyList(), Collections.emptyList(),
            Optional.of(kafkaTopicClient.describeTopic("new_topic"))))
    );
  }

  @Test
  public void shouldShowQueriesExtended() {
    // Given:
    final Map<String, Object> overriddenProperties =
        Collections.singletonMap("ksql.streams.auto.offset.reset", "earliest");

    final List<PersistentQueryMetadata> queryMetadata = createQueries(
        "CREATE STREAM test_describe_1 AS SELECT * FROM test_stream;" +
            "CREATE STREAM test_describe_2 AS SELECT * FROM test_stream;", overriddenProperties);

    // When:
    final QueryDescriptionList descriptionList = makeSingleRequest(
        "SHOW QUERIES EXTENDED;", QueryDescriptionList.class);

    // Then:
    assertThat(descriptionList.getQueryDescriptions(), containsInAnyOrder(
        QueryDescriptionFactory.forQueryMetadata(queryMetadata.get(0)),
        QueryDescriptionFactory.forQueryMetadata(queryMetadata.get(1))));
  }

  @Test
  public void shouldDescribeStatement() {
    // Given:
    final List<RunningQuery> queries = createRunningQueries(
        "CREATE STREAM described_stream AS SELECT * FROM test_stream;"
            + "CREATE STREAM down_stream AS SELECT * FROM described_stream;",
        emptyMap());

    // When:
    final SourceDescriptionEntity description = makeSingleRequest(
        "DESCRIBE DESCRIBED_STREAM;", SourceDescriptionEntity.class);

    // Then:
    final SourceDescription expectedDescription = SourceDescriptionFactory.create(
        ksqlEngine.getMetaStore().getSource(SourceName.of("DESCRIBED_STREAM")),
        false,
        "JSON",
        Collections.singletonList(queries.get(1)),
        Collections.singletonList(queries.get(0)),
        Optional.empty()
    );

    assertThat(description.getSourceDescription(), is(expectedDescription));
  }

  @Test
  public void shouldListStreamsStatement() {
    // When:
    final StreamsList streamsList = makeSingleRequest("LIST STREAMS;", StreamsList.class);

    // Then:
    assertThat(streamsList.getStreams(), contains(sourceStream("TEST_STREAM")));
  }

  @Test
  public void shouldListTablesStatement() {
    // When:
    final TablesList tablesList = makeSingleRequest("LIST TABLES;", TablesList.class);

    // Then:
    assertThat(tablesList.getTables(), contains(sourceTable("TEST_TABLE")));
  }

  @Test
  public void shouldFailForIncorrectCSASStatementResultType() {
    // Then:
    expectedException.expect(KsqlRestException.class);
    expectedException.expect(exceptionStatusCode(is(Code.BAD_REQUEST)));
    expectedException.expect(exceptionErrorMessage(errorMessage(is(
        "Invalid result type. Your SELECT query produces a TABLE. "
            + "Please use CREATE TABLE AS SELECT statement instead."))));
    expectedException.expect(exceptionStatementErrorMessage(statement(is(
        "CREATE STREAM s1 AS SELECT * FROM test_table;"))));

    // When:
    makeRequest("CREATE STREAM s1 AS SELECT * FROM test_table;");
  }

  @Test
  public void shouldFailForIncorrectCSASStatementResultTypeWithGroupBy() {
    // Then:
    expectedException.expect(KsqlRestException.class);
    expectedException.expect(exceptionStatusCode(is(Code.BAD_REQUEST)));
    expectedException.expect(exceptionErrorMessage(errorMessage(is(
        "Invalid result type. Your SELECT query produces a TABLE. "
            + "Please use CREATE TABLE AS SELECT statement instead."))));
    expectedException.expect(exceptionStatementErrorMessage(statement(is(
        "CREATE STREAM s2 AS SELECT S2_F1, count(S2_F1) FROM test_stream group by s2_f1;"))));

    // When:
    makeRequest("CREATE STREAM s2 AS SELECT S2_F1, count(S2_F1) FROM test_stream group by s2_f1;");
  }

  @Test
  public void shouldFailForIncorrectCTASStatementResultType() {
    // Then:
    expectedException.expect(KsqlRestException.class);
    expectedException.expect(exceptionStatusCode(is(Code.BAD_REQUEST)));
    expectedException.expect(exceptionErrorMessage(errorMessage(is(
        "Invalid result type. Your SELECT query produces a STREAM. "
            + "Please use CREATE STREAM AS SELECT statement instead."))));
    expectedException.expect(exceptionStatementErrorMessage(statement(is(
        "CREATE TABLE s1 AS SELECT * FROM test_stream;"))));

    // When:
    makeRequest("CREATE TABLE s1 AS SELECT * FROM test_stream;");
  }

  @Test
  public void shouldFailForIncorrectDropStreamStatement() {
    // When:
    final KsqlErrorMessage result = makeFailingRequest(
        "DROP TABLE test_stream;", Code.BAD_REQUEST);

    // Then:
    assertThat(result.getMessage().toLowerCase(),
        is("incompatible data source type is stream, but statement was drop table"));
  }

  @Test
  public void shouldFailForIncorrectDropTableStatement() {
    // When:
    final KsqlErrorMessage result = makeFailingRequest(
        "DROP STREAM test_table;", Code.BAD_REQUEST);

    // Then:
    assertThat(result.getMessage().toLowerCase(),
        is("incompatible data source type is table, but statement was drop stream"));
  }

  @Test
  public void shouldFailCreateTableWithInferenceWithUnknownKey() {
    // When:
    final KsqlErrorMessage response = makeFailingRequest(
        "CREATE TABLE orders WITH (KAFKA_TOPIC='orders-topic', "
            + "VALUE_FORMAT = 'avro', KEY = 'unknownField');",
        Code.BAD_REQUEST);

    // Then:
    assertThat(response, instanceOf(KsqlStatementErrorMessage.class));
    assertThat(response.getErrorCode(), is(Errors.ERROR_CODE_BAD_STATEMENT));
  }

  @Test
  public void shouldFailBarePushQuery() {
    // Then:
    expectedException.expect(KsqlRestException.class);
    expectedException.expect(exceptionStatusCode(is(Code.BAD_REQUEST)));
    expectedException.expect(exceptionStatementErrorMessage(errorMessage(is(
        "The following statement types should be issued to the websocket endpoint '/query':"
            + System.lineSeparator()
            + "\t* PRINT"
            + System.lineSeparator()
            + "\t* SELECT"))));
    expectedException.expect(exceptionStatementErrorMessage(statement(is(
        "SELECT * FROM test_table EMIT CHANGES;"))));

    // When:
    makeRequest("SELECT * FROM test_table EMIT CHANGES;");
  }

  @Test
<<<<<<< HEAD
  public void shouldAllowBarePullQuery() {
=======
  public void shouldFailBarePullQuery() {
>>>>>>> 9c52d58d
    // Then:
    expectedException.expect(KsqlRestException.class);
    expectedException.expect(exceptionStatusCode(is(Code.BAD_REQUEST)));
    expectedException.expect(exceptionStatementErrorMessage(errorMessage(is(
        "The following statement types should be issued to the websocket endpoint '/query':"
            + System.lineSeparator()
            + "\t* PRINT"
            + System.lineSeparator()
            + "\t* SELECT"))));
    expectedException.expect(exceptionStatementErrorMessage(statement(is(
        "SELECT * FROM test_table;"))));

    // When:
    makeRequest("SELECT * FROM test_table;");
  }

  @Test
  public void shouldFailPrintTopic() {
    // Then:
    expectedException.expect(KsqlRestException.class);
    expectedException.expect(exceptionStatusCode(is(Code.BAD_REQUEST)));
    expectedException.expect(exceptionStatementErrorMessage(errorMessage(is(
        "The following statement types should be issued to the websocket endpoint '/query':"
            + System.lineSeparator()
            + "\t* PRINT"
            + System.lineSeparator()
            + "\t* SELECT"))));
    expectedException.expect(exceptionStatementErrorMessage(statement(is(
        "PRINT 'orders-topic';"))));

    // When:
    makeRequest("PRINT 'orders-topic';");
  }

  @Test
  public void shouldDistributePersistentQuery() {
    // When:
    makeSingleRequest(
        "CREATE STREAM S AS SELECT * FROM test_stream;", CommandStatusEntity.class);

    // Then:
    verify(commandStore).enqueueCommand(
        argThat(is(
            configured(
              preparedStatement(
              "CREATE STREAM S AS SELECT * FROM test_stream;",
              CreateStreamAsSelect.class)))
        ), any(Producer.class)
    );
  }

  @Test
  public void shouldDistributeWithConfig() {
    // When:
    makeSingleRequest(VALID_EXECUTABLE_REQUEST, KsqlEntity.class);

    // Then:
    verify(commandStore).enqueueCommand(
        argThat(configured(VALID_EXECUTABLE_REQUEST.getStreamsProperties(), ksqlConfig)), any(Producer.class));
  }

  @Test
  public void shouldReturnStatusEntityFromPersistentQuery() {
    // When:
    final CommandStatusEntity result = makeSingleRequest(
        "CREATE STREAM S AS SELECT * FROM test_stream;", CommandStatusEntity.class);

    // Then:
    assertThat(result, is(new CommandStatusEntity(
        "CREATE STREAM S AS SELECT * FROM test_stream;",
        commandStatus.getCommandId(), commandStatus.getStatus(), 0L)));
  }

  @Test
  public void shouldFailIfCreateStatementMissingKafkaTopicName() {
    // When:
    final KsqlErrorMessage result = makeFailingRequest(
        "CREATE STREAM S (foo INT) WITH(VALUE_FORMAT='JSON');",
        Code.BAD_REQUEST);

    // Then:
    assertThat(result, is(instanceOf(KsqlStatementErrorMessage.class)));
    assertThat(result.getErrorCode(), is(Errors.ERROR_CODE_BAD_STATEMENT));
    assertThat(result.getMessage(),
        containsString("Missing required property \"KAFKA_TOPIC\" which has no default value."));
    assertThat(((KsqlStatementErrorMessage) result).getStatementText(),
        is("CREATE STREAM S (foo INT) WITH(VALUE_FORMAT='JSON');"));
  }

  @Test
  public void shouldReturnForbiddenKafkaAccessIfKsqlTopicAuthorizationException() {
    // Given:
    doThrow(new KsqlTopicAuthorizationException(
        AclOperation.DELETE,
        Collections.singleton("topic"))).when(authorizationValidator).checkAuthorization(any(), any(), any());

    // When:
    final KsqlErrorMessage result = makeFailingRequest(
        "DROP STREAM TEST_STREAM DELETE TOPIC;",
        Code.FORBIDDEN);

    // Then:
    assertThat(result, is(instanceOf(KsqlErrorMessage.class)));
    assertThat(result.getErrorCode(), is(Errors.ERROR_CODE_FORBIDDEN_KAFKA_ACCESS));
  }

  @Test
  public void shouldReturnForbiddenKafkaAccessIfRootCauseKsqlTopicAuthorizationException() {
    // Given:
    doThrow(new KsqlException("Could not delete the corresponding kafka topic: topic",
        new KsqlTopicAuthorizationException(
          AclOperation.DELETE,
          Collections.singleton("topic"))))
        .when(authorizationValidator).checkAuthorization(any(), any(), any());


    // When:
    final KsqlErrorMessage result = makeFailingRequest(
            "DROP STREAM TEST_STREAM DELETE TOPIC;",
            Code.FORBIDDEN);

    // Then:
    assertThat(result, is(instanceOf(KsqlErrorMessage.class)));
    assertThat(result.getErrorCode(), is(Errors.ERROR_CODE_FORBIDDEN_KAFKA_ACCESS));
    assertThat(result.getMessage(), is(
        "Could not delete the corresponding kafka topic: topic\n" +
              "Caused by: Authorization denied to Delete on topic(s): [topic]"));
  }

  @Test
  public void shouldReturnBadStatementIfStatementFailsValidation() {
    // When:
    final KsqlErrorMessage result = makeFailingRequest(
        "DESCRIBE i_do_not_exist;",
        Code.BAD_REQUEST);

    // Then:
    assertThat(result, is(instanceOf(KsqlStatementErrorMessage.class)));
    assertThat(result.getErrorCode(), is(Errors.ERROR_CODE_BAD_STATEMENT));
    assertThat(((KsqlStatementErrorMessage) result).getStatementText(),
        is("DESCRIBE i_do_not_exist;"));
  }

  @Test
  public void shouldNotDistributeCreateStatementIfTopicDoesNotExist() {
    // Then:
    expectedException.expect(KsqlRestException.class);
    expectedException.expect(exceptionStatusCode(is(Code.BAD_REQUEST)));
    expectedException
        .expect(exceptionErrorMessage(errorMessage(is("Kafka topic does not exist: unknown"))));

    // When:
    makeRequest("CREATE STREAM S (foo INT) WITH(VALUE_FORMAT='JSON', KAFKA_TOPIC='unknown');");
  }

  @Test
  public void shouldDistributeAvoCreateStatementWithColumns() {
    // When:
    makeSingleRequest(
        "CREATE STREAM S (foo INT) WITH(VALUE_FORMAT='AVRO', KAFKA_TOPIC='orders-topic');",
        CommandStatusEntity.class);

    // Then:
    verify(commandStore).enqueueCommand(
        argThat(is(configured(preparedStatement(
            "CREATE STREAM S (foo INT) WITH(VALUE_FORMAT='AVRO', KAFKA_TOPIC='orders-topic');",
            CreateStream.class)
        ))), any(Producer.class)
    );
  }

  @Test
  public void shouldSupportTopicInferenceInVerification() {
    // Given:
    givenMockEngine();
    givenSource(DataSourceType.KSTREAM, "ORDERS1", "ORDERS1", SOME_SCHEMA);

    final String sql = "CREATE STREAM orders2 AS SELECT * FROM orders1;";
    final String sqlWithTopic = "CREATE STREAM orders2 WITH(kafka_topic='orders2') AS SELECT * FROM orders1;";

    final PreparedStatement<?> statementWithTopic =
        ksqlEngine.prepare(ksqlEngine.parse(sqlWithTopic).get(0));
    final ConfiguredStatement<?> configuredStatement =
        ConfiguredStatement.of(statementWithTopic, ImmutableMap.of(), ksqlConfig);

    when(sandboxTopicInjector.inject(argThat(is(configured(preparedStatementText(sql))))))
        .thenReturn((ConfiguredStatement<Statement>) configuredStatement);

    // When:
    makeRequest(sql);

    // Then:
    verify(sandbox, times(2)).execute(any(SandboxedServiceContext.class), eq(configuredStatement));
    verify(commandStore).enqueueCommand(argThat(configured(preparedStatementText(sql))), any(Producer.class));
  }

  @Test
  public void shouldSupportTopicInferenceInExecution() {
    // Given:
    givenMockEngine();
    givenSource(DataSourceType.KSTREAM, "ORDERS1", "ORDERS1", SOME_SCHEMA);

    final String sql = "CREATE STREAM orders2 AS SELECT * FROM orders1;";
    final String sqlWithTopic = "CREATE STREAM orders2 WITH(kafka_topic='orders2') AS SELECT * FROM orders1;";

    final PreparedStatement<?> statementWithTopic =
        ksqlEngine.prepare(ksqlEngine.parse(sqlWithTopic).get(0));
    final ConfiguredStatement<?> configured =
        ConfiguredStatement.of(statementWithTopic, ImmutableMap.of(), ksqlConfig);

    when(topicInjector.inject(argThat(is(configured(preparedStatementText(sql))))))
        .thenReturn((ConfiguredStatement<Statement>) configured);

    // When:
    makeRequest(sql);

    // Then:
    verify(commandStore).enqueueCommand(eq(configured), any(Producer.class));
  }

  @Test
  public void shouldFailWhenTopicInferenceFailsDuringValidate() {
    // Given:
    givenSource(DataSourceType.KSTREAM, "ORDERS1", "ORDERS1", SOME_SCHEMA);
    when(sandboxTopicInjector.inject(any()))
        .thenThrow(new KsqlStatementException("boom", "sql"));

    // When:
    final KsqlErrorMessage result = makeFailingRequest(
        "CREATE STREAM orders2 AS SELECT * FROM orders1;",
        Code.BAD_REQUEST);

    // Then:
    assertThat(result.getErrorCode(), is(Errors.ERROR_CODE_BAD_STATEMENT));
    assertThat(result.getMessage(), is("boom"));
  }

  @Test
  public void shouldFailWhenTopicInferenceFailsDuringExecute() {
    // Given:
    givenSource(DataSourceType.KSTREAM, "ORDERS1", "ORDERS1", SOME_SCHEMA);

    when(topicInjector.inject(any()))
        .thenThrow(new KsqlStatementException("boom", "some-sql"));

    // Then:
    expectedException.expect(KsqlRestException.class);
    expectedException.expect(exceptionStatusCode(is(Code.BAD_REQUEST)));
    expectedException
        .expect(exceptionErrorMessage(errorCode(is(Errors.ERROR_CODE_BAD_STATEMENT))));
    expectedException
        .expect(exceptionStatementErrorMessage(errorMessage(is("boom"))));

    // When:
    makeRequest("CREATE STREAM orders2 AS SELECT * FROM orders1;");
  }

  @Test
  public void shouldSupportSchemaInference() {
    // Given:
    givenMockEngine();

    final String sql = "CREATE STREAM NO_SCHEMA WITH(VALUE_FORMAT='AVRO', KAFKA_TOPIC='orders-topic');";

    when(sandboxSchemaInjector.inject(argThat(configured(preparedStatementText(sql)))))
        .thenReturn((ConfiguredStatement) CFG_0_WITH_SCHEMA);

    when(schemaInjector.inject(argThat(configured(preparedStatementText(sql)))))
        .thenReturn((ConfiguredStatement) CFG_1_WITH_SCHEMA);

    // When:
    makeRequest(sql);

    // Then:
    verify(sandbox, times(2)).execute(any(SandboxedServiceContext.class), eq(CFG_0_WITH_SCHEMA));
    verify(commandStore).enqueueCommand(eq(CFG_1_WITH_SCHEMA), any(Producer.class));
  }

  @Test
  public void shouldFailWhenAvroInferenceFailsDuringValidate() {
    // Given:
    when(sandboxSchemaInjector.inject(any()))
        .thenThrow(new KsqlStatementException("boom", "sql"));

    // When:
    final KsqlErrorMessage result = makeFailingRequest(
        "CREATE STREAM S WITH(VALUE_FORMAT='AVRO', KAFKA_TOPIC='orders-topic');",
        Code.BAD_REQUEST);

    // Then:
    assertThat(result.getErrorCode(), is(Errors.ERROR_CODE_BAD_STATEMENT));
    assertThat(result.getMessage(), is("boom"));
  }

  @Test
  public void shouldFailWhenAvroInferenceFailsDuringExecute() {
    // Given:
    when(sandboxSchemaInjector.inject(any()))
        .thenReturn((ConfiguredStatement) CFG_0_WITH_SCHEMA);

    when(schemaInjector.inject(any()))
        .thenThrow(new KsqlStatementException("boom", "some-sql"));

    // Then:
    expectedException.expect(KsqlRestException.class);
    expectedException.expect(exceptionStatusCode(is(Code.BAD_REQUEST)));
    expectedException
        .expect(exceptionErrorMessage(errorCode(is(Errors.ERROR_CODE_BAD_STATEMENT))));
    expectedException
        .expect(exceptionStatementErrorMessage(errorMessage(is("boom"))));

    // When:
    makeRequest("CREATE STREAM S WITH(VALUE_FORMAT='AVRO', KAFKA_TOPIC='orders-topic');");
  }

  @Test
  public void shouldFailIfNoSchemaAndNotInferred() {
    // Then:
    expectedException.expect(KsqlRestException.class);
    expectedException.expect(exceptionStatusCode(is(Code.BAD_REQUEST)));
    expectedException
        .expect(exceptionErrorMessage(errorCode(is(Errors.ERROR_CODE_BAD_STATEMENT))));
    expectedException
        .expect(
            exceptionErrorMessage(errorMessage(is("The statement does not define any columns."))));

    // When:
    makeRequest("CREATE STREAM S WITH(VALUE_FORMAT='AVRO', KAFKA_TOPIC='orders-topic');");
  }

  @Test
  public void shouldFailWhenAvroSchemaCanNotBeEvolved() {
    // Given:
    givenAvroSchemaNotEvolveable("S1");

    // When:
    final KsqlErrorMessage result = makeFailingRequest(
        "CREATE STREAM S1 WITH(VALUE_FORMAT='AVRO') AS SELECT * FROM test_stream;",
        Code.BAD_REQUEST);

    // Then:
    assertThat(result.getErrorCode(), is(Errors.ERROR_CODE_BAD_STATEMENT));
    assertThat(result.getMessage(),
        containsString("Cannot register avro schema for S1 as the schema is incompatible with the current schema version registered for the topic"));
  }

  @Test
  public void shouldWaitForLastDistributedStatementBeforeExecutingAnyNonDistributed()
      throws Exception
  {
    // Given:
    final String csasSql = "CREATE STREAM S AS SELECT * FROM test_stream;";

    doAnswer(executeAgainstEngine(csasSql))
        .when(commandStore)
        .ensureConsumedPast(
            commandStatus1.getCommandSequenceNumber(),
            DISTRIBUTED_COMMAND_RESPONSE_TIMEOUT
        );

    // When:
    final List<KsqlEntity> results = makeMultipleRequest(
        csasSql + "\n"   // <-- commandStatus
            + "CREATE STREAM S2 AS SELECT * FROM test_stream;\n" // <-- commandStatus1
            + "DESCRIBE S;",
        KsqlEntity.class
    );

    // Then:
    verify(commandStore).ensureConsumedPast(
        commandStatus1.getCommandSequenceNumber(), DISTRIBUTED_COMMAND_RESPONSE_TIMEOUT);

    assertThat(results, hasSize(3));
    assertThat(results.get(2), is(instanceOf(SourceDescriptionEntity.class)));
  }

  @Test
  public void shouldNotWaitOnAnyDistributedStatementsBeforeDistributingAnother() throws Exception {
    // When:
    makeMultipleRequest(
        "CREATE STREAM S AS SELECT * FROM test_stream;\n"
            + "CREATE STREAM S2 AS SELECT * FROM test_stream;",
        KsqlEntity.class
    );

    // Then:
    verify(commandStore, never()).ensureConsumedPast(anyLong(), any());
  }

  @Test
  public void shouldNotWaitForLastDistributedStatementBeforeExecutingSyncBlackListedStatement()
      throws Exception {
    // Given:
    final ImmutableList<String> blackListed = ImmutableList.of(
        //"LIST TOPICS;" <- mocks don't support required ops,
        "LIST FUNCTIONS;",
        "DESCRIBE FUNCTION LCASE;",
        "LIST PROPERTIES;",
        "SET '" + ConsumerConfig.AUTO_OFFSET_RESET_CONFIG + "'='earliest';",
        "UNSET '" + ConsumerConfig.AUTO_OFFSET_RESET_CONFIG + "';"
    );

    for (final String statement : blackListed) {

      // When:
      makeMultipleRequest(
          "CREATE STREAM " + KsqlIdentifierTestUtil.uniqueIdentifierName()
              + " AS SELECT * FROM test_stream;\n"
              + statement,
          KsqlEntity.class
      );

      // Then:
      verify(commandStore, never()).ensureConsumedPast(anyLong(), any());
    }
  }

  @Test
  public void shouldThrowShutdownIfInterruptedWhileAwaitingPreviousCmdInMultiStatementRequest()
      throws Exception
  {
    // Given:
    doThrow(new InterruptedException("oh no!"))
        .when(commandStore)
        .ensureConsumedPast(anyLong(), any());

    // Then:
    expectedException.expect(KsqlRestException.class);
    expectedException.expect(exceptionStatusCode(is(Code.SERVICE_UNAVAILABLE)));
    expectedException
        .expect(exceptionErrorMessage(errorMessage(is("The server is shutting down"))));
    expectedException
        .expect(exceptionErrorMessage(errorCode(is(Errors.ERROR_CODE_SERVER_SHUTTING_DOWN))));

    // When:
    makeMultipleRequest(
        "CREATE STREAM S AS SELECT * FROM test_stream;\n"
            + "DESCRIBE S;",
        KsqlEntity.class
    );
  }

  @Test
  public void shouldThrowTimeoutOnTimeoutAwaitingPreviousCmdInMultiStatementRequest()
      throws Exception
  {
    // Given:
    doThrow(new TimeoutException("oh no!"))
        .when(commandStore)
        .ensureConsumedPast(anyLong(), any());

    // Then:
    expectedException.expect(KsqlRestException.class);
    expectedException.expect(exceptionStatusCode(is(Code.SERVICE_UNAVAILABLE)));
    expectedException.expect(exceptionErrorMessage(errorMessage(
        containsString("Timed out"))));
    expectedException.expect(exceptionErrorMessage(errorMessage(
        containsString("sequence number: " + commandStatus.getCommandSequenceNumber()))));
    expectedException.expect(exceptionErrorMessage(errorCode(
        is(Errors.ERROR_CODE_COMMAND_QUEUE_CATCHUP_TIMEOUT))));

    // When:
    makeMultipleRequest(
        "CREATE STREAM S AS SELECT * FROM test_stream;\n"
            + "DESCRIBE S;",
        KsqlEntity.class
    );
  }

  @Test
  public void shouldFailMultipleStatementsAtomically() {
    // When:
    makeFailingRequest(
        "CREATE STREAM S AS SELECT * FROM test_stream; "
            + "CREATE STREAM S2 AS SELECT * FROM S;"
            + "CREATE STREAM S2 AS SELECT * FROM S;", // <-- duplicate will fail.
        Code.BAD_REQUEST
    );

    // Then:
    verify(commandStore, never()).enqueueCommand(any(), any(Producer.class));
  }

  @Test
  public void shouldDistributeTerminateQuery() {
    // Given:
    final PersistentQueryMetadata queryMetadata = createQuery(
        "CREATE STREAM test_explain AS SELECT * FROM test_stream;",
        emptyMap());

    final String terminateSql = "TERMINATE " + queryMetadata.getQueryId() + ";";

    // When:
    final CommandStatusEntity result = makeSingleRequest(terminateSql, CommandStatusEntity.class);

    // Then:
    verify(commandStore)
        .enqueueCommand(
            argThat(is(configured(preparedStatement(terminateSql, TerminateQuery.class)))),
            any(Producer.class));

    assertThat(result.getStatementText(), is(terminateSql));
  }

  @Test
  public void shouldThrowOnTerminateUnknownQuery() {
    // Then:
    expectedException.expect(KsqlRestException.class);
    expectedException.expect(exceptionStatusCode(is(Code.BAD_REQUEST)));
    expectedException.expect(exceptionErrorMessage(errorMessage(is(
        "Unknown queryId: unknown_query_id"))));
    expectedException.expect(exceptionStatementErrorMessage(statement(is(
        "TERMINATE unknown_query_id;"))));

    // When:
    makeRequest("TERMINATE unknown_query_id;");
  }

  @Test
  public void shouldThrowOnTerminateTerminatedQuery() {
    // Given:
    final String queryId = createQuery(
        "CREATE STREAM test_explain AS SELECT * FROM test_stream;",
        emptyMap())
        .getQueryId()
        .getId();

    // Then:
    expectedException.expect(KsqlRestException.class);
    expectedException.expect(exceptionStatusCode(is(Code.BAD_REQUEST)));
    expectedException.expect(exceptionErrorMessage(errorMessage(containsString(
        "Unknown queryId:"))));
    expectedException.expect(exceptionStatementErrorMessage(statement(containsString(
        "TERMINATE /*second*/"))));

    // When:
    makeRequest(
        "TERMINATE " + queryId + ";"
            + "TERMINATE /*second*/ " + queryId + ";"
    );
  }

  @Test
  public void shouldExplainQueryStatement() {
    // Given:
    final String ksqlQueryString = "SELECT * FROM test_stream EMIT CHANGES;";
    final String ksqlString = "EXPLAIN " + ksqlQueryString;

    // When:
    final QueryDescriptionEntity query = makeSingleRequest(
        ksqlString, QueryDescriptionEntity.class);

    // Then:
    validateQueryDescription(ksqlQueryString, emptyMap(), query);
  }

  @Test
  public void shouldExplainCreateAsSelectStatement() {
    // Given:
    final String ksqlQueryString = "CREATE STREAM S3 AS SELECT * FROM test_stream;";
    final String ksqlString = "EXPLAIN " + ksqlQueryString;

    // When:
    final QueryDescriptionEntity query = makeSingleRequest(
        ksqlString, QueryDescriptionEntity.class);

    // Then:
    assertThat("Should not have registered the source",
        metaStore.getSource(SourceName.of("S3")), is(nullValue()));

    validateQueryDescription(ksqlQueryString, emptyMap(), query);
  }

  @Test
  public void shouldExplainQueryId() {
    // Given:
    final Map<String, Object> overriddenProperties =
        Collections.singletonMap("ksql.streams.auto.offset.reset", "earliest");

    final PersistentQueryMetadata queryMetadata = createQuery(
        "CREATE STREAM test_explain AS SELECT * FROM test_stream;",
        overriddenProperties);

    // When:
    final QueryDescriptionEntity query = makeSingleRequest(
        "EXPLAIN " + queryMetadata.getQueryId() + ";", QueryDescriptionEntity.class);

    // Then:
    validateQueryDescription(queryMetadata, overriddenProperties, query);
  }

  @Test
  public void shouldReportErrorOnNonQueryExplain() {
    // Given:
    final String ksqlQueryString = "SHOW TOPICS;";
    final String ksqlString = "EXPLAIN " + ksqlQueryString;

    // When:
    final KsqlErrorMessage result = makeFailingRequest(
        ksqlString, Code.BAD_REQUEST);

    // Then:
    assertThat(result.getErrorCode(), is(Errors.ERROR_CODE_BAD_STATEMENT));
    assertThat(result.getMessage(), is("The provided statement does not run a ksql query"));
  }

  @Test
  public void shouldReturn5xxOnSystemError() {
    // Given:
    givenMockEngine();

    when(ksqlEngine.parse(anyString()))
        .thenThrow(new RuntimeException("internal error"));

    // When:
    final KsqlErrorMessage result = makeFailingRequest(
        "CREATE STREAM test_explain AS SELECT * FROM test_stream;",
        Code.INTERNAL_SERVER_ERROR);

    // Then:
    assertThat(result.getErrorCode(), is(Errors.ERROR_CODE_SERVER_ERROR));
    assertThat(result.getMessage(), containsString("internal error"));
  }

  @Test
  public void shouldReturn5xxOnStatementSystemError() {
    // Given:
    final String ksqlString = "CREATE STREAM test_explain AS SELECT * FROM test_stream;";
    givenMockEngine();

    when(sandbox.execute(any(), any()))
        .thenThrow(new RuntimeException("internal error"));

    // When:
    final KsqlErrorMessage result = makeFailingRequest(
        ksqlString, Code.INTERNAL_SERVER_ERROR);

    // Then:
    assertThat(result.getErrorCode(), is(Errors.ERROR_CODE_SERVER_ERROR));
    assertThat(result.getMessage(), containsString("internal error"));
  }

  @Test
  public void shouldSetProperty() {
    // Given:
    final String csas = "CREATE STREAM " + streamName + " AS SELECT * FROM test_stream;";

    // When:
    final List<CommandStatusEntity> results = makeMultipleRequest(
        "SET '" + ConsumerConfig.AUTO_OFFSET_RESET_CONFIG + "' = 'earliest';\n"
            + csas,
        CommandStatusEntity.class);

    // Then:
    verify(commandStore).enqueueCommand(
        argThat(is(configured(
            preparedStatementText(csas),
            ImmutableMap.of(ConsumerConfig.AUTO_OFFSET_RESET_CONFIG, "earliest"),
            ksqlConfig))),
        any(Producer.class));

    assertThat(results, hasSize(1));
    assertThat(results.get(0).getStatementText(), is(csas));
  }

  @Test
  public void shouldSetPropertyOnlyOnCommandsFollowingTheSetStatement() {
    // Given:
    final String csas = "CREATE STREAM " + streamName + " AS SELECT * FROM test_stream;";

    // When:
    makeMultipleRequest(
        csas +
            "SET '" + ConsumerConfig.AUTO_OFFSET_RESET_CONFIG + "' = 'earliest';",
        CommandStatusEntity.class);

    // Then:
    verify(commandStore).enqueueCommand(
        argThat(is(configured(
            preparedStatementText(csas),
            ImmutableMap.of(),
            ksqlConfig))),
        any(Producer.class));
  }

  @Test
  public void shouldFailSetPropertyOnInvalidPropertyName() {
    // When:
    final KsqlErrorMessage response = makeFailingRequest(
        "SET 'ksql.unknown.property' = '1';",
        Code.BAD_REQUEST);

    // Then:
    assertThat(response, instanceOf(KsqlStatementErrorMessage.class));
    assertThat(response.getErrorCode(), is(Errors.ERROR_CODE_BAD_STATEMENT));
    assertThat(response.getMessage(), containsString("Unknown property"));
  }

  @Test
  public void shouldFailSetPropertyOnInvalidPropertyValue() {
    // When:
    final KsqlErrorMessage response = makeFailingRequest(
        "SET '" + ConsumerConfig.AUTO_OFFSET_RESET_CONFIG + "' = 'invalid value';",
        Code.BAD_REQUEST);

    // Then:
    assertThat(response, instanceOf(KsqlStatementErrorMessage.class));
    assertThat(response.getErrorCode(), is(Errors.ERROR_CODE_BAD_STATEMENT));
    assertThat(response.getMessage(),
        containsString("Invalid value invalid value for configuration auto.offset.reset: "
            + "String must be one of: latest, earliest, none"));
  }

  @Test
  public void shouldUnsetProperty() {
    // Given:
    final String csas = "CREATE STREAM " + streamName + " AS SELECT * FROM test_stream;";
    final Map<String, Object> localOverrides = ImmutableMap.of(
        ConsumerConfig.AUTO_OFFSET_RESET_CONFIG, "earliest"
    );

    // When:
    final CommandStatusEntity result = makeSingleRequest(
        new KsqlRequest("UNSET '" + ConsumerConfig.AUTO_OFFSET_RESET_CONFIG + "';\n"
            + csas, localOverrides, null),
        CommandStatusEntity.class);

    // Then:
    verify(commandStore).enqueueCommand(
        argThat(is(configured(preparedStatementText(csas), emptyMap(), ksqlConfig))),
        any(Producer.class));

    assertThat(result.getStatementText(), is(csas));
  }

  @Test
  public void shouldFailUnsetPropertyOnInvalidPropertyName() {
    // When:
    final KsqlErrorMessage response = makeFailingRequest(
        "UNSET 'ksql.unknown.property';",
        Code.BAD_REQUEST);

    // Then:
    assertThat(response, instanceOf(KsqlStatementErrorMessage.class));
    assertThat(response.getErrorCode(), is(Errors.ERROR_CODE_BAD_STATEMENT));
    assertThat(response.getMessage(), containsString("Unknown property"));
  }

  @Test
  public void shouldScopeSetPropertyToSingleRequest() {
    // given:
    final String csas = "CREATE STREAM " + streamName + " AS SELECT * FROM test_stream;";

    makeMultipleRequest(
        "SET '" + ConsumerConfig.AUTO_OFFSET_RESET_CONFIG + "' = 'earliest';", KsqlEntity.class);

    // When:
    makeSingleRequest(csas, KsqlEntity.class);

    // Then:
    verify(commandStore).enqueueCommand(
        argThat(is(configured(preparedStatementText(csas), emptyMap(), ksqlConfig))),
        any(Producer.class));
  }

  @Test
  public void shouldFailIfReachedActivePersistentQueriesLimit() {
    // Given:
    givenKsqlConfigWith(
        ImmutableMap.of(KsqlConfig.KSQL_ACTIVE_PERSISTENT_QUERY_LIMIT_CONFIG, 3));

    givenMockEngine();

    givenPersistentQueryCount(3);

    // When:
    final KsqlErrorMessage result = makeFailingRequest(
        "CREATE STREAM new_stream AS SELECT * FROM test_stream;", Code.BAD_REQUEST);

    // Then:
    assertThat(result.getErrorCode(), is(Errors.ERROR_CODE_BAD_REQUEST));
    assertThat(result.getMessage(),
        containsString("would cause the number of active, persistent queries "
            + "to exceed the configured limit"));
  }

  @Test
  public void shouldFailAllCommandsIfWouldReachActivePersistentQueriesLimit() {
    // Given:
    givenKsqlConfigWith(
        ImmutableMap.of(KsqlConfig.KSQL_ACTIVE_PERSISTENT_QUERY_LIMIT_CONFIG, 3));

    final String ksqlString = "CREATE STREAM new_stream AS SELECT * FROM test_stream;"
        + "CREATE STREAM another_stream AS SELECT * FROM test_stream;";
    givenMockEngine();

    givenPersistentQueryCount(2);

    // When:
    final KsqlErrorMessage result = makeFailingRequest(
        ksqlString, Code.BAD_REQUEST);

    // Then:
    assertThat(result.getErrorCode(), is(Errors.ERROR_CODE_BAD_REQUEST));
    assertThat(result.getMessage(),
        containsString("would cause the number of active, persistent queries "
            + "to exceed the configured limit"));

    verify(commandStore, never()).enqueueCommand(any(), any(Producer.class));
  }

  @Test
  public void shouldListPropertiesWithOverrides() {
    // Given:
    final Map<String, Object> overrides = Collections.singletonMap("auto.offset.reset", "latest");

    // When:
    final PropertiesList props = makeSingleRequest(
        new KsqlRequest("list properties;", overrides, null), PropertiesList.class);

    // Then:
    assertThat(props.getProperties().get("ksql.streams.auto.offset.reset"), is("latest"));
    assertThat(props.getOverwrittenProperties(), hasItem("ksql.streams.auto.offset.reset"));
  }

  @Test
  public void shouldListPropertiesWithNoOverrides() {
    // When:
    final PropertiesList props = makeSingleRequest("list properties;", PropertiesList.class);

    // Then:
    assertThat(props.getOverwrittenProperties(), is(empty()));
  }

  @Test
  public void shouldListDefaultKsqlProperty() {
    // Given:
    givenKsqlConfigWith(ImmutableMap.<String, Object>builder()
        .put(StreamsConfig.STATE_DIR_CONFIG, "/tmp/kafka-streams")
        .build());

    // When:
    final PropertiesList props = makeSingleRequest("list properties;", PropertiesList.class);

    // Then:
    assertThat(props.getDefaultProperties(),
               hasItem(KsqlConfig.KSQL_STREAMS_PREFIX + StreamsConfig.STATE_DIR_CONFIG));
  }

  @Test
  public void shouldListServerOverriddenKsqlProperty() {
    // Given:
    givenKsqlConfigWith(ImmutableMap.<String, Object>builder()
        .put(StreamsConfig.STATE_DIR_CONFIG, "/tmp/other")
        .build());

    // When:
    final PropertiesList props = makeSingleRequest("list properties;", PropertiesList.class);

    // Then:
    assertThat(props.getDefaultProperties(),
        not(hasItem(containsString(StreamsConfig.STATE_DIR_CONFIG))));
  }

  @Test
  public void shouldListDefaultStreamProperty() {
    // Given:
    givenKsqlConfigWith(ImmutableMap.<String, Object>builder()
        .put(StreamsConfig.STATE_CLEANUP_DELAY_MS_CONFIG, STATE_CLEANUP_DELAY_MS_DEFAULT)
        .build());

    // When:
    final PropertiesList props = makeSingleRequest("list properties;", PropertiesList.class);

    // Then:
    assertThat(props.getDefaultProperties(),
        hasItem(KsqlConfig.KSQL_STREAMS_PREFIX + StreamsConfig.STATE_CLEANUP_DELAY_MS_CONFIG));
  }

  @Test
  public void shouldListServerOverriddenStreamProperty() {
    // Given:
    givenKsqlConfigWith(ImmutableMap.<String, Object>builder()
        .put(StreamsConfig.STATE_CLEANUP_DELAY_MS_CONFIG, STATE_CLEANUP_DELAY_MS_DEFAULT + 1)
        .build());

    // When:
    final PropertiesList props = makeSingleRequest("list properties;", PropertiesList.class);

    // Then:
    assertThat(props.getDefaultProperties(),
        not(hasItem(containsString(StreamsConfig.STATE_CLEANUP_DELAY_MS_CONFIG))));
  }

  @Test
  public void shouldListDefaultConsumerConfig() {
    // Given:
    givenKsqlConfigWith(ImmutableMap.<String, Object>builder()
        .put(KsqlConfig.KSQL_STREAMS_PREFIX + StreamsConfig.CONSUMER_PREFIX
            + ConsumerConfig.FETCH_MIN_BYTES_CONFIG, FETCH_MIN_BYTES_DEFAULT)
        .build());

    // When:
    final PropertiesList props = makeSingleRequest("list properties;", PropertiesList.class);

    // Then:
    assertThat(props.getDefaultProperties(),
        hasItem(KsqlConfig.KSQL_STREAMS_PREFIX + StreamsConfig.CONSUMER_PREFIX
            + ConsumerConfig.FETCH_MIN_BYTES_CONFIG));
  }

  @Test
  public void shouldListServerOverriddenConsumerConfig() {
    // Given:
    givenKsqlConfigWith(ImmutableMap.<String, Object>builder()
        .put(KsqlConfig.KSQL_STREAMS_PREFIX + StreamsConfig.CONSUMER_PREFIX
            + ConsumerConfig.FETCH_MIN_BYTES_CONFIG, FETCH_MIN_BYTES_DEFAULT + 1)
        .build());

    // When:
    final PropertiesList props = makeSingleRequest("list properties;", PropertiesList.class);

    // Then:
    assertThat(props.getDefaultProperties(),
        not(hasItem(containsString(ConsumerConfig.FETCH_MIN_BYTES_CONFIG))));
  }

  @Test
  public void shouldListDefaultProducerConfig() {
    // Given:
    givenKsqlConfigWith(ImmutableMap.<String, Object>builder()
        .put(StreamsConfig.PRODUCER_PREFIX + ProducerConfig.BUFFER_MEMORY_CONFIG,
            BUFFER_MEMORY_DEFAULT)
        .build());

    // When:
    final PropertiesList props = makeSingleRequest("list properties;", PropertiesList.class);

    // Then:
    assertThat(props.getDefaultProperties(),
        hasItem(KsqlConfig.KSQL_STREAMS_PREFIX + StreamsConfig.PRODUCER_PREFIX
            + ProducerConfig.BUFFER_MEMORY_CONFIG));
  }

  @Test
  public void shouldListServerOverriddenProducerConfig() {
    // Given:
    givenKsqlConfigWith(ImmutableMap.<String, Object>builder()
        .put(StreamsConfig.PRODUCER_PREFIX + ProducerConfig.BUFFER_MEMORY_CONFIG,
            BUFFER_MEMORY_DEFAULT + 1)
        .build());

    // When:
    final PropertiesList props = makeSingleRequest("list properties;", PropertiesList.class);

    // Then:
    assertThat(props.getDefaultProperties(),
        not(hasItem(containsString(ProducerConfig.BUFFER_MEMORY_CONFIG))));
  }

  @Test
  public void shouldNotIncludeSslPropertiesInListPropertiesOutput() {
    // When:
    final PropertiesList props = makeSingleRequest("list properties;", PropertiesList.class);

    // Then:
    assertThat(props.getProperties().keySet(),
        not(hasItems(KsqlConfig.SSL_CONFIG_NAMES.toArray(new String[0]))));
  }

  @Test
  public void shouldNotWaitIfNoCommandSequenceNumberSpecified() throws Exception {
    // When:
    makeSingleRequestWithSequenceNumber("list properties;", null, PropertiesList.class);

    // Then:
    verify(commandStore, never()).ensureConsumedPast(anyLong(), any());
  }

  @Test
  public void shouldWaitIfCommandSequenceNumberSpecified() throws Exception {
    // When:
    makeSingleRequestWithSequenceNumber("list properties;", 2L, PropertiesList.class);

    // Then:
    verify(commandStore).ensureConsumedPast(eq(2L), any());
  }

  @Test
  public void shouldReturnServiceUnavailableIfTimeoutWaitingForCommandSequenceNumber()
      throws Exception {
    // Given:
    doThrow(new TimeoutException("timed out!"))
        .when(commandStore).ensureConsumedPast(anyLong(), any());

    // When:
    final KsqlErrorMessage result =
        makeFailingRequestWithSequenceNumber("list properties;", 2L, Code.SERVICE_UNAVAILABLE);

    // Then:
    assertThat(result.getErrorCode(), is(Errors.ERROR_CODE_COMMAND_QUEUE_CATCHUP_TIMEOUT));
    assertThat(result.getMessage(),
        containsString("Timed out while waiting for a previous command to execute"));
    assertThat(result.getMessage(), containsString("command sequence number: 2"));
  }

  @Test
  public void shouldUpdateTheLastRequestTime() {
    // When:
    ksqlResource.handleKsqlStatements(serviceContext, VALID_EXECUTABLE_REQUEST);

    // Then:
    verify(activenessRegistrar).updateLastRequestTime();
  }

  @Test
  public void shouldHandleTerminateRequestCorrectly() {
    // When:
    final Response response = ksqlResource.terminateCluster(
        serviceContext,
        VALID_TERMINATE_REQUEST
    );

    // Then:
    assertThat(response.getStatus(), equalTo(200));
    assertThat(response.getEntity(), instanceOf(KsqlEntityList.class));
    assertThat(((KsqlEntityList) response.getEntity()).size(), equalTo(1));
    assertThat(((KsqlEntityList) response.getEntity()).get(0),
        instanceOf(CommandStatusEntity.class));
    final CommandStatusEntity commandStatusEntity =
        (CommandStatusEntity) ((KsqlEntityList) response.getEntity()).get(0);
    assertThat(commandStatusEntity.getCommandStatus().getStatus(),
        equalTo(CommandStatus.Status.QUEUED));
    verify(transactionalProducer, times(1)).initTransactions();
    verify(commandStore).enqueueCommand(
        argThat(is(configured(
            preparedStatementText(TerminateCluster.TERMINATE_CLUSTER_STATEMENT_TEXT),
            Collections.singletonMap(
                ClusterTerminateRequest.DELETE_TOPIC_LIST_PROP, ImmutableList.of("Foo")),
            ksqlConfig))),
        any(Producer.class));
  }

  @Test
  public void shouldFailIfCannotWriteTerminateCommand() {
    // Given:
    when(commandStore.enqueueCommand(any(), any(Producer.class)))
        .thenThrow(new KsqlException(""));

    // When:
    final Response response = ksqlResource.terminateCluster(
        serviceContext,
        VALID_TERMINATE_REQUEST
    );

    // Then:
    assertThat(response.getStatus(), equalTo(500));
    assertThat(response.getEntity().toString(),
        CoreMatchers
            .startsWith("Could not write the statement 'TERMINATE CLUSTER;' into the command "));
  }

  @Test
  public void shouldFailTerminateOnInvalidDeleteTopicPattern() {
    // Given:
    final ClusterTerminateRequest request = new ClusterTerminateRequest(
        ImmutableList.of("[Invalid Regex"));

    // Then:
    expectedException.expect(KsqlRestException.class);
    expectedException.expect(exceptionStatusCode(is(Code.BAD_REQUEST)));
    expectedException.expect(exceptionErrorMessage(errorMessage(is(
        "Invalid pattern: [Invalid Regex"))));

    // When:
    ksqlResource.terminateCluster(serviceContext, request);
  }

  @Test
  public void shouldNeverEnqueueIfErrorIsThrown() {
    // Given:
    givenMockEngine();
    when(ksqlEngine.parse(anyString())).thenThrow(new KsqlException("Fail"));

    // When:
    makeFailingRequest(
        "LIST TOPICS;",
        Code.BAD_REQUEST);

    // Then:
    verify(commandStore, never()).enqueueCommand(any(), any(Producer.class));
  }

  @Test
  public void shouldFailIfCreateExistingSourceStream() {
    // Given:
    givenSource(DataSourceType.KSTREAM, "SOURCE", "topic1", SINGLE_FIELD_SCHEMA);
    givenKafkaTopicExists("topic2");

    // Then:
    expectedException.expect(KsqlRestException.class);
    expectedException.expect(exceptionStatusCode(is(Code.BAD_REQUEST)));
    expectedException.expect(exceptionErrorMessage(
        errorMessage(containsString("Cannot add stream 'SOURCE': A stream with the same name already exists"))));

    // When:
    final String createSql =
        "CREATE STREAM SOURCE (val int) WITH (kafka_topic='topic2', value_format='json');";
    makeSingleRequest(createSql, CommandStatusEntity.class);
  }

  @Test
  public void shouldFailIfCreateExistingSourceTable() {
    // Given:
    givenSource(DataSourceType.KTABLE, "SOURCE", "topic1", SINGLE_FIELD_SCHEMA);
    givenKafkaTopicExists("topic2");

    // Then:
    expectedException.expect(KsqlRestException.class);
    expectedException.expect(exceptionStatusCode(is(Code.BAD_REQUEST)));
    expectedException.expect(exceptionErrorMessage(
        errorMessage(containsString("Cannot add table 'SOURCE': A table with the same name already exists"))));

    // When:
    final String createSql =
        "CREATE TABLE SOURCE (val int) "
            + "WITH (kafka_topic='topic2', value_format='json', key='val');";
    makeSingleRequest(createSql, CommandStatusEntity.class);
  }

  @Test
  public void shouldFailIfCreateAsSelectExistingSourceStream() {
    // Given:
    givenSource(DataSourceType.KSTREAM, "SOURCE", "topic1", SINGLE_FIELD_SCHEMA);
    givenSource(DataSourceType.KTABLE, "SINK", "topic2", SINGLE_FIELD_SCHEMA);

    // Then:
    expectedException.expect(KsqlRestException.class);
    expectedException.expect(exceptionStatusCode(is(Code.BAD_REQUEST)));
    expectedException.expect(exceptionErrorMessage(
        errorMessage(containsString(
            "Cannot add stream 'SINK': A table with the same name already exists"))));

    // When:
    final String createSql =
        "CREATE STREAM SINK AS SELECT * FROM SOURCE;";
    makeSingleRequest(createSql, CommandStatusEntity.class);
  }

  @Test
  public void shouldFailIfCreateAsSelectExistingSourceTable() {
    // Given:
    givenSource(DataSourceType.KTABLE, "SOURCE", "topic1", SINGLE_FIELD_SCHEMA);
    givenSource(DataSourceType.KSTREAM, "SINK", "topic2", SINGLE_FIELD_SCHEMA);

    // Then:
    expectedException.expect(KsqlRestException.class);
    expectedException.expect(exceptionStatusCode(is(Code.BAD_REQUEST)));
    expectedException.expect(exceptionErrorMessage(
        errorMessage(containsString(
            "Cannot add table 'SINK': A stream with the same name already exists"))));

    // When:
    final String createSql =
        "CREATE TABLE SINK AS SELECT * FROM SOURCE;";
    makeSingleRequest(createSql, CommandStatusEntity.class);
  }

  @Test
  public void shouldInlineRunScriptStatements() {
    // Given:
    final Map<String, ?> props = ImmutableMap.of(
        KsqlConstants.LEGACY_RUN_SCRIPT_STATEMENTS_CONTENT,
        "CREATE STREAM " + streamName + " AS SELECT * FROM test_stream;");

    // When:
    makeRequest("RUN SCRIPT '/some/script.sql';", props);

    // Then:
    verify(commandStore).enqueueCommand(
        argThat(is(configured(preparedStatement(instanceOf(CreateStreamAsSelect.class))))),
        any(Producer.class));
  }

  @Test
  public void shouldThrowOnRunScriptStatementMissingScriptContent() {
    // Then:
    expectedException.expect(KsqlRestException.class);
    expectedException.expect(exceptionStatusCode(is(Code.BAD_REQUEST)));
    expectedException.expect(exceptionErrorMessage(errorMessage(is(
        "Request is missing script content"))));

    // When:
    makeRequest("RUN SCRIPT '/some/script.sql';");
  }

  @Test
  public void shouldThrowServerErrorOnFailedToDistribute() {
    // Given:
    when(commandStore.enqueueCommand(any(), any(Producer.class)))
        .thenThrow(new KsqlException("blah"));
    final String statement = "CREATE STREAM " + streamName + " AS SELECT * FROM test_stream;";

    // Expect:
    expectedException.expect(KsqlRestException.class);
    expectedException.expect(exceptionStatusCode(is(Code.INTERNAL_SERVER_ERROR)));
    expectedException.expect(exceptionErrorMessage(errorMessage(is(
        "Could not write the statement '" + statement
            + "' into the command topic: blah\nCaused by: blah"))));

    // When:
    makeRequest(statement);
  }

  private Answer<?> executeAgainstEngine(final String sql) {
    return invocation -> {
      KsqlEngineTestUtil.execute(serviceContext, ksqlEngine, sql, ksqlConfig, emptyMap());
      return null;
    };
  }

  @SuppressWarnings("SameParameterValue")
  private SourceInfo.Table sourceTable(final String name) {
    final KsqlTable<?> table = (KsqlTable) ksqlEngine.getMetaStore().getSource(SourceName.of(name));
    return new SourceInfo.Table(
        table.getName().toString(FormatOptions.noEscape()),
        table.getKsqlTopic().getKafkaTopicName(),
        table.getKsqlTopic().getValueFormat().getFormat().name(),
        table.getKsqlTopic().getKeyFormat().isWindowed()
    );
  }

  @SuppressWarnings("SameParameterValue")
  private SourceInfo.Stream sourceStream(final String name) {
    final KsqlStream<?> stream = (KsqlStream) ksqlEngine.getMetaStore().getSource(
        SourceName.of(name));
    return new SourceInfo.Stream(
        stream.getName().toString(FormatOptions.noEscape()),
        stream.getKsqlTopic().getKafkaTopicName(),
        stream.getKsqlTopic().getValueFormat().getFormat().name()
    );
  }

  private void givenMockEngine() {
    ksqlEngine = mock(KsqlEngine.class);
    when(ksqlEngine.parse(any()))
        .thenAnswer(invocation -> realEngine.parse(invocation.getArgument(0)));
    when(ksqlEngine.prepare(any()))
        .thenAnswer(invocation -> realEngine.prepare(invocation.getArgument(0)));
    when(sandbox.prepare(any()))
        .thenAnswer(invocation -> realEngine.createSandbox(serviceContext).prepare(invocation.getArgument(0)));
    when(ksqlEngine.createSandbox(any())).thenReturn(sandbox);
    when(ksqlEngine.getMetaStore()).thenReturn(metaStore);
    when(topicInjectorFactory.apply(ksqlEngine)).thenReturn(topicInjector);
    setUpKsqlResource();
  }

  private List<PersistentQueryMetadata> createQueries(
      final String sql,
      final Map<String, Object> overriddenProperties) {
    return KsqlEngineTestUtil.execute(
        serviceContext,
        ksqlEngine,
        sql,
        ksqlConfig,
        overriddenProperties
    ).stream()
        .map(PersistentQueryMetadata.class::cast)
        .collect(Collectors.toList());
  }

  @SuppressWarnings("SameParameterValue")
  private PersistentQueryMetadata createQuery(
      final String ksqlQueryString,
      final Map<String, Object> overriddenProperties) {
    return createQueries(ksqlQueryString, overriddenProperties).get(0);
  }

  @SuppressWarnings("SameParameterValue")
  private List<RunningQuery> createRunningQueries(
      final String sql,
      final Map<String, Object> overriddenProperties) {

    return createQueries(sql, overriddenProperties)
        .stream()
        .map(md -> new RunningQuery(
            md.getStatementString(),
            ImmutableSet.of(md.getSinkName().toString(FormatOptions.noEscape())),
            md.getQueryId()))
        .collect(Collectors.toList());
  }

  private KsqlErrorMessage makeFailingRequest(final String ksql, final Code errorCode) {
    return makeFailingRequestWithSequenceNumber(ksql, null, errorCode);
  }

  private KsqlErrorMessage makeFailingRequestWithSequenceNumber(
      final String ksql,
      final Long seqNum,
      final Code errorCode) {
    return makeFailingRequest(new KsqlRequest(ksql, emptyMap(), seqNum), errorCode);
  }

  private KsqlErrorMessage makeFailingRequest(final KsqlRequest ksqlRequest, final Code errorCode) {
    try {
      final Response response = ksqlResource.handleKsqlStatements(serviceContext, ksqlRequest);
      assertThat(response.getStatus(), is(errorCode.getCode()));
      assertThat(response.getEntity(), instanceOf(KsqlErrorMessage.class));
      return (KsqlErrorMessage) response.getEntity();
    } catch (final KsqlRestException e) {
      return (KsqlErrorMessage) e.getResponse().getEntity();
    }
  }

  private void makeRequest(final String sql) {
    makeMultipleRequest(sql, KsqlEntity.class);
  }

  private void makeRequest(final String sql, final Map<String, ?> props) {
    makeMultipleRequest(sql, props, KsqlEntity.class);
  }

  private <T extends KsqlEntity> T makeSingleRequest(
      final String sql,
      final Class<T> expectedEntityType) {
    return makeSingleRequestWithSequenceNumber(sql, null, expectedEntityType);
  }

  private <T extends KsqlEntity> T makeSingleRequestWithSequenceNumber(
      final String sql,
      final Long seqNum,
      final Class<T> expectedEntityType) {
    return makeSingleRequest(
        new KsqlRequest(sql, emptyMap(), seqNum), expectedEntityType);
  }

  private <T extends KsqlEntity> T makeSingleRequest(
      final KsqlRequest ksqlRequest,
      final Class<T> expectedEntityType) {

    final List<T> entities = makeMultipleRequest(ksqlRequest, expectedEntityType);
    assertThat(entities, hasSize(1));
    return entities.get(0);
  }

  private <T extends KsqlEntity> List<T> makeMultipleRequest(
      final String sql,
      final Class<T> expectedEntityType
  ) {
    return makeMultipleRequest(sql, emptyMap(), expectedEntityType);
  }

  private <T extends KsqlEntity> List<T> makeMultipleRequest(
      final String sql,
      final Map<String, ?> props,
      final Class<T> expectedEntityType
  ) {
    final KsqlRequest request = new KsqlRequest(sql, props, null);
    return makeMultipleRequest(request, expectedEntityType);
  }

  private <T extends KsqlEntity> List<T> makeMultipleRequest(
      final KsqlRequest ksqlRequest,
      final Class<T> expectedEntityType) {

    final Response response = ksqlResource.handleKsqlStatements(serviceContext, ksqlRequest);
    if (response.getStatus() != Response.Status.OK.getStatusCode()) {
      throw new KsqlRestException(response);
    }

    final Object entity = response.getEntity();
    assertThat(entity, instanceOf(KsqlEntityList.class));
    final KsqlEntityList entityList = (KsqlEntityList) entity;
    entityList.forEach(e -> assertThat(e, instanceOf(expectedEntityType)));
    return entityList.stream()
        .map(expectedEntityType::cast)
        .collect(Collectors.toList());
  }

  @SuppressWarnings("SameParameterValue")
  private void validateQueryDescription(
      final String ksqlQueryString,
      final Map<String, Object> overriddenProperties,
      final KsqlEntity entity) {
    final QueryMetadata queryMetadata = KsqlEngineTestUtil
        .execute(
            serviceContext,
            ksqlEngine,
            ksqlQueryString,
            ksqlConfig,
            overriddenProperties)
        .get(0);

    validateQueryDescription(queryMetadata, overriddenProperties, entity);
  }

  private static void validateQueryDescription(
      final QueryMetadata queryMetadata,
      final Map<String, Object> overriddenProperties,
      final KsqlEntity entity) {
    assertThat(entity, instanceOf(QueryDescriptionEntity.class));
    final QueryDescriptionEntity queryDescriptionEntity = (QueryDescriptionEntity) entity;
    final QueryDescription queryDescription = queryDescriptionEntity.getQueryDescription();
    final boolean valueSchemaOnly = queryMetadata instanceof TransientQueryMetadata;
    assertThat(queryDescription.getFields(), is(
        EntityUtil.buildSourceSchemaEntity(queryMetadata.getLogicalSchema(), valueSchemaOnly)));
    assertThat(queryDescription.getOverriddenProperties(), is(overriddenProperties));
  }

  private void setUpKsqlResource() {
    ksqlResource = new KsqlResource(
        ksqlEngine,
        commandStore,
        DISTRIBUTED_COMMAND_RESPONSE_TIMEOUT,
        activenessRegistrar,
        (ec, sc) -> InjectorChain.of(
            schemaInjectorFactory.apply(sc),
            topicInjectorFactory.apply(ec),
            new TopicDeleteInjector(ec, sc)),
        authorizationValidator
    );

    ksqlResource.configure(ksqlConfig);
  }

  private void givenKsqlConfigWith(final Map<String, Object> additionalConfig) {
    final Map<String, Object> config = ksqlRestConfig.getKsqlConfigProperties();
    config.putAll(additionalConfig);
    ksqlConfig = new KsqlConfig(config);

    setUpKsqlResource();
  }

  private void addTestTopicAndSources() {
    final LogicalSchema schema1 = LogicalSchema.builder()
        .valueColumn(ColumnName.of("S1_F1"), SqlTypes.BOOLEAN)
        .build();

    givenSource(
        DataSourceType.KTABLE,
        "TEST_TABLE", "KAFKA_TOPIC_1", schema1);

    final LogicalSchema schema2 = LogicalSchema.builder()
        .valueColumn(ColumnName.of("S2_F1"), SqlTypes.STRING)
        .build();

    givenSource(
        DataSourceType.KSTREAM,
        "TEST_STREAM", "KAFKA_TOPIC_2", schema2);
    givenKafkaTopicExists("orders-topic");
  }

  private void givenSource(
      final DataSourceType type,
      final String sourceName,
      final String topicName,
      final LogicalSchema schema
  ) {
    final KsqlTopic ksqlTopic = new KsqlTopic(
        topicName,
        KeyFormat.nonWindowed(FormatInfo.of(Format.KAFKA)),
        ValueFormat.of(FormatInfo.of(Format.JSON)),
        false
    );

    givenKafkaTopicExists(topicName);
    if (type == DataSourceType.KSTREAM) {
      metaStore.putSource(
          new KsqlStream<>(
              "statementText",
              SourceName.of(sourceName),
              schema,
              SerdeOption.none(),
              KeyField.of(schema.value().get(0).ref()),
              new MetadataTimestampExtractionPolicy(),
              ksqlTopic
          ));
    }
    if (type == DataSourceType.KTABLE) {
      metaStore.putSource(
          new KsqlTable<>(
              "statementText",
              SourceName.of(sourceName),
              schema,
              SerdeOption.none(),
              KeyField.of(schema.value().get(0).ref()),
              new MetadataTimestampExtractionPolicy(),
              ksqlTopic
          ));
    }
  }

  private static Properties getDefaultKsqlConfig() {
    final Map<String, Object> configMap = new HashMap<>(KsqlConfigTestUtil.baseTestConfig());
    configMap.put(ConsumerConfig.BOOTSTRAP_SERVERS_CONFIG, "localhost:9092");
    configMap.put("ksql.command.topic.suffix", "commands");
    configMap.put(RestConfig.LISTENERS_CONFIG, "http://localhost:8088");
    configMap.put(StreamsConfig.APPLICATION_SERVER_CONFIG, "http://localhost:9099");

    final Properties properties = new Properties();
    properties.putAll(configMap);

    return properties;
  }

  private static void registerSchema(final SchemaRegistryClient schemaRegistryClient)
      throws IOException, RestClientException {
    final String ordersAvroSchemaStr = "{"
        + "\"namespace\": \"kql\","
        + " \"name\": \"orders\","
        + " \"type\": \"record\","
        + " \"fields\": ["
        + "     {\"name\": \"ordertime\", \"type\": \"long\"},"
        + "     {\"name\": \"orderid\",  \"type\": \"long\"},"
        + "     {\"name\": \"itemid\", \"type\": \"string\"},"
        + "     {\"name\": \"orderunits\", \"type\": \"double\"},"
        + "     {\"name\": \"arraycol\", \"type\": {\"type\": \"array\", \"items\": \"double\"}},"
        + "     {\"name\": \"mapcol\", \"type\": {\"type\": \"map\", \"values\": \"double\"}}"
        + " ]"
        + "}";
    final org.apache.avro.Schema.Parser parser = new org.apache.avro.Schema.Parser();
    final org.apache.avro.Schema avroSchema = parser.parse(ordersAvroSchemaStr);
    schemaRegistryClient.register("orders-topic" + KsqlConstants.SCHEMA_REGISTRY_VALUE_SUFFIX,
        avroSchema);
  }

  @SuppressWarnings("SameParameterValue")
  private void givenAvroSchemaNotEvolveable(final String topicName) {
    final org.apache.avro.Schema schema = org.apache.avro.Schema.create(Type.INT);

    try {
      schemaRegistryClient.register(topicName + KsqlConstants.SCHEMA_REGISTRY_VALUE_SUFFIX, schema);
    } catch (final Exception e) {
      fail(e.getMessage());
    }
  }

  private void givenKafkaTopicExists(final String name) {
    kafkaTopicClient.preconditionTopicExists(name, 1, (short) 1, emptyMap());
  }

  private void givenPersistentQueryCount(final int value) {
    final List<PersistentQueryMetadata> queries = mock(List.class);
    when(queries.size()).thenReturn(value);
    when(sandbox.getPersistentQueries()).thenReturn(queries);
  }

  @Sandbox
  private interface SandboxEngine extends KsqlExecutionContext { }
}<|MERGE_RESOLUTION|>--- conflicted
+++ resolved
@@ -657,11 +657,7 @@
   }
 
   @Test
-<<<<<<< HEAD
-  public void shouldAllowBarePullQuery() {
-=======
   public void shouldFailBarePullQuery() {
->>>>>>> 9c52d58d
     // Then:
     expectedException.expect(KsqlRestException.class);
     expectedException.expect(exceptionStatusCode(is(Code.BAD_REQUEST)));
