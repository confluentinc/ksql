/*
 * Copyright 2018 Confluent Inc.
 *
 * Licensed under the Confluent Community License (the "License"); you may not use
 * this file except in compliance with the License.  You may obtain a copy of the
 * License at
 *
 * http://www.confluent.io/confluent-community-license
 *
 * Unless required by applicable law or agreed to in writing, software
 * distributed under the License is distributed on an "AS IS" BASIS, WITHOUT
 * WARRANTIES OF ANY KIND, either express or implied.  See the License for the
 * specific language governing permissions and limitations under the License.
 */

package io.confluent.ksql.rest.server.resources;

import static io.confluent.ksql.parser.ParserMatchers.preparedStatement;
import static io.confluent.ksql.parser.ParserMatchers.preparedStatementText;
import static io.confluent.ksql.rest.entity.KsqlErrorMessageMatchers.errorCode;
import static io.confluent.ksql.rest.entity.KsqlErrorMessageMatchers.errorMessage;
import static io.confluent.ksql.rest.entity.KsqlStatementErrorMessageMatchers.statement;
import static io.confluent.ksql.rest.server.computation.CommandId.Action.CREATE;
import static io.confluent.ksql.rest.server.computation.CommandId.Action.DROP;
import static io.confluent.ksql.rest.server.computation.CommandId.Action.EXECUTE;
import static io.confluent.ksql.rest.server.computation.CommandId.Type.STREAM;
import static io.confluent.ksql.rest.server.computation.CommandId.Type.TABLE;
import static io.confluent.ksql.rest.server.computation.CommandId.Type.TOPIC;
import static io.confluent.ksql.rest.server.resources.KsqlRestExceptionMatchers.exceptionErrorMessage;
import static io.confluent.ksql.rest.server.resources.KsqlRestExceptionMatchers.exceptionStatementErrorMessage;
import static io.confluent.ksql.rest.server.resources.KsqlRestExceptionMatchers.exceptionStatusCode;
import static java.util.Collections.emptyMap;
import static org.hamcrest.CoreMatchers.containsString;
import static org.hamcrest.CoreMatchers.equalTo;
import static org.hamcrest.CoreMatchers.hasItem;
import static org.hamcrest.CoreMatchers.hasItems;
import static org.hamcrest.CoreMatchers.instanceOf;
import static org.hamcrest.CoreMatchers.nullValue;
import static org.hamcrest.MatcherAssert.assertThat;
import static org.hamcrest.Matchers.contains;
import static org.hamcrest.Matchers.containsInAnyOrder;
import static org.hamcrest.Matchers.empty;
import static org.hamcrest.Matchers.hasSize;
import static org.hamcrest.Matchers.is;
import static org.hamcrest.Matchers.not;
import static org.junit.Assert.fail;
import static org.mockito.ArgumentMatchers.any;
import static org.mockito.ArgumentMatchers.anyLong;
import static org.mockito.ArgumentMatchers.anyString;
import static org.mockito.ArgumentMatchers.eq;
import static org.mockito.Mockito.doAnswer;
import static org.mockito.Mockito.doThrow;
import static org.mockito.Mockito.mock;
import static org.mockito.Mockito.never;
import static org.mockito.Mockito.verify;
import static org.mockito.Mockito.when;
import static org.mockito.hamcrest.MockitoHamcrest.argThat;

import com.google.common.collect.ImmutableList;
import com.google.common.collect.ImmutableMap;
import io.confluent.kafka.schemaregistry.client.SchemaRegistryClient;
import io.confluent.kafka.schemaregistry.client.rest.exceptions.RestClientException;
import io.confluent.ksql.KsqlEngine;
import io.confluent.ksql.KsqlEngineTestUtil;
import io.confluent.ksql.KsqlExecutionContext;
import io.confluent.ksql.function.InternalFunctionRegistry;
import io.confluent.ksql.metastore.KsqlStream;
import io.confluent.ksql.metastore.KsqlTable;
import io.confluent.ksql.metastore.KsqlTopic;
import io.confluent.ksql.metastore.MetaStoreImpl;
import io.confluent.ksql.parser.KsqlParser.PreparedStatement;
import io.confluent.ksql.parser.tree.CreateStream;
import io.confluent.ksql.parser.tree.CreateStreamAsSelect;
import io.confluent.ksql.parser.tree.PrimitiveType;
import io.confluent.ksql.parser.tree.QualifiedName;
import io.confluent.ksql.parser.tree.StringLiteral;
import io.confluent.ksql.parser.tree.TableElement;
import io.confluent.ksql.parser.tree.TerminateQuery;
import io.confluent.ksql.parser.tree.Type.KsqlType;
import io.confluent.ksql.rest.entity.ClusterTerminateRequest;
import io.confluent.ksql.rest.entity.CommandStatus;
import io.confluent.ksql.rest.entity.CommandStatusEntity;
import io.confluent.ksql.rest.entity.EntityQueryId;
import io.confluent.ksql.rest.entity.FunctionNameList;
import io.confluent.ksql.rest.entity.FunctionType;
import io.confluent.ksql.rest.entity.KsqlEntity;
import io.confluent.ksql.rest.entity.KsqlEntityList;
import io.confluent.ksql.rest.entity.KsqlErrorMessage;
import io.confluent.ksql.rest.entity.KsqlRequest;
import io.confluent.ksql.rest.entity.KsqlStatementErrorMessage;
import io.confluent.ksql.rest.entity.KsqlTopicInfo;
import io.confluent.ksql.rest.entity.KsqlTopicsList;
import io.confluent.ksql.rest.entity.PropertiesList;
import io.confluent.ksql.rest.entity.Queries;
import io.confluent.ksql.rest.entity.QueryDescription;
import io.confluent.ksql.rest.entity.QueryDescriptionEntity;
import io.confluent.ksql.rest.entity.QueryDescriptionList;
import io.confluent.ksql.rest.entity.RunningQuery;
import io.confluent.ksql.rest.entity.SimpleFunctionInfo;
import io.confluent.ksql.rest.entity.SourceDescription;
import io.confluent.ksql.rest.entity.SourceDescriptionEntity;
import io.confluent.ksql.rest.entity.SourceDescriptionList;
import io.confluent.ksql.rest.entity.SourceInfo;
import io.confluent.ksql.rest.entity.StreamsList;
import io.confluent.ksql.rest.entity.TablesList;
import io.confluent.ksql.rest.server.KsqlRestConfig;
import io.confluent.ksql.rest.server.computation.CommandId;
import io.confluent.ksql.rest.server.computation.CommandStatusFuture;
import io.confluent.ksql.rest.server.computation.CommandStore;
import io.confluent.ksql.rest.server.computation.QueuedCommandStatus;
import io.confluent.ksql.rest.util.EntityUtil;
import io.confluent.ksql.rest.util.TerminateCluster;
import io.confluent.ksql.schema.inference.SchemaInjector;
import io.confluent.ksql.serde.DataSource;
import io.confluent.ksql.serde.DataSource.DataSourceType;
import io.confluent.ksql.serde.json.KsqlJsonTopicSerDe;
import io.confluent.ksql.services.FakeKafkaTopicClient;
import io.confluent.ksql.services.ServiceContext;
import io.confluent.ksql.services.TestServiceContext;
import io.confluent.ksql.test.util.KsqlIdentifierTestUtil;
import io.confluent.ksql.util.KsqlConfig;
import io.confluent.ksql.util.KsqlConstants;
import io.confluent.ksql.util.KsqlException;
import io.confluent.ksql.util.KsqlStatementException;
import io.confluent.ksql.util.PersistentQueryMetadata;
import io.confluent.ksql.util.QueryMetadata;
import io.confluent.ksql.util.timestamp.MetadataTimestampExtractionPolicy;
import io.confluent.ksql.version.metrics.ActivenessRegistrar;
import io.confluent.rest.RestConfig;
import java.io.IOException;
import java.time.Duration;
import java.util.Collection;
import java.util.Collections;
import java.util.HashMap;
import java.util.List;
import java.util.Map;
import java.util.Properties;
import java.util.concurrent.TimeoutException;
import java.util.function.Function;
import java.util.stream.Collectors;
import javax.ws.rs.core.Response;
import org.apache.avro.Schema.Type;
import org.apache.kafka.clients.consumer.ConsumerConfig;
import org.apache.kafka.clients.producer.ProducerConfig;
import org.apache.kafka.common.serialization.Serdes;
import org.apache.kafka.connect.data.Schema;
import org.apache.kafka.connect.data.SchemaBuilder;
import org.apache.kafka.streams.StreamsConfig;
import org.eclipse.jetty.http.HttpStatus.Code;
import org.hamcrest.CoreMatchers;
import org.junit.After;
import org.junit.Before;
import org.junit.Rule;
import org.junit.Test;
import org.junit.rules.ExpectedException;
import org.junit.runner.RunWith;
import org.mockito.Mock;
import org.mockito.junit.MockitoJUnitRunner;
import org.mockito.stubbing.Answer;

@SuppressWarnings({"unchecked", "SameParameterValue"})
@RunWith(MockitoJUnitRunner.class)
public class KsqlResourceTest {

  private static final long STATE_CLEANUP_DELAY_MS_DEFAULT = 10 * 60 * 1000L;
  private static final int FETCH_MIN_BYTES_DEFAULT = 1;
  private static final long BUFFER_MEMORY_DEFAULT = 32 * 1024 * 1024L;
  private static final Duration DISTRIBUTED_COMMAND_RESPONSE_TIMEOUT = Duration.ofMillis(1000);
  private static final KsqlRequest VALID_EXECUTABLE_REQUEST = new KsqlRequest(
      "CREATE STREAM S AS SELECT * FROM test_stream;",
      ImmutableMap.of(KsqlConfig.KSQL_WINDOWED_SESSION_KEY_LEGACY_CONFIG, true),
      0L);
  private static final Schema SINGLE_FIELD_SCHEMA = SchemaBuilder.struct()
      .field("val", Schema.OPTIONAL_STRING_SCHEMA);

  private static final ClusterTerminateRequest VALID_TERMINATE_REQUEST =
      new ClusterTerminateRequest(ImmutableList.of("Foo"));
  private static final List<TableElement> SOME_ELEMENTS = ImmutableList.of(
      new TableElement("f0", new PrimitiveType(KsqlType.STRING))
  );
  private static final PreparedStatement<CreateStream> STMT_0_WITH_SCHEMA = PreparedStatement.of(
      "sql with schema",
      new CreateStream(
          QualifiedName.of("bob"),
          SOME_ELEMENTS,
          true,
          ImmutableMap.of(
              "KAFKA_TOPIC", new StringLiteral("orders-topic"),
              "VALUE_FORMAT", new StringLiteral("avro")
          )));

  private static final PreparedStatement<CreateStream> STMT_1_WITH_SCHEMA = PreparedStatement.of(
      "other sql with schema",
      new CreateStream(
          QualifiedName.of("john"),
          SOME_ELEMENTS,
          true,
          ImmutableMap.of(
              "KAFKA_TOPIC", new StringLiteral("orders-topic"),
              "VALUE_FORMAT", new StringLiteral("avro")
          )));

  @Rule
  public final ExpectedException expectedException = ExpectedException.none();

  private KsqlConfig ksqlConfig;
  private KsqlRestConfig ksqlRestConfig;
  private FakeKafkaTopicClient kafkaTopicClient;
  private KsqlEngine realEngine;
  private KsqlEngine ksqlEngine;
  @Mock
  private KsqlExecutionContext sandbox;
  @Mock
  private CommandStore commandStore;
  @Mock
  private ActivenessRegistrar activenessRegistrar;
  @Mock
  private Function<ServiceContext, SchemaInjector> schemaInjectorFactory;
  @Mock
  private SchemaInjector schemaInjector;
  @Mock
  private SchemaInjector sandboxSchemaInjector;
  private KsqlResource ksqlResource;
  private SchemaRegistryClient schemaRegistryClient;
  private QueuedCommandStatus commandStatus;
  private QueuedCommandStatus commandStatus1;
  private MetaStoreImpl metaStore;
  private ServiceContext serviceContext;

  private String streamName;

  @Before
  public void setUp() throws IOException, RestClientException {
    commandStatus = new QueuedCommandStatus(
        0, new CommandStatusFuture(new CommandId(TOPIC, "whateva", CREATE)));

    commandStatus1 = new QueuedCommandStatus(
        1, new CommandStatusFuture(new CommandId(TABLE, "something", DROP)));

    final QueuedCommandStatus commandStatus2 = new QueuedCommandStatus(
        2, new CommandStatusFuture(new CommandId(STREAM, "something", EXECUTE)));

    kafkaTopicClient = new FakeKafkaTopicClient();
    serviceContext = TestServiceContext.create(kafkaTopicClient);
    schemaRegistryClient = serviceContext.getSchemaRegistryClient();
    registerSchema(schemaRegistryClient);
    ksqlRestConfig = new KsqlRestConfig(getDefaultKsqlConfig());
    ksqlConfig = new KsqlConfig(ksqlRestConfig.getKsqlConfigProperties());

    metaStore = new MetaStoreImpl(new InternalFunctionRegistry());

    realEngine = KsqlEngineTestUtil.createKsqlEngine(
        serviceContext,
        metaStore
    );

    ksqlEngine = realEngine;

    addTestTopicAndSources();

    when(commandStore.enqueueCommand(any(), any(), any()))
        .thenReturn(commandStatus)
        .thenReturn(commandStatus1)
        .thenReturn(commandStatus2);

    streamName = KsqlIdentifierTestUtil.uniqueIdentifierName();

    when(schemaInjectorFactory.apply(any())).thenReturn(sandboxSchemaInjector);
    when(schemaInjectorFactory.apply(serviceContext)).thenReturn(schemaInjector);

    when(sandboxSchemaInjector.forStatement(any())).thenAnswer(inv -> inv.getArgument(0));
    when(schemaInjector.forStatement(any())).thenAnswer(inv -> inv.getArgument(0));

    setUpKsqlResource();
  }

  @After
  public void tearDown() {
    realEngine.close();
    serviceContext.close();
  }

  @Test
  public void shouldInstantRegisterTopic() {
    // When:
    final CommandStatusEntity result = makeSingleRequest(
        "REGISTER TOPIC FOO WITH (kafka_topic='bar', value_format='json');",
        CommandStatusEntity.class);

    // Then:
    assertThat(result, is(new CommandStatusEntity(
        "REGISTER TOPIC FOO WITH (kafka_topic='bar', value_format='json');",
        commandStatus.getCommandId(), commandStatus.getStatus(), 0L)));
  }

  @Test
  public void shouldListRegisteredTopics() {
    // When:
    final KsqlTopicsList ksqlTopicsList = makeSingleRequest(
        "LIST REGISTERED TOPICS;", KsqlTopicsList.class);

    // Then:
    final Collection<KsqlTopicInfo> expectedTopics = ksqlEngine.getMetaStore()
        .getAllKsqlTopics().values().stream()
        .map(KsqlTopicInfo::new)
        .collect(Collectors.toList());

    assertThat(ksqlTopicsList.getTopics(), is(expectedTopics));
  }

  @Test
  public void shouldShowNoQueries() {
    // When:
    final Queries queries = makeSingleRequest("SHOW QUERIES;", Queries.class);

    // Then:
    assertThat(queries.getQueries(), is(empty()));
  }

  @Test
  public void shouldListFunctions() {
    // When:
    final FunctionNameList functionList = makeSingleRequest(
        "LIST FUNCTIONS;", FunctionNameList.class);

    // Then:
    assertThat(functionList.getFunctions(), hasItems(
        new SimpleFunctionInfo("EXTRACTJSONFIELD", FunctionType.scalar),
        new SimpleFunctionInfo("ARRAYCONTAINS", FunctionType.scalar),
        new SimpleFunctionInfo("CONCAT", FunctionType.scalar),
        new SimpleFunctionInfo("TOPK", FunctionType.aggregate),
        new SimpleFunctionInfo("MAX", FunctionType.aggregate)));

    assertThat("shouldn't contain internal functions", functionList.getFunctions(),
        not(hasItem(new SimpleFunctionInfo("FETCH_FIELD_FROM_STRUCT", FunctionType.scalar))));
  }

  @Test
  public void shouldShowStreamsExtended() {
    // Given:
    final Schema schema = SchemaBuilder.struct()
        .field("FIELD1", Schema.OPTIONAL_BOOLEAN_SCHEMA)
        .field("FIELD2", Schema.OPTIONAL_STRING_SCHEMA);

    givenSource(
        DataSource.DataSourceType.KSTREAM, "new_stream", "new_topic",
        "new_ksql_topic", schema);

    // When:
    final SourceDescriptionList descriptionList = makeSingleRequest(
        "SHOW STREAMS EXTENDED;", SourceDescriptionList.class);

    // Then:
    assertThat(descriptionList.getSourceDescriptions(), containsInAnyOrder(
        new SourceDescription(
            ksqlEngine.getMetaStore().getSource("TEST_STREAM"),
            true, "JSON", Collections.emptyList(), Collections.emptyList(),
            kafkaTopicClient),
        new SourceDescription(
            ksqlEngine.getMetaStore().getSource("new_stream"),
            true, "JSON", Collections.emptyList(), Collections.emptyList(),
            kafkaTopicClient)));
  }

  @Test
  public void shouldShowTablesExtended() {
    // Given:
    final Schema schema = SchemaBuilder.struct()
        .field("FIELD1", Schema.OPTIONAL_BOOLEAN_SCHEMA)
        .field("FIELD2", Schema.OPTIONAL_STRING_SCHEMA);

    givenSource(
        DataSource.DataSourceType.KTABLE, "new_table", "new_topic",
        "new_ksql_topic", schema);

    // When:
    final SourceDescriptionList descriptionList = makeSingleRequest(
        "SHOW TABLES EXTENDED;", SourceDescriptionList.class);

    // Then:
    assertThat(descriptionList.getSourceDescriptions(), containsInAnyOrder(
        new SourceDescription(
            ksqlEngine.getMetaStore().getSource("TEST_TABLE"),
            true, "JSON", Collections.emptyList(), Collections.emptyList(),
            kafkaTopicClient),
        new SourceDescription(
            ksqlEngine.getMetaStore().getSource("new_table"),
            true, "JSON", Collections.emptyList(), Collections.emptyList(),
            kafkaTopicClient)));
  }

  @Test
  public void shouldShowQueriesExtended() {
    // Given:
    final Map<String, Object> overriddenProperties =
        Collections.singletonMap("ksql.streams.auto.offset.reset", "earliest");

    final List<PersistentQueryMetadata> queryMetadata = createQueries(
        "CREATE STREAM test_describe_1 AS SELECT * FROM test_stream;" +
            "CREATE STREAM test_describe_2 AS SELECT * FROM test_stream;", overriddenProperties);

    // When:
    final QueryDescriptionList descriptionList = makeSingleRequest(
        "SHOW QUERIES EXTENDED;", QueryDescriptionList.class);

    // Then:
    assertThat(descriptionList.getQueryDescriptions(), containsInAnyOrder(
        QueryDescription.forQueryMetadata(queryMetadata.get(0)),
        QueryDescription.forQueryMetadata(queryMetadata.get(1))));
  }

  @Test
  public void shouldDescribeStatement() {
    // Given:
    final List<RunningQuery> queries = createRunningQueries(
        "CREATE STREAM described_stream AS SELECT * FROM test_stream;"
            + "CREATE STREAM down_stream AS SELECT * FROM described_stream;",
        emptyMap());

    // When:
    final SourceDescriptionEntity description = makeSingleRequest(
        "DESCRIBE DESCRIBED_STREAM;", SourceDescriptionEntity.class);

    // Then:
    final SourceDescription expectedDescription = new SourceDescription(
        ksqlEngine.getMetaStore().getSource("DESCRIBED_STREAM"), false, "JSON",
        Collections.singletonList(queries.get(1)), Collections.singletonList(queries.get(0)), null);

    assertThat(description.getSourceDescription(), is(expectedDescription));
  }

  @Test
  public void shouldListStreamsStatement() {
    // When:
    final StreamsList streamsList = makeSingleRequest("LIST STREAMS;", StreamsList.class);

    // Then:
    assertThat(streamsList.getStreams(), contains(sourceStream("TEST_STREAM")));
  }

  @Test
  public void shouldListTablesStatement() {
    // When:
    final TablesList tablesList = makeSingleRequest("LIST TABLES;", TablesList.class);

    // Then:
    assertThat(tablesList.getTables(), contains(sourceTable("TEST_TABLE")));
  }

  @Test
  public void shouldFailForIncorrectCSASStatementResultType() {
    // Then:
    expectedException.expect(KsqlRestException.class);
    expectedException.expect(exceptionStatusCode(is(Code.BAD_REQUEST)));
    expectedException.expect(exceptionErrorMessage(errorMessage(is(
        "Invalid result type. Your SELECT query produces a TABLE. "
            + "Please use CREATE TABLE AS SELECT statement instead."))));
    expectedException.expect(exceptionStatementErrorMessage(statement(is(
        "CREATE STREAM s1 AS SELECT * FROM test_table;"))));

    // When:
    makeRequest("CREATE STREAM s1 AS SELECT * FROM test_table;");
  }

  @Test
  public void shouldFailForIncorrectCSASStatementResultTypeWithGroupBy() {
    // Then:
    expectedException.expect(KsqlRestException.class);
    expectedException.expect(exceptionStatusCode(is(Code.BAD_REQUEST)));
    expectedException.expect(exceptionErrorMessage(errorMessage(is(
        "Invalid result type. Your SELECT query produces a TABLE. "
            + "Please use CREATE TABLE AS SELECT statement instead."))));
    expectedException.expect(exceptionStatementErrorMessage(statement(is(
        "CREATE STREAM s2 AS SELECT S2_F1, count(S2_F1) FROM test_stream group by s2_f1;"))));

    // When:
    makeRequest("CREATE STREAM s2 AS SELECT S2_F1, count(S2_F1) FROM test_stream group by s2_f1;");
  }

  @Test
  public void shouldFailForIncorrectCTASStatementResultType() {
    // Then:
    expectedException.expect(KsqlRestException.class);
    expectedException.expect(exceptionStatusCode(is(Code.BAD_REQUEST)));
    expectedException.expect(exceptionErrorMessage(errorMessage(is(
        "Invalid result type. Your SELECT query produces a STREAM. "
            + "Please use CREATE STREAM AS SELECT statement instead."))));
    expectedException.expect(exceptionStatementErrorMessage(statement(is(
        "CREATE TABLE s1 AS SELECT * FROM test_stream;"))));

    // When:
    makeRequest("CREATE TABLE s1 AS SELECT * FROM test_stream;");
  }

  @Test
  public void shouldFailForIncorrectDropStreamStatement() {
    // When:
    final KsqlErrorMessage result = makeFailingRequest(
        "DROP TABLE test_stream;", Code.BAD_REQUEST);

    // Then:
    assertThat(result.getMessage().toLowerCase(),
        is("incompatible data source type is stream, but statement was drop table"));
  }

  @Test
  public void shouldFailForIncorrectDropTableStatement() {
    // When:
    final KsqlErrorMessage result = makeFailingRequest(
        "DROP STREAM test_table;", Code.BAD_REQUEST);

    // Then:
    assertThat(result.getMessage().toLowerCase(),
        is("incompatible data source type is table, but statement was drop stream"));
  }

  @Test
  public void shouldFailCreateTableWithInferenceWithUnknownKey() {
    // When:
    final KsqlErrorMessage response = makeFailingRequest(
        "CREATE TABLE orders WITH (KAFKA_TOPIC='orders-topic', "
            + "VALUE_FORMAT = 'avro', KEY = 'unknownField');",
        Code.BAD_REQUEST);

    // Then:
    assertThat(response, instanceOf(KsqlStatementErrorMessage.class));
    assertThat(response.getErrorCode(), is(Errors.ERROR_CODE_BAD_STATEMENT));
  }

  @Test
  public void shouldFailBareQuery() {
    // Then:
    expectedException.expect(KsqlRestException.class);
    expectedException.expect(exceptionStatusCode(is(Code.BAD_REQUEST)));
    expectedException.expect(exceptionStatementErrorMessage(errorMessage(is(
            "SELECT and PRINT queries must use the /query endpoint"))));
    expectedException.expect(exceptionStatementErrorMessage(statement(is(
        "SELECT * FROM test_table;"))));

    // When:
    makeRequest("SELECT * FROM test_table;");
  }

  @Test
  public void shouldFailPrintTopic() {
    // Then:
    expectedException.expect(KsqlRestException.class);
    expectedException.expect(exceptionStatusCode(is(Code.BAD_REQUEST)));
    expectedException.expect(exceptionStatementErrorMessage(errorMessage(is(
        "SELECT and PRINT queries must use the /query endpoint"))));
    expectedException.expect(exceptionStatementErrorMessage(statement(is(
        "PRINT 'orders-topic';"))));

    // When:
    makeRequest("PRINT 'orders-topic';");
  }

  @Test
  public void shouldDistributePersistentQuery() {
    // When:
    makeSingleRequest(
        "CREATE STREAM S AS SELECT * FROM test_stream;", CommandStatusEntity.class);

    // Then:
    verify(commandStore).enqueueCommand(
        argThat(is(preparedStatement(
            "CREATE STREAM S AS SELECT * FROM test_stream;",
            CreateStreamAsSelect.class))),
        any(), any());
  }

  @Test
  public void shouldDistributeWithConfig() {
    // When:
    makeSingleRequest(VALID_EXECUTABLE_REQUEST, KsqlEntity.class);

    // Then:
    verify(commandStore).enqueueCommand(
        any(), eq(ksqlConfig), eq(VALID_EXECUTABLE_REQUEST.getStreamsProperties()));
  }

  @Test
  public void shouldReturnStatusEntityFromPersistentQuery() {
    // When:
    final CommandStatusEntity result = makeSingleRequest(
        "CREATE STREAM S AS SELECT * FROM test_stream;", CommandStatusEntity.class);

    // Then:
    assertThat(result, is(new CommandStatusEntity(
        "CREATE STREAM S AS SELECT * FROM test_stream;",
        commandStatus.getCommandId(), commandStatus.getStatus(), 0L)));
  }

  @Test
  public void shouldFailIfCreateStatementMissingKafkaTopicName() {
    // When:
    final KsqlErrorMessage result = makeFailingRequest(
        "CREATE STREAM S (foo INT) WITH(VALUE_FORMAT='JSON');",
        Code.BAD_REQUEST);

    // Then:
    assertThat(result, is(instanceOf(KsqlStatementErrorMessage.class)));
    assertThat(result.getErrorCode(), is(Errors.ERROR_CODE_BAD_STATEMENT));
    assertThat(result.getMessage(),
        is("Corresponding Kafka topic (KAFKA_TOPIC) should be set in WITH clause."));
    assertThat(((KsqlStatementErrorMessage) result).getStatementText(),
        is("CREATE STREAM S (foo INT) WITH(VALUE_FORMAT='JSON');"));
  }

  @Test
  public void shouldReturnBadStatementIfStatementFailsValidation() {
    // When:
    final KsqlErrorMessage result = makeFailingRequest(
        "DESCRIBE i_do_not_exist;",
        Code.BAD_REQUEST);

    // Then:
    assertThat(result, is(instanceOf(KsqlStatementErrorMessage.class)));
    assertThat(result.getErrorCode(), is(Errors.ERROR_CODE_BAD_STATEMENT));
    assertThat(((KsqlStatementErrorMessage) result).getStatementText(),
        is("DESCRIBE i_do_not_exist;"));
  }

  @Test
  public void shouldNotDistributeCreateStatementIfTopicDoesNotExist() {
    // Then:
    expectedException.expect(KsqlRestException.class);
    expectedException.expect(exceptionStatusCode(is(Code.BAD_REQUEST)));
    expectedException
        .expect(exceptionErrorMessage(errorMessage(is("Kafka topic does not exist: unknown"))));

    // When:
    makeRequest("CREATE STREAM S (foo INT) WITH(VALUE_FORMAT='JSON', KAFKA_TOPIC='unknown');");
  }

  @Test
  public void shouldDistributeAvoCreateStatementWithColumns() {
    // When:
    makeSingleRequest(
        "CREATE STREAM S (foo INT) WITH(VALUE_FORMAT='AVRO', KAFKA_TOPIC='orders-topic');",
        CommandStatusEntity.class);

    // Then:
    verify(commandStore).enqueueCommand(
        argThat(is(preparedStatement(
            "CREATE STREAM S (foo INT) WITH(VALUE_FORMAT='AVRO', KAFKA_TOPIC='orders-topic');",
            CreateStream.class)
        )), any(), any());
  }

  @Test
  public void shouldSupportSchemaInference() {
    // Given:
    givenMockEngine();

    final String sql = "CREATE STREAM NO_SCHEMA WITH(VALUE_FORMAT='AVRO', KAFKA_TOPIC='orders-topic');";

    when(sandboxSchemaInjector.forStatement(argThat(preparedStatementText(sql))))
        .thenReturn((PreparedStatement) STMT_0_WITH_SCHEMA);

    when(schemaInjector.forStatement(argThat(preparedStatementText(sql))))
        .thenReturn((PreparedStatement) STMT_1_WITH_SCHEMA);

    // When:
    makeRequest(sql);

    // Then:
    verify(sandbox).execute(eq(STMT_0_WITH_SCHEMA), any(), any());
    verify(commandStore).enqueueCommand(eq(STMT_1_WITH_SCHEMA), any(), any());
  }

  @Test
  public void shouldFailWhenAvroInferenceFailsDuringValidate() {
    // Given:
<<<<<<< HEAD
    when(sandboxSchemaInjector.forStatement(any()))
        .thenThrow(new KsqlStatementException("boom", "sql"));
=======
    givenKafkaTopicExists("topicWithUnknownSchema");
>>>>>>> 42bb3c9b

    // When:
    final KsqlErrorMessage result = makeFailingRequest(
        "CREATE STREAM S WITH(VALUE_FORMAT='AVRO', KAFKA_TOPIC='orders-topic');",
        Code.BAD_REQUEST);

    // Then:
    assertThat(result.getErrorCode(), is(Errors.ERROR_CODE_BAD_STATEMENT));
    assertThat(result.getMessage(), is("boom"));
  }

  @Test
  public void shouldFailWhenAvroInferenceFailsDuringExecute() {
    // Given:
    when(sandboxSchemaInjector.forStatement(any()))
        .thenReturn((PreparedStatement) STMT_0_WITH_SCHEMA);

    when(schemaInjector.forStatement(any()))
        .thenThrow(new KsqlStatementException("boom", "some-sql"));

    // Then:
    expectedException.expect(KsqlRestException.class);
    expectedException.expect(exceptionStatusCode(is(Code.BAD_REQUEST)));
    expectedException
        .expect(exceptionErrorMessage(errorCode(is(Errors.ERROR_CODE_BAD_STATEMENT))));
    expectedException
        .expect(exceptionStatementErrorMessage(errorMessage(is("boom"))));

    // When:
    makeRequest("CREATE STREAM S WITH(VALUE_FORMAT='AVRO', KAFKA_TOPIC='orders-topic');");
  }

  @Test
  public void shouldFailIfNoSchemaAndNotInferred() {
    // Then:
    expectedException.expect(KsqlRestException.class);
    expectedException.expect(exceptionStatusCode(is(Code.BAD_REQUEST)));
    expectedException
        .expect(exceptionErrorMessage(errorCode(is(Errors.ERROR_CODE_BAD_STATEMENT))));
    expectedException
        .expect(
            exceptionErrorMessage(errorMessage(is("The statement does not define any columns."))));

    // When:
    makeRequest("CREATE STREAM S WITH(VALUE_FORMAT='AVRO', KAFKA_TOPIC='orders-topic');");
  }

  @Test
  public void shouldFailWhenAvroSchemaCanNotBeEvolved() {
    // Given:
    givenAvroSchemaNotEvolveable("S1");

    // When:
    final KsqlErrorMessage result = makeFailingRequest(
        "CREATE STREAM S1 WITH(VALUE_FORMAT='AVRO') AS SELECT * FROM test_stream;",
        Code.BAD_REQUEST);

    // Then:
    assertThat(result.getErrorCode(), is(Errors.ERROR_CODE_BAD_STATEMENT));
    assertThat(result.getMessage(),
        containsString("Cannot register avro schema for S1 as the schema registry rejected it"));
  }

  @Test
  public void shouldWaitForLastDistributedStatementBeforeExecutingAnyNonDistributed()
      throws Exception
  {
    // Given:
    final String csasSql = "CREATE STREAM S AS SELECT * FROM test_stream;";

    doAnswer(executeAgainstEngine(csasSql))
        .when(commandStore)
        .ensureConsumedPast(
            commandStatus1.getCommandSequenceNumber(),
            DISTRIBUTED_COMMAND_RESPONSE_TIMEOUT
        );

    // When:
    final List<KsqlEntity> results = makeMultipleRequest(
        csasSql + "\n"   // <-- commandStatus
            + "CREATE STREAM S2 AS SELECT * FROM test_stream;\n" // <-- commandStatus1
            + "DESCRIBE S;",
        KsqlEntity.class
    );

    // Then:
    verify(commandStore).ensureConsumedPast(
        commandStatus1.getCommandSequenceNumber(), DISTRIBUTED_COMMAND_RESPONSE_TIMEOUT);

    assertThat(results, hasSize(3));
    assertThat(results.get(2), is(instanceOf(SourceDescriptionEntity.class)));
  }

  @Test
  public void shouldNotWaitOnAnyDistributedStatementsBeforeDistributingAnother() throws Exception {
    // When:
    makeMultipleRequest(
        "CREATE STREAM S AS SELECT * FROM test_stream;\n"
            + "CREATE STREAM S2 AS SELECT * FROM test_stream;",
        KsqlEntity.class
    );

    // Then:
    verify(commandStore, never()).ensureConsumedPast(anyLong(), any());
  }

  @Test
  public void shouldNotWaitForLastDistributedStatementBeforeExecutingSyncBlackListedStatement()
      throws Exception {
    // Given:
    final ImmutableList<String> blackListed = ImmutableList.of(
        //"LIST TOPICS;" <- mocks don't support required ops,
        "LIST FUNCTIONS;",
        "DESCRIBE FUNCTION LCASE;",
        "LIST PROPERTIES;",
        "SET '" + KsqlConfig.KSQL_SERVICE_ID_CONFIG + "'='FOO';",
        "UNSET '" + KsqlConfig.KSQL_SERVICE_ID_CONFIG + "';"
    );

    for (final String statement : blackListed) {

      // When:
      makeMultipleRequest(
          "CREATE STREAM " + KsqlIdentifierTestUtil.uniqueIdentifierName()
              + " AS SELECT * FROM test_stream;\n"
              + statement,
          KsqlEntity.class
      );

      // Then:
      verify(commandStore, never()).ensureConsumedPast(anyLong(), any());
    }
  }

  @Test
  public void shouldThrowShutdownIfInterruptedWhileAwaitingPreviousCmdInMultiStatementRequest()
      throws Exception
  {
    // Given:
    doThrow(new InterruptedException("oh no!"))
        .when(commandStore)
        .ensureConsumedPast(anyLong(), any());

    // Then:
    expectedException.expect(KsqlRestException.class);
    expectedException.expect(exceptionStatusCode(is(Code.SERVICE_UNAVAILABLE)));
    expectedException
        .expect(exceptionErrorMessage(errorMessage(is("The server is shutting down"))));
    expectedException
        .expect(exceptionErrorMessage(errorCode(is(Errors.ERROR_CODE_SERVER_SHUTTING_DOWN))));

    // When:
    makeMultipleRequest(
        "CREATE STREAM S AS SELECT * FROM test_stream;\n"
            + "DESCRIBE S;",
        KsqlEntity.class
    );
  }

  @Test
  public void shouldThrowTimeoutOnTimeoutAwaitingPreviousCmdInMultiStatementRequest()
      throws Exception
  {
    // Given:
    doThrow(new TimeoutException("oh no!"))
        .when(commandStore)
        .ensureConsumedPast(anyLong(), any());

    // Then:
    expectedException.expect(KsqlRestException.class);
    expectedException.expect(exceptionStatusCode(is(Code.SERVICE_UNAVAILABLE)));
    expectedException.expect(exceptionErrorMessage(errorMessage(
        containsString("Timed out"))));
    expectedException.expect(exceptionErrorMessage(errorMessage(
        containsString("sequence number: " + commandStatus.getCommandSequenceNumber()))));
    expectedException.expect(exceptionErrorMessage(errorCode(
        is(Errors.ERROR_CODE_COMMAND_QUEUE_CATCHUP_TIMEOUT))));

    // When:
    makeMultipleRequest(
        "CREATE STREAM S AS SELECT * FROM test_stream;\n"
            + "DESCRIBE S;",
        KsqlEntity.class
    );
  }

  @Test
  public void shouldFailMultipleStatementsAtomically() {
    // When:
    makeFailingRequest(
        "CREATE STREAM S AS SELECT * FROM test_stream; "
            + "CREATE STREAM S2 AS SELECT * FROM S;"
            + "CREATE STREAM S2 AS SELECT * FROM S;", // <-- duplicate will fail.
        Code.BAD_REQUEST
    );

    // Then:
    verify(commandStore, never()).enqueueCommand(any(), any(), any());
  }

  @Test
  public void shouldDistributeTerminateQuery() {
    // Given:
    final PersistentQueryMetadata queryMetadata = createQuery(
        "CREATE STREAM test_explain AS SELECT * FROM test_stream;",
        emptyMap());

    final String terminateSql = "TERMINATE " + queryMetadata.getQueryId() + ";";

    // When:
    final CommandStatusEntity result = makeSingleRequest(terminateSql, CommandStatusEntity.class);

    // Then:
    verify(commandStore)
        .enqueueCommand(
            argThat(is(preparedStatement(terminateSql, TerminateQuery.class))),
            any(),
            any());

    assertThat(result.getStatementText(), is(terminateSql));
  }

  @Test
  public void shouldThrowOnTerminateUnknownQuery() {
    // Then:
    expectedException.expect(KsqlRestException.class);
    expectedException.expect(exceptionStatusCode(is(Code.BAD_REQUEST)));
    expectedException.expect(exceptionErrorMessage(errorMessage(is(
        "Unknown queryId: unknown_query_id"))));
    expectedException.expect(exceptionStatementErrorMessage(statement(is(
        "TERMINATE unknown_query_id;"))));

    // When:
    makeRequest("TERMINATE unknown_query_id;");
  }

  @Test
  public void shouldThrowOnTerminateTerminatedQuery() {
    // Given:
    final String queryId = createQuery(
        "CREATE STREAM test_explain AS SELECT * FROM test_stream;",
        emptyMap())
        .getQueryId()
        .getId();

    // Then:
    expectedException.expect(KsqlRestException.class);
    expectedException.expect(exceptionStatusCode(is(Code.BAD_REQUEST)));
    expectedException.expect(exceptionErrorMessage(errorMessage(containsString(
        "Unknown queryId:"))));
    expectedException.expect(exceptionStatementErrorMessage(statement(containsString(
        "TERMINATE /*second*/"))));

    // When:
    makeRequest(
        "TERMINATE " + queryId + ";"
            + "TERMINATE /*second*/ " + queryId + ";"
    );
  }

  @Test
  public void shouldExplainQueryStatement() {
    // Given:
    final String ksqlQueryString = "SELECT * FROM test_stream;";
    final String ksqlString = "EXPLAIN " + ksqlQueryString;

    // When:
    final QueryDescriptionEntity query = makeSingleRequest(
        ksqlString, QueryDescriptionEntity.class);

    // Then:
    validateQueryDescription(ksqlQueryString, emptyMap(), query);
  }

  @Test
  public void shouldExplainCreateAsSelectStatement() {
    // Given:
    final String ksqlQueryString = "CREATE STREAM S3 AS SELECT * FROM test_stream;";
    final String ksqlString = "EXPLAIN " + ksqlQueryString;

    // When:
    final QueryDescriptionEntity query = makeSingleRequest(
        ksqlString, QueryDescriptionEntity.class);

    // Then:
    assertThat("Should not have registered the source",
        metaStore.getSource("S3"), is(nullValue()));

    validateQueryDescription(ksqlQueryString, emptyMap(), query);
  }

  @Test
  public void shouldExplainQueryId() {
    // Given:
    final Map<String, Object> overriddenProperties =
        Collections.singletonMap("ksql.streams.auto.offset.reset", "earliest");

    final PersistentQueryMetadata queryMetadata = createQuery(
        "CREATE STREAM test_explain AS SELECT * FROM test_stream;",
        overriddenProperties);

    // When:
    final QueryDescriptionEntity query = makeSingleRequest(
        "EXPLAIN " + queryMetadata.getQueryId() + ";", QueryDescriptionEntity.class);

    // Then:
    validateQueryDescription(queryMetadata, overriddenProperties, query);
  }

  @Test
  public void shouldReportErrorOnNonQueryExplain() {
    // Given:
    final String ksqlQueryString = "SHOW TOPICS;";
    final String ksqlString = "EXPLAIN " + ksqlQueryString;

    // When:
    final KsqlErrorMessage result = makeFailingRequest(
        ksqlString, Code.BAD_REQUEST);

    // Then:
    assertThat(result.getErrorCode(), is(Errors.ERROR_CODE_BAD_STATEMENT));
    assertThat(result.getMessage(), is("The provided statement does not run a ksql query"));
  }

  @Test
  public void shouldReturn5xxOnSystemError() {
    // Given:
    givenMockEngine();

    when(ksqlEngine.parse(anyString()))
        .thenThrow(new RuntimeException("internal error"));

    // When:
    final KsqlErrorMessage result = makeFailingRequest(
        "CREATE STREAM test_explain AS SELECT * FROM test_stream;",
        Code.INTERNAL_SERVER_ERROR);

    // Then:
    assertThat(result.getErrorCode(), is(Errors.ERROR_CODE_SERVER_ERROR));
    assertThat(result.getMessage(), containsString("internal error"));
  }

  @Test
  public void shouldReturn5xxOnStatementSystemError() {
    // Given:
    final String ksqlString = "CREATE STREAM test_explain AS SELECT * FROM test_stream;";
    givenMockEngine();

    when(sandbox.getMetaStore()).thenReturn(metaStore);
    when(sandbox.execute(any(), any(), any()))
        .thenThrow(new RuntimeException("internal error"));

    // When:
    final KsqlErrorMessage result = makeFailingRequest(
        ksqlString, Code.INTERNAL_SERVER_ERROR);

    // Then:
    assertThat(result.getErrorCode(), is(Errors.ERROR_CODE_SERVER_ERROR));
    assertThat(result.getMessage(), containsString("internal error"));
  }

  @Test
  public void shouldSetProperty() {
    // Given:
    final String csas = "CREATE STREAM " + streamName + " AS SELECT * FROM test_stream;";

    // When:
    final List<CommandStatusEntity> results = makeMultipleRequest(
        "SET '" + KsqlConfig.SINK_NUMBER_OF_REPLICAS_PROPERTY + "' = '2';\n"
            + csas,
        CommandStatusEntity.class);

    // Then:
    verify(commandStore).enqueueCommand(
        argThat(is(preparedStatementText(csas))),
        any(),
        eq(ImmutableMap.of(KsqlConfig.SINK_NUMBER_OF_REPLICAS_PROPERTY, "2")));

    assertThat(results, hasSize(1));
    assertThat(results.get(0).getStatementText(), is(csas));
  }

  @Test
  public void shouldFailSetPropertyOnInvalidPropertyName() {
    // When:
    final KsqlErrorMessage response = makeFailingRequest(
        "SET 'ksql.unknown.property' = '1';",
        Code.BAD_REQUEST);

    // Then:
    assertThat(response, instanceOf(KsqlStatementErrorMessage.class));
    assertThat(response.getErrorCode(), is(Errors.ERROR_CODE_BAD_STATEMENT));
    assertThat(response.getMessage(), containsString("Unknown property"));
  }

  @Test
  public void shouldFailSetPropertyOnInvalidPropertyValue() {
    // When:
    final KsqlErrorMessage response = makeFailingRequest(
        "SET '" + KsqlConfig.SINK_NUMBER_OF_REPLICAS_PROPERTY + "' = 'invalid value';",
        Code.BAD_REQUEST);

    // Then:
    assertThat(response, instanceOf(KsqlStatementErrorMessage.class));
    assertThat(response.getErrorCode(), is(Errors.ERROR_CODE_BAD_STATEMENT));
    assertThat(response.getMessage(),
        containsString("Invalid value invalid value for configuration ksql.sink.replicas: "
            + "Not a number of type SHORT"));
  }

  @Test
  public void shouldUnsetProperty() {
    // Given:
    final String csas = "CREATE STREAM " + streamName + " AS SELECT * FROM test_stream;";
    final Map<String, Object> localOverrides = ImmutableMap.of(
        KsqlConfig.SINK_NUMBER_OF_REPLICAS_PROPERTY, "2"
    );

    // When:
    final CommandStatusEntity result = makeSingleRequest(
         new KsqlRequest("UNSET '" + KsqlConfig.SINK_NUMBER_OF_REPLICAS_PROPERTY + "';\n"
            + csas, localOverrides, null),
        CommandStatusEntity.class);

    // Then:
    verify(commandStore).enqueueCommand(
        argThat(is(preparedStatementText(csas))),
        any(),
        eq(emptyMap()));

    assertThat(result.getStatementText(), is(csas));
  }

  @Test
  public void shouldFailUnsetPropertyOnInvalidPropertyName() {
    // When:
    final KsqlErrorMessage response = makeFailingRequest(
        "UNSET 'ksql.unknown.property';",
        Code.BAD_REQUEST);

    // Then:
    assertThat(response, instanceOf(KsqlStatementErrorMessage.class));
    assertThat(response.getErrorCode(), is(Errors.ERROR_CODE_BAD_STATEMENT));
    assertThat(response.getMessage(), containsString("Unknown property"));
  }

  @Test
  public void shouldScopeSetPropertyToSingleRequest() {
    // given:
    final String csas = "CREATE STREAM " + streamName + " AS SELECT * FROM test_stream;";

    makeMultipleRequest(
        "SET '" + KsqlConfig.SINK_NUMBER_OF_REPLICAS_PROPERTY + "' = '2';", KsqlEntity.class);

    // When:
    makeSingleRequest(csas, KsqlEntity.class);

    // Then:
    verify(commandStore).enqueueCommand(
        argThat(is(preparedStatementText(csas))),
        any(),
        eq(emptyMap()));
  }

  @Test
  public void shouldFailIfReachedActivePersistentQueriesLimit() {
    // Given:
    givenKsqlConfigWith(
        ImmutableMap.of(KsqlConfig.KSQL_ACTIVE_PERSISTENT_QUERY_LIMIT_CONFIG, 3));

    givenMockEngine();

    givenPersistentQueryCount(3);

    // When:
    final KsqlErrorMessage result = makeFailingRequest(
        "CREATE STREAM new_stream AS SELECT * FROM test_stream;", Code.BAD_REQUEST);

    // Then:
    assertThat(result.getErrorCode(), is(Errors.ERROR_CODE_BAD_REQUEST));
    assertThat(result.getMessage(),
        containsString("would cause the number of active, persistent queries "
            + "to exceed the configured limit"));
  }

  @Test
  public void shouldFailAllCommandsIfWouldReachActivePersistentQueriesLimit() {
    // Given:
    givenKsqlConfigWith(
        ImmutableMap.of(KsqlConfig.KSQL_ACTIVE_PERSISTENT_QUERY_LIMIT_CONFIG, 3));

    final String ksqlString = "CREATE STREAM new_stream AS SELECT * FROM test_stream;"
        + "CREATE STREAM another_stream AS SELECT * FROM test_stream;";
    givenMockEngine();

    givenPersistentQueryCount(2);

    // When:
    final KsqlErrorMessage result = makeFailingRequest(
        ksqlString, Code.BAD_REQUEST);

    // Then:
    assertThat(result.getErrorCode(), is(Errors.ERROR_CODE_BAD_REQUEST));
    assertThat(result.getMessage(),
        containsString("would cause the number of active, persistent queries "
            + "to exceed the configured limit"));

    verify(commandStore, never()).enqueueCommand(any(), any(), any());
  }

  @Test
  public void shouldListPropertiesWithOverrides() {
    // Given:
    final Map<String, Object> overrides = Collections.singletonMap("auto.offset.reset", "latest");

    // When:
    final PropertiesList props = makeSingleRequest(
        new KsqlRequest("list properties;", overrides, null), PropertiesList.class);

    // Then:
    assertThat(props.getProperties().get("ksql.streams.auto.offset.reset"), is("latest"));
    assertThat(props.getOverwrittenProperties(), hasItem("ksql.streams.auto.offset.reset"));
  }

  @Test
  public void shouldListPropertiesWithNoOverrides() {
    // When:
    final PropertiesList props = makeSingleRequest("list properties;", PropertiesList.class);

    // Then:
    assertThat(props.getOverwrittenProperties(), is(empty()));
  }

  @Test
  public void shouldListDefaultKsqlProperty() {
    // Given:
    givenKsqlConfigWith(ImmutableMap.<String, Object>builder()
        .put(StreamsConfig.STATE_DIR_CONFIG, "/tmp/kafka-streams")
        .build());

    // When:
    final PropertiesList props = makeSingleRequest("list properties;", PropertiesList.class);

    // Then:
    assertThat(props.getDefaultProperties(),
        hasItem(KsqlConfig.KSQL_STREAMS_PREFIX + StreamsConfig.STATE_DIR_CONFIG));
  }

  @Test
  public void shouldListServerOverriddenKsqlProperty() {
    // Given:
    givenKsqlConfigWith(ImmutableMap.<String, Object>builder()
        .put(StreamsConfig.STATE_DIR_CONFIG, "/tmp/other")
        .build());

    // When:
    final PropertiesList props = makeSingleRequest("list properties;", PropertiesList.class);

    // Then:
    assertThat(props.getDefaultProperties(),
        not(hasItem(containsString(StreamsConfig.STATE_DIR_CONFIG))));
  }

  @Test
  public void shouldListDefaultStreamProperty() {
    // Given:
    givenKsqlConfigWith(ImmutableMap.<String, Object>builder()
        .put(StreamsConfig.STATE_CLEANUP_DELAY_MS_CONFIG, STATE_CLEANUP_DELAY_MS_DEFAULT)
        .build());

    // When:
    final PropertiesList props = makeSingleRequest("list properties;", PropertiesList.class);

    // Then:
    assertThat(props.getDefaultProperties(),
        hasItem(KsqlConfig.KSQL_STREAMS_PREFIX + StreamsConfig.STATE_CLEANUP_DELAY_MS_CONFIG));
  }

  @Test
  public void shouldListServerOverriddenStreamProperty() {
    // Given:
    givenKsqlConfigWith(ImmutableMap.<String, Object>builder()
        .put(StreamsConfig.STATE_CLEANUP_DELAY_MS_CONFIG, STATE_CLEANUP_DELAY_MS_DEFAULT + 1)
        .build());

    // When:
    final PropertiesList props = makeSingleRequest("list properties;", PropertiesList.class);

    // Then:
    assertThat(props.getDefaultProperties(),
        not(hasItem(containsString(StreamsConfig.STATE_CLEANUP_DELAY_MS_CONFIG))));
  }

  @Test
  public void shouldListDefaultConsumerConfig() {
    // Given:
    givenKsqlConfigWith(ImmutableMap.<String, Object>builder()
        .put(KsqlConfig.KSQL_STREAMS_PREFIX + StreamsConfig.CONSUMER_PREFIX
            + ConsumerConfig.FETCH_MIN_BYTES_CONFIG, FETCH_MIN_BYTES_DEFAULT)
        .build());

    // When:
    final PropertiesList props = makeSingleRequest("list properties;", PropertiesList.class);

    // Then:
    assertThat(props.getDefaultProperties(),
        hasItem(KsqlConfig.KSQL_STREAMS_PREFIX + StreamsConfig.CONSUMER_PREFIX
            + ConsumerConfig.FETCH_MIN_BYTES_CONFIG));
  }

  @Test
  public void shouldListServerOverriddenConsumerConfig() {
    // Given:
    givenKsqlConfigWith(ImmutableMap.<String, Object>builder()
        .put(KsqlConfig.KSQL_STREAMS_PREFIX + StreamsConfig.CONSUMER_PREFIX
            + ConsumerConfig.FETCH_MIN_BYTES_CONFIG, FETCH_MIN_BYTES_DEFAULT + 1)
        .build());

    // When:
    final PropertiesList props = makeSingleRequest("list properties;", PropertiesList.class);

    // Then:
    assertThat(props.getDefaultProperties(),
        not(hasItem(containsString(ConsumerConfig.FETCH_MIN_BYTES_CONFIG))));
  }

  @Test
  public void shouldListDefaultProducerConfig() {
    // Given:
    givenKsqlConfigWith(ImmutableMap.<String, Object>builder()
        .put(StreamsConfig.PRODUCER_PREFIX + ProducerConfig.BUFFER_MEMORY_CONFIG,
            BUFFER_MEMORY_DEFAULT)
        .build());

    // When:
    final PropertiesList props = makeSingleRequest("list properties;", PropertiesList.class);

    // Then:
    assertThat(props.getDefaultProperties(),
        hasItem(KsqlConfig.KSQL_STREAMS_PREFIX + StreamsConfig.PRODUCER_PREFIX
            + ProducerConfig.BUFFER_MEMORY_CONFIG));
  }

  @Test
  public void shouldListServerOverriddenProducerConfig() {
    // Given:
    givenKsqlConfigWith(ImmutableMap.<String, Object>builder()
        .put(StreamsConfig.PRODUCER_PREFIX + ProducerConfig.BUFFER_MEMORY_CONFIG,
            BUFFER_MEMORY_DEFAULT + 1)
        .build());

    // When:
    final PropertiesList props = makeSingleRequest("list properties;", PropertiesList.class);

    // Then:
    assertThat(props.getDefaultProperties(),
        not(hasItem(containsString(ProducerConfig.BUFFER_MEMORY_CONFIG))));
  }

  @Test
  public void shouldNotIncludeSslPropertiesInListPropertiesOutput() {
    // When:
    final PropertiesList props = makeSingleRequest("list properties;", PropertiesList.class);

    // Then:
    assertThat(props.getProperties().keySet(),
        not(hasItems(KsqlConfig.SSL_CONFIG_NAMES.toArray(new String[0]))));
  }

  @Test
  public void shouldNotWaitIfNoCommandSequenceNumberSpecified() throws Exception {
    // When:
    makeSingleRequestWithSequenceNumber("list properties;", null, PropertiesList.class);

    // Then:
    verify(commandStore, never()).ensureConsumedPast(anyLong(), any());
  }

  @Test
  public void shouldWaitIfCommandSequenceNumberSpecified() throws Exception {
    // When:
    makeSingleRequestWithSequenceNumber("list properties;", 2L, PropertiesList.class);

    // Then:
    verify(commandStore).ensureConsumedPast(eq(2L), any());
  }

  @Test
  public void shouldReturnServiceUnavailableIfTimeoutWaitingForCommandSequenceNumber()
      throws Exception {
    // Given:
    doThrow(new TimeoutException("timed out!"))
        .when(commandStore).ensureConsumedPast(anyLong(), any());

    // When:
    final KsqlErrorMessage result =
        makeFailingRequestWithSequenceNumber("list properties;", 2L, Code.SERVICE_UNAVAILABLE);

    // Then:
    assertThat(result.getErrorCode(), is(Errors.ERROR_CODE_COMMAND_QUEUE_CATCHUP_TIMEOUT));
    assertThat(result.getMessage(),
        containsString("Timed out while waiting for a previous command to execute"));
    assertThat(result.getMessage(), containsString("command sequence number: 2"));
  }

  @Test
  public void shouldUpdateTheLastRequestTime() {
    // When:
    ksqlResource.handleKsqlStatements(VALID_EXECUTABLE_REQUEST);

    // Then:
    verify(activenessRegistrar).updateLastRequestTime();
  }

  @Test
  public void shouldHandleTerminateRequestCorrectly() {
    // When:
    final Response response = ksqlResource.terminateCluster(VALID_TERMINATE_REQUEST);

    // Then:
    assertThat(response.getStatus(), equalTo(200));
    assertThat(response.getEntity(), instanceOf(KsqlEntityList.class));
    assertThat(((KsqlEntityList) response.getEntity()).size(), equalTo(1));
    assertThat(((KsqlEntityList) response.getEntity()).get(0),
        instanceOf(CommandStatusEntity.class));
    final CommandStatusEntity commandStatusEntity =
        (CommandStatusEntity) ((KsqlEntityList) response.getEntity()).get(0);
    assertThat(commandStatusEntity.getCommandStatus().getStatus(),
        equalTo(CommandStatus.Status.QUEUED));
    verify(commandStore).enqueueCommand(
        argThat(is(preparedStatementText(TerminateCluster.TERMINATE_CLUSTER_STATEMENT_TEXT))),
        any(),
        eq(Collections.singletonMap(
            ClusterTerminateRequest.DELETE_TOPIC_LIST_PROP, ImmutableList.of("Foo"))));
  }

  @Test
  public void shouldFailIfCannotWriteTerminateCommand() {
    // Given:
    when(commandStore.enqueueCommand(any(), any(), any())).thenThrow(new KsqlException(""));

    // When:
    final Response response = ksqlResource.terminateCluster(VALID_TERMINATE_REQUEST);

    // Then:
    assertThat(response.getStatus(), equalTo(500));
    assertThat(response.getEntity().toString(),
        CoreMatchers
            .startsWith("Could not write the statement 'TERMINATE CLUSTER;' into the command "));
  }

  @Test
  public void shouldFailTerminateOnInvalidDeleteTopicPattern() {
    // Given:
    final ClusterTerminateRequest request = new ClusterTerminateRequest(
        ImmutableList.of("[Invalid Regex"));
    expectedException.expect(KsqlRestException.class);
    expectedException.expect(exceptionStatusCode(is(Code.BAD_REQUEST)));
    expectedException.expect(exceptionErrorMessage(errorMessage(is(
        "Invalid pattern: [Invalid Regex"))));

    // When:
    ksqlResource.terminateCluster(request);
  }

  @Test
  public void shouldNeverEnqueueIfErrorIsThrown() {
    // Given:
    givenMockEngine();
    when(ksqlEngine.execute(any(), any(), any())).thenThrow(new KsqlException("Fail"));

    // When:
    makeFailingRequest(
        "REGISTER TOPIC X WITH (kafka_topic='bar', value_format='json';",
        Code.BAD_REQUEST);

    // Then:
    verify(commandStore, never()).enqueueCommand(any(), any(), any());
  }

  @Test
  public void shouldFailIfRegisterTopicAlreadyExists() {
    // Given:
    final String registerSql = "REGISTER TOPIC FOO WITH (kafka_topic='bar', value_format='json');";
    givenKsqlTopicRegistered("foo");

    // Then:
    expectedException.expect(KsqlRestException.class);
    expectedException.expect(exceptionStatusCode(is(Code.BAD_REQUEST)));
    expectedException.expect(exceptionErrorMessage(
        errorMessage(is("A topic with name 'FOO' already exists"))));

    // When:
    makeSingleRequest(registerSql, CommandStatusEntity.class);
  }

  @Test
  public void shouldFailIfCreateExistingSourceStream() {
    // Given:
    givenSource(DataSourceType.KSTREAM, "SOURCE", "topic1", "ksqlTopic1", SINGLE_FIELD_SCHEMA);
    givenKafkaTopicExists("topic2");

    // Then:
    expectedException.expect(KsqlRestException.class);
    expectedException.expect(exceptionStatusCode(is(Code.BAD_REQUEST)));
    expectedException.expect(exceptionErrorMessage(
        errorMessage(containsString("Source already exists: SOURCE"))));

    // When:
    final String createSql =
        "CREATE STREAM SOURCE (val int) WITH (kafka_topic='topic2', value_format='json');";
    makeSingleRequest(createSql, CommandStatusEntity.class);
  }

  @Test
  public void shouldFailIfCreateExistingSourceTable() {
    // Given:
    givenSource(DataSourceType.KTABLE, "SOURCE", "topic1", "ksqlTopic1", SINGLE_FIELD_SCHEMA);
    givenKafkaTopicExists("topic2");

    // Then:
    expectedException.expect(KsqlRestException.class);
    expectedException.expect(exceptionStatusCode(is(Code.BAD_REQUEST)));
    expectedException.expect(exceptionErrorMessage(
        errorMessage(containsString("Source already exists: SOURCE"))));

    // When:
    final String createSql =
        "CREATE TABLE SOURCE (val int) "
            + "WITH (kafka_topic='topic2', value_format='json', key='val');";
    makeSingleRequest(createSql, CommandStatusEntity.class);
  }

  @Test
  public void shouldFailIfCreateAsSelectExistingSourceStream() {
    // Given:
    givenSource(DataSourceType.KSTREAM, "SOURCE", "topic1", "ksqlTopic1", SINGLE_FIELD_SCHEMA);
    givenSource(DataSourceType.KSTREAM, "SINK", "topic2", "ksqlTopic2", SINGLE_FIELD_SCHEMA);

    // Then:
    expectedException.expect(KsqlRestException.class);
    expectedException.expect(exceptionStatusCode(is(Code.BAD_REQUEST)));
    expectedException.expect(exceptionErrorMessage(
        errorMessage(containsString(
            "Cannot add the new data source. Another data source with the "
                + "same name already exists: KsqlStream name:SINK"))));

    // When:
    final String createSql =
        "CREATE STREAM SINK AS SELECT * FROM SOURCE;";
    makeSingleRequest(createSql, CommandStatusEntity.class);
  }

  @Test
  public void shouldFailIfCreateAsSelectExistingSourceTable() {
    // Given:
    givenSource(DataSourceType.KTABLE, "SOURCE", "topic1", "ksqlTopic1", SINGLE_FIELD_SCHEMA);
    givenSource(DataSourceType.KTABLE, "SINK", "topic2", "ksqlTopic2", SINGLE_FIELD_SCHEMA);

    // Then:
    expectedException.expect(KsqlRestException.class);
    expectedException.expect(exceptionStatusCode(is(Code.BAD_REQUEST)));
    expectedException.expect(exceptionErrorMessage(
        errorMessage(containsString(
            "Cannot add the new data source. Another data source with the "
                + "same name already exists: KsqlTable name:SINK"))));

    // When:
    final String createSql =
        "CREATE TABLE SINK AS SELECT * FROM SOURCE;";
    makeSingleRequest(createSql, CommandStatusEntity.class);
  }

  private Answer executeAgainstEngine(final String sql) {
    return invocation -> {
      KsqlEngineTestUtil.execute(ksqlEngine, sql, ksqlConfig, emptyMap());
      return null;
    };
  }

  @SuppressWarnings("SameParameterValue")
  private SourceInfo.Table sourceTable(final String name) {
    final KsqlTable table = (KsqlTable) ksqlEngine.getMetaStore().getSource(name);
    return new SourceInfo.Table(table);
  }

  @SuppressWarnings("SameParameterValue")
  private SourceInfo.Stream sourceStream(final String name) {
    final KsqlStream stream = (KsqlStream) ksqlEngine.getMetaStore().getSource(name);
    return new SourceInfo.Stream(stream);
  }

  private void givenMockEngine() {
    ksqlEngine = mock(KsqlEngine.class);
    when(ksqlEngine.isAcceptingStatements()).thenReturn(true);
    when(ksqlEngine.parse(any()))
        .thenAnswer(invocation -> realEngine.parse(invocation.getArgument(0)));
    when(ksqlEngine.prepare(any()))
        .thenAnswer(invocation -> realEngine.prepare(invocation.getArgument(0)));
    when(sandbox.prepare(any()))
        .thenAnswer(invocation -> realEngine.createSandbox().prepare(invocation.getArgument(0)));
    when(ksqlEngine.createSandbox()).thenReturn(sandbox);
    setUpKsqlResource();
  }

  private List<PersistentQueryMetadata> createQueries(
      final String sql,
      final Map<String, Object> overriddenProperties) {
    return KsqlEngineTestUtil.execute(ksqlEngine, sql, ksqlConfig, overriddenProperties)
        .stream()
        .map(PersistentQueryMetadata.class::cast)
        .collect(Collectors.toList());
  }

  @SuppressWarnings("SameParameterValue")
  private PersistentQueryMetadata createQuery(
      final String ksqlQueryString,
      final Map<String, Object> overriddenProperties) {
    return createQueries(ksqlQueryString, overriddenProperties).get(0);
  }

  @SuppressWarnings("SameParameterValue")
  private List<RunningQuery> createRunningQueries(
      final String sql,
      final Map<String, Object> overriddenProperties) {

    return createQueries(sql, overriddenProperties)
        .stream()
        .map(md -> new RunningQuery(
            md.getStatementString(),
            md.getSinkNames(),
            new EntityQueryId(md.getQueryId())))
        .collect(Collectors.toList());
  }

  private KsqlErrorMessage makeFailingRequest(final String ksql, final Code errorCode) {
    return makeFailingRequestWithSequenceNumber(ksql, null, errorCode);
  }

  private KsqlErrorMessage makeFailingRequestWithSequenceNumber(
      final String ksql,
      final Long seqNum,
      final Code errorCode) {
    return makeFailingRequest(new KsqlRequest(ksql, emptyMap(), seqNum), errorCode);
  }

  private KsqlErrorMessage makeFailingRequest(final KsqlRequest ksqlRequest, final Code errorCode) {
    try {
      final Response response = ksqlResource.handleKsqlStatements(ksqlRequest);
      assertThat(response.getStatus(), is(errorCode.getCode()));
      assertThat(response.getEntity(), instanceOf(KsqlErrorMessage.class));
      return (KsqlErrorMessage) response.getEntity();
    } catch (final KsqlRestException e) {
      return (KsqlErrorMessage) e.getResponse().getEntity();
    }
  }

  private void makeRequest(final String sql) {
    makeMultipleRequest(sql, KsqlEntity.class);
  }

  private <T extends KsqlEntity> T makeSingleRequest(
      final String sql,
      final Class<T> expectedEntityType) {
    return makeSingleRequestWithSequenceNumber(sql, null, expectedEntityType);
  }

  private <T extends KsqlEntity> T makeSingleRequestWithSequenceNumber(
      final String sql,
      final Long seqNum,
      final Class<T> expectedEntityType) {
    return makeSingleRequest(
        new KsqlRequest(sql, emptyMap(), seqNum), expectedEntityType);
  }

  private <T extends KsqlEntity> T makeSingleRequest(
      final KsqlRequest ksqlRequest,
      final Class<T> expectedEntityType) {

    final List<T> entities = makeMultipleRequest(ksqlRequest, expectedEntityType);
    assertThat(entities, hasSize(1));
    return entities.get(0);
  }

  private <T extends KsqlEntity> List<T> makeMultipleRequest(
      final String sql,
      final Class<T> expectedEntityType) {
    return makeMultipleRequest(
        new KsqlRequest(sql, emptyMap(), null), expectedEntityType);
  }

  private <T extends KsqlEntity> List<T> makeMultipleRequest(
      final KsqlRequest ksqlRequest,
      final Class<T> expectedEntityType) {

    final Response response = ksqlResource.handleKsqlStatements(ksqlRequest);
    if (response.getStatus() != Response.Status.OK.getStatusCode()) {
      throw new KsqlRestException(response);
    }

    final Object entity = response.getEntity();
    assertThat(entity, instanceOf(KsqlEntityList.class));
    final KsqlEntityList entityList = (KsqlEntityList) entity;
    entityList.forEach(e -> assertThat(e, instanceOf(expectedEntityType)));
    return entityList.stream()
        .map(expectedEntityType::cast)
        .collect(Collectors.toList());
  }

  @SuppressWarnings("SameParameterValue")
  private void validateQueryDescription(
      final String ksqlQueryString,
      final Map<String, Object> overriddenProperties,
      final KsqlEntity entity) {
    final QueryMetadata queryMetadata = KsqlEngineTestUtil
        .execute(ksqlEngine, ksqlQueryString, ksqlConfig, overriddenProperties).get(0);

    validateQueryDescription(queryMetadata, overriddenProperties, entity);
  }

  private static void validateQueryDescription(
      final QueryMetadata queryMetadata,
      final Map<String, Object> overriddenProperties,
      final KsqlEntity entity) {
    assertThat(entity, instanceOf(QueryDescriptionEntity.class));
    final QueryDescriptionEntity queryDescriptionEntity = (QueryDescriptionEntity) entity;
    final QueryDescription queryDescription = queryDescriptionEntity.getQueryDescription();
    assertThat(queryDescription.getFields(), is(
        EntityUtil.buildSourceSchemaEntity(queryMetadata.getOutputNode().getSchema())));
    assertThat(queryDescription.getOverriddenProperties(), is(overriddenProperties));
  }

  private void setUpKsqlResource() {
    ksqlResource = new KsqlResource(
        ksqlConfig, ksqlEngine, serviceContext, commandStore, DISTRIBUTED_COMMAND_RESPONSE_TIMEOUT,
        activenessRegistrar, schemaInjectorFactory);
  }

  private void givenKsqlConfigWith(final Map<String, Object> additionalConfig) {
    final Map<String, Object> config = ksqlRestConfig.getKsqlConfigProperties();
    config.putAll(additionalConfig);
    ksqlConfig = new KsqlConfig(config);

    setUpKsqlResource();
  }

  private void addTestTopicAndSources() {
    final Schema schema1 = SchemaBuilder.struct().field("S1_F1", Schema.OPTIONAL_BOOLEAN_SCHEMA);
    givenSource(
        DataSource.DataSourceType.KTABLE,
        "TEST_TABLE", "KAFKA_TOPIC_1", "KSQL_TOPIC_1", schema1);
    final Schema schema2 = SchemaBuilder.struct().field("S2_F1", Schema.OPTIONAL_STRING_SCHEMA);
    givenSource(
        DataSource.DataSourceType.KSTREAM,
        "TEST_STREAM", "KAFKA_TOPIC_2", "KSQL_TOPIC_2", schema2);
    givenKafkaTopicExists("orders-topic");
  }

  private void givenSource(
      final DataSource.DataSourceType type,
      final String sourceName,
      final String topicName,
      final String ksqlTopicName,
      final Schema schema
  ) {
    if (metaStore.getTopic(ksqlTopicName) != null) {
      return;
    }

    final KsqlTopic ksqlTopic = new KsqlTopic(
        ksqlTopicName,
        topicName,
        new KsqlJsonTopicSerDe(),
        false);
    givenKafkaTopicExists(topicName);
    metaStore.putTopic(ksqlTopic);
    if (type == DataSource.DataSourceType.KSTREAM) {
      metaStore.putSource(
          new KsqlStream<>(
              "statementText", sourceName, schema, schema.fields().get(0),
              new MetadataTimestampExtractionPolicy(), ksqlTopic, Serdes.String()));
    }
    if (type == DataSource.DataSourceType.KTABLE) {
      metaStore.putSource(
          new KsqlTable<>(
              "statementText", sourceName, schema, schema.fields().get(0),
              new MetadataTimestampExtractionPolicy(), ksqlTopic, "statestore", Serdes.String()));
    }
  }

  private static Properties getDefaultKsqlConfig() {
    final Map<String, Object> configMap = new HashMap<>();
    configMap.put(ConsumerConfig.BOOTSTRAP_SERVERS_CONFIG, "localhost:9092");
    configMap.put("commit.interval.ms", 0);
    configMap.put("cache.max.bytes.buffering", 0);
    configMap.put("auto.offset.reset", "earliest");
    configMap.put("ksql.command.topic.suffix", "commands");
    configMap.put(RestConfig.LISTENERS_CONFIG, "http://localhost:8088");

    final Properties properties = new Properties();
    properties.putAll(configMap);

    return properties;
  }

  private static void registerSchema(final SchemaRegistryClient schemaRegistryClient)
      throws IOException, RestClientException {
    final String ordersAvroSchemaStr = "{"
        + "\"namespace\": \"kql\","
        + " \"name\": \"orders\","
        + " \"type\": \"record\","
        + " \"fields\": ["
        + "     {\"name\": \"ordertime\", \"type\": \"long\"},"
        + "     {\"name\": \"orderid\",  \"type\": \"long\"},"
        + "     {\"name\": \"itemid\", \"type\": \"string\"},"
        + "     {\"name\": \"orderunits\", \"type\": \"double\"},"
        + "     {\"name\": \"arraycol\", \"type\": {\"type\": \"array\", \"items\": \"double\"}},"
        + "     {\"name\": \"mapcol\", \"type\": {\"type\": \"map\", \"values\": \"double\"}}"
        + " ]"
        + "}";
    final org.apache.avro.Schema.Parser parser = new org.apache.avro.Schema.Parser();
    final org.apache.avro.Schema avroSchema = parser.parse(ordersAvroSchemaStr);
    schemaRegistryClient.register("orders-topic" + KsqlConstants.SCHEMA_REGISTRY_VALUE_SUFFIX,
        avroSchema);
  }

  @SuppressWarnings("SameParameterValue")
  private void givenAvroSchemaNotEvolveable(final String topicName) {
    final org.apache.avro.Schema schema = org.apache.avro.Schema.create(Type.INT);

    try {
      schemaRegistryClient.register(topicName + KsqlConstants.SCHEMA_REGISTRY_VALUE_SUFFIX, schema);
    } catch (final Exception e) {
      fail(e.getMessage());
    }
  }

<<<<<<< HEAD
  private void givenTopicExists(final String name) {
    kafkaTopicClient.preconditionTopicExists(name, 1, (short) 1, emptyMap());
=======
  private void givenKafkaTopicExists(final String name) {
    kafkaTopicClient.preconditionTopicExists(name, 1, (short) 1, Collections.emptyMap());
>>>>>>> 42bb3c9b
  }

  private void givenKsqlTopicRegistered(final String name) {
    metaStore.putTopic(new KsqlTopic(name.toUpperCase(), name, new KsqlJsonTopicSerDe(), true));
  }

  private void givenPersistentQueryCount(final int value) {
    when(sandbox.numberOfPersistentQueries()).thenReturn(value);
  }
}<|MERGE_RESOLUTION|>--- conflicted
+++ resolved
@@ -672,12 +672,8 @@
   @Test
   public void shouldFailWhenAvroInferenceFailsDuringValidate() {
     // Given:
-<<<<<<< HEAD
     when(sandboxSchemaInjector.forStatement(any()))
         .thenThrow(new KsqlStatementException("boom", "sql"));
-=======
-    givenKafkaTopicExists("topicWithUnknownSchema");
->>>>>>> 42bb3c9b
 
     // When:
     final KsqlErrorMessage result = makeFailingRequest(
@@ -1815,13 +1811,8 @@
     }
   }
 
-<<<<<<< HEAD
-  private void givenTopicExists(final String name) {
+  private void givenKafkaTopicExists(final String name) {
     kafkaTopicClient.preconditionTopicExists(name, 1, (short) 1, emptyMap());
-=======
-  private void givenKafkaTopicExists(final String name) {
-    kafkaTopicClient.preconditionTopicExists(name, 1, (short) 1, Collections.emptyMap());
->>>>>>> 42bb3c9b
   }
 
   private void givenKsqlTopicRegistered(final String name) {
