--- conflicted
+++ resolved
@@ -308,25 +308,6 @@
   }
 
   @Test
-<<<<<<< HEAD
-  public void testErroneousStatement() throws Exception {
-    KsqlResource testResource = TestKsqlResourceUtil.get(ksqlEngine);
-    final String ksqlString = "DESCRIBE nonexistent_table;";
-    final ShowColumns ksqlStatement = new ShowColumns(QualifiedName.of("nonexistent_table"), false, false);
-
-    KsqlEntity resultEntity = makeSingleRequest(
-        testResource,
-        ksqlString,
-        Collections.emptyMap(),
-        ErrorMessageEntity.class
-    );
-
-    assertEquals(ErrorMessageEntity.class, resultEntity.getClass());
-  }
-
-  @Test
-=======
->>>>>>> 86061f3f
   public void testListRegisteredTopics() throws Exception {
     KsqlResource testResource = TestKsqlResourceUtil.get(ksqlEngine);
     final String ksqlString = "LIST REGISTERED TOPICS;";
@@ -561,7 +542,7 @@
 
   @Test
   public void shouldFailBareQuery() throws Exception {
-    KsqlResource testResource = TestKsqlResourceUtil.get(ksqlEngine, ksqlRestConfig);
+    KsqlResource testResource = TestKsqlResourceUtil.get(ksqlEngine);
     final String ksqlString = "SELECT * FROM test_table;";
     Response response = handleKsqlStatements(
         testResource, new KsqlRequest(ksqlString, new HashMap<>()));
@@ -573,7 +554,7 @@
 
   @Test
   public void shouldFailPrintTopic() throws Exception {
-    KsqlResource testResource = TestKsqlResourceUtil.get(ksqlEngine, ksqlRestConfig);
+    KsqlResource testResource = TestKsqlResourceUtil.get(ksqlEngine);
     final String ksqlString = "PRINT 'orders-topic';";
     Response response = handleKsqlStatements(
         testResource, new KsqlRequest(ksqlString, new HashMap<>()));
@@ -662,7 +643,7 @@
             new RuntimeException("internal error"));
     EasyMock.replay(mockEngine);
 
-    KsqlResource testResource = TestKsqlResourceUtil.get(mockEngine, ksqlRestConfig);
+    KsqlResource testResource = TestKsqlResourceUtil.get(mockEngine);
     Response response = handleKsqlStatements(
         testResource, new KsqlRequest(ksqlString, Collections.emptyMap()));
     assertThat(response.getStatus(), equalTo(Response.Status.INTERNAL_SERVER_ERROR.getStatusCode()));
@@ -682,7 +663,7 @@
     EasyMock.expect(mockEngine.getMetaStore()).andReturn(ksqlEngine.getMetaStore()).anyTimes();
     EasyMock.expect(mockEngine.getTopicClient()).andReturn(ksqlEngine.getTopicClient()).anyTimes();
     EasyMock.replay(mockEngine);
-    KsqlResource testResource = TestKsqlResourceUtil.get(mockEngine, ksqlRestConfig);
+    KsqlResource testResource = TestKsqlResourceUtil.get(mockEngine);
 
     EasyMock.reset(mockEngine);
     EasyMock.expect(
