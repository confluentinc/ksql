/*
 * Copyright 2018 Confluent Inc.
 *
 * Licensed under the Confluent Community License (the "License"); you may not use
 * this file except in compliance with the License.  You may obtain a copy of the
 * License at
 *
 * http://www.confluent.io/confluent-community-license
 *
 * Unless required by applicable law or agreed to in writing, software
 * distributed under the License is distributed on an "AS IS" BASIS, WITHOUT
 * WARRANTIES OF ANY KIND, either express or implied.  See the License for the
 * specific language governing permissions and limitations under the License.
 */

package io.confluent.ksql.rest.server.resources;

import static io.confluent.ksql.parser.ParserMatchers.configured;
import static io.confluent.ksql.parser.ParserMatchers.preparedStatement;
import static io.confluent.ksql.parser.ParserMatchers.preparedStatementText;
import static io.confluent.ksql.rest.entity.KsqlErrorMessageMatchers.errorCode;
import static io.confluent.ksql.rest.entity.KsqlErrorMessageMatchers.errorMessage;
import static io.confluent.ksql.rest.entity.KsqlStatementErrorMessageMatchers.statement;
import static io.confluent.ksql.rest.server.computation.CommandId.Action.CREATE;
import static io.confluent.ksql.rest.server.computation.CommandId.Action.DROP;
import static io.confluent.ksql.rest.server.computation.CommandId.Action.EXECUTE;
import static io.confluent.ksql.rest.server.computation.CommandId.Type.STREAM;
import static io.confluent.ksql.rest.server.computation.CommandId.Type.TABLE;
import static io.confluent.ksql.rest.server.computation.CommandId.Type.TOPIC;
import static io.confluent.ksql.rest.server.resources.KsqlRestExceptionMatchers.exceptionErrorMessage;
import static io.confluent.ksql.rest.server.resources.KsqlRestExceptionMatchers.exceptionStatementErrorMessage;
import static io.confluent.ksql.rest.server.resources.KsqlRestExceptionMatchers.exceptionStatusCode;
import static java.util.Collections.emptyMap;
import static org.hamcrest.CoreMatchers.containsString;
import static org.hamcrest.CoreMatchers.equalTo;
import static org.hamcrest.CoreMatchers.hasItem;
import static org.hamcrest.CoreMatchers.hasItems;
import static org.hamcrest.CoreMatchers.instanceOf;
import static org.hamcrest.CoreMatchers.nullValue;
import static org.hamcrest.MatcherAssert.assertThat;
import static org.hamcrest.Matchers.contains;
import static org.hamcrest.Matchers.containsInAnyOrder;
import static org.hamcrest.Matchers.empty;
import static org.hamcrest.Matchers.hasSize;
import static org.hamcrest.Matchers.is;
import static org.hamcrest.Matchers.not;
import static org.junit.Assert.fail;
import static org.mockito.ArgumentMatchers.any;
import static org.mockito.ArgumentMatchers.anyLong;
import static org.mockito.ArgumentMatchers.anyString;
import static org.mockito.ArgumentMatchers.eq;
import static org.mockito.Mockito.doAnswer;
import static org.mockito.Mockito.doThrow;
import static org.mockito.Mockito.mock;
import static org.mockito.Mockito.never;
import static org.mockito.Mockito.verify;
import static org.mockito.Mockito.when;
import static org.mockito.hamcrest.MockitoHamcrest.argThat;

import com.google.common.collect.ImmutableList;
import com.google.common.collect.ImmutableMap;
import io.confluent.kafka.schemaregistry.client.SchemaRegistryClient;
import io.confluent.kafka.schemaregistry.client.rest.exceptions.RestClientException;
import io.confluent.ksql.KsqlExecutionContext;
import io.confluent.ksql.engine.KsqlEngine;
import io.confluent.ksql.engine.KsqlEngineTestUtil;
import io.confluent.ksql.function.InternalFunctionRegistry;
import io.confluent.ksql.metastore.MetaStoreImpl;
import io.confluent.ksql.metastore.model.KsqlStream;
import io.confluent.ksql.metastore.model.KsqlTable;
import io.confluent.ksql.metastore.model.KsqlTopic;
import io.confluent.ksql.parser.KsqlParser.PreparedStatement;
import io.confluent.ksql.parser.tree.CreateStream;
import io.confluent.ksql.parser.tree.CreateStreamAsSelect;
import io.confluent.ksql.parser.tree.PrimitiveType;
import io.confluent.ksql.parser.tree.QualifiedName;
import io.confluent.ksql.parser.tree.Statement;
import io.confluent.ksql.parser.tree.StringLiteral;
import io.confluent.ksql.parser.tree.TableElement;
import io.confluent.ksql.parser.tree.TerminateQuery;
import io.confluent.ksql.parser.tree.Type.SqlType;
import io.confluent.ksql.rest.entity.ClusterTerminateRequest;
import io.confluent.ksql.rest.entity.CommandStatus;
import io.confluent.ksql.rest.entity.CommandStatusEntity;
import io.confluent.ksql.rest.entity.EntityQueryId;
import io.confluent.ksql.rest.entity.FunctionNameList;
import io.confluent.ksql.rest.entity.FunctionType;
import io.confluent.ksql.rest.entity.KsqlEntity;
import io.confluent.ksql.rest.entity.KsqlEntityList;
import io.confluent.ksql.rest.entity.KsqlErrorMessage;
import io.confluent.ksql.rest.entity.KsqlRequest;
import io.confluent.ksql.rest.entity.KsqlStatementErrorMessage;
import io.confluent.ksql.rest.entity.KsqlTopicInfo;
import io.confluent.ksql.rest.entity.KsqlTopicsList;
import io.confluent.ksql.rest.entity.PropertiesList;
import io.confluent.ksql.rest.entity.Queries;
import io.confluent.ksql.rest.entity.QueryDescription;
import io.confluent.ksql.rest.entity.QueryDescriptionEntity;
import io.confluent.ksql.rest.entity.QueryDescriptionList;
import io.confluent.ksql.rest.entity.RunningQuery;
import io.confluent.ksql.rest.entity.SimpleFunctionInfo;
import io.confluent.ksql.rest.entity.SourceDescription;
import io.confluent.ksql.rest.entity.SourceDescriptionEntity;
import io.confluent.ksql.rest.entity.SourceDescriptionList;
import io.confluent.ksql.rest.entity.SourceInfo;
import io.confluent.ksql.rest.entity.StreamsList;
import io.confluent.ksql.rest.entity.TablesList;
import io.confluent.ksql.rest.server.KsqlRestConfig;
import io.confluent.ksql.rest.server.computation.CommandId;
import io.confluent.ksql.rest.server.computation.CommandStatusFuture;
import io.confluent.ksql.rest.server.computation.CommandStore;
import io.confluent.ksql.rest.server.computation.QueuedCommandStatus;
import io.confluent.ksql.rest.util.EntityUtil;
import io.confluent.ksql.rest.util.TerminateCluster;
import io.confluent.ksql.serde.DataSource;
import io.confluent.ksql.serde.DataSource.DataSourceType;
import io.confluent.ksql.serde.json.KsqlJsonTopicSerDe;
import io.confluent.ksql.services.FakeKafkaTopicClient;
import io.confluent.ksql.services.ServiceContext;
import io.confluent.ksql.services.TestServiceContext;
import io.confluent.ksql.statement.ConfiguredStatement;
import io.confluent.ksql.statement.Injector;
import io.confluent.ksql.test.util.KsqlIdentifierTestUtil;
import io.confluent.ksql.util.KsqlConfig;
import io.confluent.ksql.util.KsqlConstants;
import io.confluent.ksql.util.KsqlException;
import io.confluent.ksql.util.KsqlStatementException;
import io.confluent.ksql.util.PersistentQueryMetadata;
import io.confluent.ksql.util.QueryMetadata;
import io.confluent.ksql.util.timestamp.MetadataTimestampExtractionPolicy;
import io.confluent.ksql.version.metrics.ActivenessRegistrar;
import io.confluent.rest.RestConfig;
import java.io.IOException;
import java.time.Duration;
import java.util.Collection;
import java.util.Collections;
import java.util.HashMap;
import java.util.List;
import java.util.Map;
import java.util.Optional;
import java.util.Properties;
import java.util.concurrent.TimeoutException;
import java.util.function.Function;
import java.util.stream.Collectors;
import javax.ws.rs.core.Response;
import org.apache.avro.Schema.Type;
import org.apache.kafka.clients.consumer.ConsumerConfig;
import org.apache.kafka.clients.producer.ProducerConfig;
import org.apache.kafka.common.serialization.Serdes;
import org.apache.kafka.connect.data.Schema;
import org.apache.kafka.connect.data.SchemaBuilder;
import org.apache.kafka.streams.StreamsConfig;
import org.eclipse.jetty.http.HttpStatus.Code;
import org.hamcrest.CoreMatchers;
import org.junit.After;
import org.junit.Before;
import org.junit.Rule;
import org.junit.Test;
import org.junit.rules.ExpectedException;
import org.junit.runner.RunWith;
import org.mockito.Mock;
import org.mockito.junit.MockitoJUnitRunner;
import org.mockito.stubbing.Answer;

@SuppressWarnings({"unchecked", "SameParameterValue"})
@RunWith(MockitoJUnitRunner.class)
public class KsqlResourceTest {

  private static final long STATE_CLEANUP_DELAY_MS_DEFAULT = 10 * 60 * 1000L;
  private static final int FETCH_MIN_BYTES_DEFAULT = 1;
  private static final long BUFFER_MEMORY_DEFAULT = 32 * 1024 * 1024L;
  private static final Duration DISTRIBUTED_COMMAND_RESPONSE_TIMEOUT = Duration.ofMillis(1000);
  private static final KsqlRequest VALID_EXECUTABLE_REQUEST = new KsqlRequest(
      "CREATE STREAM S AS SELECT * FROM test_stream;",
      ImmutableMap.of(ConsumerConfig.AUTO_OFFSET_RESET_CONFIG, "earliest"),
      0L);
  private static final Schema SINGLE_FIELD_SCHEMA = SchemaBuilder.struct()
      .field("val", Schema.OPTIONAL_STRING_SCHEMA);

  private static final ClusterTerminateRequest VALID_TERMINATE_REQUEST =
      new ClusterTerminateRequest(ImmutableList.of("Foo"));
  private static final List<TableElement> SOME_ELEMENTS = ImmutableList.of(
      new TableElement("f0", PrimitiveType.of(SqlType.STRING))
  );
  private static final PreparedStatement<CreateStream> STMT_0_WITH_SCHEMA = PreparedStatement.of(
      "sql with schema",
      new CreateStream(
          QualifiedName.of("bob"),
          SOME_ELEMENTS,
          true,
          ImmutableMap.of(
              "KAFKA_TOPIC", new StringLiteral("orders-topic"),
              "VALUE_FORMAT", new StringLiteral("avro")
          )));
  private static final ConfiguredStatement<CreateStream> CFG_0_WITH_SCHEMA = ConfiguredStatement.of(
      STMT_0_WITH_SCHEMA,
      ImmutableMap.of(),
      new KsqlConfig(getDefaultKsqlConfig())
  );

  private static final PreparedStatement<CreateStream> STMT_1_WITH_SCHEMA = PreparedStatement.of(
      "other sql with schema",
      new CreateStream(
          QualifiedName.of("john"),
          SOME_ELEMENTS,
          true,
          ImmutableMap.of(
              "KAFKA_TOPIC", new StringLiteral("orders-topic"),
              "VALUE_FORMAT", new StringLiteral("avro")
          )));
  private static final ConfiguredStatement<CreateStream> CFG_1_WITH_SCHEMA = ConfiguredStatement.of(
      STMT_1_WITH_SCHEMA,
      ImmutableMap.of(),
      new KsqlConfig(getDefaultKsqlConfig())
  );

  @Rule
  public final ExpectedException expectedException = ExpectedException.none();

  private KsqlConfig ksqlConfig;
  private KsqlRestConfig ksqlRestConfig;
  private FakeKafkaTopicClient kafkaTopicClient;
  private KsqlEngine realEngine;
  private KsqlEngine ksqlEngine;
  @Mock
  private KsqlExecutionContext sandbox;
  @Mock
  private CommandStore commandStore;
  @Mock
  private ActivenessRegistrar activenessRegistrar;
  @Mock
  private Function<ServiceContext, Injector> schemaInjectorFactory;
  @Mock
  private Injector schemaInjector;
  @Mock
  private Injector sandboxSchemaInjector;
  @Mock
  private Function<KsqlExecutionContext, Injector> topicInjectorFactory;
  @Mock
  private Injector topicInjector;
  @Mock
  private Injector sandboxTopicInjector;

  private KsqlResource ksqlResource;
  private SchemaRegistryClient schemaRegistryClient;
  private QueuedCommandStatus commandStatus;
  private QueuedCommandStatus commandStatus1;
  private MetaStoreImpl metaStore;
  private ServiceContext serviceContext;

  private String streamName;

  @Before
  public void setUp() throws IOException, RestClientException {
    commandStatus = new QueuedCommandStatus(
        0, new CommandStatusFuture(new CommandId(TOPIC, "whateva", CREATE)));

    commandStatus1 = new QueuedCommandStatus(
        1, new CommandStatusFuture(new CommandId(TABLE, "something", DROP)));

    final QueuedCommandStatus commandStatus2 = new QueuedCommandStatus(
        2, new CommandStatusFuture(new CommandId(STREAM, "something", EXECUTE)));

    kafkaTopicClient = new FakeKafkaTopicClient();
    serviceContext = TestServiceContext.create(kafkaTopicClient);
    schemaRegistryClient = serviceContext.getSchemaRegistryClient();
    registerSchema(schemaRegistryClient);
    ksqlRestConfig = new KsqlRestConfig(getDefaultKsqlConfig());
    ksqlConfig = new KsqlConfig(ksqlRestConfig.getKsqlConfigProperties());

    metaStore = new MetaStoreImpl(new InternalFunctionRegistry());

    realEngine = KsqlEngineTestUtil.createKsqlEngine(
        serviceContext,
        metaStore
    );

    ksqlEngine = realEngine;

    addTestTopicAndSources();

    when(commandStore.enqueueCommand(any()))
        .thenReturn(commandStatus)
        .thenReturn(commandStatus1)
        .thenReturn(commandStatus2);

    streamName = KsqlIdentifierTestUtil.uniqueIdentifierName();

    when(schemaInjectorFactory.apply(any())).thenReturn(sandboxSchemaInjector);
    when(schemaInjectorFactory.apply(serviceContext)).thenReturn(schemaInjector);

    when(topicInjectorFactory.apply(any())).thenReturn(sandboxTopicInjector);
    when(topicInjectorFactory.apply(ksqlEngine)).thenReturn(topicInjector);

    when(sandboxSchemaInjector.inject(any())).thenAnswer(inv -> inv.getArgument(0));
    when(schemaInjector.inject(any())).thenAnswer(inv -> inv.getArgument(0));

    when(sandboxTopicInjector.inject(any()))
        .thenAnswer(inv -> inv.getArgument(0));
    when(topicInjector.inject(any()))
        .thenAnswer(inv -> inv.getArgument(0));

    setUpKsqlResource();
  }

  @After
  public void tearDown() {
    realEngine.close();
    serviceContext.close();
  }

  @Test
  public void shouldInstantRegisterTopic() {
    // When:
    final CommandStatusEntity result = makeSingleRequest(
        "REGISTER TOPIC FOO WITH (kafka_topic='bar', value_format='json');",
        CommandStatusEntity.class);

    // Then:
    assertThat(result, is(new CommandStatusEntity(
        "REGISTER TOPIC FOO WITH (kafka_topic='bar', value_format='json');",
        commandStatus.getCommandId(), commandStatus.getStatus(), 0L)));
  }

  @Test
  public void shouldListRegisteredTopics() {
    // When:
    final KsqlTopicsList ksqlTopicsList = makeSingleRequest(
        "LIST REGISTERED TOPICS;", KsqlTopicsList.class);

    // Then:
    final Collection<KsqlTopicInfo> expectedTopics = ksqlEngine.getMetaStore()
        .getAllKsqlTopics().values().stream()
        .map(KsqlTopicInfo::new)
        .collect(Collectors.toList());

    assertThat(ksqlTopicsList.getTopics(), is(expectedTopics));
  }

  @Test
  public void shouldShowNoQueries() {
    // When:
    final Queries queries = makeSingleRequest("SHOW QUERIES;", Queries.class);

    // Then:
    assertThat(queries.getQueries(), is(empty()));
  }

  @Test
  public void shouldListFunctions() {
    // When:
    final FunctionNameList functionList = makeSingleRequest(
        "LIST FUNCTIONS;", FunctionNameList.class);

    // Then:
    assertThat(functionList.getFunctions(), hasItems(
        new SimpleFunctionInfo("EXTRACTJSONFIELD", FunctionType.scalar),
        new SimpleFunctionInfo("ARRAYCONTAINS", FunctionType.scalar),
        new SimpleFunctionInfo("CONCAT", FunctionType.scalar),
        new SimpleFunctionInfo("TOPK", FunctionType.aggregate),
        new SimpleFunctionInfo("MAX", FunctionType.aggregate)));

    assertThat("shouldn't contain internal functions", functionList.getFunctions(),
        not(hasItem(new SimpleFunctionInfo("FETCH_FIELD_FROM_STRUCT", FunctionType.scalar))));
  }

  @Test
  public void shouldShowStreamsExtended() {
    // Given:
    final Schema schema = SchemaBuilder.struct()
        .field("FIELD1", Schema.OPTIONAL_BOOLEAN_SCHEMA)
        .field("FIELD2", Schema.OPTIONAL_STRING_SCHEMA);

    givenSource(
        DataSource.DataSourceType.KSTREAM, "new_stream", "new_topic",
        "new_ksql_topic", schema);

    // When:
    final SourceDescriptionList descriptionList = makeSingleRequest(
        "SHOW STREAMS EXTENDED;", SourceDescriptionList.class);

    // Then:
    assertThat(descriptionList.getSourceDescriptions(), containsInAnyOrder(
        new SourceDescription(
            ksqlEngine.getMetaStore().getSource("TEST_STREAM"),
            true, "JSON", Collections.emptyList(), Collections.emptyList(),
            kafkaTopicClient),
        new SourceDescription(
            ksqlEngine.getMetaStore().getSource("new_stream"),
            true, "JSON", Collections.emptyList(), Collections.emptyList(),
            kafkaTopicClient)));
  }

  @Test
  public void shouldShowTablesExtended() {
    // Given:
    final Schema schema = SchemaBuilder.struct()
        .field("FIELD1", Schema.OPTIONAL_BOOLEAN_SCHEMA)
        .field("FIELD2", Schema.OPTIONAL_STRING_SCHEMA);

    givenSource(
        DataSource.DataSourceType.KTABLE, "new_table", "new_topic",
        "new_ksql_topic", schema);

    // When:
    final SourceDescriptionList descriptionList = makeSingleRequest(
        "SHOW TABLES EXTENDED;", SourceDescriptionList.class);

    // Then:
    assertThat(descriptionList.getSourceDescriptions(), containsInAnyOrder(
        new SourceDescription(
            ksqlEngine.getMetaStore().getSource("TEST_TABLE"),
            true, "JSON", Collections.emptyList(), Collections.emptyList(),
            kafkaTopicClient),
        new SourceDescription(
            ksqlEngine.getMetaStore().getSource("new_table"),
            true, "JSON", Collections.emptyList(), Collections.emptyList(),
            kafkaTopicClient)));
  }

  @Test
  public void shouldShowQueriesExtended() {
    // Given:
    final Map<String, Object> overriddenProperties =
        Collections.singletonMap("ksql.streams.auto.offset.reset", "earliest");

    final List<PersistentQueryMetadata> queryMetadata = createQueries(
        "CREATE STREAM test_describe_1 AS SELECT * FROM test_stream;" +
            "CREATE STREAM test_describe_2 AS SELECT * FROM test_stream;", overriddenProperties);

    // When:
    final QueryDescriptionList descriptionList = makeSingleRequest(
        "SHOW QUERIES EXTENDED;", QueryDescriptionList.class);

    // Then:
    assertThat(descriptionList.getQueryDescriptions(), containsInAnyOrder(
        QueryDescription.forQueryMetadata(queryMetadata.get(0)),
        QueryDescription.forQueryMetadata(queryMetadata.get(1))));
  }

  @Test
  public void shouldDescribeStatement() {
    // Given:
    final List<RunningQuery> queries = createRunningQueries(
        "CREATE STREAM described_stream AS SELECT * FROM test_stream;"
            + "CREATE STREAM down_stream AS SELECT * FROM described_stream;",
        emptyMap());

    // When:
    final SourceDescriptionEntity description = makeSingleRequest(
        "DESCRIBE DESCRIBED_STREAM;", SourceDescriptionEntity.class);

    // Then:
    final SourceDescription expectedDescription = new SourceDescription(
        ksqlEngine.getMetaStore().getSource("DESCRIBED_STREAM"), false, "JSON",
        Collections.singletonList(queries.get(1)), Collections.singletonList(queries.get(0)), null);

    assertThat(description.getSourceDescription(), is(expectedDescription));
  }

  @Test
  public void shouldListStreamsStatement() {
    // When:
    final StreamsList streamsList = makeSingleRequest("LIST STREAMS;", StreamsList.class);

    // Then:
    assertThat(streamsList.getStreams(), contains(sourceStream("TEST_STREAM")));
  }

  @Test
  public void shouldListTablesStatement() {
    // When:
    final TablesList tablesList = makeSingleRequest("LIST TABLES;", TablesList.class);

    // Then:
    assertThat(tablesList.getTables(), contains(sourceTable("TEST_TABLE")));
  }

  @Test
  public void shouldFailForIncorrectCSASStatementResultType() {
    // Then:
    expectedException.expect(KsqlRestException.class);
    expectedException.expect(exceptionStatusCode(is(Code.BAD_REQUEST)));
    expectedException.expect(exceptionErrorMessage(errorMessage(is(
        "Invalid result type. Your SELECT query produces a TABLE. "
            + "Please use CREATE TABLE AS SELECT statement instead."))));
    expectedException.expect(exceptionStatementErrorMessage(statement(is(
        "CREATE STREAM s1 AS SELECT * FROM test_table;"))));

    // When:
    makeRequest("CREATE STREAM s1 AS SELECT * FROM test_table;");
  }

  @Test
  public void shouldFailForIncorrectCSASStatementResultTypeWithGroupBy() {
    // Then:
    expectedException.expect(KsqlRestException.class);
    expectedException.expect(exceptionStatusCode(is(Code.BAD_REQUEST)));
    expectedException.expect(exceptionErrorMessage(errorMessage(is(
        "Invalid result type. Your SELECT query produces a TABLE. "
            + "Please use CREATE TABLE AS SELECT statement instead."))));
    expectedException.expect(exceptionStatementErrorMessage(statement(is(
        "CREATE STREAM s2 AS SELECT S2_F1, count(S2_F1) FROM test_stream group by s2_f1;"))));

    // When:
    makeRequest("CREATE STREAM s2 AS SELECT S2_F1, count(S2_F1) FROM test_stream group by s2_f1;");
  }

  @Test
  public void shouldFailForIncorrectCTASStatementResultType() {
    // Then:
    expectedException.expect(KsqlRestException.class);
    expectedException.expect(exceptionStatusCode(is(Code.BAD_REQUEST)));
    expectedException.expect(exceptionErrorMessage(errorMessage(is(
        "Invalid result type. Your SELECT query produces a STREAM. "
            + "Please use CREATE STREAM AS SELECT statement instead."))));
    expectedException.expect(exceptionStatementErrorMessage(statement(is(
        "CREATE TABLE s1 AS SELECT * FROM test_stream;"))));

    // When:
    makeRequest("CREATE TABLE s1 AS SELECT * FROM test_stream;");
  }

  @Test
  public void shouldFailForIncorrectDropStreamStatement() {
    // When:
    final KsqlErrorMessage result = makeFailingRequest(
        "DROP TABLE test_stream;", Code.BAD_REQUEST);

    // Then:
    assertThat(result.getMessage().toLowerCase(),
        is("incompatible data source type is stream, but statement was drop table"));
  }

  @Test
  public void shouldFailForIncorrectDropTableStatement() {
    // When:
    final KsqlErrorMessage result = makeFailingRequest(
        "DROP STREAM test_table;", Code.BAD_REQUEST);

    // Then:
    assertThat(result.getMessage().toLowerCase(),
        is("incompatible data source type is table, but statement was drop stream"));
  }

  @Test
  public void shouldFailCreateTableWithInferenceWithUnknownKey() {
    // When:
    final KsqlErrorMessage response = makeFailingRequest(
        "CREATE TABLE orders WITH (KAFKA_TOPIC='orders-topic', "
            + "VALUE_FORMAT = 'avro', KEY = 'unknownField');",
        Code.BAD_REQUEST);

    // Then:
    assertThat(response, instanceOf(KsqlStatementErrorMessage.class));
    assertThat(response.getErrorCode(), is(Errors.ERROR_CODE_BAD_STATEMENT));
  }

  @Test
  public void shouldFailBareQuery() {
    // Then:
    expectedException.expect(KsqlRestException.class);
    expectedException.expect(exceptionStatusCode(is(Code.BAD_REQUEST)));
    expectedException.expect(exceptionStatementErrorMessage(errorMessage(is(
            "SELECT and PRINT queries must use the /query endpoint"))));
    expectedException.expect(exceptionStatementErrorMessage(statement(is(
        "SELECT * FROM test_table;"))));

    // When:
    makeRequest("SELECT * FROM test_table;");
  }

  @Test
  public void shouldFailPrintTopic() {
    // Then:
    expectedException.expect(KsqlRestException.class);
    expectedException.expect(exceptionStatusCode(is(Code.BAD_REQUEST)));
    expectedException.expect(exceptionStatementErrorMessage(errorMessage(is(
        "SELECT and PRINT queries must use the /query endpoint"))));
    expectedException.expect(exceptionStatementErrorMessage(statement(is(
        "PRINT 'orders-topic';"))));

    // When:
    makeRequest("PRINT 'orders-topic';");
  }

  @Test
  public void shouldDistributePersistentQuery() {
    // When:
    makeSingleRequest(
        "CREATE STREAM S AS SELECT * FROM test_stream;", CommandStatusEntity.class);

    // Then:
    verify(commandStore).enqueueCommand(
        argThat(is(
            configured(
              preparedStatement(
              "CREATE STREAM S AS SELECT * FROM test_stream;",
              CreateStreamAsSelect.class)))));
  }

  @Test
  public void shouldDistributeWithConfig() {
    // When:
    makeSingleRequest(VALID_EXECUTABLE_REQUEST, KsqlEntity.class);

    // Then:
    verify(commandStore).enqueueCommand(
        argThat(configured(VALID_EXECUTABLE_REQUEST.getStreamsProperties(), ksqlConfig)));
  }

  @Test
  public void shouldReturnStatusEntityFromPersistentQuery() {
    // When:
    final CommandStatusEntity result = makeSingleRequest(
        "CREATE STREAM S AS SELECT * FROM test_stream;", CommandStatusEntity.class);

    // Then:
    assertThat(result, is(new CommandStatusEntity(
        "CREATE STREAM S AS SELECT * FROM test_stream;",
        commandStatus.getCommandId(), commandStatus.getStatus(), 0L)));
  }

  @Test
  public void shouldFailIfCreateStatementMissingKafkaTopicName() {
    // When:
    final KsqlErrorMessage result = makeFailingRequest(
        "CREATE STREAM S (foo INT) WITH(VALUE_FORMAT='JSON');",
        Code.BAD_REQUEST);

    // Then:
    assertThat(result, is(instanceOf(KsqlStatementErrorMessage.class)));
    assertThat(result.getErrorCode(), is(Errors.ERROR_CODE_BAD_STATEMENT));
    assertThat(result.getMessage(),
        is("Corresponding Kafka topic (KAFKA_TOPIC) should be set in WITH clause."));
    assertThat(((KsqlStatementErrorMessage) result).getStatementText(),
        is("CREATE STREAM S (foo INT) WITH(VALUE_FORMAT='JSON');"));
  }

  @Test
  public void shouldReturnBadStatementIfStatementFailsValidation() {
    // When:
    final KsqlErrorMessage result = makeFailingRequest(
        "DESCRIBE i_do_not_exist;",
        Code.BAD_REQUEST);

    // Then:
    assertThat(result, is(instanceOf(KsqlStatementErrorMessage.class)));
    assertThat(result.getErrorCode(), is(Errors.ERROR_CODE_BAD_STATEMENT));
    assertThat(((KsqlStatementErrorMessage) result).getStatementText(),
        is("DESCRIBE i_do_not_exist;"));
  }

  @Test
  public void shouldNotDistributeCreateStatementIfTopicDoesNotExist() {
    // Then:
    expectedException.expect(KsqlRestException.class);
    expectedException.expect(exceptionStatusCode(is(Code.BAD_REQUEST)));
    expectedException
        .expect(exceptionErrorMessage(errorMessage(is("Kafka topic does not exist: unknown"))));

    // When:
    makeRequest("CREATE STREAM S (foo INT) WITH(VALUE_FORMAT='JSON', KAFKA_TOPIC='unknown');");
  }

  @Test
  public void shouldDistributeAvoCreateStatementWithColumns() {
    // When:
    makeSingleRequest(
        "CREATE STREAM S (foo INT) WITH(VALUE_FORMAT='AVRO', KAFKA_TOPIC='orders-topic');",
        CommandStatusEntity.class);

    // Then:
    verify(commandStore).enqueueCommand(
        argThat(is(configured(preparedStatement(
            "CREATE STREAM S (foo INT) WITH(VALUE_FORMAT='AVRO', KAFKA_TOPIC='orders-topic');",
            CreateStream.class)
        ))));
  }

  @Test
  public void shouldSupportTopicInferenceInVerification() {
    // Given:
    final Schema schema = SchemaBuilder.struct().field("f1", Schema.OPTIONAL_STRING_SCHEMA).build();
    givenMockEngine();
    givenSource(DataSourceType.KSTREAM, "ORDERS1", "ORDERS1", "ORDERS1", schema);

    final String sql = "CREATE STREAM orders2 AS SELECT * FROM orders1;";
    final String sqlWithTopic = "CREATE STREAM orders2 WITH(kafka_topic='orders2') AS SELECT * FROM orders1;";

    final PreparedStatement<?> statementWithTopic =
        ksqlEngine.prepare(ksqlEngine.parse(sqlWithTopic).get(0));
    final ConfiguredStatement<?> configuredStatement =
        ConfiguredStatement.of(statementWithTopic, ImmutableMap.of(), ksqlConfig);

<<<<<<< HEAD
    when(sandboxTopicInjector.inject(argThat(is(configured(preparedStatementText(sql))))))
        .thenReturn((ConfiguredStatement<Statement>) configuredStatement);

=======
    when(sandboxTopicInjector.forStatement(argThat(is(preparedStatementText(sql))), any(), any()))
        .thenReturn((PreparedStatement)statementWithTopic);
>>>>>>> 7905819a

    // When:
    makeRequest(sql);

    // Then:
    verify(sandbox).execute(eq(configuredStatement));
    verify(commandStore).enqueueCommand(argThat(configured(preparedStatementText(sql))));
  }

  @Test
  public void shouldSupportTopicInferenceInExecution() {
    // Given:
    final Schema schema = SchemaBuilder.struct().field("f1", Schema.OPTIONAL_STRING_SCHEMA).build();
    givenMockEngine();
    givenSource(DataSourceType.KSTREAM, "ORDERS1", "ORDERS1", "ORDERS1", schema);

    final String sql = "CREATE STREAM orders2 AS SELECT * FROM orders1;";
    final String sqlWithTopic = "CREATE STREAM orders2 WITH(kafka_topic='orders2') AS SELECT * FROM orders1;";

    final PreparedStatement<?> statementWithTopic =
        ksqlEngine.prepare(ksqlEngine.parse(sqlWithTopic).get(0));
    final ConfiguredStatement<?> configured =
        ConfiguredStatement.of(statementWithTopic, ImmutableMap.of(), ksqlConfig);

<<<<<<< HEAD
    when(topicInjector.inject(argThat(is(configured(preparedStatementText(sql))))))
        .thenReturn((ConfiguredStatement<Statement>) configured);

=======
    when(topicInjector.forStatement(argThat(is(preparedStatementText(sql))), any(), any()))
        .thenReturn((PreparedStatement)statementWithTopic);
>>>>>>> 7905819a

    // When:
    makeRequest(sql);

    // Then:
    verify(commandStore).enqueueCommand(eq(configured));
  }

  @Test
  public void shouldFailWhenTopicInferenceFailsDuringValidate() {
    // Given:
    final Schema schema = SchemaBuilder.struct().field("f1", Schema.OPTIONAL_STRING_SCHEMA).build();
    givenSource(DataSourceType.KSTREAM, "ORDERS1", "ORDERS1", "ORDERS1", schema);
    when(sandboxTopicInjector.inject(any()))
        .thenThrow(new KsqlStatementException("boom", "sql"));

    // When:
    final KsqlErrorMessage result = makeFailingRequest(
        "CREATE STREAM orders2 AS SELECT * FROM orders1;",
        Code.BAD_REQUEST);

    // Then:
    assertThat(result.getErrorCode(), is(Errors.ERROR_CODE_BAD_STATEMENT));
    assertThat(result.getMessage(), is("boom"));
  }

  @Test
  public void shouldFailWhenTopicInferenceFailsDuringExecute() {
    // Given:
    final Schema schema = SchemaBuilder.struct().field("f1", Schema.OPTIONAL_STRING_SCHEMA).build();
    givenSource(DataSourceType.KSTREAM, "ORDERS1", "ORDERS1", "ORDERS1", schema);

    when(topicInjector.inject(any()))
        .thenThrow(new KsqlStatementException("boom", "some-sql"));

    // Then:
    expectedException.expect(KsqlRestException.class);
    expectedException.expect(exceptionStatusCode(is(Code.BAD_REQUEST)));
    expectedException
        .expect(exceptionErrorMessage(errorCode(is(Errors.ERROR_CODE_BAD_STATEMENT))));
    expectedException
        .expect(exceptionStatementErrorMessage(errorMessage(is("boom"))));

    // When:
    makeRequest("CREATE STREAM orders2 AS SELECT * FROM orders1;");
  }

  @Test
  public void shouldSupportSchemaInference() {
    // Given:
    givenMockEngine();

    final String sql = "CREATE STREAM NO_SCHEMA WITH(VALUE_FORMAT='AVRO', KAFKA_TOPIC='orders-topic');";

    when(sandboxSchemaInjector.inject(argThat(configured(preparedStatementText(sql)))))
        .thenReturn((ConfiguredStatement) CFG_0_WITH_SCHEMA);

    when(schemaInjector.inject(argThat(configured(preparedStatementText(sql)))))
        .thenReturn((ConfiguredStatement) CFG_1_WITH_SCHEMA);

    // When:
    makeRequest(sql);

    // Then:
    verify(sandbox).execute(eq(CFG_0_WITH_SCHEMA));
    verify(commandStore).enqueueCommand(eq(CFG_1_WITH_SCHEMA));
  }

  @Test
  public void shouldFailWhenAvroInferenceFailsDuringValidate() {
    // Given:
    when(sandboxSchemaInjector.inject(any()))
        .thenThrow(new KsqlStatementException("boom", "sql"));

    // When:
    final KsqlErrorMessage result = makeFailingRequest(
        "CREATE STREAM S WITH(VALUE_FORMAT='AVRO', KAFKA_TOPIC='orders-topic');",
        Code.BAD_REQUEST);

    // Then:
    assertThat(result.getErrorCode(), is(Errors.ERROR_CODE_BAD_STATEMENT));
    assertThat(result.getMessage(), is("boom"));
  }

  @Test
  public void shouldFailWhenAvroInferenceFailsDuringExecute() {
    // Given:
    when(sandboxSchemaInjector.inject(any()))
        .thenReturn((ConfiguredStatement) CFG_0_WITH_SCHEMA);

    when(schemaInjector.inject(any()))
        .thenThrow(new KsqlStatementException("boom", "some-sql"));

    // Then:
    expectedException.expect(KsqlRestException.class);
    expectedException.expect(exceptionStatusCode(is(Code.BAD_REQUEST)));
    expectedException
        .expect(exceptionErrorMessage(errorCode(is(Errors.ERROR_CODE_BAD_STATEMENT))));
    expectedException
        .expect(exceptionStatementErrorMessage(errorMessage(is("boom"))));

    // When:
    makeRequest("CREATE STREAM S WITH(VALUE_FORMAT='AVRO', KAFKA_TOPIC='orders-topic');");
  }

  @Test
  public void shouldFailIfNoSchemaAndNotInferred() {
    // Then:
    expectedException.expect(KsqlRestException.class);
    expectedException.expect(exceptionStatusCode(is(Code.BAD_REQUEST)));
    expectedException
        .expect(exceptionErrorMessage(errorCode(is(Errors.ERROR_CODE_BAD_STATEMENT))));
    expectedException
        .expect(
            exceptionErrorMessage(errorMessage(is("The statement does not define any columns."))));

    // When:
    makeRequest("CREATE STREAM S WITH(VALUE_FORMAT='AVRO', KAFKA_TOPIC='orders-topic');");
  }

  @Test
  public void shouldFailWhenAvroSchemaCanNotBeEvolved() {
    // Given:
    givenAvroSchemaNotEvolveable("S1");

    // When:
    final KsqlErrorMessage result = makeFailingRequest(
        "CREATE STREAM S1 WITH(VALUE_FORMAT='AVRO') AS SELECT * FROM test_stream;",
        Code.BAD_REQUEST);

    // Then:
    assertThat(result.getErrorCode(), is(Errors.ERROR_CODE_BAD_STATEMENT));
    assertThat(result.getMessage(),
        containsString("Cannot register avro schema for S1 as the schema registry rejected it"));
  }

  @Test
  public void shouldWaitForLastDistributedStatementBeforeExecutingAnyNonDistributed()
      throws Exception
  {
    // Given:
    final String csasSql = "CREATE STREAM S AS SELECT * FROM test_stream;";

    doAnswer(executeAgainstEngine(csasSql))
        .when(commandStore)
        .ensureConsumedPast(
            commandStatus1.getCommandSequenceNumber(),
            DISTRIBUTED_COMMAND_RESPONSE_TIMEOUT
        );

    // When:
    final List<KsqlEntity> results = makeMultipleRequest(
        csasSql + "\n"   // <-- commandStatus
            + "CREATE STREAM S2 AS SELECT * FROM test_stream;\n" // <-- commandStatus1
            + "DESCRIBE S;",
        KsqlEntity.class
    );

    // Then:
    verify(commandStore).ensureConsumedPast(
        commandStatus1.getCommandSequenceNumber(), DISTRIBUTED_COMMAND_RESPONSE_TIMEOUT);

    assertThat(results, hasSize(3));
    assertThat(results.get(2), is(instanceOf(SourceDescriptionEntity.class)));
  }

  @Test
  public void shouldNotWaitOnAnyDistributedStatementsBeforeDistributingAnother() throws Exception {
    // When:
    makeMultipleRequest(
        "CREATE STREAM S AS SELECT * FROM test_stream;\n"
            + "CREATE STREAM S2 AS SELECT * FROM test_stream;",
        KsqlEntity.class
    );

    // Then:
    verify(commandStore, never()).ensureConsumedPast(anyLong(), any());
  }

  @Test
  public void shouldNotWaitForLastDistributedStatementBeforeExecutingSyncBlackListedStatement()
      throws Exception {
    // Given:
    final ImmutableList<String> blackListed = ImmutableList.of(
        //"LIST TOPICS;" <- mocks don't support required ops,
        "LIST FUNCTIONS;",
        "DESCRIBE FUNCTION LCASE;",
        "LIST PROPERTIES;",
        "SET '" + ConsumerConfig.AUTO_OFFSET_RESET_CONFIG + "'='earliest';",
        "UNSET '" + ConsumerConfig.AUTO_OFFSET_RESET_CONFIG + "';"
    );

    for (final String statement : blackListed) {

      // When:
      makeMultipleRequest(
          "CREATE STREAM " + KsqlIdentifierTestUtil.uniqueIdentifierName()
              + " AS SELECT * FROM test_stream;\n"
              + statement,
          KsqlEntity.class
      );

      // Then:
      verify(commandStore, never()).ensureConsumedPast(anyLong(), any());
    }
  }

  @Test
  public void shouldThrowShutdownIfInterruptedWhileAwaitingPreviousCmdInMultiStatementRequest()
      throws Exception
  {
    // Given:
    doThrow(new InterruptedException("oh no!"))
        .when(commandStore)
        .ensureConsumedPast(anyLong(), any());

    // Then:
    expectedException.expect(KsqlRestException.class);
    expectedException.expect(exceptionStatusCode(is(Code.SERVICE_UNAVAILABLE)));
    expectedException
        .expect(exceptionErrorMessage(errorMessage(is("The server is shutting down"))));
    expectedException
        .expect(exceptionErrorMessage(errorCode(is(Errors.ERROR_CODE_SERVER_SHUTTING_DOWN))));

    // When:
    makeMultipleRequest(
        "CREATE STREAM S AS SELECT * FROM test_stream;\n"
            + "DESCRIBE S;",
        KsqlEntity.class
    );
  }

  @Test
  public void shouldThrowTimeoutOnTimeoutAwaitingPreviousCmdInMultiStatementRequest()
      throws Exception
  {
    // Given:
    doThrow(new TimeoutException("oh no!"))
        .when(commandStore)
        .ensureConsumedPast(anyLong(), any());

    // Then:
    expectedException.expect(KsqlRestException.class);
    expectedException.expect(exceptionStatusCode(is(Code.SERVICE_UNAVAILABLE)));
    expectedException.expect(exceptionErrorMessage(errorMessage(
        containsString("Timed out"))));
    expectedException.expect(exceptionErrorMessage(errorMessage(
        containsString("sequence number: " + commandStatus.getCommandSequenceNumber()))));
    expectedException.expect(exceptionErrorMessage(errorCode(
        is(Errors.ERROR_CODE_COMMAND_QUEUE_CATCHUP_TIMEOUT))));

    // When:
    makeMultipleRequest(
        "CREATE STREAM S AS SELECT * FROM test_stream;\n"
            + "DESCRIBE S;",
        KsqlEntity.class
    );
  }

  @Test
  public void shouldFailMultipleStatementsAtomically() {
    // When:
    makeFailingRequest(
        "CREATE STREAM S AS SELECT * FROM test_stream; "
            + "CREATE STREAM S2 AS SELECT * FROM S;"
            + "CREATE STREAM S2 AS SELECT * FROM S;", // <-- duplicate will fail.
        Code.BAD_REQUEST
    );

    // Then:
    verify(commandStore, never()).enqueueCommand(any());
  }

  @Test
  public void shouldDistributeTerminateQuery() {
    // Given:
    final PersistentQueryMetadata queryMetadata = createQuery(
        "CREATE STREAM test_explain AS SELECT * FROM test_stream;",
        emptyMap());

    final String terminateSql = "TERMINATE " + queryMetadata.getQueryId() + ";";

    // When:
    final CommandStatusEntity result = makeSingleRequest(terminateSql, CommandStatusEntity.class);

    // Then:
    verify(commandStore)
        .enqueueCommand(
            argThat(is(configured(preparedStatement(terminateSql, TerminateQuery.class)))));

    assertThat(result.getStatementText(), is(terminateSql));
  }

  @Test
  public void shouldThrowOnTerminateUnknownQuery() {
    // Then:
    expectedException.expect(KsqlRestException.class);
    expectedException.expect(exceptionStatusCode(is(Code.BAD_REQUEST)));
    expectedException.expect(exceptionErrorMessage(errorMessage(is(
        "Unknown queryId: unknown_query_id"))));
    expectedException.expect(exceptionStatementErrorMessage(statement(is(
        "TERMINATE unknown_query_id;"))));

    // When:
    makeRequest("TERMINATE unknown_query_id;");
  }

  @Test
  public void shouldThrowOnTerminateTerminatedQuery() {
    // Given:
    final String queryId = createQuery(
        "CREATE STREAM test_explain AS SELECT * FROM test_stream;",
        emptyMap())
        .getQueryId()
        .getId();

    // Then:
    expectedException.expect(KsqlRestException.class);
    expectedException.expect(exceptionStatusCode(is(Code.BAD_REQUEST)));
    expectedException.expect(exceptionErrorMessage(errorMessage(containsString(
        "Unknown queryId:"))));
    expectedException.expect(exceptionStatementErrorMessage(statement(containsString(
        "TERMINATE /*second*/"))));

    // When:
    makeRequest(
        "TERMINATE " + queryId + ";"
            + "TERMINATE /*second*/ " + queryId + ";"
    );
  }

  @Test
  public void shouldExplainQueryStatement() {
    // Given:
    final String ksqlQueryString = "SELECT * FROM test_stream;";
    final String ksqlString = "EXPLAIN " + ksqlQueryString;

    // When:
    final QueryDescriptionEntity query = makeSingleRequest(
        ksqlString, QueryDescriptionEntity.class);

    // Then:
    validateQueryDescription(ksqlQueryString, emptyMap(), query);
  }

  @Test
  public void shouldExplainCreateAsSelectStatement() {
    // Given:
    final String ksqlQueryString = "CREATE STREAM S3 AS SELECT * FROM test_stream;";
    final String ksqlString = "EXPLAIN " + ksqlQueryString;

    // When:
    final QueryDescriptionEntity query = makeSingleRequest(
        ksqlString, QueryDescriptionEntity.class);

    // Then:
    assertThat("Should not have registered the source",
        metaStore.getSource("S3"), is(nullValue()));

    validateQueryDescription(ksqlQueryString, emptyMap(), query);
  }

  @Test
  public void shouldExplainQueryId() {
    // Given:
    final Map<String, Object> overriddenProperties =
        Collections.singletonMap("ksql.streams.auto.offset.reset", "earliest");

    final PersistentQueryMetadata queryMetadata = createQuery(
        "CREATE STREAM test_explain AS SELECT * FROM test_stream;",
        overriddenProperties);

    // When:
    final QueryDescriptionEntity query = makeSingleRequest(
        "EXPLAIN " + queryMetadata.getQueryId() + ";", QueryDescriptionEntity.class);

    // Then:
    validateQueryDescription(queryMetadata, overriddenProperties, query);
  }

  @Test
  public void shouldReportErrorOnNonQueryExplain() {
    // Given:
    final String ksqlQueryString = "SHOW TOPICS;";
    final String ksqlString = "EXPLAIN " + ksqlQueryString;

    // When:
    final KsqlErrorMessage result = makeFailingRequest(
        ksqlString, Code.BAD_REQUEST);

    // Then:
    assertThat(result.getErrorCode(), is(Errors.ERROR_CODE_BAD_STATEMENT));
    assertThat(result.getMessage(), is("The provided statement does not run a ksql query"));
  }

  @Test
  public void shouldReturn5xxOnSystemError() {
    // Given:
    givenMockEngine();

    when(ksqlEngine.parse(anyString()))
        .thenThrow(new RuntimeException("internal error"));

    // When:
    final KsqlErrorMessage result = makeFailingRequest(
        "CREATE STREAM test_explain AS SELECT * FROM test_stream;",
        Code.INTERNAL_SERVER_ERROR);

    // Then:
    assertThat(result.getErrorCode(), is(Errors.ERROR_CODE_SERVER_ERROR));
    assertThat(result.getMessage(), containsString("internal error"));
  }

  @Test
  public void shouldReturn5xxOnStatementSystemError() {
    // Given:
    final String ksqlString = "CREATE STREAM test_explain AS SELECT * FROM test_stream;";
    givenMockEngine();

    when(sandbox.execute(any()))
        .thenThrow(new RuntimeException("internal error"));

    // When:
    final KsqlErrorMessage result = makeFailingRequest(
        ksqlString, Code.INTERNAL_SERVER_ERROR);

    // Then:
    assertThat(result.getErrorCode(), is(Errors.ERROR_CODE_SERVER_ERROR));
    assertThat(result.getMessage(), containsString("internal error"));
  }

  @Test
  public void shouldSetProperty() {
    // Given:
    final String csas = "CREATE STREAM " + streamName + " AS SELECT * FROM test_stream;";

    // When:
    final List<CommandStatusEntity> results = makeMultipleRequest(
        "SET '" + ConsumerConfig.AUTO_OFFSET_RESET_CONFIG + "' = 'earliest';\n"
            + csas,
        CommandStatusEntity.class);

    // Then:
    verify(commandStore).enqueueCommand(
<<<<<<< HEAD
        argThat(is(configured(
            preparedStatementText(csas),
            ImmutableMap.of(KsqlConfig.KSQL_ENABLE_UDFS, "false"),
            ksqlConfig))));
=======
        argThat(is(preparedStatementText(csas))),
        any(),
        eq(ImmutableMap.of(ConsumerConfig.AUTO_OFFSET_RESET_CONFIG, "earliest")));
>>>>>>> 7905819a

    assertThat(results, hasSize(1));
    assertThat(results.get(0).getStatementText(), is(csas));
  }

  @Test
  public void shouldFailSetPropertyOnInvalidPropertyName() {
    // When:
    final KsqlErrorMessage response = makeFailingRequest(
        "SET 'ksql.unknown.property' = '1';",
        Code.BAD_REQUEST);

    // Then:
    assertThat(response, instanceOf(KsqlStatementErrorMessage.class));
    assertThat(response.getErrorCode(), is(Errors.ERROR_CODE_BAD_STATEMENT));
    assertThat(response.getMessage(), containsString("Unknown property"));
  }

  @Test
  public void shouldFailSetPropertyOnInvalidPropertyValue() {
    // When:
    final KsqlErrorMessage response = makeFailingRequest(
        "SET '" + ConsumerConfig.AUTO_OFFSET_RESET_CONFIG + "' = 'invalid value';",
        Code.BAD_REQUEST);

    // Then:
    assertThat(response, instanceOf(KsqlStatementErrorMessage.class));
    assertThat(response.getErrorCode(), is(Errors.ERROR_CODE_BAD_STATEMENT));
    assertThat(response.getMessage(),
        containsString("Invalid value invalid value for configuration auto.offset.reset: "
            + "String must be one of: latest, earliest, none"));
  }

  @Test
  public void shouldUnsetProperty() {
    // Given:
    final String csas = "CREATE STREAM " + streamName + " AS SELECT * FROM test_stream;";
    final Map<String, Object> localOverrides = ImmutableMap.of(
        ConsumerConfig.AUTO_OFFSET_RESET_CONFIG, "earliest"
    );

    // When:
    final CommandStatusEntity result = makeSingleRequest(
        new KsqlRequest("UNSET '" + ConsumerConfig.AUTO_OFFSET_RESET_CONFIG + "';\n"
            + csas, localOverrides, null),
        CommandStatusEntity.class);

    // Then:
    verify(commandStore).enqueueCommand(
        argThat(is(configured(preparedStatementText(csas), emptyMap(), ksqlConfig))));

    assertThat(result.getStatementText(), is(csas));
  }

  @Test
  public void shouldFailUnsetPropertyOnInvalidPropertyName() {
    // When:
    final KsqlErrorMessage response = makeFailingRequest(
        "UNSET 'ksql.unknown.property';",
        Code.BAD_REQUEST);

    // Then:
    assertThat(response, instanceOf(KsqlStatementErrorMessage.class));
    assertThat(response.getErrorCode(), is(Errors.ERROR_CODE_BAD_STATEMENT));
    assertThat(response.getMessage(), containsString("Unknown property"));
  }

  @Test
  public void shouldScopeSetPropertyToSingleRequest() {
    // given:
    final String csas = "CREATE STREAM " + streamName + " AS SELECT * FROM test_stream;";

    makeMultipleRequest(
        "SET '" + ConsumerConfig.AUTO_OFFSET_RESET_CONFIG + "' = 'earliest';", KsqlEntity.class);

    // When:
    makeSingleRequest(csas, KsqlEntity.class);

    // Then:
    verify(commandStore).enqueueCommand(
        argThat(is(configured(preparedStatementText(csas), emptyMap(), ksqlConfig))));
  }

  @Test
  public void shouldFailIfReachedActivePersistentQueriesLimit() {
    // Given:
    givenKsqlConfigWith(
        ImmutableMap.of(KsqlConfig.KSQL_ACTIVE_PERSISTENT_QUERY_LIMIT_CONFIG, 3));

    givenMockEngine();

    givenPersistentQueryCount(3);

    // When:
    final KsqlErrorMessage result = makeFailingRequest(
        "CREATE STREAM new_stream AS SELECT * FROM test_stream;", Code.BAD_REQUEST);

    // Then:
    assertThat(result.getErrorCode(), is(Errors.ERROR_CODE_BAD_REQUEST));
    assertThat(result.getMessage(),
        containsString("would cause the number of active, persistent queries "
            + "to exceed the configured limit"));
  }

  @Test
  public void shouldFailAllCommandsIfWouldReachActivePersistentQueriesLimit() {
    // Given:
    givenKsqlConfigWith(
        ImmutableMap.of(KsqlConfig.KSQL_ACTIVE_PERSISTENT_QUERY_LIMIT_CONFIG, 3));

    final String ksqlString = "CREATE STREAM new_stream AS SELECT * FROM test_stream;"
        + "CREATE STREAM another_stream AS SELECT * FROM test_stream;";
    givenMockEngine();

    givenPersistentQueryCount(2);

    // When:
    final KsqlErrorMessage result = makeFailingRequest(
        ksqlString, Code.BAD_REQUEST);

    // Then:
    assertThat(result.getErrorCode(), is(Errors.ERROR_CODE_BAD_REQUEST));
    assertThat(result.getMessage(),
        containsString("would cause the number of active, persistent queries "
            + "to exceed the configured limit"));

    verify(commandStore, never()).enqueueCommand(any());
  }

  @Test
  public void shouldListPropertiesWithOverrides() {
    // Given:
    final Map<String, Object> overrides = Collections.singletonMap("auto.offset.reset", "latest");

    // When:
    final PropertiesList props = makeSingleRequest(
        new KsqlRequest("list properties;", overrides, null), PropertiesList.class);

    // Then:
    assertThat(props.getProperties().get("ksql.streams.auto.offset.reset"), is("latest"));
    assertThat(props.getOverwrittenProperties(), hasItem("ksql.streams.auto.offset.reset"));
  }

  @Test
  public void shouldListPropertiesWithNoOverrides() {
    // When:
    final PropertiesList props = makeSingleRequest("list properties;", PropertiesList.class);

    // Then:
    assertThat(props.getOverwrittenProperties(), is(empty()));
  }

  @Test
  public void shouldListDefaultKsqlProperty() {
    // Given:
    givenKsqlConfigWith(ImmutableMap.<String, Object>builder()
        .put(StreamsConfig.STATE_DIR_CONFIG, "/tmp/kafka-streams")
        .build());

    // When:
    final PropertiesList props = makeSingleRequest("list properties;", PropertiesList.class);

    // Then:
    assertThat(props.getDefaultProperties(),
        hasItem(KsqlConfig.KSQL_STREAMS_PREFIX + StreamsConfig.STATE_DIR_CONFIG));
  }

  @Test
  public void shouldListServerOverriddenKsqlProperty() {
    // Given:
    givenKsqlConfigWith(ImmutableMap.<String, Object>builder()
        .put(StreamsConfig.STATE_DIR_CONFIG, "/tmp/other")
        .build());

    // When:
    final PropertiesList props = makeSingleRequest("list properties;", PropertiesList.class);

    // Then:
    assertThat(props.getDefaultProperties(),
        not(hasItem(containsString(StreamsConfig.STATE_DIR_CONFIG))));
  }

  @Test
  public void shouldListDefaultStreamProperty() {
    // Given:
    givenKsqlConfigWith(ImmutableMap.<String, Object>builder()
        .put(StreamsConfig.STATE_CLEANUP_DELAY_MS_CONFIG, STATE_CLEANUP_DELAY_MS_DEFAULT)
        .build());

    // When:
    final PropertiesList props = makeSingleRequest("list properties;", PropertiesList.class);

    // Then:
    assertThat(props.getDefaultProperties(),
        hasItem(KsqlConfig.KSQL_STREAMS_PREFIX + StreamsConfig.STATE_CLEANUP_DELAY_MS_CONFIG));
  }

  @Test
  public void shouldListServerOverriddenStreamProperty() {
    // Given:
    givenKsqlConfigWith(ImmutableMap.<String, Object>builder()
        .put(StreamsConfig.STATE_CLEANUP_DELAY_MS_CONFIG, STATE_CLEANUP_DELAY_MS_DEFAULT + 1)
        .build());

    // When:
    final PropertiesList props = makeSingleRequest("list properties;", PropertiesList.class);

    // Then:
    assertThat(props.getDefaultProperties(),
        not(hasItem(containsString(StreamsConfig.STATE_CLEANUP_DELAY_MS_CONFIG))));
  }

  @Test
  public void shouldListDefaultConsumerConfig() {
    // Given:
    givenKsqlConfigWith(ImmutableMap.<String, Object>builder()
        .put(KsqlConfig.KSQL_STREAMS_PREFIX + StreamsConfig.CONSUMER_PREFIX
            + ConsumerConfig.FETCH_MIN_BYTES_CONFIG, FETCH_MIN_BYTES_DEFAULT)
        .build());

    // When:
    final PropertiesList props = makeSingleRequest("list properties;", PropertiesList.class);

    // Then:
    assertThat(props.getDefaultProperties(),
        hasItem(KsqlConfig.KSQL_STREAMS_PREFIX + StreamsConfig.CONSUMER_PREFIX
            + ConsumerConfig.FETCH_MIN_BYTES_CONFIG));
  }

  @Test
  public void shouldListServerOverriddenConsumerConfig() {
    // Given:
    givenKsqlConfigWith(ImmutableMap.<String, Object>builder()
        .put(KsqlConfig.KSQL_STREAMS_PREFIX + StreamsConfig.CONSUMER_PREFIX
            + ConsumerConfig.FETCH_MIN_BYTES_CONFIG, FETCH_MIN_BYTES_DEFAULT + 1)
        .build());

    // When:
    final PropertiesList props = makeSingleRequest("list properties;", PropertiesList.class);

    // Then:
    assertThat(props.getDefaultProperties(),
        not(hasItem(containsString(ConsumerConfig.FETCH_MIN_BYTES_CONFIG))));
  }

  @Test
  public void shouldListDefaultProducerConfig() {
    // Given:
    givenKsqlConfigWith(ImmutableMap.<String, Object>builder()
        .put(StreamsConfig.PRODUCER_PREFIX + ProducerConfig.BUFFER_MEMORY_CONFIG,
            BUFFER_MEMORY_DEFAULT)
        .build());

    // When:
    final PropertiesList props = makeSingleRequest("list properties;", PropertiesList.class);

    // Then:
    assertThat(props.getDefaultProperties(),
        hasItem(KsqlConfig.KSQL_STREAMS_PREFIX + StreamsConfig.PRODUCER_PREFIX
            + ProducerConfig.BUFFER_MEMORY_CONFIG));
  }

  @Test
  public void shouldListServerOverriddenProducerConfig() {
    // Given:
    givenKsqlConfigWith(ImmutableMap.<String, Object>builder()
        .put(StreamsConfig.PRODUCER_PREFIX + ProducerConfig.BUFFER_MEMORY_CONFIG,
            BUFFER_MEMORY_DEFAULT + 1)
        .build());

    // When:
    final PropertiesList props = makeSingleRequest("list properties;", PropertiesList.class);

    // Then:
    assertThat(props.getDefaultProperties(),
        not(hasItem(containsString(ProducerConfig.BUFFER_MEMORY_CONFIG))));
  }

  @Test
  public void shouldNotIncludeSslPropertiesInListPropertiesOutput() {
    // When:
    final PropertiesList props = makeSingleRequest("list properties;", PropertiesList.class);

    // Then:
    assertThat(props.getProperties().keySet(),
        not(hasItems(KsqlConfig.SSL_CONFIG_NAMES.toArray(new String[0]))));
  }

  @Test
  public void shouldNotWaitIfNoCommandSequenceNumberSpecified() throws Exception {
    // When:
    makeSingleRequestWithSequenceNumber("list properties;", null, PropertiesList.class);

    // Then:
    verify(commandStore, never()).ensureConsumedPast(anyLong(), any());
  }

  @Test
  public void shouldWaitIfCommandSequenceNumberSpecified() throws Exception {
    // When:
    makeSingleRequestWithSequenceNumber("list properties;", 2L, PropertiesList.class);

    // Then:
    verify(commandStore).ensureConsumedPast(eq(2L), any());
  }

  @Test
  public void shouldReturnServiceUnavailableIfTimeoutWaitingForCommandSequenceNumber()
      throws Exception {
    // Given:
    doThrow(new TimeoutException("timed out!"))
        .when(commandStore).ensureConsumedPast(anyLong(), any());

    // When:
    final KsqlErrorMessage result =
        makeFailingRequestWithSequenceNumber("list properties;", 2L, Code.SERVICE_UNAVAILABLE);

    // Then:
    assertThat(result.getErrorCode(), is(Errors.ERROR_CODE_COMMAND_QUEUE_CATCHUP_TIMEOUT));
    assertThat(result.getMessage(),
        containsString("Timed out while waiting for a previous command to execute"));
    assertThat(result.getMessage(), containsString("command sequence number: 2"));
  }

  @Test
  public void shouldUpdateTheLastRequestTime() {
    // When:
    ksqlResource.handleKsqlStatements(VALID_EXECUTABLE_REQUEST);

    // Then:
    verify(activenessRegistrar).updateLastRequestTime();
  }

  @Test
  public void shouldHandleTerminateRequestCorrectly() {
    // When:
    final Response response = ksqlResource.terminateCluster(VALID_TERMINATE_REQUEST);

    // Then:
    assertThat(response.getStatus(), equalTo(200));
    assertThat(response.getEntity(), instanceOf(KsqlEntityList.class));
    assertThat(((KsqlEntityList) response.getEntity()).size(), equalTo(1));
    assertThat(((KsqlEntityList) response.getEntity()).get(0),
        instanceOf(CommandStatusEntity.class));
    final CommandStatusEntity commandStatusEntity =
        (CommandStatusEntity) ((KsqlEntityList) response.getEntity()).get(0);
    assertThat(commandStatusEntity.getCommandStatus().getStatus(),
        equalTo(CommandStatus.Status.QUEUED));
    verify(commandStore).enqueueCommand(
        argThat(is(configured(
            preparedStatementText(TerminateCluster.TERMINATE_CLUSTER_STATEMENT_TEXT),
            Collections.singletonMap(
                ClusterTerminateRequest.DELETE_TOPIC_LIST_PROP, ImmutableList.of("Foo")),
            ksqlConfig))));
  }

  @Test
  public void shouldFailIfCannotWriteTerminateCommand() {
    // Given:
    when(commandStore.enqueueCommand(any())).thenThrow(new KsqlException(""));

    // When:
    final Response response = ksqlResource.terminateCluster(VALID_TERMINATE_REQUEST);

    // Then:
    assertThat(response.getStatus(), equalTo(500));
    assertThat(response.getEntity().toString(),
        CoreMatchers
            .startsWith("Could not write the statement 'TERMINATE CLUSTER;' into the command "));
  }

  @Test
  public void shouldFailTerminateOnInvalidDeleteTopicPattern() {
    // Given:
    final ClusterTerminateRequest request = new ClusterTerminateRequest(
        ImmutableList.of("[Invalid Regex"));

    // Then:
    expectedException.expect(KsqlRestException.class);
    expectedException.expect(exceptionStatusCode(is(Code.BAD_REQUEST)));
    expectedException.expect(exceptionErrorMessage(errorMessage(is(
        "Invalid pattern: [Invalid Regex"))));

    // When:
    ksqlResource.terminateCluster(request);
  }

  @Test
  public void shouldNeverEnqueueIfErrorIsThrown() {
    // Given:
    givenMockEngine();
    when(ksqlEngine.getMetaStore()).thenThrow(new KsqlException("Fail"));

    // When:
    makeFailingRequest(
        "LIST TOPICS;",
        Code.BAD_REQUEST);

    // Then:
    verify(commandStore, never()).enqueueCommand(any());
  }

  @Test
  public void shouldFailIfRegisterTopicAlreadyExists() {
    // Given:
    final String registerSql = "REGISTER TOPIC FOO WITH (kafka_topic='bar', value_format='json');";
    givenKsqlTopicRegistered("foo");

    // Then:
    expectedException.expect(KsqlRestException.class);
    expectedException.expect(exceptionStatusCode(is(Code.BAD_REQUEST)));
    expectedException.expect(exceptionErrorMessage(
        errorMessage(is("A topic with name 'FOO' already exists"))));

    // When:
    makeSingleRequest(registerSql, CommandStatusEntity.class);
  }

  @Test
  public void shouldFailIfCreateExistingSourceStream() {
    // Given:
    givenSource(DataSourceType.KSTREAM, "SOURCE", "topic1", "ksqlTopic1", SINGLE_FIELD_SCHEMA);
    givenKafkaTopicExists("topic2");

    // Then:
    expectedException.expect(KsqlRestException.class);
    expectedException.expect(exceptionStatusCode(is(Code.BAD_REQUEST)));
    expectedException.expect(exceptionErrorMessage(
        errorMessage(containsString("Source already exists: SOURCE"))));

    // When:
    final String createSql =
        "CREATE STREAM SOURCE (val int) WITH (kafka_topic='topic2', value_format='json');";
    makeSingleRequest(createSql, CommandStatusEntity.class);
  }

  @Test
  public void shouldFailIfCreateExistingSourceTable() {
    // Given:
    givenSource(DataSourceType.KTABLE, "SOURCE", "topic1", "ksqlTopic1", SINGLE_FIELD_SCHEMA);
    givenKafkaTopicExists("topic2");

    // Then:
    expectedException.expect(KsqlRestException.class);
    expectedException.expect(exceptionStatusCode(is(Code.BAD_REQUEST)));
    expectedException.expect(exceptionErrorMessage(
        errorMessage(containsString("Source already exists: SOURCE"))));

    // When:
    final String createSql =
        "CREATE TABLE SOURCE (val int) "
            + "WITH (kafka_topic='topic2', value_format='json', key='val');";
    makeSingleRequest(createSql, CommandStatusEntity.class);
  }

  @Test
  public void shouldFailIfCreateAsSelectExistingSourceStream() {
    // Given:
    givenSource(DataSourceType.KSTREAM, "SOURCE", "topic1", "ksqlTopic1", SINGLE_FIELD_SCHEMA);
    givenSource(DataSourceType.KSTREAM, "SINK", "topic2", "ksqlTopic2", SINGLE_FIELD_SCHEMA);

    // Then:
    expectedException.expect(KsqlRestException.class);
    expectedException.expect(exceptionStatusCode(is(Code.BAD_REQUEST)));
    expectedException.expect(exceptionErrorMessage(
        errorMessage(containsString(
            "Cannot add the new data source. Another data source with the "
                + "same name already exists: KsqlStream name:SINK"))));

    // When:
    final String createSql =
        "CREATE STREAM SINK AS SELECT * FROM SOURCE;";
    makeSingleRequest(createSql, CommandStatusEntity.class);
  }

  @Test
  public void shouldFailIfCreateAsSelectExistingSourceTable() {
    // Given:
    givenSource(DataSourceType.KTABLE, "SOURCE", "topic1", "ksqlTopic1", SINGLE_FIELD_SCHEMA);
    givenSource(DataSourceType.KTABLE, "SINK", "topic2", "ksqlTopic2", SINGLE_FIELD_SCHEMA);

    // Then:
    expectedException.expect(KsqlRestException.class);
    expectedException.expect(exceptionStatusCode(is(Code.BAD_REQUEST)));
    expectedException.expect(exceptionErrorMessage(
        errorMessage(containsString(
            "Cannot add the new data source. Another data source with the "
                + "same name already exists: KsqlTable name:SINK"))));

    // When:
    final String createSql =
        "CREATE TABLE SINK AS SELECT * FROM SOURCE;";
    makeSingleRequest(createSql, CommandStatusEntity.class);
  }

  @Test
  public void shouldInlineRunScriptStatements() {
    // Given:
    final Map<String, ?> props = ImmutableMap.of(
        KsqlConstants.LEGACY_RUN_SCRIPT_STATEMENTS_CONTENT,
        "CREATE STREAM " + streamName + " AS SELECT * FROM test_stream;");

    // When:
    makeRequest("RUN SCRIPT '/some/script.sql';", props);

    // Then:
    verify(commandStore).enqueueCommand(
        argThat(is(configured(preparedStatement(instanceOf(CreateStreamAsSelect.class))))));
  }

  @Test
  public void shouldThrowOnRunScriptStatementMissingScriptContent() {
    // Then:
    expectedException.expect(KsqlRestException.class);
    expectedException.expect(exceptionStatusCode(is(Code.BAD_REQUEST)));
    expectedException.expect(exceptionErrorMessage(errorMessage(is(
        "Request is missing script content"))));

    // When:
    makeRequest("RUN SCRIPT '/some/script.sql';");
  }

  @Test
  public void shouldThrowServerErrorOnFailedToDistribute() {
    // Given:
    when(commandStore.enqueueCommand(any())).thenThrow(new KsqlException("blah"));
    final String statement = "CREATE STREAM " + streamName + " AS SELECT * FROM test_stream;";

    // Expect:
    expectedException.expect(KsqlRestException.class);
    expectedException.expect(exceptionStatusCode(is(Code.INTERNAL_SERVER_ERROR)));
    expectedException.expect(exceptionErrorMessage(errorMessage(is(
        "Could not write the statement '" + statement
            + "' into the command topic: blah\nCaused by: blah"))));

    // When:
    makeRequest(statement);
  }

  private Answer<?> executeAgainstEngine(final String sql) {
    return invocation -> {
      KsqlEngineTestUtil.execute(ksqlEngine, sql, ksqlConfig, emptyMap());
      return null;
    };
  }

  @SuppressWarnings("SameParameterValue")
  private SourceInfo.Table sourceTable(final String name) {
    final KsqlTable<?> table = (KsqlTable) ksqlEngine.getMetaStore().getSource(name);
    return new SourceInfo.Table(table);
  }

  @SuppressWarnings("SameParameterValue")
  private SourceInfo.Stream sourceStream(final String name) {
    final KsqlStream<?> stream = (KsqlStream) ksqlEngine.getMetaStore().getSource(name);
    return new SourceInfo.Stream(stream);
  }

  private void givenMockEngine() {
    ksqlEngine = mock(KsqlEngine.class);
    when(ksqlEngine.isAcceptingStatements()).thenReturn(true);
    when(ksqlEngine.parse(any()))
        .thenAnswer(invocation -> realEngine.parse(invocation.getArgument(0)));
    when(ksqlEngine.prepare(any()))
        .thenAnswer(invocation -> realEngine.prepare(invocation.getArgument(0)));
    when(sandbox.prepare(any()))
        .thenAnswer(invocation -> realEngine.createSandbox().prepare(invocation.getArgument(0)));
    when(ksqlEngine.createSandbox()).thenReturn(sandbox);
    when(topicInjectorFactory.apply(ksqlEngine)).thenReturn(topicInjector);
    setUpKsqlResource();
  }

  private List<PersistentQueryMetadata> createQueries(
      final String sql,
      final Map<String, Object> overriddenProperties) {
    return KsqlEngineTestUtil.execute(ksqlEngine, sql, ksqlConfig, overriddenProperties)
        .stream()
        .map(PersistentQueryMetadata.class::cast)
        .collect(Collectors.toList());
  }

  @SuppressWarnings("SameParameterValue")
  private PersistentQueryMetadata createQuery(
      final String ksqlQueryString,
      final Map<String, Object> overriddenProperties) {
    return createQueries(ksqlQueryString, overriddenProperties).get(0);
  }

  @SuppressWarnings("SameParameterValue")
  private List<RunningQuery> createRunningQueries(
      final String sql,
      final Map<String, Object> overriddenProperties) {

    return createQueries(sql, overriddenProperties)
        .stream()
        .map(md -> new RunningQuery(
            md.getStatementString(),
            md.getSinkNames(),
            new EntityQueryId(md.getQueryId())))
        .collect(Collectors.toList());
  }

  private KsqlErrorMessage makeFailingRequest(final String ksql, final Code errorCode) {
    return makeFailingRequestWithSequenceNumber(ksql, null, errorCode);
  }

  private KsqlErrorMessage makeFailingRequestWithSequenceNumber(
      final String ksql,
      final Long seqNum,
      final Code errorCode) {
    return makeFailingRequest(new KsqlRequest(ksql, emptyMap(), seqNum), errorCode);
  }

  private KsqlErrorMessage makeFailingRequest(final KsqlRequest ksqlRequest, final Code errorCode) {
    try {
      final Response response = ksqlResource.handleKsqlStatements(ksqlRequest);
      assertThat(response.getStatus(), is(errorCode.getCode()));
      assertThat(response.getEntity(), instanceOf(KsqlErrorMessage.class));
      return (KsqlErrorMessage) response.getEntity();
    } catch (final KsqlRestException e) {
      return (KsqlErrorMessage) e.getResponse().getEntity();
    }
  }

  private void makeRequest(final String sql) {
    makeMultipleRequest(sql, KsqlEntity.class);
  }

  private void makeRequest(final String sql, final Map<String, ?> props) {
    makeMultipleRequest(sql, props, KsqlEntity.class);
  }

  private <T extends KsqlEntity> T makeSingleRequest(
      final String sql,
      final Class<T> expectedEntityType) {
    return makeSingleRequestWithSequenceNumber(sql, null, expectedEntityType);
  }

  private <T extends KsqlEntity> T makeSingleRequestWithSequenceNumber(
      final String sql,
      final Long seqNum,
      final Class<T> expectedEntityType) {
    return makeSingleRequest(
        new KsqlRequest(sql, emptyMap(), seqNum), expectedEntityType);
  }

  private <T extends KsqlEntity> T makeSingleRequest(
      final KsqlRequest ksqlRequest,
      final Class<T> expectedEntityType) {

    final List<T> entities = makeMultipleRequest(ksqlRequest, expectedEntityType);
    assertThat(entities, hasSize(1));
    return entities.get(0);
  }

  private <T extends KsqlEntity> List<T> makeMultipleRequest(
      final String sql,
      final Class<T> expectedEntityType
  ) {
    return makeMultipleRequest(sql, emptyMap(), expectedEntityType);
  }

  private <T extends KsqlEntity> List<T> makeMultipleRequest(
      final String sql,
      final Map<String, ?> props,
      final Class<T> expectedEntityType
  ) {
    final KsqlRequest request = new KsqlRequest(sql, props, null);
    return makeMultipleRequest(request, expectedEntityType);
  }

  private <T extends KsqlEntity> List<T> makeMultipleRequest(
      final KsqlRequest ksqlRequest,
      final Class<T> expectedEntityType) {

    final Response response = ksqlResource.handleKsqlStatements(ksqlRequest);
    if (response.getStatus() != Response.Status.OK.getStatusCode()) {
      throw new KsqlRestException(response);
    }

    final Object entity = response.getEntity();
    assertThat(entity, instanceOf(KsqlEntityList.class));
    final KsqlEntityList entityList = (KsqlEntityList) entity;
    entityList.forEach(e -> assertThat(e, instanceOf(expectedEntityType)));
    return entityList.stream()
        .map(expectedEntityType::cast)
        .collect(Collectors.toList());
  }

  @SuppressWarnings("SameParameterValue")
  private void validateQueryDescription(
      final String ksqlQueryString,
      final Map<String, Object> overriddenProperties,
      final KsqlEntity entity) {
    final QueryMetadata queryMetadata = KsqlEngineTestUtil
        .execute(ksqlEngine, ksqlQueryString, ksqlConfig, overriddenProperties).get(0);

    validateQueryDescription(queryMetadata, overriddenProperties, entity);
  }

  private static void validateQueryDescription(
      final QueryMetadata queryMetadata,
      final Map<String, Object> overriddenProperties,
      final KsqlEntity entity) {
    assertThat(entity, instanceOf(QueryDescriptionEntity.class));
    final QueryDescriptionEntity queryDescriptionEntity = (QueryDescriptionEntity) entity;
    final QueryDescription queryDescription = queryDescriptionEntity.getQueryDescription();
    assertThat(queryDescription.getFields(), is(
        EntityUtil.buildSourceSchemaEntity(queryMetadata.getResultSchema())));
    assertThat(queryDescription.getOverriddenProperties(), is(overriddenProperties));
  }

  private void setUpKsqlResource() {
    ksqlResource = new KsqlResource(
        ksqlConfig, ksqlEngine, serviceContext, commandStore, DISTRIBUTED_COMMAND_RESPONSE_TIMEOUT,
        activenessRegistrar, schemaInjectorFactory, topicInjectorFactory);
  }

  private void givenKsqlConfigWith(final Map<String, Object> additionalConfig) {
    final Map<String, Object> config = ksqlRestConfig.getKsqlConfigProperties();
    config.putAll(additionalConfig);
    ksqlConfig = new KsqlConfig(config);

    setUpKsqlResource();
  }

  private void addTestTopicAndSources() {
    final Schema schema1 = SchemaBuilder.struct().field("S1_F1", Schema.OPTIONAL_BOOLEAN_SCHEMA);
    givenSource(
        DataSource.DataSourceType.KTABLE,
        "TEST_TABLE", "KAFKA_TOPIC_1", "KSQL_TOPIC_1", schema1);
    final Schema schema2 = SchemaBuilder.struct().field("S2_F1", Schema.OPTIONAL_STRING_SCHEMA);
    givenSource(
        DataSource.DataSourceType.KSTREAM,
        "TEST_STREAM", "KAFKA_TOPIC_2", "KSQL_TOPIC_2", schema2);
    givenKafkaTopicExists("orders-topic");
  }

  private void givenSource(
      final DataSource.DataSourceType type,
      final String sourceName,
      final String topicName,
      final String ksqlTopicName,
      final Schema schema
  ) {
    if (metaStore.getTopic(ksqlTopicName) != null) {
      return;
    }

    final KsqlTopic ksqlTopic = new KsqlTopic(
        ksqlTopicName,
        topicName,
        new KsqlJsonTopicSerDe(),
        false);
    givenKafkaTopicExists(topicName);
    metaStore.putTopic(ksqlTopic);
    if (type == DataSource.DataSourceType.KSTREAM) {
      metaStore.putSource(
          new KsqlStream<>(
              "statementText", sourceName, schema, Optional.of(schema.fields().get(0)),
              new MetadataTimestampExtractionPolicy(), ksqlTopic, Serdes::String));
    }
    if (type == DataSource.DataSourceType.KTABLE) {
      metaStore.putSource(
          new KsqlTable<>(
              "statementText", sourceName, schema, Optional.of(schema.fields().get(0)),
              new MetadataTimestampExtractionPolicy(), ksqlTopic, Serdes::String));
    }
  }

  private static Properties getDefaultKsqlConfig() {
    final Map<String, Object> configMap = new HashMap<>();
    configMap.put(ConsumerConfig.BOOTSTRAP_SERVERS_CONFIG, "localhost:9092");
    configMap.put("commit.interval.ms", 0);
    configMap.put("cache.max.bytes.buffering", 0);
    configMap.put("auto.offset.reset", "earliest");
    configMap.put("ksql.command.topic.suffix", "commands");
    configMap.put(RestConfig.LISTENERS_CONFIG, "http://localhost:8088");

    final Properties properties = new Properties();
    properties.putAll(configMap);

    return properties;
  }

  private static void registerSchema(final SchemaRegistryClient schemaRegistryClient)
      throws IOException, RestClientException {
    final String ordersAvroSchemaStr = "{"
        + "\"namespace\": \"kql\","
        + " \"name\": \"orders\","
        + " \"type\": \"record\","
        + " \"fields\": ["
        + "     {\"name\": \"ordertime\", \"type\": \"long\"},"
        + "     {\"name\": \"orderid\",  \"type\": \"long\"},"
        + "     {\"name\": \"itemid\", \"type\": \"string\"},"
        + "     {\"name\": \"orderunits\", \"type\": \"double\"},"
        + "     {\"name\": \"arraycol\", \"type\": {\"type\": \"array\", \"items\": \"double\"}},"
        + "     {\"name\": \"mapcol\", \"type\": {\"type\": \"map\", \"values\": \"double\"}}"
        + " ]"
        + "}";
    final org.apache.avro.Schema.Parser parser = new org.apache.avro.Schema.Parser();
    final org.apache.avro.Schema avroSchema = parser.parse(ordersAvroSchemaStr);
    schemaRegistryClient.register("orders-topic" + KsqlConstants.SCHEMA_REGISTRY_VALUE_SUFFIX,
        avroSchema);
  }

  @SuppressWarnings("SameParameterValue")
  private void givenAvroSchemaNotEvolveable(final String topicName) {
    final org.apache.avro.Schema schema = org.apache.avro.Schema.create(Type.INT);

    try {
      schemaRegistryClient.register(topicName + KsqlConstants.SCHEMA_REGISTRY_VALUE_SUFFIX, schema);
    } catch (final Exception e) {
      fail(e.getMessage());
    }
  }

  private void givenKafkaTopicExists(final String name) {
    kafkaTopicClient.preconditionTopicExists(name, 1, (short) 1, emptyMap());
  }

  private void givenKsqlTopicRegistered(final String name) {
    metaStore.putTopic(new KsqlTopic(name.toUpperCase(), name, new KsqlJsonTopicSerDe(), true));
  }

  private void givenPersistentQueryCount(final int value) {
    final List<PersistentQueryMetadata> queries = mock(List.class);
    when(queries.size()).thenReturn(value);
    when(sandbox.getPersistentQueries()).thenReturn(queries);
  }
}<|MERGE_RESOLUTION|>--- conflicted
+++ resolved
@@ -693,14 +693,8 @@
     final ConfiguredStatement<?> configuredStatement =
         ConfiguredStatement.of(statementWithTopic, ImmutableMap.of(), ksqlConfig);
 
-<<<<<<< HEAD
     when(sandboxTopicInjector.inject(argThat(is(configured(preparedStatementText(sql))))))
         .thenReturn((ConfiguredStatement<Statement>) configuredStatement);
-
-=======
-    when(sandboxTopicInjector.forStatement(argThat(is(preparedStatementText(sql))), any(), any()))
-        .thenReturn((PreparedStatement)statementWithTopic);
->>>>>>> 7905819a
 
     // When:
     makeRequest(sql);
@@ -725,14 +719,8 @@
     final ConfiguredStatement<?> configured =
         ConfiguredStatement.of(statementWithTopic, ImmutableMap.of(), ksqlConfig);
 
-<<<<<<< HEAD
     when(topicInjector.inject(argThat(is(configured(preparedStatementText(sql))))))
         .thenReturn((ConfiguredStatement<Statement>) configured);
-
-=======
-    when(topicInjector.forStatement(argThat(is(preparedStatementText(sql))), any(), any()))
-        .thenReturn((PreparedStatement)statementWithTopic);
->>>>>>> 7905819a
 
     // When:
     makeRequest(sql);
@@ -1177,16 +1165,10 @@
 
     // Then:
     verify(commandStore).enqueueCommand(
-<<<<<<< HEAD
         argThat(is(configured(
             preparedStatementText(csas),
-            ImmutableMap.of(KsqlConfig.KSQL_ENABLE_UDFS, "false"),
+            ImmutableMap.of(ConsumerConfig.AUTO_OFFSET_RESET_CONFIG, "earliest"),
             ksqlConfig))));
-=======
-        argThat(is(preparedStatementText(csas))),
-        any(),
-        eq(ImmutableMap.of(ConsumerConfig.AUTO_OFFSET_RESET_CONFIG, "earliest")));
->>>>>>> 7905819a
 
     assertThat(results, hasSize(1));
     assertThat(results.get(0).getStatementText(), is(csas));
