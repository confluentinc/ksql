--- conflicted
+++ resolved
@@ -16,22 +16,6 @@
 
 package io.confluent.ksql.rest.server.resources;
 
-<<<<<<< HEAD
-=======
-import io.confluent.ksql.rest.entity.FieldSchemaInfo;
-import io.confluent.ksql.rest.entity.KsqlStatementErrorMessage;
-import io.confluent.ksql.rest.entity.QueryDescription;
-import io.confluent.ksql.rest.entity.QueryDescriptionEntity;
-import io.confluent.ksql.rest.entity.QueryDescriptionList;
-import io.confluent.ksql.rest.entity.SourceDescriptionEntity;
-import io.confluent.ksql.rest.entity.SourceDescriptionList;
-import io.confluent.ksql.serde.DataSource;
-import io.confluent.ksql.util.FakeKafkaTopicClient;
-import io.confluent.ksql.util.KafkaTopicClient;
-import io.confluent.ksql.util.PersistentQueryMetadata;
-import io.confluent.ksql.util.QueryMetadata;
-import io.confluent.ksql.util.SchemaUtil;
->>>>>>> a42d7e80
 import org.apache.commons.lang3.concurrent.ConcurrentUtils;
 import org.apache.kafka.clients.consumer.ConsumerConfig;
 import org.apache.kafka.clients.consumer.KafkaConsumer;
@@ -59,7 +43,6 @@
 import java.util.stream.Collectors;
 
 import javax.ws.rs.core.Response;
-import javax.xml.transform.Source;
 
 import io.confluent.kafka.schemaregistry.client.MockSchemaRegistryClient;
 import io.confluent.kafka.schemaregistry.client.SchemaRegistryClient;
@@ -74,7 +57,6 @@
 import io.confluent.ksql.metastore.KsqlTopic;
 import io.confluent.ksql.metastore.MetaStore;
 import io.confluent.ksql.parser.tree.Expression;
-import io.confluent.ksql.parser.tree.ListQueries;
 import io.confluent.ksql.parser.tree.ListRegisteredTopics;
 import io.confluent.ksql.parser.tree.ListStreams;
 import io.confluent.ksql.parser.tree.ListTables;
@@ -84,6 +66,7 @@
 import io.confluent.ksql.parser.tree.StringLiteral;
 import io.confluent.ksql.rest.entity.CommandStatus;
 import io.confluent.ksql.rest.entity.CommandStatusEntity;
+import io.confluent.ksql.rest.entity.FieldSchemaInfo;
 import io.confluent.ksql.rest.entity.KsqlEntity;
 import io.confluent.ksql.rest.entity.KsqlEntityList;
 import io.confluent.ksql.rest.entity.KsqlErrorMessage;
@@ -92,7 +75,12 @@
 import io.confluent.ksql.rest.entity.KsqlTopicInfo;
 import io.confluent.ksql.rest.entity.KsqlTopicsList;
 import io.confluent.ksql.rest.entity.Queries;
+import io.confluent.ksql.rest.entity.QueryDescription;
+import io.confluent.ksql.rest.entity.QueryDescriptionEntity;
+import io.confluent.ksql.rest.entity.QueryDescriptionList;
 import io.confluent.ksql.rest.entity.SourceDescription;
+import io.confluent.ksql.rest.entity.SourceDescriptionEntity;
+import io.confluent.ksql.rest.entity.SourceDescriptionList;
 import io.confluent.ksql.rest.entity.SourceInfo;
 import io.confluent.ksql.rest.entity.StreamsList;
 import io.confluent.ksql.rest.entity.TablesList;
@@ -104,6 +92,7 @@
 import io.confluent.ksql.rest.server.computation.CommandStore;
 import io.confluent.ksql.rest.server.computation.StatementExecutor;
 import io.confluent.ksql.rest.server.utils.TestUtils;
+import io.confluent.ksql.serde.DataSource;
 import io.confluent.ksql.serde.json.KsqlJsonTopicSerDe;
 import io.confluent.ksql.util.FakeKafkaTopicClient;
 import io.confluent.ksql.util.KafkaTopicClient;
@@ -124,6 +113,7 @@
 import static org.junit.Assert.assertTrue;
 
 public class KsqlResourceTest {
+
   private KsqlRestConfig ksqlRestConfig;
   private FakeKafkaTopicClient kafkaTopicClient;
   private KsqlEngine ksqlEngine;
@@ -144,6 +134,7 @@
   }
 
   private static class TestCommandProducer<K, V> extends KafkaProducer<K, V> {
+
     public TestCommandProducer(Map configs, Serializer keySerializer, Serializer valueSerializer) {
       super(configs, keySerializer, valueSerializer);
     }
@@ -156,7 +147,9 @@
   }
 
   private static class TestCommandConsumer<K, V> extends KafkaConsumer<K, V> {
-    public TestCommandConsumer(Map configs, Deserializer keyDeserializer, Deserializer valueDeserializer) {
+
+    public TestCommandConsumer(Map configs, Deserializer keyDeserializer,
+                               Deserializer valueDeserializer) {
       super(configs, keyDeserializer, valueDeserializer);
     }
   }
@@ -183,11 +176,16 @@
       );
 
       CommandStore commandStore = new CommandStore("__COMMANDS_TOPIC",
-                                                   commandConsumer, commandProducer, new CommandIdAssigner(ksqlEngine.getMetaStore()));
-      StatementExecutor statementExecutor = new StatementExecutor(ksqlEngine, new StatementParser(ksqlEngine));
+                                                   commandConsumer, commandProducer,
+                                                   new CommandIdAssigner(
+                                                       ksqlEngine.getMetaStore()));
+      StatementExecutor
+          statementExecutor =
+          new StatementExecutor(ksqlEngine, new StatementParser(ksqlEngine));
 
       addTestTopicAndSources(ksqlEngine.getMetaStore(), ksqlEngine.getTopicClient());
-      return new KsqlResource(ksqlEngine, commandStore, statementExecutor, DISTRIBUTED_COMMAND_RESPONSE_TIMEOUT);
+      return new KsqlResource(ksqlEngine, commandStore, statementExecutor,
+                              DISTRIBUTED_COMMAND_RESPONSE_TIMEOUT);
     }
 
     private static Properties getDefaultKsqlConfig() {
@@ -206,7 +204,8 @@
       return properties;
     }
 
-    private static void addTestTopicAndSources(MetaStore metaStore, KafkaTopicClient kafkaTopicClient) {
+    private static void addTestTopicAndSources(MetaStore metaStore,
+                                               KafkaTopicClient kafkaTopicClient) {
       Schema schema1 = SchemaBuilder.struct().field("S1_F1", Schema.BOOLEAN_SCHEMA);
       addSource(
           metaStore, kafkaTopicClient, DataSource.DataSourceType.KTABLE,
@@ -215,14 +214,15 @@
       addSource(
           metaStore, kafkaTopicClient, DataSource.DataSourceType.KSTREAM,
           "TEST_STREAM", "KAFKA_TOPIC_2", "KSQL_TOPIC_2", schema2);
-      kafkaTopicClient.createTopic("orders-topic", 1, (short)1);
+      kafkaTopicClient.createTopic("orders-topic", 1, (short) 1);
     }
 
     public static void addSource(
-        MetaStore metaStore, KafkaTopicClient kafkaTopicClient, DataSource.DataSourceType type, String sourceName,
+        MetaStore metaStore, KafkaTopicClient kafkaTopicClient, DataSource.DataSourceType type,
+        String sourceName,
         String topicName, String ksqlTopicName, Schema schema) {
       KsqlTopic ksqlTopic = new KsqlTopic(ksqlTopicName, topicName, new KsqlJsonTopicSerDe());
-      kafkaTopicClient.createTopic(topicName, 1, (short)1);
+      kafkaTopicClient.createTopic(topicName, 1, (short) 1);
       metaStore.putTopic(ksqlTopic);
       if (type == DataSource.DataSourceType.KSTREAM) {
         metaStore.putSource(
@@ -303,7 +303,9 @@
         createTopicProperties
     );
 
-    final CommandId commandId = new CommandId(CommandId.Type.TOPIC, ksqlTopic, CommandId.Action.CREATE);
+    final CommandId
+        commandId =
+        new CommandId(CommandId.Type.TOPIC, ksqlTopic, CommandId.Action.CREATE);
     final CommandStatus commandStatus = new CommandStatus(
         CommandStatus.Status.QUEUED,
         "Statement written to command topic"
@@ -428,9 +430,9 @@
     assertThat(
         descriptionList.getSourceDescriptions(),
         hasItem(
-             new SourceDescription(
+            new SourceDescription(
                 testResource.getKsqlEngine().getMetaStore().getSource("new_table"),
-                 true, "JSON", Collections.EMPTY_LIST, Collections.EMPTY_LIST,
+                true, "JSON", Collections.EMPTY_LIST, Collections.EMPTY_LIST,
                 kafkaTopicClient)));
   }
 
@@ -442,7 +444,7 @@
         Collections.singletonMap("ksql.streams.auto.offset.reset", "earliest");
     List<QueryMetadata> queryMetadata = ksqlEngine.buildMultipleQueries(
         "CREATE STREAM test_describe_1 AS SELECT * FROM test_stream;" +
-            "CREATE STREAM test_describe_2 AS SELECT * FROM test_stream;",
+        "CREATE STREAM test_describe_2 AS SELECT * FROM test_stream;",
         overriddenProperties);
 
     String ksqlString = "SHOW QUERIES EXTENDED;";
@@ -474,7 +476,7 @@
     SourceDescription expectedDescription =
         new SourceDescription(
             testResource.getKsqlEngine().getMetaStore().getSource(tableName), false, "JSON",
-            Collections.EMPTY_LIST, Collections.EMPTY_LIST,null);
+            Collections.EMPTY_LIST, Collections.EMPTY_LIST, null);
 
     assertEquals(expectedDescription, testDescription.getSourceDescription());
   }
@@ -496,7 +498,8 @@
     assertEquals(1, testStreams.size());
 
     SourceInfo expectedStream =
-        new SourceInfo.Stream((KsqlStream) testResource.getKsqlEngine().getMetaStore().getSource("TEST_STREAM"));
+        new SourceInfo.Stream(
+            (KsqlStream) testResource.getKsqlEngine().getMetaStore().getSource("TEST_STREAM"));
 
     assertEquals(expectedStream, testStreams.get(0));
   }
@@ -518,7 +521,8 @@
     assertEquals(1, testTables.size());
 
     SourceInfo expectedTable =
-        new SourceInfo.Table((KsqlTable) testResource.getKsqlEngine().getMetaStore().getSource("TEST_TABLE"));
+        new SourceInfo.Table(
+            (KsqlTable) testResource.getKsqlEngine().getMetaStore().getSource("TEST_TABLE"));
 
     assertEquals(expectedTable, testTables.get(0));
   }
@@ -546,10 +550,12 @@
         result1.getMessage(),
         equalTo(
             "Invalid result type. Your SELECT query produces a TABLE. " +
-                "Please use CREATE TABLE AS SELECT statement instead."));
-
-    String ksqlString2 = "CREATE STREAM s2 AS SELECT S2_F1 , count(S2_F1) FROM test_stream group by "
-                         + "s2_f1;";
+            "Please use CREATE TABLE AS SELECT statement instead."));
+
+    String
+        ksqlString2 =
+        "CREATE STREAM s2 AS SELECT S2_F1 , count(S2_F1) FROM test_stream group by "
+        + "s2_f1;";
 
     Response response2 = handleKsqlStatements(
         testResource, new KsqlRequest(ksqlString2, new HashMap<>()));
@@ -578,7 +584,7 @@
         result.getMessage(),
         containsString(
             "Invalid result type. Your SELECT query produces a STREAM. "
-                + "Please use CREATE STREAM AS SELECT statement instead."));
+            + "Please use CREATE STREAM AS SELECT statement instead."));
   }
 
   @Test
@@ -605,7 +611,7 @@
     assertThat(response.getEntity(), instanceOf(KsqlErrorMessage.class));
     KsqlErrorMessage result = (KsqlErrorMessage) response.getEntity();
     assertThat(result.getMessage().toLowerCase(),
-        equalTo("incompatible data source type is table, but statement was drop stream"));
+               equalTo("incompatible data source type is table, but statement was drop stream"));
   }
 
   @Test
@@ -635,7 +641,7 @@
         testResource, new KsqlRequest(ksqlString, new HashMap<>()));
     assertThat(response.getStatus(), equalTo(Response.Status.BAD_REQUEST.getStatusCode()));
     assertThat(response.getEntity(), instanceOf(KsqlStatementErrorMessage.class));
-    KsqlStatementErrorMessage result = (KsqlStatementErrorMessage)response.getEntity();
+    KsqlStatementErrorMessage result = (KsqlStatementErrorMessage) response.getEntity();
     assertThat(result.getErrorCode(), equalTo(Errors.ERROR_CODE_BAD_STATEMENT));
   }
 
@@ -647,7 +653,7 @@
         testResource, new KsqlRequest(ksqlString, new HashMap<>()));
     assertThat(response.getStatus(), equalTo(Response.Status.BAD_REQUEST.getStatusCode()));
     assertThat(response.getEntity(), instanceOf(KsqlStatementErrorMessage.class));
-    KsqlStatementErrorMessage result = (KsqlStatementErrorMessage)response.getEntity();
+    KsqlStatementErrorMessage result = (KsqlStatementErrorMessage) response.getEntity();
     assertThat(result.getErrorCode(), equalTo(Errors.ERROR_CODE_QUERY_ENDPOINT));
   }
 
@@ -659,7 +665,7 @@
         testResource, new KsqlRequest(ksqlString, new HashMap<>()));
     assertThat(response.getStatus(), equalTo(Response.Status.BAD_REQUEST.getStatusCode()));
     assertThat(response.getEntity(), instanceOf(KsqlStatementErrorMessage.class));
-    KsqlStatementErrorMessage result = (KsqlStatementErrorMessage)response.getEntity();
+    KsqlStatementErrorMessage result = (KsqlStatementErrorMessage) response.getEntity();
     assertThat(result.getErrorCode(), equalTo(Errors.ERROR_CODE_QUERY_ENDPOINT));
   }
 
@@ -720,7 +726,9 @@
             overriddenProperties).get(0);
 
     final String ksqlString = "EXPLAIN " + queryMetadata.getQueryId() + ";";
-    Response response = testResource.handleKsqlStatements(new KsqlRequest(ksqlString, new HashMap<>()));
+    Response
+        response =
+        testResource.handleKsqlStatements(new KsqlRequest(ksqlString, new HashMap<>()));
     KsqlEntityList result = (KsqlEntityList) response.getEntity();
     assertThat("Response should have 1 entity", result.size(), equalTo(1));
     validateQueryDescription(queryMetadata, overriddenProperties, result.get(0));
@@ -735,15 +743,16 @@
     EasyMock.expect(mockEngine.getTopicClient()).andReturn(ksqlEngine.getTopicClient()).anyTimes();
     EasyMock.expect(
         mockEngine.getStatements(ksqlString)).andThrow(
-            new RuntimeException("internal error"));
+        new RuntimeException("internal error"));
     EasyMock.replay(mockEngine);
 
     KsqlResource testResource = TestKsqlResourceUtil.get(mockEngine);
     Response response = handleKsqlStatements(
         testResource, new KsqlRequest(ksqlString, Collections.emptyMap()));
-    assertThat(response.getStatus(), equalTo(Response.Status.INTERNAL_SERVER_ERROR.getStatusCode()));
+    assertThat(response.getStatus(),
+               equalTo(Response.Status.INTERNAL_SERVER_ERROR.getStatusCode()));
     assertThat(response.getEntity(), instanceOf(KsqlErrorMessage.class));
-    KsqlErrorMessage result = (KsqlErrorMessage)response.getEntity();
+    KsqlErrorMessage result = (KsqlErrorMessage) response.getEntity();
     assertThat(result.getErrorCode(), equalTo(Errors.ERROR_CODE_SERVER_ERROR));
     assertThat(result.getMessage(), containsString("internal error"));
 
@@ -769,9 +778,10 @@
 
     Response response = handleKsqlStatements(
         testResource, new KsqlRequest(ksqlString, Collections.emptyMap()));
-    assertThat(response.getStatus(), equalTo(Response.Status.INTERNAL_SERVER_ERROR.getStatusCode()));
+    assertThat(response.getStatus(),
+               equalTo(Response.Status.INTERNAL_SERVER_ERROR.getStatusCode()));
     assertThat(response.getEntity(), instanceOf(KsqlErrorMessage.class));
-    KsqlErrorMessage result = (KsqlStatementErrorMessage)response.getEntity();
+    KsqlErrorMessage result = (KsqlStatementErrorMessage) response.getEntity();
     assertThat(result.getErrorCode(), equalTo(Errors.ERROR_CODE_SERVER_ERROR));
     assertThat(result.getMessage(), containsString("internal error"));
 
