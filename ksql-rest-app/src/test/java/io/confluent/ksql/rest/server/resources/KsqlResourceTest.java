--- conflicted
+++ resolved
@@ -207,7 +207,6 @@
           "KAFKA_TOPIC_2",
           new KsqlJsonTopicSerDe());
       metaStore.putTopic(ksqlTopic2);
-<<<<<<< HEAD
       metaStore.putSource(new KsqlStream(
           "statementText",
           "TEST_STREAM",
@@ -215,11 +214,8 @@
           schema2.field("S2_F2"),
           new MetadataTimestampExtractionPolicy(),
           ksqlTopic2));
-=======
-      metaStore.putSource(new KsqlStream("statementText", "TEST_STREAM", schema2, schema2.field("S2_F2"), null,
-                                         ksqlTopic2));
       kafkaTopicClient.createTopic("orders-topic", 1, (short)1);
->>>>>>> 78c9dd91
+
     }
 
     private static <T> Deserializer<T> getJsonDeserializer(Class<T> classs, boolean isKey) {
@@ -573,7 +569,7 @@
 
   @Test
   public void shouldFillExplainQueryWithCorrectInfo() throws Exception {
-    KsqlResource testResource = TestKsqlResourceUtil.get(ksqlEngine, ksqlRestConfig);
+    KsqlResource testResource = TestKsqlResourceUtil.get(ksqlEngine);
     final String ksqlQueryString = "SELECT * FROM test_stream;";
     final String ksqlString = "EXPLAIN " + ksqlQueryString;
     Response response = testResource.handleKsqlStatements(
@@ -588,7 +584,7 @@
 
   @Test
   public void shouldFillExplainQueryByIDWithCorrectInfo() throws Exception {
-    KsqlResource testResource = TestKsqlResourceUtil.get(ksqlEngine, ksqlRestConfig);
+    KsqlResource testResource = TestKsqlResourceUtil.get(ksqlEngine);
 
     final String ksqlQueryString = "CREATE STREAM test_explain AS SELECT * FROM test_stream;";
     Map<String, Object> overriddenProperties =
