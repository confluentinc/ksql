--- conflicted
+++ resolved
@@ -111,28 +111,11 @@
   }
 
   @Test
-<<<<<<< HEAD
-  public void shouldReturn400OnBuildMultipleQueriesError() throws Exception {
-    final String queryString = "SELECT * FROM test_stream;";
-
-    final KsqlConfig ksqlConfig = mock(KsqlConfig.class);
-    final KsqlEngine mockKsqlEngine = mock(KsqlEngine.class);
-    final KafkaTopicClient mockKafkaTopicClient = mock(KafkaTopicClientImpl.class);
-    expect(mockKsqlEngine.getTopicClient()).andReturn(mockKafkaTopicClient);
-
-    final StatementParser mockStatementParser = mock(StatementParser.class);
-    expect(mockStatementParser.parseSingleStatement(queryString))
-        .andReturn(mock(Query.class));
-
-    expect(mockKsqlEngine.execute(queryString, ksqlConfig, Collections.emptyMap()))
-        .andThrow(new KsqlException("some msg only the engine would use"));
-=======
   public void shouldReturn400OnBadStatement() throws Exception {
     // Given:
     reset(mockStatementParser);
     expect(mockStatementParser.parseSingleStatement(anyString()))
         .andThrow(new IllegalArgumentException("some error message"));
->>>>>>> f298d7fb
 
     replay(mockStatementParser);
 
