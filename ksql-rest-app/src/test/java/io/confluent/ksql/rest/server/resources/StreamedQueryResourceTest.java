--- conflicted
+++ resolved
@@ -106,18 +106,12 @@
     replay(mockKsqlEngine, mockStatementParser);
 
     testResource = new StreamedQueryResource(
-<<<<<<< HEAD
         ksqlConfig,
         mockKsqlEngine,
         mockStatementParser,
         replayableCommandQueue,
         DISCONNECT_CHECK_INTERVAL,
         activenessRegistrar);
-=======
-        ksqlConfig, mockKsqlEngine, mockStatementParser, DISCONNECT_CHECK_INTERVAL,
-        activenessRegistrar);
-
->>>>>>> 2e83d0b4
   }
 
   @Test
@@ -130,13 +124,8 @@
     replay(mockStatementParser);
 
     // When:
-<<<<<<< HEAD
-    final Response response =
-        testResource.streamQuery(new KsqlRequest("query", Collections.emptyMap(), null));
-=======
-    final Response response = testResource
-        .streamQuery(new KsqlRequest("query", Collections.emptyMap()));
->>>>>>> 2e83d0b4
+    final Response response = testResource.
+        streamQuery(new KsqlRequest("query", Collections.emptyMap(), null));
 
     // Then:
     verify(mockStatementParser);
@@ -200,13 +189,8 @@
     reset(mockKsqlEngine);
     expect(mockKsqlEngine.getTopicClient()).andReturn(mockKafkaTopicClient);
     expect(mockKsqlEngine.getSchemaRegistryClient()).andReturn(new MockSchemaRegistryClient());
-<<<<<<< HEAD
-    expect(mockKsqlEngine.getLivePersistentQueries()).andReturn(Collections.emptySet());
-=======
     expect(mockKsqlEngine.hasActiveQueries()).andReturn(false);
 
-    replay(mockOutputNode, mockKafkaStreams);
->>>>>>> 2e83d0b4
     final QueuedQueryMetadata queuedQueryMetadata =
         new QueuedQueryMetadata(queryString, mockKafkaStreams, mockOutputNode, "",
             rowQueue, DataSource.DataSourceType.KSTREAM, "",
@@ -214,26 +198,14 @@
     reset(mockOutputNode);
     expect(mockOutputNode.getSchema())
         .andReturn(SchemaBuilder.struct().field("f1", SchemaBuilder.OPTIONAL_INT32_SCHEMA));
-<<<<<<< HEAD
-    expect(mockKsqlEngine.buildMultipleQueries(queryString, ksqlConfig, requestStreamsProperties))
-=======
-    expect(mockKsqlEngine.execute(queryString, mockKsqlConfig, requestStreamsProperties))
->>>>>>> 2e83d0b4
+    expect(mockKsqlEngine.execute(queryString, ksqlConfig, requestStreamsProperties))
         .andReturn(Collections.singletonList(queuedQueryMetadata));
     mockKsqlEngine.removeTemporaryQuery(queuedQueryMetadata);
     expectLastCall();
 
     reset(mockStatementParser);
     expect(mockStatementParser.parseSingleStatement(queryString)).andReturn(mock(Query.class));
-<<<<<<< HEAD
     replay(mockKsqlEngine, mockStatementParser, mockKafkaStreams, mockOutputNode);
-=======
-    replay(mockKsqlEngine, mockStatementParser, mockOutputNode);
-
-    final StreamedQueryResource testResource = new StreamedQueryResource(
-        mockKsqlConfig, mockKsqlEngine, mockStatementParser, DISCONNECT_CHECK_INTERVAL, () -> {
-    });
->>>>>>> 2e83d0b4
 
     final Response response =
         testResource.streamQuery(new KsqlRequest(queryString, requestStreamsProperties, null));
