/*
 * Copyright 2017 Confluent Inc.
 *
 * Licensed under the Apache License, Version 2.0 (the "License");
 * you may not use this file except in compliance with the License.
 * You may obtain a copy of the License at
 *
 * http://www.apache.org/licenses/LICENSE-2.0
 *
 * Unless required by applicable law or agreed to in writing, software
 * distributed under the License is distributed on an "AS IS" BASIS,
 * WITHOUT WARRANTIES OR CONDITIONS OF ANY KIND, either express or implied.
 * See the License for the specific language governing permissions and
 * limitations under the License.
 **/

package io.confluent.ksql.rest.server.resources;

import static org.easymock.EasyMock.anyObject;
import static org.easymock.EasyMock.anyString;
import static org.easymock.EasyMock.expect;
import static org.easymock.EasyMock.expectLastCall;
import static org.easymock.EasyMock.mock;
import static org.easymock.EasyMock.niceMock;
import static org.easymock.EasyMock.replay;
import static org.easymock.EasyMock.reset;
import static org.easymock.EasyMock.verify;
import static org.hamcrest.CoreMatchers.containsString;
import static org.hamcrest.CoreMatchers.equalTo;
import static org.hamcrest.CoreMatchers.instanceOf;
import static org.junit.Assert.assertEquals;
import static org.junit.Assert.assertThat;

import com.fasterxml.jackson.databind.ObjectMapper;
import io.confluent.kafka.schemaregistry.client.MockSchemaRegistryClient;
import io.confluent.ksql.GenericRow;
import io.confluent.ksql.KsqlEngine;
import io.confluent.ksql.parser.tree.Query;
import io.confluent.ksql.parser.tree.Statement;
import io.confluent.ksql.planner.PlanSourceExtractorVisitor;
import io.confluent.ksql.planner.plan.OutputNode;
import io.confluent.ksql.rest.entity.KsqlErrorMessage;
import io.confluent.ksql.rest.entity.KsqlRequest;
import io.confluent.ksql.rest.entity.StreamedRow;
import io.confluent.ksql.rest.server.StatementParser;
import io.confluent.ksql.rest.server.resources.streaming.StreamedQueryResource;
import io.confluent.ksql.rest.util.JsonMapper;
import io.confluent.ksql.serde.DataSource;
import io.confluent.ksql.util.KafkaTopicClient;
import io.confluent.ksql.util.KafkaTopicClientImpl;
import io.confluent.ksql.util.KsqlConfig;
import io.confluent.ksql.util.QueuedQueryMetadata;
import io.confluent.ksql.version.metrics.ActivenessRegistrar;
import java.io.EOFException;
import java.io.IOException;
import java.io.PipedInputStream;
import java.io.PipedOutputStream;
import java.time.Duration;
import java.util.Collections;
import java.util.LinkedList;
import java.util.Map;
import java.util.Scanner;
import java.util.concurrent.SynchronousQueue;
import java.util.concurrent.atomic.AtomicReference;
import javax.ws.rs.core.Response;
import javax.ws.rs.core.StreamingOutput;
import org.apache.kafka.connect.data.SchemaBuilder;
import org.apache.kafka.streams.KafkaStreams;
import org.apache.kafka.streams.KafkaStreams.State;
import org.apache.kafka.streams.KeyValue;
import org.easymock.EasyMock;
import org.easymock.EasyMockRunner;
import org.easymock.Mock;
import org.easymock.MockType;
import org.junit.Before;
import org.junit.Test;
import org.junit.runner.RunWith;

@RunWith(EasyMockRunner.class)
public class StreamedQueryResourceTest {

  private static final Duration DISCONNECT_CHECK_INTERVAL = Duration.ofMillis(1000);

  @Mock(MockType.NICE)
  private KsqlConfig ksqlConfig;
  @Mock(MockType.NICE)
  private KsqlEngine mockKsqlEngine;
  @Mock(MockType.NICE)
  private KafkaTopicClient mockKafkaTopicClient;
  @Mock(MockType.NICE)
  private StatementParser mockStatementParser;
  @Mock(MockType.NICE)
  private ActivenessRegistrar activenessRegistrar;
  private StreamedQueryResource testResource;

  private final static String queryString = "SELECT * FROM test_stream;";

  @Before
  public void setup() {
    expect(mockKsqlEngine.getTopicClient()).andReturn(mockKafkaTopicClient);
<<<<<<< HEAD
    expect(mockKsqlEngine.getLivePersistentQueries()).andReturn(Collections.emptySet());
=======
    expect(mockKsqlEngine.hasActiveQueries()).andReturn(false);
>>>>>>> 26945abd
    expect(mockStatementParser.parseSingleStatement(queryString))
        .andReturn(mock(Statement.class));
    replay(mockKsqlEngine, mockStatementParser);

    testResource = new StreamedQueryResource(
<<<<<<< HEAD
        ksqlConfig, mockKsqlEngine, mockStatementParser, DISCONNECT_CHECK_INTERVAL, activenessRegistrar);
=======
        ksqlConfig, mockKsqlEngine, mockStatementParser, DISCONNECT_CHECK_INTERVAL,
        activenessRegistrar);
>>>>>>> 26945abd

  }

  @Test
  public void shouldReturn400OnBadStatement() throws Exception {
    // Given:
    reset(mockStatementParser);
    expect(mockStatementParser.parseSingleStatement(anyString()))
        .andThrow(new IllegalArgumentException("some error message"));

    replay(mockStatementParser);

    // When:
<<<<<<< HEAD
    final Response response = testResource.streamQuery(new KsqlRequest("query", Collections.emptyMap()));
=======
    final Response response = testResource
        .streamQuery(new KsqlRequest("query", Collections.emptyMap()));
>>>>>>> 26945abd

    // Then:
    verify(mockStatementParser);
    assertThat(response.getStatus(), equalTo(Response.Status.BAD_REQUEST.getStatusCode()));
    assertThat(response.getEntity(), instanceOf(KsqlErrorMessage.class));
    final KsqlErrorMessage errorMessage = (KsqlErrorMessage)response.getEntity();
    assertThat(errorMessage.getErrorCode(), equalTo(Errors.ERROR_CODE_BAD_REQUEST));
    assertThat(errorMessage.getMessage(), containsString("some error message"));
  }

  @SuppressWarnings("unchecked")
  @Test
  public void shouldStreamRowsCorrectly() throws Throwable {
    final int NUM_ROWS = 5;
    final AtomicReference<Throwable> threadException = new AtomicReference<>(null);
    final Thread.UncaughtExceptionHandler threadExceptionHandler =
        (thread, exception) -> threadException.compareAndSet(null, exception);

    final String queryString = "SELECT * FROM test_stream;";

    final SynchronousQueue<KeyValue<String, GenericRow>> rowQueue = new SynchronousQueue<>();

    final LinkedList<GenericRow> writtenRows = new LinkedList<>();

    final Thread rowQueuePopulatorThread = new Thread(new Runnable() {
      @Override
      public void run() {
        try {
          for (int i = 0; i != NUM_ROWS; i++) {
            final String key = Integer.toString(i);
            final GenericRow value = new GenericRow(Collections.singletonList(i));
            synchronized (writtenRows) {
              writtenRows.add(value);
            }
            rowQueue.put(new KeyValue<>(key, value));
          }
        } catch (final InterruptedException exception) {
          // This should happen during the test, so it's fine
        }
      }
    }, "Row Queue Populator");
    rowQueuePopulatorThread.setUncaughtExceptionHandler(threadExceptionHandler);
    rowQueuePopulatorThread.start();

    final KafkaStreams mockKafkaStreams = mock(KafkaStreams.class);
    mockKafkaStreams.start();
    expectLastCall();
    mockKafkaStreams.setUncaughtExceptionHandler(anyObject(Thread.UncaughtExceptionHandler.class));
    expectLastCall();
    expect(mockKafkaStreams.state()).andReturn(State.RUNNING).once();
    expect(mockKafkaStreams.state()).andReturn(KafkaStreams.State.NOT_RUNNING).once();
    mockKafkaStreams.close();
    expectLastCall();

    final OutputNode mockOutputNode = niceMock(OutputNode.class);
    expect(mockOutputNode.accept(anyObject(PlanSourceExtractorVisitor.class), anyObject()))
        .andReturn(null);

    final Map<String, Object> requestStreamsProperties = Collections.emptyMap();

    final KsqlConfig mockKsqlConfig = mock(KsqlConfig.class);
    final KsqlEngine mockKsqlEngine = mock(KsqlEngine.class);
    final KafkaTopicClient mockKafkaTopicClient = mock(KafkaTopicClientImpl.class);
    expect(mockKsqlEngine.getTopicClient()).andReturn(mockKafkaTopicClient);
    expect(mockKsqlEngine.getSchemaRegistryClient()).andReturn(new MockSchemaRegistryClient());
<<<<<<< HEAD
    expect(mockKsqlEngine.getLivePersistentQueries()).andReturn(Collections.emptySet());
=======
    expect(mockKsqlEngine.hasActiveQueries()).andReturn(false);
>>>>>>> 26945abd

    replay(mockOutputNode, mockKafkaStreams);
    final QueuedQueryMetadata queuedQueryMetadata =
        new QueuedQueryMetadata(queryString, mockKafkaStreams, mockOutputNode, "",
            rowQueue, DataSource.DataSourceType.KSTREAM, "",
            mockKafkaTopicClient, null, Collections.emptyMap());
    reset(mockOutputNode);
    expect(mockOutputNode.getSchema())
        .andReturn(SchemaBuilder.struct().field("f1", SchemaBuilder.OPTIONAL_INT32_SCHEMA));
    expect(mockKsqlEngine.execute(queryString, mockKsqlConfig, requestStreamsProperties))
        .andReturn(Collections.singletonList(queuedQueryMetadata));
    mockKsqlEngine.removeTemporaryQuery(queuedQueryMetadata);
    expectLastCall();

    final StatementParser mockStatementParser = mock(StatementParser.class);
    expect(mockStatementParser.parseSingleStatement(queryString)).andReturn(mock(Query.class));
    replay(mockKsqlEngine, mockStatementParser, mockOutputNode);

    final StreamedQueryResource testResource = new StreamedQueryResource(
<<<<<<< HEAD
        mockKsqlConfig, mockKsqlEngine, mockStatementParser, DISCONNECT_CHECK_INTERVAL, ()->{});
=======
        mockKsqlConfig, mockKsqlEngine, mockStatementParser, DISCONNECT_CHECK_INTERVAL, () -> {
    });
>>>>>>> 26945abd

    final Response response =
        testResource.streamQuery(new KsqlRequest(queryString, requestStreamsProperties));
    final PipedOutputStream responseOutputStream = new EOFPipedOutputStream();
    final PipedInputStream responseInputStream = new PipedInputStream(responseOutputStream, 1);
    final StreamingOutput responseStream = (StreamingOutput) response.getEntity();

    final Thread queryWriterThread = new Thread(new Runnable() {
      @Override
      public void run() {
        try {
          responseStream.write(responseOutputStream);
        } catch (final EOFException exception) {
          // It's fine
        } catch (final IOException exception) {
          throw new RuntimeException(exception);
        }
      }
    }, "Query Writer");
    queryWriterThread.setUncaughtExceptionHandler(threadExceptionHandler);
    queryWriterThread.start();

    final Scanner responseScanner = new Scanner(responseInputStream, "UTF-8");
    final ObjectMapper objectMapper = JsonMapper.INSTANCE.mapper;
    for (int i = 0; i != NUM_ROWS; i++) {
      if (!responseScanner.hasNextLine()) {
        throw new Exception("Response input stream failed to have expected line available");
      }
      final String responseLine = responseScanner.nextLine();
      if (responseLine.trim().isEmpty()) {
        i--;
      } else {
        final GenericRow expectedRow;
        synchronized (writtenRows) {
          expectedRow = writtenRows.poll();
        }
        final GenericRow testRow = objectMapper.readValue(responseLine, StreamedRow.class).getRow();
        assertEquals(expectedRow, testRow);
      }
    }

    responseOutputStream.close();

    queryWriterThread.join();
    rowQueuePopulatorThread.interrupt();
    rowQueuePopulatorThread.join();

    // Definitely want to make sure that the Kafka Streams instance has been closed and cleaned up
    verify(mockKafkaStreams);

    // If one of the other threads has somehow managed to throw an exception without breaking things up until this
    // point, we throw that exception now in the main thread and cause the test to fail
    final Throwable exception = threadException.get();
    if (exception != null) {
      throw exception;
    }
  }

  // Have to mimic the behavior of the OutputStream that's usually passed to the QueryStreamWriter class's write()
  // method, which is to throw an EOFException if any write attempts are made after the connection has terminated
  private static class EOFPipedOutputStream extends PipedOutputStream {

    private boolean closed;

    public EOFPipedOutputStream() {
      super();
      closed = false;
    }

    private void throwIfClosed() throws IOException {
      if (closed) {
        throw new EOFException();
      }
    }

    @Override
    public void close() throws IOException {
      closed = true;
      super.close();
    }

    @Override
    public void flush() throws IOException {
      throwIfClosed();
      try {
        super.flush();
      } catch (final IOException exception) {
        // Might have been closed during the call to super.flush();
        throwIfClosed();
        throw exception;
      }
    }

    @Override
    public void write(final byte[] b, final int off, final int len) throws IOException {
      throwIfClosed();
      try {
        super.write(b, off, len);
      } catch (final IOException exception) {
        // Might have been closed during the call to super.write();
        throwIfClosed();
        throw exception;
      }
    }

    @Override
    public void write(final int b) throws IOException {
      throwIfClosed();
      try {
        super.write(b);
      } catch (final IOException exception) {
        // Might have been closed during the call to super.write();
        throwIfClosed();
        throw exception;
      }
    }
  }

  @Test
  public void shouldUpdateTheLastRequestTime() throws Exception {
    // Given:
    activenessRegistrar.updateLastRequestTime();
    EasyMock.expectLastCall();

    EasyMock.replay(activenessRegistrar);

    // When:
    testResource.streamQuery(new KsqlRequest(queryString, Collections.emptyMap()));

    // Then:
    EasyMock.verify(activenessRegistrar);
  }

}<|MERGE_RESOLUTION|>--- conflicted
+++ resolved
@@ -98,22 +98,14 @@
   @Before
   public void setup() {
     expect(mockKsqlEngine.getTopicClient()).andReturn(mockKafkaTopicClient);
-<<<<<<< HEAD
-    expect(mockKsqlEngine.getLivePersistentQueries()).andReturn(Collections.emptySet());
-=======
     expect(mockKsqlEngine.hasActiveQueries()).andReturn(false);
->>>>>>> 26945abd
     expect(mockStatementParser.parseSingleStatement(queryString))
         .andReturn(mock(Statement.class));
     replay(mockKsqlEngine, mockStatementParser);
 
     testResource = new StreamedQueryResource(
-<<<<<<< HEAD
-        ksqlConfig, mockKsqlEngine, mockStatementParser, DISCONNECT_CHECK_INTERVAL, activenessRegistrar);
-=======
         ksqlConfig, mockKsqlEngine, mockStatementParser, DISCONNECT_CHECK_INTERVAL,
         activenessRegistrar);
->>>>>>> 26945abd
 
   }
 
@@ -127,12 +119,8 @@
     replay(mockStatementParser);
 
     // When:
-<<<<<<< HEAD
-    final Response response = testResource.streamQuery(new KsqlRequest("query", Collections.emptyMap()));
-=======
     final Response response = testResource
         .streamQuery(new KsqlRequest("query", Collections.emptyMap()));
->>>>>>> 26945abd
 
     // Then:
     verify(mockStatementParser);
@@ -198,11 +186,7 @@
     final KafkaTopicClient mockKafkaTopicClient = mock(KafkaTopicClientImpl.class);
     expect(mockKsqlEngine.getTopicClient()).andReturn(mockKafkaTopicClient);
     expect(mockKsqlEngine.getSchemaRegistryClient()).andReturn(new MockSchemaRegistryClient());
-<<<<<<< HEAD
-    expect(mockKsqlEngine.getLivePersistentQueries()).andReturn(Collections.emptySet());
-=======
     expect(mockKsqlEngine.hasActiveQueries()).andReturn(false);
->>>>>>> 26945abd
 
     replay(mockOutputNode, mockKafkaStreams);
     final QueuedQueryMetadata queuedQueryMetadata =
@@ -222,12 +206,8 @@
     replay(mockKsqlEngine, mockStatementParser, mockOutputNode);
 
     final StreamedQueryResource testResource = new StreamedQueryResource(
-<<<<<<< HEAD
-        mockKsqlConfig, mockKsqlEngine, mockStatementParser, DISCONNECT_CHECK_INTERVAL, ()->{});
-=======
         mockKsqlConfig, mockKsqlEngine, mockStatementParser, DISCONNECT_CHECK_INTERVAL, () -> {
     });
->>>>>>> 26945abd
 
     final Response response =
         testResource.streamQuery(new KsqlRequest(queryString, requestStreamsProperties));
