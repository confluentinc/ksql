/*
 * Copyright 2018 Confluent Inc.
 *
 * Licensed under the Confluent Community License; you may not use this file
 * except in compliance with the License.  You may obtain a copy of the License at
 *
 * http://www.confluent.io/confluent-community-license
 *
 * Unless required by applicable law or agreed to in writing, software
 * distributed under the License is distributed on an "AS IS" BASIS, WITHOUT
 * WARRANTIES OF ANY KIND, either express or implied.  See the License for the
 * specific language governing permissions and limitations under the License.
 */

package io.confluent.ksql.rest.server.resources;

import static io.confluent.ksql.rest.entity.KsqlErrorMessageMatchers.errorCode;
import static io.confluent.ksql.rest.entity.KsqlErrorMessageMatchers.errorMessage;
import static io.confluent.ksql.rest.server.resources.KsqlRestExceptionMatchers.exceptionKsqlErrorMessage;
import static io.confluent.ksql.rest.server.resources.KsqlRestExceptionMatchers.exceptionStatusCode;
import static org.easymock.EasyMock.anyLong;
import static org.easymock.EasyMock.anyObject;
import static org.easymock.EasyMock.anyString;
import static org.easymock.EasyMock.eq;
import static org.easymock.EasyMock.expect;
import static org.easymock.EasyMock.expectLastCall;
import static org.easymock.EasyMock.mock;
import static org.easymock.EasyMock.niceMock;
import static org.easymock.EasyMock.replay;
import static org.easymock.EasyMock.reset;
import static org.easymock.EasyMock.verify;
import static org.hamcrest.CoreMatchers.containsString;
import static org.hamcrest.CoreMatchers.equalTo;
import static org.hamcrest.CoreMatchers.instanceOf;
import static org.hamcrest.CoreMatchers.is;
import static org.junit.Assert.assertEquals;
import static org.junit.Assert.assertThat;

import com.fasterxml.jackson.databind.ObjectMapper;
import io.confluent.ksql.GenericRow;
import io.confluent.ksql.KsqlEngine;
import io.confluent.ksql.parser.tree.Query;
import io.confluent.ksql.parser.tree.Statement;
import io.confluent.ksql.planner.PlanSourceExtractorVisitor;
import io.confluent.ksql.planner.plan.OutputNode;
import io.confluent.ksql.rest.entity.KsqlErrorMessage;
import io.confluent.ksql.rest.entity.KsqlRequest;
import io.confluent.ksql.rest.entity.StreamedRow;
import io.confluent.ksql.rest.server.StatementParser;
import io.confluent.ksql.rest.server.computation.CommandQueue;
import io.confluent.ksql.rest.server.resources.streaming.StreamedQueryResource;
import io.confluent.ksql.rest.util.JsonMapper;
import io.confluent.ksql.serde.DataSource;
import io.confluent.ksql.services.ServiceContext;
import io.confluent.ksql.util.KafkaTopicClient;
import io.confluent.ksql.util.KsqlConfig;
import io.confluent.ksql.util.QueryMetadata;
import io.confluent.ksql.util.QueuedQueryMetadata;
import io.confluent.ksql.version.metrics.ActivenessRegistrar;
import java.io.EOFException;
import java.io.IOException;
import java.io.PipedInputStream;
import java.io.PipedOutputStream;
import java.time.Duration;
import java.util.Collections;
import java.util.LinkedList;
import java.util.Map;
import java.util.Scanner;
import java.util.concurrent.SynchronousQueue;
import java.util.concurrent.TimeoutException;
import java.util.concurrent.atomic.AtomicReference;
import java.util.function.Consumer;
import javax.ws.rs.core.Response;
import javax.ws.rs.core.Response.Status;
import javax.ws.rs.core.StreamingOutput;
import org.apache.kafka.connect.data.SchemaBuilder;
import org.apache.kafka.streams.KafkaStreams;
import org.apache.kafka.streams.KafkaStreams.State;
import org.apache.kafka.streams.KeyValue;
import org.apache.kafka.streams.Topology;
import org.easymock.EasyMock;
import org.easymock.EasyMockRunner;
import org.easymock.Mock;
import org.easymock.MockType;
import org.eclipse.jetty.http.HttpStatus.Code;
import org.junit.Before;
import org.junit.Rule;
import org.junit.Test;
import org.junit.rules.ExpectedException;
import org.junit.runner.RunWith;

@RunWith(EasyMockRunner.class)
public class StreamedQueryResourceTest {

  private static final Duration DISCONNECT_CHECK_INTERVAL = Duration.ofMillis(1000);

  @Rule
  public final ExpectedException expectedException = ExpectedException.none();

  @Mock(MockType.NICE)
  private KsqlConfig ksqlConfig;
  @Mock(MockType.NICE)
  private KsqlEngine mockKsqlEngine;
  @Mock(MockType.NICE)
  private ServiceContext serviceContext;
  @Mock(MockType.NICE)
  private KafkaTopicClient mockKafkaTopicClient;
  @Mock(MockType.NICE)
  private StatementParser mockStatementParser;
  @Mock
  private CommandQueue commandQueue;
  @Mock(MockType.NICE)
  private ActivenessRegistrar activenessRegistrar;
<<<<<<< HEAD
  @Mock
  private Consumer<QueryMetadata> queryCloseCallback;
=======
  @Mock(MockType.NICE)
  private KsqlConfig mockKsqlConfig;
>>>>>>> 4249ac59
  private StreamedQueryResource testResource;

  private final static String queryString = "SELECT * FROM test_stream;";

  @Before
  public void setup() {
    expect(mockKsqlEngine.isAcceptingStatements()).andReturn(true);
    expect(serviceContext.getTopicClient()).andReturn(mockKafkaTopicClient);
    expect(mockKsqlEngine.hasActiveQueries()).andReturn(false);
    expect(mockStatementParser.parseSingleStatement(queryString))
        .andReturn(mock(Statement.class));
    replay(mockKsqlEngine, mockStatementParser);

    testResource = new StreamedQueryResource(
        ksqlConfig,
        mockKsqlEngine,
        serviceContext,
        mockStatementParser,
        commandQueue,
        DISCONNECT_CHECK_INTERVAL,
        activenessRegistrar);
  }

  @Test
  public void shouldFailIfIsNotAcceptingStatements() throws Exception {
    // Given:
    final String queryString = "SELECT * FROM test_stream;";
    reset(mockKsqlEngine);
    expect(mockKsqlEngine.isAcceptingStatements()).andReturn(false);
    replay(mockKsqlEngine);

    // When:
    final Response response =
        testResource.streamQuery(new KsqlRequest(queryString, Collections.emptyMap(), null));

    // Then:
    assertThat(response.getStatus(), equalTo(Status.INTERNAL_SERVER_ERROR.getStatusCode()));
    final KsqlErrorMessage errorMessage = (KsqlErrorMessage)response.getEntity();
    assertThat(errorMessage.getErrorCode(), equalTo(Errors.ERROR_CODE_SERVER_ERROR));
    assertThat(
        errorMessage.getMessage(), containsString("Cluster has been terminated."));
  }

  @Test
  public void shouldReturn400OnBadStatement() throws Exception {
    // Given:
    reset(mockStatementParser);
    expect(mockStatementParser.parseSingleStatement(anyString()))
        .andThrow(new IllegalArgumentException("some error message"));

    replay(mockStatementParser);

    // When:
    final Response response = testResource.
        streamQuery(new KsqlRequest("query", Collections.emptyMap(), null));

    // Then:
    verify(mockStatementParser);
    assertThat(response.getStatus(), equalTo(Response.Status.BAD_REQUEST.getStatusCode()));
    assertThat(response.getEntity(), instanceOf(KsqlErrorMessage.class));
    final KsqlErrorMessage errorMessage = (KsqlErrorMessage)response.getEntity();
    assertThat(errorMessage.getErrorCode(), equalTo(Errors.ERROR_CODE_BAD_REQUEST));
    assertThat(errorMessage.getMessage(), containsString("some error message"));
  }

  @Test
  public void shouldNotWaitIfCommandSequenceNumberSpecified() throws Exception {
    // Given:
    replay(commandQueue);

    // When:
    testResource.streamQuery(new KsqlRequest(queryString, Collections.emptyMap(), null));

    // Then:
    verify(commandQueue);
  }

  @Test
  public void shouldWaitIfCommandSequenceNumberSpecified() throws Exception {
    // Given:
    commandQueue.ensureConsumedPast(eq(3L), anyObject());
    expectLastCall();

    replay(commandQueue);

    // When:
    testResource.streamQuery(new KsqlRequest(queryString, Collections.emptyMap(), 3L));

    // Then:
    verify(commandQueue);
  }

  @Test
  public void shouldReturnServiceUnavailableIfTimeoutWaitingForCommandSequenceNumber()
      throws Exception {
    // Given:
    commandQueue.ensureConsumedPast(anyLong(), anyObject());
    expectLastCall().andThrow(new TimeoutException("whoops"));

    replay(commandQueue);

    // Expect
    expectedException.expect(KsqlRestException.class);
    expectedException.expect(exceptionStatusCode(is(Code.SERVICE_UNAVAILABLE)));
    expectedException.expect(exceptionKsqlErrorMessage(errorMessage(is("whoops"))));
    expectedException.expect(
        exceptionKsqlErrorMessage(errorCode(is(Errors.ERROR_CODE_COMMAND_QUEUE_CATCHUP_TIMEOUT))));

    // When:
    testResource.streamQuery(new KsqlRequest(queryString, Collections.emptyMap(), 3L));
  }

  @SuppressWarnings("unchecked")
  @Test
  public void shouldStreamRowsCorrectly() throws Throwable {
    final int NUM_ROWS = 5;
    final AtomicReference<Throwable> threadException = new AtomicReference<>(null);
    final Thread.UncaughtExceptionHandler threadExceptionHandler =
        (thread, exception) -> threadException.compareAndSet(null, exception);

    final String queryString = "SELECT * FROM test_stream;";

    final SynchronousQueue<KeyValue<String, GenericRow>> rowQueue = new SynchronousQueue<>();

    final LinkedList<GenericRow> writtenRows = new LinkedList<>();

    final Thread rowQueuePopulatorThread = new Thread(() -> {
      try {
        for (int i = 0; i != NUM_ROWS; i++) {
          final String key = Integer.toString(i);
          final GenericRow value = new GenericRow(Collections.singletonList(i));
          synchronized (writtenRows) {
            writtenRows.add(value);
          }
          rowQueue.put(new KeyValue<>(key, value));
        }
      } catch (final InterruptedException exception) {
        // This should happen during the test, so it's fine
      }
    }, "Row Queue Populator");
    rowQueuePopulatorThread.setUncaughtExceptionHandler(threadExceptionHandler);
    rowQueuePopulatorThread.start();

    final KafkaStreams mockKafkaStreams = mock(KafkaStreams.class);
    mockKafkaStreams.start();
    expectLastCall();
    mockKafkaStreams.setUncaughtExceptionHandler(anyObject(Thread.UncaughtExceptionHandler.class));
    expectLastCall();
    mockKafkaStreams.cleanUp();
    expectLastCall();
    mockKafkaStreams.close();
    expectLastCall();

    final OutputNode mockOutputNode = niceMock(OutputNode.class);
    expect(mockOutputNode.accept(anyObject(PlanSourceExtractorVisitor.class), anyObject()))
        .andReturn(null);

    final Map<String, Object> requestStreamsProperties = Collections.emptyMap();

    reset(mockKsqlEngine);

    final QueuedQueryMetadata queuedQueryMetadata =
        new QueuedQueryMetadata(queryString, mockKafkaStreams, mockOutputNode, "",
            rowQueue, DataSource.DataSourceType.KSTREAM, "",
            new Topology(), Collections.emptyMap(), queryCloseCallback);
    reset(mockOutputNode);
    expect(mockOutputNode.getSchema())
        .andReturn(SchemaBuilder.struct().field("f1", SchemaBuilder.OPTIONAL_INT32_SCHEMA));
    expect(mockKsqlEngine.execute(queryString, ksqlConfig, requestStreamsProperties))
        .andReturn(Collections.singletonList(queuedQueryMetadata));
<<<<<<< HEAD

=======
    mockKsqlEngine.removeTemporaryQuery(queuedQueryMetadata);
    expectLastCall();
    expect(mockKsqlEngine.isAcceptingStatements()).andReturn(true);
>>>>>>> 4249ac59
    reset(mockStatementParser);
    expect(mockStatementParser.parseSingleStatement(queryString)).andReturn(mock(Query.class));
    replay(mockKsqlEngine, mockStatementParser, mockKafkaStreams, mockOutputNode);

    final Response response =
        testResource.streamQuery(new KsqlRequest(queryString, requestStreamsProperties, null));
    final PipedOutputStream responseOutputStream = new EOFPipedOutputStream();
    final PipedInputStream responseInputStream = new PipedInputStream(responseOutputStream, 1);
    final StreamingOutput responseStream = (StreamingOutput) response.getEntity();

    final Thread queryWriterThread = new Thread(() -> {
      try {
        responseStream.write(responseOutputStream);
      } catch (final EOFException exception) {
        // It's fine
      } catch (final IOException exception) {
        throw new RuntimeException(exception);
      }
    }, "Query Writer");
    queryWriterThread.setUncaughtExceptionHandler(threadExceptionHandler);
    queryWriterThread.start();

    final Scanner responseScanner = new Scanner(responseInputStream, "UTF-8");
    final ObjectMapper objectMapper = JsonMapper.INSTANCE.mapper;
    for (int i = 0; i != NUM_ROWS; i++) {
      if (!responseScanner.hasNextLine()) {
        throw new Exception("Response input stream failed to have expected line available");
      }
      final String responseLine = responseScanner.nextLine();
      if (responseLine.trim().isEmpty()) {
        i--;
      } else {
        final GenericRow expectedRow;
        synchronized (writtenRows) {
          expectedRow = writtenRows.poll();
        }
        final GenericRow testRow = objectMapper.readValue(responseLine, StreamedRow.class).getRow();
        assertEquals(expectedRow, testRow);
      }
    }

    responseOutputStream.close();

    queryWriterThread.join();
    rowQueuePopulatorThread.interrupt();
    rowQueuePopulatorThread.join();

    // Definitely want to make sure that the Kafka Streams instance has been closed and cleaned up
    verify(mockKafkaStreams);

    // If one of the other threads has somehow managed to throw an exception without breaking things up until this
    // point, we throw that exception now in the main thread and cause the test to fail
    final Throwable exception = threadException.get();
    if (exception != null) {
      throw exception;
    }
  }

  // Have to mimic the behavior of the OutputStream that's usually passed to the QueryStreamWriter class's write()
  // method, which is to throw an EOFException if any write attempts are made after the connection has terminated
  private static class EOFPipedOutputStream extends PipedOutputStream {

    private boolean closed;

    private EOFPipedOutputStream() {
      super();
      closed = false;
    }

    private void throwIfClosed() throws IOException {
      if (closed) {
        throw new EOFException();
      }
    }

    @Override
    public void close() throws IOException {
      closed = true;
      super.close();
    }

    @Override
    public void flush() throws IOException {
      throwIfClosed();
      try {
        super.flush();
      } catch (final IOException exception) {
        // Might have been closed during the call to super.flush();
        throwIfClosed();
        throw exception;
      }
    }

    @Override
    public void write(final byte[] b, final int off, final int len) throws IOException {
      throwIfClosed();
      try {
        super.write(b, off, len);
      } catch (final IOException exception) {
        // Might have been closed during the call to super.write();
        throwIfClosed();
        throw exception;
      }
    }

    @Override
    public void write(final int b) throws IOException {
      throwIfClosed();
      try {
        super.write(b);
      } catch (final IOException exception) {
        // Might have been closed during the call to super.write();
        throwIfClosed();
        throw exception;
      }
    }
  }

  @Test
  public void shouldUpdateTheLastRequestTime() throws Exception {
    // Given:
    activenessRegistrar.updateLastRequestTime();
    EasyMock.expectLastCall();

    EasyMock.replay(activenessRegistrar);

    // When:
    testResource.streamQuery(new KsqlRequest(queryString, Collections.emptyMap(), null));

    // Then:
    EasyMock.verify(activenessRegistrar);
  }

}<|MERGE_RESOLUTION|>--- conflicted
+++ resolved
@@ -111,13 +111,8 @@
   private CommandQueue commandQueue;
   @Mock(MockType.NICE)
   private ActivenessRegistrar activenessRegistrar;
-<<<<<<< HEAD
   @Mock
   private Consumer<QueryMetadata> queryCloseCallback;
-=======
-  @Mock(MockType.NICE)
-  private KsqlConfig mockKsqlConfig;
->>>>>>> 4249ac59
   private StreamedQueryResource testResource;
 
   private final static String queryString = "SELECT * FROM test_stream;";
@@ -288,13 +283,7 @@
         .andReturn(SchemaBuilder.struct().field("f1", SchemaBuilder.OPTIONAL_INT32_SCHEMA));
     expect(mockKsqlEngine.execute(queryString, ksqlConfig, requestStreamsProperties))
         .andReturn(Collections.singletonList(queuedQueryMetadata));
-<<<<<<< HEAD
-
-=======
-    mockKsqlEngine.removeTemporaryQuery(queuedQueryMetadata);
-    expectLastCall();
     expect(mockKsqlEngine.isAcceptingStatements()).andReturn(true);
->>>>>>> 4249ac59
     reset(mockStatementParser);
     expect(mockStatementParser.parseSingleStatement(queryString)).andReturn(mock(Query.class));
     replay(mockKsqlEngine, mockStatementParser, mockKafkaStreams, mockOutputNode);
