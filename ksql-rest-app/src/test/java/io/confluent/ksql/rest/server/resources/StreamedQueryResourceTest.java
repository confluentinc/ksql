--- conflicted
+++ resolved
@@ -112,11 +112,8 @@
   private CommandQueue commandQueue;
   @Mock(MockType.NICE)
   private ActivenessRegistrar activenessRegistrar;
-<<<<<<< HEAD
-=======
   @Mock
   private Consumer<QueryMetadata> queryCloseCallback;
->>>>>>> c8748b1d
   private StreamedQueryResource testResource;
 
   private final static String queryString = "SELECT * FROM test_stream;";
@@ -289,16 +286,11 @@
     reset(mockOutputNode);
     expect(mockOutputNode.getSchema())
         .andReturn(SchemaBuilder.struct().field("f1", SchemaBuilder.OPTIONAL_INT32_SCHEMA));
-<<<<<<< HEAD
     expect(mockKsqlEngine.execute(statement, ksqlConfig, requestStreamsProperties))
         .andReturn(Optional.of(queuedQueryMetadata));
     mockKsqlEngine.removeTemporaryQuery(queuedQueryMetadata);
     expectLastCall();
 
-=======
-    expect(mockKsqlEngine.execute(queryString, ksqlConfig, requestStreamsProperties))
-        .andReturn(Collections.singletonList(queuedQueryMetadata));
->>>>>>> c8748b1d
     expect(mockKsqlEngine.isAcceptingStatements()).andReturn(true);
     replay(mockKsqlEngine, mockStatementParser, mockKafkaStreams, mockOutputNode);
 
