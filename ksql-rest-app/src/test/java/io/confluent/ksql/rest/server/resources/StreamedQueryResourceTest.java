/*
 * Copyright 2018 Confluent Inc.
 *
 * Licensed under the Confluent Community License; you may not use this file
 * except in compliance with the License.  You may obtain a copy of the License at
 *
 * http://www.confluent.io/confluent-community-license
 *
 * Unless required by applicable law or agreed to in writing, software
 * distributed under the License is distributed on an "AS IS" BASIS, WITHOUT
 * WARRANTIES OF ANY KIND, either express or implied.  See the License for the
 * specific language governing permissions and limitations under the License.
 */

package io.confluent.ksql.rest.server.resources;

import static io.confluent.ksql.rest.entity.KsqlErrorMessageMatchers.errorCode;
import static io.confluent.ksql.rest.entity.KsqlErrorMessageMatchers.errorMessage;
import static io.confluent.ksql.rest.server.resources.KsqlRestExceptionMatchers.exceptionKsqlErrorMessage;
import static io.confluent.ksql.rest.server.resources.KsqlRestExceptionMatchers.exceptionStatusCode;
import static org.easymock.EasyMock.anyLong;
import static org.easymock.EasyMock.anyObject;
import static org.easymock.EasyMock.anyString;
import static org.easymock.EasyMock.eq;
import static org.easymock.EasyMock.expect;
import static org.easymock.EasyMock.expectLastCall;
import static org.easymock.EasyMock.mock;
import static org.easymock.EasyMock.niceMock;
import static org.easymock.EasyMock.replay;
import static org.easymock.EasyMock.reset;
import static org.easymock.EasyMock.verify;
import static org.hamcrest.CoreMatchers.is;
import static org.junit.Assert.assertEquals;

import com.fasterxml.jackson.databind.ObjectMapper;
import io.confluent.ksql.GenericRow;
import io.confluent.ksql.KsqlEngine;
import io.confluent.ksql.parser.KsqlParser.PreparedStatement;
import io.confluent.ksql.parser.tree.Query;
import io.confluent.ksql.parser.tree.Statement;
import io.confluent.ksql.planner.PlanSourceExtractorVisitor;
import io.confluent.ksql.planner.plan.OutputNode;
import io.confluent.ksql.rest.entity.KsqlRequest;
import io.confluent.ksql.rest.entity.StreamedRow;
import io.confluent.ksql.rest.server.StatementParser;
import io.confluent.ksql.rest.server.computation.CommandQueue;
import io.confluent.ksql.rest.server.resources.streaming.StreamedQueryResource;
import io.confluent.ksql.rest.util.JsonMapper;
import io.confluent.ksql.serde.DataSource;
import io.confluent.ksql.services.ServiceContext;
import io.confluent.ksql.util.KafkaTopicClient;
import io.confluent.ksql.util.KsqlConfig;
import io.confluent.ksql.util.QueuedQueryMetadata;
import io.confluent.ksql.version.metrics.ActivenessRegistrar;
import java.io.EOFException;
import java.io.IOException;
import java.io.PipedInputStream;
import java.io.PipedOutputStream;
import java.time.Duration;
import java.util.Collections;
import java.util.LinkedList;
import java.util.Map;
import java.util.Optional;
import java.util.Scanner;
import java.util.concurrent.SynchronousQueue;
import java.util.concurrent.TimeoutException;
import java.util.concurrent.atomic.AtomicReference;
import javax.ws.rs.core.Response;
import javax.ws.rs.core.Response.Status;
import javax.ws.rs.core.StreamingOutput;
import org.apache.kafka.connect.data.SchemaBuilder;
import org.apache.kafka.streams.KafkaStreams;
import org.apache.kafka.streams.KafkaStreams.State;
import org.apache.kafka.streams.KeyValue;
import org.easymock.EasyMock;
import org.easymock.EasyMockRunner;
import org.easymock.Mock;
import org.easymock.MockType;
import org.eclipse.jetty.http.HttpStatus.Code;
import org.junit.Before;
import org.junit.Rule;
import org.junit.Test;
import org.junit.rules.ExpectedException;
import org.junit.runner.RunWith;

@RunWith(EasyMockRunner.class)
public class StreamedQueryResourceTest {

  private static final Duration DISCONNECT_CHECK_INTERVAL = Duration.ofMillis(1000);

  @Rule
  public final ExpectedException expectedException = ExpectedException.none();

  @Mock(MockType.NICE)
  private KsqlConfig ksqlConfig;
  @Mock(MockType.NICE)
  private KsqlEngine mockKsqlEngine;
  @Mock(MockType.NICE)
  private ServiceContext serviceContext;
  @Mock(MockType.NICE)
  private KafkaTopicClient mockKafkaTopicClient;
  @Mock(MockType.NICE)
  private StatementParser mockStatementParser;
  @Mock
  private CommandQueue commandQueue;
  @Mock(MockType.NICE)
  private ActivenessRegistrar activenessRegistrar;
  @Mock(MockType.NICE)
  private KsqlConfig mockKsqlConfig;
  private StreamedQueryResource testResource;

  private final static String queryString = "SELECT * FROM test_stream;";
  private PreparedStatement<Statement> statement;

  @Before
  public void setup() {
    expect(mockKsqlEngine.isAcceptingStatements()).andReturn(true);
    expect(serviceContext.getTopicClient()).andReturn(mockKafkaTopicClient);
    expect(mockKsqlEngine.hasActiveQueries()).andReturn(false);
    statement = new PreparedStatement<>("s", mock(Statement.class));
    expect(mockStatementParser.parseSingleStatement(queryString))
        .andReturn(statement);
    replay(mockKsqlEngine, mockStatementParser);

    testResource = new StreamedQueryResource(
        ksqlConfig,
        mockKsqlEngine,
        serviceContext,
        mockStatementParser,
        commandQueue,
        DISCONNECT_CHECK_INTERVAL,
        activenessRegistrar);
  }

  @Test
  public void shouldFailIfIsNotAcceptingStatements() throws Exception {
    // Given:
    final String queryString = "SELECT * FROM test_stream;";
    reset(mockKsqlEngine);
    expect(mockKsqlEngine.isAcceptingStatements()).andReturn(false);
    replay(mockKsqlEngine);

    // When:
    final Response response =
        testResource.streamQuery(new KsqlRequest(queryString, Collections.emptyMap(), null));

    // Then:
    assertThat(response.getStatus(), equalTo(Status.INTERNAL_SERVER_ERROR.getStatusCode()));
    final KsqlErrorMessage errorMessage = (KsqlErrorMessage)response.getEntity();
    assertThat(errorMessage.getErrorCode(), equalTo(Errors.ERROR_CODE_SERVER_ERROR));
    assertThat(
        errorMessage.getMessage(), containsString("Cluster has been terminated."));
  }

  @Test
  public void shouldReturn400OnBadStatement() throws Exception {
    // Given:
    reset(mockStatementParser);
    expect(mockStatementParser.parseSingleStatement(anyString()))
        .andThrow(new IllegalArgumentException("some error message"));

    replay(mockStatementParser);

    // Expect
    expectedException.expect(KsqlRestException.class);
    expectedException.expect(exceptionStatusCode(is(Code.BAD_REQUEST)));
    expectedException.expect(exceptionKsqlErrorMessage(errorMessage(is("some error message"))));
    expectedException.expect(
        exceptionKsqlErrorMessage(errorCode(is(Errors.ERROR_CODE_BAD_STATEMENT))));

    // When:
    testResource.streamQuery(new KsqlRequest("query", Collections.emptyMap(), null));
  }

  @Test
  public void shouldNotWaitIfCommandSequenceNumberSpecified() throws Exception {
    // Given:
    replay(commandQueue);

    // When:
    testResource.streamQuery(new KsqlRequest(queryString, Collections.emptyMap(), null));

    // Then:
    verify(commandQueue);
  }

  @Test
  public void shouldWaitIfCommandSequenceNumberSpecified() throws Exception {
    // Given:
    commandQueue.ensureConsumedPast(eq(3L), anyObject());
    expectLastCall();

    replay(commandQueue);

    // When:
    testResource.streamQuery(new KsqlRequest(queryString, Collections.emptyMap(), 3L));

    // Then:
    verify(commandQueue);
  }

  @Test
  public void shouldReturnServiceUnavailableIfTimeoutWaitingForCommandSequenceNumber()
      throws Exception {
    // Given:
    commandQueue.ensureConsumedPast(anyLong(), anyObject());
    expectLastCall().andThrow(new TimeoutException("whoops"));

    replay(commandQueue);

    // Expect
    expectedException.expect(KsqlRestException.class);
    expectedException.expect(exceptionStatusCode(is(Code.SERVICE_UNAVAILABLE)));
    expectedException.expect(exceptionKsqlErrorMessage(errorMessage(is("whoops"))));
    expectedException.expect(
        exceptionKsqlErrorMessage(errorCode(is(Errors.ERROR_CODE_COMMAND_QUEUE_CATCHUP_TIMEOUT))));

    // When:
    testResource.streamQuery(new KsqlRequest(queryString, Collections.emptyMap(), 3L));
  }

  @SuppressWarnings("unchecked")
  @Test
  public void shouldStreamRowsCorrectly() throws Throwable {
    final int NUM_ROWS = 5;
    final AtomicReference<Throwable> threadException = new AtomicReference<>(null);
    final Thread.UncaughtExceptionHandler threadExceptionHandler =
        (thread, exception) -> threadException.compareAndSet(null, exception);

    final String queryString = "SELECT * FROM test_stream;";

    final SynchronousQueue<KeyValue<String, GenericRow>> rowQueue = new SynchronousQueue<>();

    final LinkedList<GenericRow> writtenRows = new LinkedList<>();

    final Thread rowQueuePopulatorThread = new Thread(() -> {
      try {
        for (int i = 0; i != NUM_ROWS; i++) {
          final String key = Integer.toString(i);
          final GenericRow value = new GenericRow(Collections.singletonList(i));
          synchronized (writtenRows) {
            writtenRows.add(value);
          }
          rowQueue.put(new KeyValue<>(key, value));
        }
      } catch (final InterruptedException exception) {
        // This should happen during the test, so it's fine
      }
    }, "Row Queue Populator");
    rowQueuePopulatorThread.setUncaughtExceptionHandler(threadExceptionHandler);
    rowQueuePopulatorThread.start();

    final KafkaStreams mockKafkaStreams = mock(KafkaStreams.class);
    mockKafkaStreams.start();
    expectLastCall();
    mockKafkaStreams.setUncaughtExceptionHandler(anyObject(Thread.UncaughtExceptionHandler.class));
    expectLastCall();
    expect(mockKafkaStreams.state()).andReturn(State.RUNNING).once();
    expect(mockKafkaStreams.state()).andReturn(KafkaStreams.State.NOT_RUNNING).once();
    mockKafkaStreams.close();
    expectLastCall();

    final OutputNode mockOutputNode = niceMock(OutputNode.class);
    expect(mockOutputNode.accept(anyObject(PlanSourceExtractorVisitor.class), anyObject()))
        .andReturn(null);

    final Map<String, Object> requestStreamsProperties = Collections.emptyMap();

    reset(mockStatementParser);
    statement = new PreparedStatement<>("query", mock(Query.class));
    expect(mockStatementParser.parseSingleStatement(queryString))
        .andReturn(statement);

    reset(mockKsqlEngine);

    final QueuedQueryMetadata queuedQueryMetadata =
        new QueuedQueryMetadata(queryString, mockKafkaStreams, mockOutputNode, "",
            rowQueue, DataSource.DataSourceType.KSTREAM, "",
            mockKafkaTopicClient, null, Collections.emptyMap());
    reset(mockOutputNode);
    expect(mockOutputNode.getSchema())
        .andReturn(SchemaBuilder.struct().field("f1", SchemaBuilder.OPTIONAL_INT32_SCHEMA));
    expect(mockKsqlEngine.execute(statement, ksqlConfig, requestStreamsProperties))
        .andReturn(Optional.of(queuedQueryMetadata));
    mockKsqlEngine.removeTemporaryQuery(queuedQueryMetadata);
    expectLastCall();
<<<<<<< HEAD

=======
    expect(mockKsqlEngine.isAcceptingStatements()).andReturn(true);
    reset(mockStatementParser);
    expect(mockStatementParser.parseSingleStatement(queryString)).andReturn(mock(Query.class));
>>>>>>> 4249ac59
    replay(mockKsqlEngine, mockStatementParser, mockKafkaStreams, mockOutputNode);

    final Response response =
        testResource.streamQuery(new KsqlRequest(queryString, requestStreamsProperties, null));
    final PipedOutputStream responseOutputStream = new EOFPipedOutputStream();
    final PipedInputStream responseInputStream = new PipedInputStream(responseOutputStream, 1);
    final StreamingOutput responseStream = (StreamingOutput) response.getEntity();

    final Thread queryWriterThread = new Thread(() -> {
      try {
        responseStream.write(responseOutputStream);
      } catch (final EOFException exception) {
        // It's fine
      } catch (final IOException exception) {
        throw new RuntimeException(exception);
      }
    }, "Query Writer");
    queryWriterThread.setUncaughtExceptionHandler(threadExceptionHandler);
    queryWriterThread.start();

    final Scanner responseScanner = new Scanner(responseInputStream, "UTF-8");
    final ObjectMapper objectMapper = JsonMapper.INSTANCE.mapper;
    for (int i = 0; i != NUM_ROWS; i++) {
      if (!responseScanner.hasNextLine()) {
        throw new Exception("Response input stream failed to have expected line available");
      }
      final String responseLine = responseScanner.nextLine();
      if (responseLine.trim().isEmpty()) {
        i--;
      } else {
        final GenericRow expectedRow;
        synchronized (writtenRows) {
          expectedRow = writtenRows.poll();
        }
        final GenericRow testRow = objectMapper.readValue(responseLine, StreamedRow.class).getRow();
        assertEquals(expectedRow, testRow);
      }
    }

    responseOutputStream.close();

    queryWriterThread.join();
    rowQueuePopulatorThread.interrupt();
    rowQueuePopulatorThread.join();

    // Definitely want to make sure that the Kafka Streams instance has been closed and cleaned up
    verify(mockKafkaStreams);

    // If one of the other threads has somehow managed to throw an exception without breaking things up until this
    // point, we throw that exception now in the main thread and cause the test to fail
    final Throwable exception = threadException.get();
    if (exception != null) {
      throw exception;
    }
  }

  // Have to mimic the behavior of the OutputStream that's usually passed to the QueryStreamWriter class's write()
  // method, which is to throw an EOFException if any write attempts are made after the connection has terminated
  private static class EOFPipedOutputStream extends PipedOutputStream {

    private boolean closed;

    private EOFPipedOutputStream() {
      super();
      closed = false;
    }

    private void throwIfClosed() throws IOException {
      if (closed) {
        throw new EOFException();
      }
    }

    @Override
    public void close() throws IOException {
      closed = true;
      super.close();
    }

    @Override
    public void flush() throws IOException {
      throwIfClosed();
      try {
        super.flush();
      } catch (final IOException exception) {
        // Might have been closed during the call to super.flush();
        throwIfClosed();
        throw exception;
      }
    }

    @Override
    public void write(final byte[] b, final int off, final int len) throws IOException {
      throwIfClosed();
      try {
        super.write(b, off, len);
      } catch (final IOException exception) {
        // Might have been closed during the call to super.write();
        throwIfClosed();
        throw exception;
      }
    }

    @Override
    public void write(final int b) throws IOException {
      throwIfClosed();
      try {
        super.write(b);
      } catch (final IOException exception) {
        // Might have been closed during the call to super.write();
        throwIfClosed();
        throw exception;
      }
    }
  }

  @Test
  public void shouldUpdateTheLastRequestTime() throws Exception {
    // Given:
    activenessRegistrar.updateLastRequestTime();
    EasyMock.expectLastCall();

    EasyMock.replay(activenessRegistrar);

    // When:
    testResource.streamQuery(new KsqlRequest(queryString, Collections.emptyMap(), null));

    // Then:
    EasyMock.verify(activenessRegistrar);
  }

}<|MERGE_RESOLUTION|>--- conflicted
+++ resolved
@@ -284,13 +284,10 @@
         .andReturn(Optional.of(queuedQueryMetadata));
     mockKsqlEngine.removeTemporaryQuery(queuedQueryMetadata);
     expectLastCall();
-<<<<<<< HEAD
-
-=======
+
     expect(mockKsqlEngine.isAcceptingStatements()).andReturn(true);
     reset(mockStatementParser);
     expect(mockStatementParser.parseSingleStatement(queryString)).andReturn(mock(Query.class));
->>>>>>> 4249ac59
     replay(mockKsqlEngine, mockStatementParser, mockKafkaStreams, mockOutputNode);
 
     final Response response =
