/*
 * Copyright 2017 Confluent Inc.
 *
 * Licensed under the Apache License, Version 2.0 (the "License");
 * you may not use this file except in compliance with the License.
 * You may obtain a copy of the License at
 *
 * http://www.apache.org/licenses/LICENSE-2.0
 *
 * Unless required by applicable law or agreed to in writing, software
 * distributed under the License is distributed on an "AS IS" BASIS,
 * WITHOUT WARRANTIES OR CONDITIONS OF ANY KIND, either express or implied.
 * See the License for the specific language governing permissions and
 * limitations under the License.
 **/

package io.confluent.ksql.rest.server.resources;

import static org.easymock.EasyMock.anyObject;
import static org.easymock.EasyMock.anyString;
import static org.easymock.EasyMock.expect;
import static org.easymock.EasyMock.expectLastCall;
import static org.easymock.EasyMock.mock;
import static org.easymock.EasyMock.niceMock;
import static org.easymock.EasyMock.replay;
import static org.easymock.EasyMock.reset;
import static org.easymock.EasyMock.verify;
import static org.hamcrest.CoreMatchers.containsString;
import static org.hamcrest.CoreMatchers.equalTo;
import static org.hamcrest.CoreMatchers.instanceOf;
import static org.junit.Assert.assertEquals;
import static org.junit.Assert.assertThat;

import com.fasterxml.jackson.databind.ObjectMapper;
import io.confluent.kafka.schemaregistry.client.MockSchemaRegistryClient;
import io.confluent.ksql.GenericRow;
import io.confluent.ksql.KsqlEngine;
import io.confluent.ksql.parser.tree.Query;
import io.confluent.ksql.parser.tree.Statement;
import io.confluent.ksql.planner.PlanSourceExtractorVisitor;
import io.confluent.ksql.planner.plan.OutputNode;
import io.confluent.ksql.rest.entity.KsqlErrorMessage;
import io.confluent.ksql.rest.entity.KsqlRequest;
import io.confluent.ksql.rest.entity.StreamedRow;
import io.confluent.ksql.rest.server.StatementParser;
import io.confluent.ksql.rest.server.resources.streaming.StreamedQueryResource;
import io.confluent.ksql.rest.util.JsonMapper;
import io.confluent.ksql.serde.DataSource;
import io.confluent.ksql.util.KafkaTopicClient;
import io.confluent.ksql.util.KafkaTopicClientImpl;
import io.confluent.ksql.util.KsqlConfig;
import io.confluent.ksql.util.QueuedQueryMetadata;
import io.confluent.ksql.version.metrics.ActivenessRegistrar;
import java.io.EOFException;
import java.io.IOException;
import java.io.PipedInputStream;
import java.io.PipedOutputStream;
import java.time.Duration;
import java.util.Collections;
import java.util.LinkedList;
import java.util.Map;
import java.util.Scanner;
import java.util.concurrent.SynchronousQueue;
import java.util.concurrent.atomic.AtomicReference;
import javax.ws.rs.core.Response;
import javax.ws.rs.core.StreamingOutput;
import org.apache.kafka.connect.data.SchemaBuilder;
import org.apache.kafka.streams.KafkaStreams;
import org.apache.kafka.streams.KafkaStreams.State;
import org.apache.kafka.streams.KeyValue;
<<<<<<< HEAD
=======
import org.easymock.EasyMock;
import org.easymock.EasyMockRunner;
import org.easymock.Mock;
import org.easymock.MockType;
>>>>>>> 2e83d0b4
import org.junit.Before;
import org.junit.Test;
import org.junit.runner.RunWith;

@RunWith(EasyMockRunner.class)
public class StreamedQueryResourceTest {

  private static final Duration DISCONNECT_CHECK_INTERVAL = Duration.ofMillis(1000);

<<<<<<< HEAD
  private KsqlConfig mockKsqlConfig;
  private KsqlEngine mockKsqlEngine;
  private KafkaTopicClient mockKafkaTopicClient;
  private StatementParser mockStatementParser;


  @Before
  public void setup() {
    mockKsqlConfig = mock(KsqlConfig.class);
    mockKsqlEngine = mock(KsqlEngine.class);
    mockKafkaTopicClient = mock(KafkaTopicClientImpl.class);
    expect(mockKsqlEngine.getTopicClient()).andReturn(mockKafkaTopicClient);
    mockStatementParser = mock(StatementParser.class);
  }

  @Test
  public void shouldReturn400OnBadStatement() throws Exception {
    final String queryString = "SELECT * FROM test_stream;";
    expect(mockStatementParser.parseSingleStatement(queryString))
        .andThrow(new IllegalArgumentException("some msg only the parser would use"));

    expect(mockKsqlEngine.isAcceptingStatements()).andReturn(true);
    replay(mockKsqlEngine, mockKafkaTopicClient, mockStatementParser);

    final StreamedQueryResource testResource = new StreamedQueryResource(
        mockKsqlConfig, mockKsqlEngine, mockStatementParser, DISCONNECT_CHECK_INTERVAL);
=======
  @Mock(MockType.NICE)
  private KsqlConfig ksqlConfig;
  @Mock(MockType.NICE)
  private KsqlEngine mockKsqlEngine;
  @Mock(MockType.NICE)
  private KafkaTopicClient mockKafkaTopicClient;
  @Mock(MockType.NICE)
  private StatementParser mockStatementParser;
  @Mock(MockType.NICE)
  private ActivenessRegistrar activenessRegistrar;
  private StreamedQueryResource testResource;

  private final static String queryString = "SELECT * FROM test_stream;";

  @Before
  public void setup() {
    expect(mockKsqlEngine.getTopicClient()).andReturn(mockKafkaTopicClient);
    expect(mockKsqlEngine.hasActiveQueries()).andReturn(false);
    expect(mockStatementParser.parseSingleStatement(queryString))
        .andReturn(mock(Statement.class));
    replay(mockKsqlEngine, mockStatementParser);

    testResource = new StreamedQueryResource(
        ksqlConfig, mockKsqlEngine, mockStatementParser, DISCONNECT_CHECK_INTERVAL,
        activenessRegistrar);
>>>>>>> 2e83d0b4

  }

  @Test
<<<<<<< HEAD
  public void shouldReturn400OnBuildMultipleQueriesError() throws Exception {
    final String queryString = "SELECT * FROM test_stream;";
    expect(mockStatementParser.parseSingleStatement(queryString))
        .andReturn(mock(Query.class));

    expect(mockKsqlEngine.buildMultipleQueries(queryString, mockKsqlConfig, Collections.emptyMap()))
        .andThrow(new KsqlException("some msg only the engine would use"));

    expect(mockKsqlEngine.isAcceptingStatements()).andReturn(true);
    replay(mockKsqlEngine, mockKafkaTopicClient, mockStatementParser);

    final StreamedQueryResource testResource = new StreamedQueryResource(
        mockKsqlConfig, mockKsqlEngine, mockStatementParser, DISCONNECT_CHECK_INTERVAL);
=======
  public void shouldReturn400OnBadStatement() throws Exception {
    // Given:
    reset(mockStatementParser);
    expect(mockStatementParser.parseSingleStatement(anyString()))
        .andThrow(new IllegalArgumentException("some error message"));

    replay(mockStatementParser);

    // When:
    final Response response = testResource
        .streamQuery(new KsqlRequest("query", Collections.emptyMap()));
>>>>>>> 2e83d0b4

    // Then:
    verify(mockStatementParser);
    assertThat(response.getStatus(), equalTo(Response.Status.BAD_REQUEST.getStatusCode()));
    assertThat(response.getEntity(), instanceOf(KsqlErrorMessage.class));
    final KsqlErrorMessage errorMessage = (KsqlErrorMessage)response.getEntity();
    assertThat(errorMessage.getErrorCode(), equalTo(Errors.ERROR_CODE_BAD_REQUEST));
    assertThat(errorMessage.getMessage(), containsString("some error message"));
  }

  @Test
  public void shouldFailIfIsNotAcceptingStatements() throws Exception {
    // Given:
    final String queryString = "SELECT * FROM test_stream;";
    expect(mockKsqlEngine.isAcceptingStatements()).andReturn(false);
    replay(mockKsqlEngine, mockKafkaTopicClient, mockStatementParser);

    final StreamedQueryResource testResource = new StreamedQueryResource(
        mockKsqlConfig, mockKsqlEngine, mockStatementParser, DISCONNECT_CHECK_INTERVAL);

    // When:
    final Response response =
        testResource.streamQuery(new KsqlRequest(queryString, Collections.emptyMap()));

    // Then:
    assertThat(response.getStatus(), equalTo(Response.Status.BAD_REQUEST.getStatusCode()));
    final KsqlErrorMessage errorMessage = (KsqlErrorMessage)response.getEntity();
    assertThat(errorMessage.getErrorCode(), equalTo(Errors.ERROR_CODE_BAD_REQUEST));
    assertThat(
        errorMessage.getMessage(), containsString("The cluster has been terminated. No new request will be accepted."));
  }

  @SuppressWarnings("unchecked")
  @Test
  public void shouldStreamRowsCorrectly() throws Throwable {
    final int NUM_ROWS = 5;
    final AtomicReference<Throwable> threadException = new AtomicReference<>(null);
    final Thread.UncaughtExceptionHandler threadExceptionHandler =
        (thread, exception) -> threadException.compareAndSet(null, exception);

    final String queryString = "SELECT * FROM test_stream;";

    final SynchronousQueue<KeyValue<String, GenericRow>> rowQueue = new SynchronousQueue<>();

    final LinkedList<GenericRow> writtenRows = new LinkedList<>();

    final Thread rowQueuePopulatorThread = new Thread(new Runnable() {
      @Override
      public void run() {
        try {
          for (int i = 0; i != NUM_ROWS; i++) {
            final String key = Integer.toString(i);
            final GenericRow value = new GenericRow(Collections.singletonList(i));
            synchronized (writtenRows) {
              writtenRows.add(value);
            }
            rowQueue.put(new KeyValue<>(key, value));
          }
        } catch (final InterruptedException exception) {
          // This should happen during the test, so it's fine
        }
      }
    }, "Row Queue Populator");
    rowQueuePopulatorThread.setUncaughtExceptionHandler(threadExceptionHandler);
    rowQueuePopulatorThread.start();

    final KafkaStreams mockKafkaStreams = mock(KafkaStreams.class);
    mockKafkaStreams.start();
    expectLastCall();
    mockKafkaStreams.setUncaughtExceptionHandler(anyObject(Thread.UncaughtExceptionHandler.class));
    expectLastCall();
    expect(mockKafkaStreams.state()).andReturn(State.RUNNING).once();
    expect(mockKafkaStreams.state()).andReturn(KafkaStreams.State.NOT_RUNNING).once();
    mockKafkaStreams.close();
    expectLastCall();

    final OutputNode mockOutputNode = niceMock(OutputNode.class);
    expect(mockOutputNode.accept(anyObject(PlanSourceExtractorVisitor.class), anyObject()))
        .andReturn(null);

    final Map<String, Object> requestStreamsProperties = Collections.emptyMap();

    expect(mockKsqlEngine.getSchemaRegistryClient()).andReturn(new MockSchemaRegistryClient());
    expect(mockKsqlEngine.hasActiveQueries()).andReturn(false);

    replay(mockOutputNode, mockKafkaStreams);
    final QueuedQueryMetadata queuedQueryMetadata =
        new QueuedQueryMetadata(queryString, mockKafkaStreams, mockOutputNode, "",
            rowQueue, DataSource.DataSourceType.KSTREAM, "",
            mockKafkaTopicClient, null, Collections.emptyMap());
    reset(mockOutputNode);
    expect(mockOutputNode.getSchema())
        .andReturn(SchemaBuilder.struct().field("f1", SchemaBuilder.OPTIONAL_INT32_SCHEMA));
    expect(mockKsqlEngine.execute(queryString, mockKsqlConfig, requestStreamsProperties))
        .andReturn(Collections.singletonList(queuedQueryMetadata));
    mockKsqlEngine.removeTemporaryQuery(queuedQueryMetadata);
    expectLastCall();

    expect(mockStatementParser.parseSingleStatement(queryString)).andReturn(mock(Query.class));
<<<<<<< HEAD
    expect(mockKsqlEngine.isAcceptingStatements()).andReturn(true);
=======
>>>>>>> 2e83d0b4
    replay(mockKsqlEngine, mockStatementParser, mockOutputNode);

    final StreamedQueryResource testResource = new StreamedQueryResource(
        mockKsqlConfig, mockKsqlEngine, mockStatementParser, DISCONNECT_CHECK_INTERVAL, () -> {
    });

    final Response response =
        testResource.streamQuery(new KsqlRequest(queryString, requestStreamsProperties));
    final PipedOutputStream responseOutputStream = new EOFPipedOutputStream();
    final PipedInputStream responseInputStream = new PipedInputStream(responseOutputStream, 1);
    final StreamingOutput responseStream = (StreamingOutput) response.getEntity();

    final Thread queryWriterThread = new Thread(new Runnable() {
      @Override
      public void run() {
        try {
          responseStream.write(responseOutputStream);
        } catch (final EOFException exception) {
          // It's fine
        } catch (final IOException exception) {
          throw new RuntimeException(exception);
        }
      }
    }, "Query Writer");
    queryWriterThread.setUncaughtExceptionHandler(threadExceptionHandler);
    queryWriterThread.start();

    final Scanner responseScanner = new Scanner(responseInputStream, "UTF-8");
    final ObjectMapper objectMapper = JsonMapper.INSTANCE.mapper;
    for (int i = 0; i != NUM_ROWS; i++) {
      if (!responseScanner.hasNextLine()) {
        throw new Exception("Response input stream failed to have expected line available");
      }
      final String responseLine = responseScanner.nextLine();
      if (responseLine.trim().isEmpty()) {
        i--;
      } else {
        final GenericRow expectedRow;
        synchronized (writtenRows) {
          expectedRow = writtenRows.poll();
        }
        final GenericRow testRow = objectMapper.readValue(responseLine, StreamedRow.class).getRow();
        assertEquals(expectedRow, testRow);
      }
    }

    responseOutputStream.close();

    queryWriterThread.join();
    rowQueuePopulatorThread.interrupt();
    rowQueuePopulatorThread.join();

    // Definitely want to make sure that the Kafka Streams instance has been closed and cleaned up
    verify(mockKafkaStreams);

    // If one of the other threads has somehow managed to throw an exception without breaking things up until this
    // point, we throw that exception now in the main thread and cause the test to fail
    final Throwable exception = threadException.get();
    if (exception != null) {
      throw exception;
    }
  }

  // Have to mimic the behavior of the OutputStream that's usually passed to the QueryStreamWriter class's write()
  // method, which is to throw an EOFException if any write attempts are made after the connection has terminated
  private static class EOFPipedOutputStream extends PipedOutputStream {

    private boolean closed;

    public EOFPipedOutputStream() {
      super();
      closed = false;
    }

    private void throwIfClosed() throws IOException {
      if (closed) {
        throw new EOFException();
      }
    }

    @Override
    public void close() throws IOException {
      closed = true;
      super.close();
    }

    @Override
    public void flush() throws IOException {
      throwIfClosed();
      try {
        super.flush();
      } catch (final IOException exception) {
        // Might have been closed during the call to super.flush();
        throwIfClosed();
        throw exception;
      }
    }

    @Override
    public void write(final byte[] b, final int off, final int len) throws IOException {
      throwIfClosed();
      try {
        super.write(b, off, len);
      } catch (final IOException exception) {
        // Might have been closed during the call to super.write();
        throwIfClosed();
        throw exception;
      }
    }

    @Override
    public void write(final int b) throws IOException {
      throwIfClosed();
      try {
        super.write(b);
      } catch (final IOException exception) {
        // Might have been closed during the call to super.write();
        throwIfClosed();
        throw exception;
      }
    }
  }

  @Test
  public void shouldUpdateTheLastRequestTime() throws Exception {
    // Given:
    activenessRegistrar.updateLastRequestTime();
    EasyMock.expectLastCall();

    EasyMock.replay(activenessRegistrar);

    // When:
    testResource.streamQuery(new KsqlRequest(queryString, Collections.emptyMap()));

    // Then:
    EasyMock.verify(activenessRegistrar);
  }

}<|MERGE_RESOLUTION|>--- conflicted
+++ resolved
@@ -32,6 +32,7 @@
 import static org.junit.Assert.assertThat;
 
 import com.fasterxml.jackson.databind.ObjectMapper;
+import com.google.common.collect.ImmutableList;
 import io.confluent.kafka.schemaregistry.client.MockSchemaRegistryClient;
 import io.confluent.ksql.GenericRow;
 import io.confluent.ksql.KsqlEngine;
@@ -47,8 +48,8 @@
 import io.confluent.ksql.rest.util.JsonMapper;
 import io.confluent.ksql.serde.DataSource;
 import io.confluent.ksql.util.KafkaTopicClient;
-import io.confluent.ksql.util.KafkaTopicClientImpl;
 import io.confluent.ksql.util.KsqlConfig;
+import io.confluent.ksql.util.QueryMetadata;
 import io.confluent.ksql.util.QueuedQueryMetadata;
 import io.confluent.ksql.version.metrics.ActivenessRegistrar;
 import java.io.EOFException;
@@ -68,13 +69,10 @@
 import org.apache.kafka.streams.KafkaStreams;
 import org.apache.kafka.streams.KafkaStreams.State;
 import org.apache.kafka.streams.KeyValue;
-<<<<<<< HEAD
-=======
 import org.easymock.EasyMock;
 import org.easymock.EasyMockRunner;
 import org.easymock.Mock;
 import org.easymock.MockType;
->>>>>>> 2e83d0b4
 import org.junit.Before;
 import org.junit.Test;
 import org.junit.runner.RunWith;
@@ -84,44 +82,18 @@
 
   private static final Duration DISCONNECT_CHECK_INTERVAL = Duration.ofMillis(1000);
 
-<<<<<<< HEAD
+  @Mock(MockType.NICE)
+  private KsqlConfig ksqlConfig;
+  @Mock(MockType.NICE)
+  private KsqlEngine mockKsqlEngine;
+  @Mock(MockType.NICE)
+  private KafkaTopicClient mockKafkaTopicClient;
+  @Mock(MockType.NICE)
+  private StatementParser mockStatementParser;
+  @Mock(MockType.NICE)
+  private ActivenessRegistrar activenessRegistrar;
+  @Mock(MockType.NICE)
   private KsqlConfig mockKsqlConfig;
-  private KsqlEngine mockKsqlEngine;
-  private KafkaTopicClient mockKafkaTopicClient;
-  private StatementParser mockStatementParser;
-
-
-  @Before
-  public void setup() {
-    mockKsqlConfig = mock(KsqlConfig.class);
-    mockKsqlEngine = mock(KsqlEngine.class);
-    mockKafkaTopicClient = mock(KafkaTopicClientImpl.class);
-    expect(mockKsqlEngine.getTopicClient()).andReturn(mockKafkaTopicClient);
-    mockStatementParser = mock(StatementParser.class);
-  }
-
-  @Test
-  public void shouldReturn400OnBadStatement() throws Exception {
-    final String queryString = "SELECT * FROM test_stream;";
-    expect(mockStatementParser.parseSingleStatement(queryString))
-        .andThrow(new IllegalArgumentException("some msg only the parser would use"));
-
-    expect(mockKsqlEngine.isAcceptingStatements()).andReturn(true);
-    replay(mockKsqlEngine, mockKafkaTopicClient, mockStatementParser);
-
-    final StreamedQueryResource testResource = new StreamedQueryResource(
-        mockKsqlConfig, mockKsqlEngine, mockStatementParser, DISCONNECT_CHECK_INTERVAL);
-=======
-  @Mock(MockType.NICE)
-  private KsqlConfig ksqlConfig;
-  @Mock(MockType.NICE)
-  private KsqlEngine mockKsqlEngine;
-  @Mock(MockType.NICE)
-  private KafkaTopicClient mockKafkaTopicClient;
-  @Mock(MockType.NICE)
-  private StatementParser mockStatementParser;
-  @Mock(MockType.NICE)
-  private ActivenessRegistrar activenessRegistrar;
   private StreamedQueryResource testResource;
 
   private final static String queryString = "SELECT * FROM test_stream;";
@@ -130,6 +102,7 @@
   public void setup() {
     expect(mockKsqlEngine.getTopicClient()).andReturn(mockKafkaTopicClient);
     expect(mockKsqlEngine.hasActiveQueries()).andReturn(false);
+    expect(mockKsqlEngine.isAcceptingStatements()).andReturn(true);
     expect(mockStatementParser.parseSingleStatement(queryString))
         .andReturn(mock(Statement.class));
     replay(mockKsqlEngine, mockStatementParser);
@@ -137,26 +110,10 @@
     testResource = new StreamedQueryResource(
         ksqlConfig, mockKsqlEngine, mockStatementParser, DISCONNECT_CHECK_INTERVAL,
         activenessRegistrar);
->>>>>>> 2e83d0b4
 
   }
 
   @Test
-<<<<<<< HEAD
-  public void shouldReturn400OnBuildMultipleQueriesError() throws Exception {
-    final String queryString = "SELECT * FROM test_stream;";
-    expect(mockStatementParser.parseSingleStatement(queryString))
-        .andReturn(mock(Query.class));
-
-    expect(mockKsqlEngine.buildMultipleQueries(queryString, mockKsqlConfig, Collections.emptyMap()))
-        .andThrow(new KsqlException("some msg only the engine would use"));
-
-    expect(mockKsqlEngine.isAcceptingStatements()).andReturn(true);
-    replay(mockKsqlEngine, mockKafkaTopicClient, mockStatementParser);
-
-    final StreamedQueryResource testResource = new StreamedQueryResource(
-        mockKsqlConfig, mockKsqlEngine, mockStatementParser, DISCONNECT_CHECK_INTERVAL);
-=======
   public void shouldReturn400OnBadStatement() throws Exception {
     // Given:
     reset(mockStatementParser);
@@ -168,7 +125,6 @@
     // When:
     final Response response = testResource
         .streamQuery(new KsqlRequest("query", Collections.emptyMap()));
->>>>>>> 2e83d0b4
 
     // Then:
     verify(mockStatementParser);
@@ -183,11 +139,12 @@
   public void shouldFailIfIsNotAcceptingStatements() throws Exception {
     // Given:
     final String queryString = "SELECT * FROM test_stream;";
+    reset(mockKsqlEngine);
     expect(mockKsqlEngine.isAcceptingStatements()).andReturn(false);
-    replay(mockKsqlEngine, mockKafkaTopicClient, mockStatementParser);
+    replay(mockKsqlEngine);
 
     final StreamedQueryResource testResource = new StreamedQueryResource(
-        mockKsqlConfig, mockKsqlEngine, mockStatementParser, DISCONNECT_CHECK_INTERVAL);
+        mockKsqlConfig, mockKsqlEngine, mockStatementParser, DISCONNECT_CHECK_INTERVAL, () -> {});
 
     // When:
     final Response response =
@@ -259,19 +216,16 @@
         new QueuedQueryMetadata(queryString, mockKafkaStreams, mockOutputNode, "",
             rowQueue, DataSource.DataSourceType.KSTREAM, "",
             mockKafkaTopicClient, null, Collections.emptyMap());
-    reset(mockOutputNode);
+    reset(mockOutputNode, mockKsqlEngine, mockStatementParser);
     expect(mockOutputNode.getSchema())
         .andReturn(SchemaBuilder.struct().field("f1", SchemaBuilder.OPTIONAL_INT32_SCHEMA));
     expect(mockKsqlEngine.execute(queryString, mockKsqlConfig, requestStreamsProperties))
-        .andReturn(Collections.singletonList(queuedQueryMetadata));
+        .andReturn(ImmutableList.of(queuedQueryMetadata));
+    expect(mockKsqlEngine.isAcceptingStatements()).andReturn(true);
     mockKsqlEngine.removeTemporaryQuery(queuedQueryMetadata);
     expectLastCall();
 
     expect(mockStatementParser.parseSingleStatement(queryString)).andReturn(mock(Query.class));
-<<<<<<< HEAD
-    expect(mockKsqlEngine.isAcceptingStatements()).andReturn(true);
-=======
->>>>>>> 2e83d0b4
     replay(mockKsqlEngine, mockStatementParser, mockOutputNode);
 
     final StreamedQueryResource testResource = new StreamedQueryResource(
