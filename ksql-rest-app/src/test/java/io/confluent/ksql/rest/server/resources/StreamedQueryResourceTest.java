--- conflicted
+++ resolved
@@ -50,7 +50,7 @@
 import io.confluent.ksql.rest.entity.KsqlRequest;
 import io.confluent.ksql.rest.entity.StreamedRow;
 import io.confluent.ksql.rest.server.StatementParser;
-import io.confluent.ksql.rest.server.computation.ReplayableCommandQueue;
+import io.confluent.ksql.rest.server.computation.CommandQueue;
 import io.confluent.ksql.rest.server.resources.streaming.StreamedQueryResource;
 import io.confluent.ksql.rest.util.JsonMapper;
 import io.confluent.ksql.serde.DataSource;
@@ -107,7 +107,7 @@
   @Mock(MockType.NICE)
   private StatementParser mockStatementParser;
   @Mock
-  private ReplayableCommandQueue replayableCommandQueue;
+  private CommandQueue commandQueue;
   @Mock(MockType.NICE)
   private ActivenessRegistrar activenessRegistrar;
   private StreamedQueryResource testResource;
@@ -123,15 +123,12 @@
     replay(mockKsqlEngine, mockStatementParser);
 
     testResource = new StreamedQueryResource(
-<<<<<<< HEAD
-        ksqlConfig, mockKsqlEngine, serviceContext, mockStatementParser, DISCONNECT_CHECK_INTERVAL,
-=======
         ksqlConfig,
         mockKsqlEngine,
+        serviceContext,
         mockStatementParser,
-        replayableCommandQueue,
+        commandQueue,
         DISCONNECT_CHECK_INTERVAL,
->>>>>>> 05d3daf5
         activenessRegistrar);
   }
 
@@ -160,38 +157,38 @@
   @Test
   public void shouldNotWaitIfCommandSequenceNumberSpecified() throws Exception {
     // Given:
-    replay(replayableCommandQueue);
+    replay(commandQueue);
 
     // When:
     testResource.streamQuery(new KsqlRequest(queryString, Collections.emptyMap(), null));
 
     // Then:
-    verify(replayableCommandQueue);
+    verify(commandQueue);
   }
 
   @Test
   public void shouldWaitIfCommandSequenceNumberSpecified() throws Exception {
     // Given:
-    replayableCommandQueue.ensureConsumedPast(eq(3L), anyObject());
+    commandQueue.ensureConsumedPast(eq(3L), anyObject());
     expectLastCall();
 
-    replay(replayableCommandQueue);
+    replay(commandQueue);
 
     // When:
     testResource.streamQuery(new KsqlRequest(queryString, Collections.emptyMap(), 3L));
 
     // Then:
-    verify(replayableCommandQueue);
+    verify(commandQueue);
   }
 
   @Test
   public void shouldReturnServiceUnavailableIfTimeoutWaitingForCommandSequenceNumber()
       throws Exception {
     // Given:
-    replayableCommandQueue.ensureConsumedPast(anyLong(), anyObject());
+    commandQueue.ensureConsumedPast(anyLong(), anyObject());
     expectLastCall().andThrow(new TimeoutException("whoops"));
 
-    replay(replayableCommandQueue);
+    replay(commandQueue);
 
     // Expect
     expectedException.expect(KsqlRestException.class);
@@ -251,15 +248,9 @@
 
     final Map<String, Object> requestStreamsProperties = Collections.emptyMap();
 
-<<<<<<< HEAD
     final KsqlConfig mockKsqlConfig = mock(KsqlConfig.class);
     final KsqlEngine mockKsqlEngine = mock(KsqlEngine.class);
     expect(serviceContext.getTopicClient()).andReturn(mockKafkaTopicClient);
-=======
-    reset(mockKsqlEngine);
-    expect(mockKsqlEngine.getTopicClient()).andReturn(mockKafkaTopicClient);
-    expect(mockKsqlEngine.getSchemaRegistryClient()).andReturn(new MockSchemaRegistryClient());
->>>>>>> 05d3daf5
     expect(mockKsqlEngine.hasActiveQueries()).andReturn(false);
 
     final QueuedQueryMetadata queuedQueryMetadata =
@@ -276,15 +267,11 @@
 
     reset(mockStatementParser);
     expect(mockStatementParser.parseSingleStatement(queryString)).andReturn(mock(Query.class));
-<<<<<<< HEAD
-    replay(mockKsqlEngine, mockStatementParser, mockOutputNode);
+    replay(mockKsqlEngine, mockStatementParser, mockKafkaStreams, mockOutputNode);
 
     final StreamedQueryResource testResource = new StreamedQueryResource(
         mockKsqlConfig, mockKsqlEngine, serviceContext, mockStatementParser, DISCONNECT_CHECK_INTERVAL, () -> {
     });
-=======
-    replay(mockKsqlEngine, mockStatementParser, mockKafkaStreams, mockOutputNode);
->>>>>>> 05d3daf5
 
     final Response response =
         testResource.streamQuery(new KsqlRequest(queryString, requestStreamsProperties, null));
