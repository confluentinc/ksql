--- conflicted
+++ resolved
@@ -341,20 +341,21 @@
       }
       final String responseLine = responseScanner.nextLine();
 
-<<<<<<< HEAD
       String jsonLine = StringUtils.stripStart(responseLine, "[");
       jsonLine = StringUtils.stripEnd(jsonLine, ",");
       jsonLine = StringUtils.stripEnd(jsonLine, "]");
 
       if (jsonLine.isEmpty()) {
-=======
-      if (responseLine.isEmpty()) {
->>>>>>> e2321f5b
         i--;
         continue;
       }
 
-<<<<<<< HEAD
+      if (i == 0) {
+        // Header:
+        assertThat(jsonLine, is("{\"header\":{\"queryId\":\"none\",\"schema\":\"`f1` INTEGER\"}}"));
+        continue;
+      }
+
       final GenericRow expectedRow;
       synchronized (writtenRows) {
         expectedRow = writtenRows.poll();
@@ -362,24 +363,8 @@
 
       final GenericRow testRow = objectMapper
           .readValue(jsonLine, StreamedRow.class)
-          .getRow();
-=======
-      if (i == 0) {
-        // Header:
-        assertThat(responseLine, is("{\"header\":{\"queryId\":\"none\",\"schema\":\"`f1` INTEGER\"}}"));
-        continue;
-      }
-
-      final GenericRow expectedRow;
-      synchronized (writtenRows) {
-        expectedRow = writtenRows.poll();
-      }
-
-      final GenericRow testRow = objectMapper
-          .readValue(responseLine, StreamedRow.class)
           .getRow()
-          .orElse(null);
->>>>>>> e2321f5b
+          .get();
 
       assertEquals(expectedRow, testRow);
     }
