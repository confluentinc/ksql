--- conflicted
+++ resolved
@@ -1,5 +1,10 @@
 package io.confluent.ksql.rest.server.resources.streaming;
 
+import static org.easymock.EasyMock.capture;
+import static org.easymock.EasyMock.expect;
+import static org.easymock.EasyMock.expectLastCall;
+import static org.easymock.EasyMock.mock;
+import static org.easymock.EasyMock.replay;
 import static org.hamcrest.Matchers.is;
 import static org.junit.Assert.assertThat;
 import static org.mockito.ArgumentMatchers.any;
@@ -29,21 +34,18 @@
 import io.confluent.ksql.rest.server.resources.streaming.WSQueryEndpoint.QueryPublisher;
 import io.confluent.ksql.util.KafkaTopicClient;
 import io.confluent.ksql.util.KsqlConfig;
-<<<<<<< HEAD
 import io.confluent.ksql.util.QueuedQueryMetadata;
 import io.confluent.ksql.version.metrics.ActivenessRegistrar;
-=======
->>>>>>> e10cc336
 import java.io.IOException;
 import java.util.Arrays;
 import java.util.Collections;
 import java.util.List;
+import java.util.Map;
 import java.util.Optional;
 import java.util.stream.Collectors;
 import javax.websocket.CloseReason;
 import javax.websocket.CloseReason.CloseCodes;
 import javax.websocket.Session;
-<<<<<<< HEAD
 import org.apache.kafka.connect.data.Schema;
 import org.apache.kafka.connect.data.SchemaBuilder;
 import org.apache.kafka.streams.KafkaStreams;
@@ -51,8 +53,6 @@
 import org.apache.kafka.streams.KeyValue;
 import org.easymock.Capture;
 import org.easymock.EasyMock;
-=======
->>>>>>> e10cc336
 import org.junit.Before;
 import org.junit.Test;
 import org.junit.runner.RunWith;
@@ -102,11 +102,8 @@
 
   private Query query;
   private WSQueryEndpoint wsQueryEndpoint;
-<<<<<<< HEAD
   private List mocks;
-=======
-
->>>>>>> e10cc336
+
   @Before
   public void setUp() {
     query = new Query(queryBody, Optional.empty());
@@ -118,13 +115,8 @@
     givenRequest(VALID_REQUEST);
 
     wsQueryEndpoint = new WSQueryEndpoint(
-<<<<<<< HEAD
-        ksqlConfig, objectMapper, statementParser, ksqlEngine, exec, ()->{});
-    session = addMock(Session.class);
-=======
         ksqlConfig, OBJECT_MAPPER, statementParser, ksqlEngine, exec,
-        queryPublisher, topicPublisher);
->>>>>>> e10cc336
+        queryPublisher, topicPublisher, () -> {});
   }
 
   @Test
@@ -168,20 +160,12 @@
     // Given:
     givenVersions(/* empty version*/);
 
-<<<<<<< HEAD
-    expect(session.getRequestParameterMap()).andReturn(parameters).anyTimes();
-    expect(session.getId()).andReturn("session-id").anyTimes();
-    session.close(capture(captured));
-    expectLastCall().once();
-    replayMocks();
-=======
     // When:
     wsQueryEndpoint.onOpen(session, null);
 
     // Then:
     verify(session, never()).close(any());
   }
->>>>>>> e10cc336
 
   @Test
   public void shouldAcceptExplicitVersion() throws IOException {
@@ -196,100 +180,13 @@
   }
 
   @Test
-<<<<<<< HEAD
-  public void shouldReturnErrorOnMultipleVersions() throws IOException {
-    final Map<String, List<String>> parameters =
-        Collections.singletonMap(
-            Versions.KSQL_V1_WS_PARAM, Arrays.asList(
-                Versions.KSQL_V1_WS, "2"));
-    final CloseReason expectedCloseReason = new CloseReason(
-        CloseReason.CloseCodes.CANNOT_ACCEPT,"Invalid version in request");
-    final Capture<CloseReason> captured = Capture.newInstance();
-
-    expect(session.getRequestParameterMap()).andReturn(parameters).anyTimes();
-    expect(session.getId()).andReturn("session-id").anyTimes();
-    session.close(capture(captured));
-    expectLastCall().once();
-    replayMocks();
-=======
   public void shouldReturnErrorOnNoRequest() throws Exception {
     // Given:
     givenRequests(NO_REQUEST_PROPERTY);
->>>>>>> e10cc336
-
-    // When:
-    wsQueryEndpoint.onOpen(session, null);
-
-<<<<<<< HEAD
-    verifyVersionCheckFailure(expectedCloseReason, captured);
-  }
-
-  private void shouldReturnAllRows(final Map<String, List<String>> testParameters) throws IOException {
-    final String statement = "ksql-query-statement";
-    final Map<String, Object> properties = Collections.singletonMap("foo", "bar");
-    final KsqlRequest request = new KsqlRequest(statement, properties);
-    final Map<String, List<String>> parameters = new HashMap<>(testParameters);
-    parameters.put(
-        "request",
-        Collections.singletonList(objectMapper.writeValueAsString(request)));
-    final Schema schema = SchemaBuilder.struct()
-        .field("f1", SchemaBuilder.int32())
-        .field("f2", SchemaBuilder.string())
-        .build();
-    final List<KeyValue<String, GenericRow>> rows = new LinkedList<>();
-    rows.add(new KeyValue<>("k1", new GenericRow("k1c1", "k2c2")));
-    rows.add(new KeyValue<>("k2", new GenericRow("k2c1", "k2c2")));
-    final BlockingQueue<KeyValue<String, GenericRow>> rowQ = new LinkedBlockingQueue<>(rows);
-
-    final Query query = addMock(Query.class);
-    final QueuedQueryMetadata queryMetadata = addMock(QueuedQueryMetadata.class);
-    final KafkaStreams kafkaStreams = addMock(KafkaStreams.class);
-    final RemoteEndpoint.Async async = addMock(RemoteEndpoint.Async.class);
-    final RemoteEndpoint.Basic basic = addMock(RemoteEndpoint.Basic.class);
-    final ListenableScheduledFuture future = addMock(ListenableScheduledFuture.class);
-
-    expect(session.getRequestParameterMap()).andReturn(parameters).anyTimes();
-    expect(session.getBasicRemote()).andReturn(basic).anyTimes();
-    expect(session.getAsyncRemote()).andReturn(async).anyTimes();
-    expect(session.getId()).andReturn("session-id").anyTimes();
-
-    expect(statementParser.parseSingleStatement(statement)).andReturn(query).anyTimes();
-
-    expect(ksqlEngine.buildMultipleQueries(statement, ksqlConfig, properties))
-        .andReturn(Collections.singletonList(queryMetadata))
-        .anyTimes();
-
-    expect(queryMetadata.getResultSchema()).andReturn(schema).anyTimes();
-    queryMetadata.setLimitHandler(anyObject());
-    expectLastCall().once();
-    queryMetadata.registerQueryStateListener(anyObject());
-    expectLastCall();
-    expect(kafkaStreams.state()).andReturn(State.RUNNING).anyTimes();
-    expect(queryMetadata.getKafkaStreams()).andReturn(kafkaStreams).anyTimes();
-    expect(queryMetadata.getQueryApplicationId()).andReturn("foo").anyTimes();
-    expect(queryMetadata.getRowQueue()).andReturn(rowQ).anyTimes();
-    queryMetadata.start();
-    expectLastCall();
-
-    kafkaStreams.setUncaughtExceptionHandler(anyObject());
-    expectLastCall().once();
-    kafkaStreams.start();
-    expectLastCall().once();
-
-    final Capture<Runnable> captured = Capture.newInstance();
-    expect(exec.submit(capture(captured))).andReturn(future).anyTimes();
-
-    // result expectations
-    basic.sendText(objectMapper.writeValueAsString(EntityUtil.buildSourceSchemaEntity(schema)));
-    expectLastCall().once();
-    for (final KeyValue<String, GenericRow> row : rows) {
-      async.sendText(
-          eq(objectMapper.writeValueAsString(StreamedRow.row(row.value))),
-          anyObject());
-      expectLastCall().once();
-    }
-    replayMocks();
-=======
+
+    // When:
+    wsQueryEndpoint.onOpen(session, null);
+
     // Then:
     verifyClosedWithReason("Error parsing request: missing request parameter");
   }
@@ -317,7 +214,6 @@
     // Then:
     verify(statementParser).parseSingleStatement(VALID_REQUEST.getKsql());
   }
->>>>>>> e10cc336
 
   @Test
   public void shouldWeirdlyIgnoreAllButTheLastRequest() {
@@ -489,12 +385,12 @@
   public void shouldUpdateTheLastRequestTime() throws Exception {
     final ActivenessRegistrar activenessRegistrar = mock(ActivenessRegistrar.class);
     activenessRegistrar.updateLastRequestTime();
-    EasyMock.expectLastCall();
+    expectLastCall();
 
     wsQueryEndpoint = new WSQueryEndpoint(
-        ksqlConfig, objectMapper, statementParser, ksqlEngine, exec, activenessRegistrar);
+        ksqlConfig, OBJECT_MAPPER, statementParser, ksqlEngine, exec, activenessRegistrar);
     setupSessionMock();
-    replayMocks();
+    replay(activenessRegistrar);
     EasyMock.replay(activenessRegistrar);
 
     // When:
