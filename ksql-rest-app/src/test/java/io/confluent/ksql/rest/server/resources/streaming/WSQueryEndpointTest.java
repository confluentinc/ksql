/*
 * Copyright 2018 Confluent Inc.
 *
 * Licensed under the Apache License, Version 2.0 (the "License");
 * you may not use this file except in compliance with the License.
 * You may obtain a copy of the License at
 *
 * http://www.apache.org/licenses/LICENSE-2.0
 *
 * Unless required by applicable law or agreed to in writing, software
 * distributed under the License is distributed on an "AS IS" BASIS,
 * WITHOUT WARRANTIES OR CONDITIONS OF ANY KIND, either express or implied.
 * See the License for the specific language governing permissions and
 * limitations under the License.
 */

package io.confluent.ksql.rest.server.resources.streaming;

import static org.hamcrest.Matchers.is;
import static org.junit.Assert.assertThat;
import static org.mockito.ArgumentMatchers.any;
import static org.mockito.ArgumentMatchers.anyLong;
import static org.mockito.ArgumentMatchers.anyString;
import static org.mockito.ArgumentMatchers.eq;
import static org.mockito.Mockito.doThrow;
import static org.mockito.Mockito.never;
import static org.mockito.Mockito.verify;
import static org.mockito.Mockito.when;

import com.fasterxml.jackson.databind.ObjectMapper;
import com.fasterxml.jackson.datatype.jdk8.Jdk8Module;
import com.google.common.collect.ImmutableList;
import com.google.common.collect.ImmutableMap;
import com.google.common.collect.ImmutableMap.Builder;
import com.google.common.util.concurrent.ListeningScheduledExecutorService;
import io.confluent.kafka.schemaregistry.client.SchemaRegistryClient;
import io.confluent.ksql.KsqlEngine;
import io.confluent.ksql.parser.tree.NodeLocation;
import io.confluent.ksql.parser.tree.PrintTopic;
import io.confluent.ksql.parser.tree.QualifiedName;
import io.confluent.ksql.parser.tree.Query;
import io.confluent.ksql.parser.tree.QueryBody;
import io.confluent.ksql.parser.tree.Statement;
import io.confluent.ksql.rest.entity.KsqlRequest;
import io.confluent.ksql.rest.entity.Versions;
import io.confluent.ksql.rest.server.StatementParser;
import io.confluent.ksql.rest.server.computation.ReplayableCommandQueue;
import io.confluent.ksql.rest.server.resources.streaming.WSQueryEndpoint.PrintTopicPublisher;
import io.confluent.ksql.rest.server.resources.streaming.WSQueryEndpoint.QueryPublisher;
import io.confluent.ksql.services.ServiceContext;
import io.confluent.ksql.util.KafkaTopicClient;
import io.confluent.ksql.util.KsqlConfig;
import io.confluent.ksql.version.metrics.ActivenessRegistrar;
import java.io.IOException;
import java.time.Duration;
import java.util.Arrays;
import java.util.Collections;
import java.util.List;
import java.util.Optional;
import java.util.concurrent.TimeoutException;
import java.util.stream.Collectors;
import javax.websocket.CloseReason;
import javax.websocket.CloseReason.CloseCodes;
import javax.websocket.Session;
import org.junit.Before;
import org.junit.BeforeClass;
import org.junit.Test;
import org.junit.runner.RunWith;
import org.mockito.ArgumentCaptor;
import org.mockito.Captor;
import org.mockito.Mock;
import org.mockito.junit.MockitoJUnitRunner;

@SuppressWarnings({"unchecked", "SameParameterValue"})
@RunWith(MockitoJUnitRunner.class)
public class WSQueryEndpointTest {

  private static final ObjectMapper OBJECT_MAPPER = new ObjectMapper();

  private static final KsqlRequest VALID_REQUEST = new KsqlRequest("test-sql",
      ImmutableMap.of(KsqlConfig.KSQL_SERVICE_ID_CONFIG, "test-id"), null);

  private static final KsqlRequest ANOTHER_REQUEST = new KsqlRequest("other-sql",
      ImmutableMap.of(), null);

  private static final long SEQUENCE_NUMBER = 2L;
  private static final KsqlRequest REQUEST_WITHOUT_SEQUENCE_NUMBER = VALID_REQUEST;
  private static final KsqlRequest REQUEST_WITH_SEQUENCE_NUMBER = new KsqlRequest("test-sql",
      ImmutableMap.of(KsqlConfig.KSQL_SERVICE_ID_CONFIG, "test-id"), SEQUENCE_NUMBER);

  private static final String VALID_VERSION = Versions.KSQL_V1_WS;
  private static final String[] NO_VERSION_PROPERTY = null;
  private static final KsqlRequest[] NO_REQUEST_PROPERTY = (KsqlRequest[]) null;
  private static final Duration COMMAND_QUEUE_CATCHUP_TIMEOUT = Duration.ofMillis(5000L);

  @Mock
  private KsqlConfig ksqlConfig;
  @Mock
  private KsqlEngine ksqlEngine;
  @Mock
  private ServiceContext serviceContext;
  @Mock
  private SchemaRegistryClient schemaRegistryClient;
  @Mock
  private KafkaTopicClient topicClient;
  @Mock
  private StatementParser statementParser;
  @Mock
  private ListeningScheduledExecutorService exec;
  @Mock
  private Session session;
  @Mock
  private QueryBody queryBody;
  @Mock
  private ReplayableCommandQueue replayableCommandQueue;
  @Mock
  private QueryPublisher queryPublisher;
  @Mock
  private PrintTopicPublisher topicPublisher;
  @Mock
  private ActivenessRegistrar activenessRegistrar;
  @Captor
  private ArgumentCaptor<CloseReason> closeReasonCaptor;

  private Query query;
  private WSQueryEndpoint wsQueryEndpoint;

  @BeforeClass
  public static void setUpClass() {
    OBJECT_MAPPER.registerModule(new Jdk8Module());
  }

  @Before
  public void setUp() {
    query = new Query(queryBody, Optional.empty());

    when(session.getId()).thenReturn("session-id");
    when(statementParser.parseSingleStatement(anyString())).thenReturn(query);
    when(serviceContext.getSchemaRegistryClient()).thenReturn(schemaRegistryClient);
    when(serviceContext.getTopicClient()).thenReturn(topicClient);
    givenRequest(VALID_REQUEST);

    wsQueryEndpoint = new WSQueryEndpoint(
<<<<<<< HEAD
        ksqlConfig, OBJECT_MAPPER, statementParser, ksqlEngine, serviceContext, exec,
        queryPublisher, topicPublisher, activenessRegistrar);
=======
        ksqlConfig, OBJECT_MAPPER, statementParser, ksqlEngine, replayableCommandQueue, exec,
        queryPublisher, topicPublisher, activenessRegistrar, COMMAND_QUEUE_CATCHUP_TIMEOUT);
>>>>>>> 05d3daf5
  }

  @Test
  public void shouldReturnErrorOnBadVersion() throws Exception {
    // Given:
    givenVersions("bad-version");

    // When:
    wsQueryEndpoint.onOpen(session, null);

    // Then:
    verifyClosedWithReason("Received invalid api version: [bad-version]", CloseCodes.CANNOT_ACCEPT);
  }

  @Test
  public void shouldReturnErrorOnMultipleVersions() throws Exception {
    // Given:
    givenVersions(Versions.KSQL_V1_WS, "2");

    // When:
    wsQueryEndpoint.onOpen(session, null);

    // Then:
    verifyClosedWithReason("Received multiple api versions: [1, 2]", CloseCodes.CANNOT_ACCEPT);
  }

  @Test
  public void shouldAcceptNoVersion() throws IOException {
    // Given:
    givenVersions(NO_VERSION_PROPERTY);

    // When:
    wsQueryEndpoint.onOpen(session, null);

    // Then:
    verify(session, never()).close(any());
  }

  @Test
  public void shouldAcceptEmptyVersions() throws IOException {
    // Given:
    givenVersions(/* empty version*/);

    // When:
    wsQueryEndpoint.onOpen(session, null);

    // Then:
    verify(session, never()).close(any());
  }

  @Test
  public void shouldAcceptExplicitVersion() throws IOException {
    // Given:
    givenVersions(Versions.KSQL_V1_WS);

    // When:
    wsQueryEndpoint.onOpen(session, null);

    // Then:
    verify(session, never()).close(any());
  }

  @Test
  public void shouldReturnErrorOnNoRequest() throws Exception {
    // Given:
    givenRequests(NO_REQUEST_PROPERTY);

    // When:
    wsQueryEndpoint.onOpen(session, null);

    // Then:
    verifyClosedWithReason(
        "Error parsing request: missing request parameter", CloseCodes.CANNOT_ACCEPT);
  }

  @Test
  public void shouldReturnErrorOnEmptyRequests() throws Exception {
    // Given:
    givenRequests(/*None*/);

    // When:
    wsQueryEndpoint.onOpen(session, null);

    // Then:
    verifyClosedWithReason(
        "Error parsing request: missing request parameter", CloseCodes.CANNOT_ACCEPT);
  }

  @Test
  public void shouldParseStatementText() {
    // Given:
    givenVersions(VALID_VERSION);

    // When:
    wsQueryEndpoint.onOpen(session, null);

    // Then:
    verify(statementParser).parseSingleStatement(VALID_REQUEST.getKsql());
  }

  @Test
  public void shouldWeirdlyIgnoreAllButTheLastRequest() {
    // Given:
    givenRequests(ANOTHER_REQUEST, VALID_REQUEST);

    // When:
    wsQueryEndpoint.onOpen(session, null);

    // Then:
    verify(statementParser).parseSingleStatement(VALID_REQUEST.getKsql());
  }

  @Test
  public void shouldReturnErrorOnBadStatement() throws Exception {
    // Given:
    when(statementParser.parseSingleStatement(anyString()))
        .thenThrow(new RuntimeException("Boom!"));

    // When:
    wsQueryEndpoint.onOpen(session, null);

    // Then:
    verifyClosedWithReason("Error parsing query: Boom!", CloseCodes.CANNOT_ACCEPT);
  }

  @Test
  public void shouldReturnErrorOnInvalidStreamProperty() throws Exception {
    // Given:
    final String jsonRequest = "{"
        + "\"ksql\":\"sql\","
        + "\"streamsProperties\":{"
        + "\"unknown-property\":true"
        + "}}";

    givenRequest(jsonRequest);

    // When:
    wsQueryEndpoint.onOpen(session, null);

    // Then:
    verifyClosedWithReason(
        "Error parsing request: Failed to set 'unknown-property' to 'true'",
        CloseCodes.CANNOT_ACCEPT);
  }

  @Test
  public void shouldHandleQuery() {
    // Given:
    givenRequestIs(query);

    // When:
    wsQueryEndpoint.onOpen(session, null);

    // Then:
    verify(queryPublisher).start(
        eq(ksqlConfig),
        eq(ksqlEngine),
        eq(exec),
        eq(VALID_REQUEST.getKsql()),
        eq(VALID_REQUEST.getStreamsProperties()),
        any());
  }

  @Test
  public void shouldHandlePrintTopic() {
    // Given:
    givenRequestIs(printTopic("bob", true));
    when(topicClient.isTopicExists("bob")).thenReturn(true);
    when(ksqlConfig.getKsqlStreamConfigProps()).thenReturn(ImmutableMap.of("this", "that"));

    // When:
    wsQueryEndpoint.onOpen(session, null);

    // Then:
    verify(topicPublisher).start(
        eq(exec),
        eq(schemaRegistryClient),
        eq(ImmutableMap.of("this", "that")),
        eq("bob"),
        eq(true),
        any());
  }

  @Test
  public void shouldReturnErrorIfTopicDoesNotExist() throws Exception {
    // Given:
    givenRequestIs(printTopic("bob", true));
    when(topicClient.isTopicExists("bob")).thenReturn(false);

    // When:
    wsQueryEndpoint.onOpen(session, null);

    // Then:
    verifyClosedWithReason("topic does not exist: bob", CloseCodes.CANNOT_ACCEPT);
  }

  @Test
  public void shouldNotWaitIfNoSequenceNumberSpecified() throws Exception {
    // Given:
    givenRequest(REQUEST_WITHOUT_SEQUENCE_NUMBER);

    // When:
    wsQueryEndpoint.onOpen(session, null);

    // Then:
    verify(replayableCommandQueue, never()).ensureConsumedPast(anyLong(), any());
  }

  @Test
  public void shouldWaitIfSequenceNumberSpecified() throws Exception {
    // Given:
    givenRequest(REQUEST_WITH_SEQUENCE_NUMBER);

    // When:
    wsQueryEndpoint.onOpen(session, null);

    // Then:
    verify(replayableCommandQueue).ensureConsumedPast(eq(SEQUENCE_NUMBER), any());
  }

  @Test
  public void shouldReturnErrorIfCommandQueueCatchupTimeout() throws Exception {
    // Given:
    givenRequest(REQUEST_WITH_SEQUENCE_NUMBER);
    doThrow(new TimeoutException("yikes"))
        .when(replayableCommandQueue).ensureConsumedPast(eq(SEQUENCE_NUMBER), any());

    // When:
    wsQueryEndpoint.onOpen(session, null);

    // Then:
    verifyClosedWithReason("yikes", CloseCodes.TRY_AGAIN_LATER);
    verify(statementParser, never()).parseSingleStatement(any());
  }

  private static PrintTopic printTopic(final String name, final boolean fromBeginning) {
    return new PrintTopic(
        new NodeLocation(0, 1),
        QualifiedName.of(name),
        fromBeginning,
        Optional.empty()
    );
  }

  private void givenVersions(final String... versions) {

    givenRequestAndVersions(
        Collections.singletonList(serialize(VALID_REQUEST)),
        versions == null ? null : Arrays.asList(versions));
  }

  private void givenRequest(final KsqlRequest request) {
    givenRequestAndVersions(
        Collections.singletonList(serialize(request)),
        ImmutableList.of(VALID_VERSION));
  }

  private void givenRequest(final String request) {
    givenRequestAndVersions(Collections.singletonList(request), ImmutableList.of(VALID_VERSION));
  }

  private void givenRequests(final KsqlRequest... requests) {
    if (requests == null) {
      givenRequestAndVersions(null, ImmutableList.of(VALID_VERSION));
      return;
    }

    givenRequestAndVersions(
        Arrays.stream(requests).map(WSQueryEndpointTest::serialize).collect(Collectors.toList()),
        ImmutableList.of(VALID_VERSION));
  }

  private void givenRequestAndVersions(final List<String> jsonRequest,
      final List<String> versions) {
    final Builder<String, List<String>> builder = ImmutableMap.builder();
    if (versions != null) {
      builder.put(Versions.KSQL_V1_WS_PARAM, versions);
    }
    if (jsonRequest != null) {
      builder.put("request", jsonRequest);
    }

    when(session.getRequestParameterMap()).thenReturn(builder.build());
  }

  private void givenRequestIs(final Statement stmt) {
    when(statementParser.parseSingleStatement(anyString())).thenReturn(stmt);
  }

  private static String serialize(final KsqlRequest request) {
    try {
      if (request == null) {
        return null;
      }
      return OBJECT_MAPPER.writeValueAsString(request);
    } catch (final Exception e) {
      throw new AssertionError("Invalid test", e);
    }
  }

  private void verifyClosedWithReason(final String reason, final CloseCodes code) throws Exception {
    verify(session).close(closeReasonCaptor.capture());
    final CloseReason closeReason = closeReasonCaptor.getValue();
    assertThat(closeReason.getReasonPhrase(), is(reason));
    assertThat(closeReason.getCloseCode(), is(code));
  }

  @Test
  public void shouldUpdateTheLastRequestTime() {
    // Given:

    // When:
    wsQueryEndpoint.onOpen(session, null);

    // Then:
    verify(activenessRegistrar).updateLastRequestTime();
  }

}<|MERGE_RESOLUTION|>--- conflicted
+++ resolved
@@ -44,7 +44,7 @@
 import io.confluent.ksql.rest.entity.KsqlRequest;
 import io.confluent.ksql.rest.entity.Versions;
 import io.confluent.ksql.rest.server.StatementParser;
-import io.confluent.ksql.rest.server.computation.ReplayableCommandQueue;
+import io.confluent.ksql.rest.server.computation.CommandQueue;
 import io.confluent.ksql.rest.server.resources.streaming.WSQueryEndpoint.PrintTopicPublisher;
 import io.confluent.ksql.rest.server.resources.streaming.WSQueryEndpoint.QueryPublisher;
 import io.confluent.ksql.services.ServiceContext;
@@ -112,7 +112,7 @@
   @Mock
   private QueryBody queryBody;
   @Mock
-  private ReplayableCommandQueue replayableCommandQueue;
+  private CommandQueue commandQueue;
   @Mock
   private QueryPublisher queryPublisher;
   @Mock
@@ -141,13 +141,8 @@
     givenRequest(VALID_REQUEST);
 
     wsQueryEndpoint = new WSQueryEndpoint(
-<<<<<<< HEAD
-        ksqlConfig, OBJECT_MAPPER, statementParser, ksqlEngine, serviceContext, exec,
-        queryPublisher, topicPublisher, activenessRegistrar);
-=======
-        ksqlConfig, OBJECT_MAPPER, statementParser, ksqlEngine, replayableCommandQueue, exec,
+        ksqlConfig, OBJECT_MAPPER, statementParser, ksqlEngine, serviceContext, commandQueue, exec,
         queryPublisher, topicPublisher, activenessRegistrar, COMMAND_QUEUE_CATCHUP_TIMEOUT);
->>>>>>> 05d3daf5
   }
 
   @Test
@@ -353,7 +348,7 @@
     wsQueryEndpoint.onOpen(session, null);
 
     // Then:
-    verify(replayableCommandQueue, never()).ensureConsumedPast(anyLong(), any());
+    verify(commandQueue, never()).ensureConsumedPast(anyLong(), any());
   }
 
   @Test
@@ -365,7 +360,7 @@
     wsQueryEndpoint.onOpen(session, null);
 
     // Then:
-    verify(replayableCommandQueue).ensureConsumedPast(eq(SEQUENCE_NUMBER), any());
+    verify(commandQueue).ensureConsumedPast(eq(SEQUENCE_NUMBER), any());
   }
 
   @Test
@@ -373,7 +368,7 @@
     // Given:
     givenRequest(REQUEST_WITH_SEQUENCE_NUMBER);
     doThrow(new TimeoutException("yikes"))
-        .when(replayableCommandQueue).ensureConsumedPast(eq(SEQUENCE_NUMBER), any());
+        .when(commandQueue).ensureConsumedPast(eq(SEQUENCE_NUMBER), any());
 
     // When:
     wsQueryEndpoint.onOpen(session, null);
