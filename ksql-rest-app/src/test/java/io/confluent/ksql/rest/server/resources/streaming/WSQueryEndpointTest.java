--- conflicted
+++ resolved
@@ -386,11 +386,7 @@
   }
 
   @Test
-<<<<<<< HEAD
-  public void shouldUpdateTheLastRequestTime() {
-=======
   public void shouldUpdateTheLastRequestTime() throws Exception {
->>>>>>> 610a518b
     // Given:
 
     // When:
