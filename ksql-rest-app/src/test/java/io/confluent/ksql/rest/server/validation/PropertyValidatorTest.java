--- conflicted
+++ resolved
@@ -62,15 +62,10 @@
     CustomValidators.SET_PROPERTY.validate(
         ConfiguredStatement.of(
         PreparedStatement.of(
-<<<<<<< HEAD
-            "SET '" + KsqlConfig.SINK_NUMBER_OF_REPLICAS_PROPERTY + "' = '1';",
+            "SET '" + ConsumerConfig.AUTO_OFFSET_RESET_CONFIG + "' = 'earliest';",
             new SetProperty(Optional.empty(), KsqlConfig.SINK_NUMBER_OF_REPLICAS_PROPERTY, "1")),
             new HashMap<>(),
             engine.getKsqlConfig()),
-=======
-            "SET '" + ConsumerConfig.AUTO_OFFSET_RESET_CONFIG + "' = 'earliest';",
-            new SetProperty(Optional.empty(), ConsumerConfig.AUTO_OFFSET_RESET_CONFIG, "earliest")),
->>>>>>> 7905819a
         engine.getEngine(),
         engine.getServiceContext()
     );
@@ -87,15 +82,10 @@
     CustomValidators.SET_PROPERTY.validate(
         ConfiguredStatement.of(
         PreparedStatement.of(
-<<<<<<< HEAD
-            "SET '" + KsqlConfig.SINK_NUMBER_OF_REPLICAS_PROPERTY + "' = 'invalid';",
+             "SET '" + ConsumerConfig.AUTO_OFFSET_RESET_CONFIG + "' = 'invalid';",
             new SetProperty(Optional.empty(), KsqlConfig.SINK_NUMBER_OF_REPLICAS_PROPERTY, "invalid")),
             new HashMap<>(),
             engine.getKsqlConfig()),
-=======
-            "SET '" + ConsumerConfig.AUTO_OFFSET_RESET_CONFIG + "' = 'invalid';",
-            new SetProperty(Optional.empty(), ConsumerConfig.AUTO_OFFSET_RESET_CONFIG, "invalid")),
->>>>>>> 7905819a
         engine.getEngine(),
         engine.getServiceContext()
     );
@@ -126,15 +116,10 @@
     CustomValidators.UNSET_PROPERTY.validate(
         ConfiguredStatement.of(
         PreparedStatement.of(
-<<<<<<< HEAD
-            "UNSET '" + KsqlConfig.SINK_NUMBER_OF_REPLICAS_PROPERTY + "';",
+            "UNSET '" + ConsumerConfig.AUTO_OFFSET_RESET_CONFIG + "';",
             new UnsetProperty(Optional.empty(), KsqlConfig.SINK_NUMBER_OF_REPLICAS_PROPERTY)),
             new HashMap<>(),
             engine.getKsqlConfig()),
-=======
-            "UNSET '" + ConsumerConfig.AUTO_OFFSET_RESET_CONFIG + "';",
-            new UnsetProperty(Optional.empty(), ConsumerConfig.AUTO_OFFSET_RESET_CONFIG)),
->>>>>>> 7905819a
         engine.getEngine(),
         engine.getServiceContext()
     );
