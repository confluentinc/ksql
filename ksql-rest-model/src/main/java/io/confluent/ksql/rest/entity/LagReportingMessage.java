--- conflicted
+++ resolved
@@ -26,12 +26,7 @@
 public class LagReportingMessage {
 
   private final HostInfoEntity hostInfo;
-<<<<<<< HEAD
-  private final Map<QueryStateStoreId, Map<Integer, LagInfoEntity>> storeToPartitionToLagMap;
-  private final long lastLagUpdateMs;
-=======
   private final HostStoreLags hostStoreLags;
->>>>>>> 3677d5f1
 
   @JsonCreator
   public LagReportingMessage(
