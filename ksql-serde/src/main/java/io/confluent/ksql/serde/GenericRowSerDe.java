/*
 * Copyright 2019 Confluent Inc.
 *
 * Licensed under the Confluent Community License (the "License"); you may not use
 * this file except in compliance with the License.  You may obtain a copy of the
 * License at
 *
 * http://www.confluent.io/confluent-community-license
 *
 * Unless required by applicable law or agreed to in writing, software
 * distributed under the License is distributed on an "AS IS" BASIS, WITHOUT
 * WARRANTIES OF ANY KIND, either express or implied.  See the License for the
 * specific language governing permissions and limitations under the License.
 */

package io.confluent.ksql.serde;

import static java.util.Objects.requireNonNull;

import io.confluent.kafka.schemaregistry.client.SchemaRegistryClient;
import io.confluent.ksql.GenericRow;
import io.confluent.ksql.logging.processing.ProcessingLogContext;
import io.confluent.ksql.schema.ksql.KsqlSchema;
<<<<<<< HEAD
import io.confluent.ksql.schema.ksql.KsqlSchemaWithOptions;
import io.confluent.ksql.schema.persistence.PersistenceSchemas;
=======
import io.confluent.ksql.schema.ksql.PhysicalSchema;
>>>>>>> 6af8958f
import io.confluent.ksql.util.KsqlConfig;
import java.util.ArrayList;
import java.util.List;
import java.util.Map;
import java.util.Objects;
import java.util.function.Supplier;
import org.apache.kafka.common.errors.SerializationException;
import org.apache.kafka.common.serialization.Deserializer;
import org.apache.kafka.common.serialization.Serde;
import org.apache.kafka.common.serialization.Serializer;
import org.apache.kafka.connect.data.ConnectSchema;
import org.apache.kafka.connect.data.Field;
import org.apache.kafka.connect.data.Struct;

public final class GenericRowSerDe implements Serde<GenericRow> {

  private final Serde<Object> delegate;
<<<<<<< HEAD
  private final KsqlSchemaWithOptions schema;
=======
  private final PhysicalSchema schema;
>>>>>>> 6af8958f
  private final boolean unwrapped;

  public static Serde<GenericRow> from(
      final KsqlSerdeFactory serdeFactory,
<<<<<<< HEAD
      final KsqlSchemaWithOptions schema,
=======
      final PhysicalSchema schema,
>>>>>>> 6af8958f
      final KsqlConfig ksqlConfig,
      final Supplier<SchemaRegistryClient> srClientFactory,
      final String loggerNamePrefix,
      final ProcessingLogContext processingLogContext
  ) {
    final PersistenceSchemas physicalSchema = schema.getPhysicalSchema();

    final Serde<Object> structSerde = serdeFactory.createSerde(
<<<<<<< HEAD
        physicalSchema.valueSchema(),
=======
        schema.valueSchema(),
>>>>>>> 6af8958f
        ksqlConfig,
        srClientFactory,
        loggerNamePrefix,
        processingLogContext);

    return new GenericRowSerDe(structSerde, schema);
  }

  private GenericRowSerDe(
      final Serde<Object> delegate,
<<<<<<< HEAD
      final KsqlSchemaWithOptions schema
  ) {
    this.delegate = requireNonNull(delegate, "delegate");
    this.schema = requireNonNull(schema, "schema");
    this.unwrapped = schema.getLogicalSchema().fields().size() == 1
        && schema.getSerdeOptions().contains(SerdeOption.UNWRAP_SINGLE_VALUES);
=======
      final PhysicalSchema schema
  ) {
    this.delegate = requireNonNull(delegate, "delegate");
    this.schema = requireNonNull(schema, "schema");
    this.unwrapped = schema.logicalSchema().fields().size() == 1
        && schema.serdeOptions().contains(SerdeOption.UNWRAP_SINGLE_VALUES);
>>>>>>> 6af8958f
  }

  @Override
  public Serializer<GenericRow> serializer() {
    return unwrapped
        ? new UnwrappedGenericRowSerializer(delegate.serializer())
<<<<<<< HEAD
        : new GenericRowSerializer(delegate.serializer(), schema.getLogicalSchema());
=======
        : new GenericRowSerializer(delegate.serializer(), schema.logicalSchema());
>>>>>>> 6af8958f
  }

  @SuppressWarnings("unchecked")
  @Override
  public Deserializer<GenericRow> deserializer() {
    return unwrapped
        ? new UnwrappedGenericRowDeserializer(delegate.deserializer())
        : new GenericRowDeserializer((Deserializer) delegate.deserializer());
  }

  @Override
  public boolean equals(final Object o) {
    if (this == o) {
      return true;
    }
    if (o == null || getClass() != o.getClass()) {
      return false;
    }
    final GenericRowSerDe that = (GenericRowSerDe) o;
    return Objects.equals(delegate, that.delegate)
        && Objects.equals(schema, that.schema);
  }

  @Override
  public int hashCode() {
    return Objects.hash(delegate, schema);
  }

  private static class UnwrappedGenericRowSerializer implements Serializer<GenericRow> {

    private final Serializer<Object> inner;

    UnwrappedGenericRowSerializer(final Serializer<Object> inner) {
      this.inner = requireNonNull(inner, "inner");
    }

    @Override
    public void configure(final Map<String, ?> configs, final boolean isKey) {
      inner.configure(configs, isKey);
    }

    @Override
    public byte[] serialize(final String topic, final GenericRow data) {
      if (data == null) {
        return inner.serialize(topic, null);
      }

      if (data.getColumns().size() != 1) {
        throw new SerializationException("Expected single-field value. "
            + "got: " + data.getColumns().size());
      }

      return inner.serialize(topic, data.getColumns().get(0));
    }
  }

  private static class GenericRowSerializer implements Serializer<GenericRow> {

    private final Serializer<Object> inner;
    private final ConnectSchema schema;

    GenericRowSerializer(final Serializer<Object> inner, final KsqlSchema schema) {
      this.inner = requireNonNull(inner, "inner");
      this.schema = requireNonNull(schema, "schema").getSchema();
    }

    @Override
    public void configure(final Map<String, ?> configs, final boolean isKey) {
      inner.configure(configs, isKey);
    }

    @Override
    public byte[] serialize(final String topic, final GenericRow data) {
      if (data == null) {
        return inner.serialize(topic, null);
      }

      if (data.getColumns().size() != schema.fields().size()) {
        throw new SerializationException("Field count mismatch."
            + " expected: " + schema.fields().size()
            + ", got: " + data.getColumns().size()
        );
      }

      final Struct struct = new Struct(schema);
      for (int i = 0; i < data.getColumns().size(); i++) {
        struct.put(schema.fields().get(i), data.getColumns().get(i));
      }

      return inner.serialize(topic, struct);
    }
  }

  private static class GenericRowDeserializer implements Deserializer<GenericRow> {

    private final Deserializer<Struct> inner;

    GenericRowDeserializer(final Deserializer<Struct> inner) {
      this.inner = requireNonNull(inner, "inner");
    }

    @Override
    public void configure(final Map<String, ?> configs, final boolean isKey) {
      inner.configure(configs, isKey);
    }

    @Override
    public GenericRow deserialize(final String topic, final byte[] data) {
      final Struct struct = inner.deserialize(topic, data);
      if (struct == null) {
        return null;
      }

      final List<Field> fields = struct.schema().fields();
      final List<Object> columns = new ArrayList<>(fields.size());

      for (final Field field : fields) {
        final Object columnVal = struct.get(field);
        columns.add(columnVal);
      }

      return new GenericRow(columns);
    }
  }

  private static class UnwrappedGenericRowDeserializer implements Deserializer<GenericRow> {

    private final Deserializer<Object> inner;

    UnwrappedGenericRowDeserializer(final Deserializer<Object> inner) {
      this.inner = requireNonNull(inner, "inner");
    }

    @Override
    public void configure(final Map<String, ?> configs, final boolean isKey) {
      inner.configure(configs, isKey);
    }

    @Override
    public GenericRow deserialize(final String topic, final byte[] data) {
      final Object value = inner.deserialize(topic, data);
      if (value == null) {
        return null;
      }

      final GenericRow row = new GenericRow();
      row.getColumns().add(value);
      return row;
    }
  }
}<|MERGE_RESOLUTION|>--- conflicted
+++ resolved
@@ -21,12 +21,7 @@
 import io.confluent.ksql.GenericRow;
 import io.confluent.ksql.logging.processing.ProcessingLogContext;
 import io.confluent.ksql.schema.ksql.KsqlSchema;
-<<<<<<< HEAD
-import io.confluent.ksql.schema.ksql.KsqlSchemaWithOptions;
-import io.confluent.ksql.schema.persistence.PersistenceSchemas;
-=======
 import io.confluent.ksql.schema.ksql.PhysicalSchema;
->>>>>>> 6af8958f
 import io.confluent.ksql.util.KsqlConfig;
 import java.util.ArrayList;
 import java.util.List;
@@ -44,33 +39,20 @@
 public final class GenericRowSerDe implements Serde<GenericRow> {
 
   private final Serde<Object> delegate;
-<<<<<<< HEAD
-  private final KsqlSchemaWithOptions schema;
-=======
   private final PhysicalSchema schema;
->>>>>>> 6af8958f
   private final boolean unwrapped;
 
   public static Serde<GenericRow> from(
       final KsqlSerdeFactory serdeFactory,
-<<<<<<< HEAD
-      final KsqlSchemaWithOptions schema,
-=======
       final PhysicalSchema schema,
->>>>>>> 6af8958f
       final KsqlConfig ksqlConfig,
       final Supplier<SchemaRegistryClient> srClientFactory,
       final String loggerNamePrefix,
       final ProcessingLogContext processingLogContext
   ) {
-    final PersistenceSchemas physicalSchema = schema.getPhysicalSchema();
 
     final Serde<Object> structSerde = serdeFactory.createSerde(
-<<<<<<< HEAD
-        physicalSchema.valueSchema(),
-=======
         schema.valueSchema(),
->>>>>>> 6af8958f
         ksqlConfig,
         srClientFactory,
         loggerNamePrefix,
@@ -81,32 +63,19 @@
 
   private GenericRowSerDe(
       final Serde<Object> delegate,
-<<<<<<< HEAD
-      final KsqlSchemaWithOptions schema
-  ) {
-    this.delegate = requireNonNull(delegate, "delegate");
-    this.schema = requireNonNull(schema, "schema");
-    this.unwrapped = schema.getLogicalSchema().fields().size() == 1
-        && schema.getSerdeOptions().contains(SerdeOption.UNWRAP_SINGLE_VALUES);
-=======
       final PhysicalSchema schema
   ) {
     this.delegate = requireNonNull(delegate, "delegate");
     this.schema = requireNonNull(schema, "schema");
     this.unwrapped = schema.logicalSchema().fields().size() == 1
         && schema.serdeOptions().contains(SerdeOption.UNWRAP_SINGLE_VALUES);
->>>>>>> 6af8958f
   }
 
   @Override
   public Serializer<GenericRow> serializer() {
     return unwrapped
         ? new UnwrappedGenericRowSerializer(delegate.serializer())
-<<<<<<< HEAD
-        : new GenericRowSerializer(delegate.serializer(), schema.getLogicalSchema());
-=======
         : new GenericRowSerializer(delegate.serializer(), schema.logicalSchema());
->>>>>>> 6af8958f
   }
 
   @SuppressWarnings("unchecked")
