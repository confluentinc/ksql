--- conflicted
+++ resolved
@@ -38,20 +38,15 @@
   private final Schema ksqlSchema;
   private final Schema avroCompatibleSchema;
 
-<<<<<<< HEAD
-  public AvroDataTranslator(final Schema ksqlSchema, final String schemaFullName) {
-    this.ksqlSchema = ksqlSchema;
-    this.avroCompatibleSchema = buildAvroCompatibleSchema(
-        ksqlSchema,
-        new TypeNameGenerator(Collections.singleton(schemaFullName)));
-=======
-  public AvroDataTranslator(final Schema ksqlSchema, final boolean useNamedMaps) {
+  public AvroDataTranslator(
+      final Schema ksqlSchema,
+      final String schemaFullName,
+      final boolean useNamedMaps) {
     this.ksqlSchema = ksqlSchema;
     this.avroCompatibleSchema = buildAvroCompatibleSchema(
         ksqlSchema,
         useNamedMaps,
-        new TypeNameGenerator());
->>>>>>> b6efbace
+        new TypeNameGenerator(Collections.singleton(schemaFullName)));
     this.innerTranslator = new ConnectDataTranslator(avroCompatibleSchema);
   }
 
