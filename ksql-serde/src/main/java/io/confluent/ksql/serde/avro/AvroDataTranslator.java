--- conflicted
+++ resolved
@@ -104,12 +104,7 @@
     return struct;
   }
 
-<<<<<<< HEAD
   private static final class Context {
-=======
-  private static final class TypeNameGenerator {
-
->>>>>>> ea197b50
     private static final String DELIMITER = "_";
 
     static final String MAP_KEY_NAME = "MapKey";
