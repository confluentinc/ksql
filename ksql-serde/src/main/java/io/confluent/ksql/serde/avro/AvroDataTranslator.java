--- conflicted
+++ resolved
@@ -19,12 +19,8 @@
 
 import com.google.common.collect.ImmutableList;
 import com.google.common.collect.Iterables;
-<<<<<<< HEAD
-import io.confluent.ksql.schema.persistence.PersistenceSchema;
-=======
 import io.confluent.ksql.schema.connect.SchemaWalker;
 import io.confluent.ksql.schema.connect.SchemaWalker.Visitor;
->>>>>>> 6af8958f
 import io.confluent.ksql.serde.connect.ConnectDataTranslator;
 import io.confluent.ksql.serde.connect.DataTranslator;
 import java.util.ArrayList;
@@ -34,15 +30,12 @@
 import java.util.List;
 import java.util.Map;
 import java.util.Objects;
-import org.apache.kafka.connect.data.ConnectSchema;
 import org.apache.kafka.connect.data.Field;
 import org.apache.kafka.connect.data.Schema;
 import org.apache.kafka.connect.data.Schema.Type;
 import org.apache.kafka.connect.data.SchemaBuilder;
 import org.apache.kafka.connect.data.Struct;
 
-<<<<<<< HEAD
-=======
 /**
  * Translates KSQL data and schemas to Avro equivalents.
  *
@@ -52,7 +45,6 @@
  * <p>This includes ensuring field names are valid Avro field names and that nested types do not
  * have name clashes.
  */
->>>>>>> 6af8958f
 public class AvroDataTranslator implements DataTranslator {
 
   private final DataTranslator innerTranslator;
@@ -70,20 +62,12 @@
         this.ksqlSchema,
         new TypeNameGenerator(Collections.singleton(schemaFullName), useNamedMaps)
     );
-<<<<<<< HEAD
-    this.innerTranslator = new ConnectDataTranslator(avroCompatibleSchema);
-  }
-
-  PersistenceSchema getConnectSchema() {
-    return PersistenceSchema.of((ConnectSchema) avroCompatibleSchema);
-=======
 
     this.innerTranslator = new ConnectDataTranslator(avroCompatibleSchema);
   }
 
   Schema getAvroCompatibleSchema() {
     return avroCompatibleSchema;
->>>>>>> 6af8958f
   }
 
   @Override
@@ -131,11 +115,7 @@
     private final boolean useNamedMaps;
 
     private TypeNameGenerator(final Iterable<String> names, final boolean useNamedMaps) {
-<<<<<<< HEAD
-      this.names = Objects.requireNonNull(names, "names");
-=======
       this.names = requireNonNull(names, "names");
->>>>>>> 6af8958f
       this.useNamedMaps = useNamedMaps;
     }
 
@@ -188,11 +168,7 @@
                 typeNameGenerator.with(TypeNameGenerator.MAP_VALUE_NAME))
         );
         schemaBuilder = typeNameGenerator.useNamedMaps
-<<<<<<< HEAD
-          ? mapSchemaBuilder.name(typeNameGenerator.name())
-=======
             ? mapSchemaBuilder.name(typeNameGenerator.name())
->>>>>>> 6af8958f
             : mapSchemaBuilder;
         break;
     }
