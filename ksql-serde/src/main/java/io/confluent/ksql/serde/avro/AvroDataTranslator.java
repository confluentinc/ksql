--- conflicted
+++ resolved
@@ -21,7 +21,6 @@
 import com.google.common.collect.Iterables;
 import io.confluent.ksql.schema.connect.SchemaWalker;
 import io.confluent.ksql.schema.connect.SchemaWalker.Visitor;
-import io.confluent.ksql.schema.persistence.PersistenceSchema;
 import io.confluent.ksql.serde.connect.ConnectDataTranslator;
 import io.confluent.ksql.serde.connect.DataTranslator;
 import java.util.ArrayList;
@@ -30,24 +29,22 @@
 import java.util.Iterator;
 import java.util.List;
 import java.util.Map;
+import java.util.Objects;
 import org.apache.kafka.connect.data.Field;
 import org.apache.kafka.connect.data.Schema;
 import org.apache.kafka.connect.data.Schema.Type;
 import org.apache.kafka.connect.data.SchemaBuilder;
 import org.apache.kafka.connect.data.Struct;
 
-<<<<<<< HEAD
-=======
 /**
  * Translates KSQL data and schemas to Avro equivalents.
  *
  * <p>Responsible for converting the KSQL schema to a version ready for connect to convert to an
- *  avro schema.
+ * avro schema.
  *
  * <p>This includes ensuring field names are valid Avro field names and that nested types do not
  * have name clashes.
  */
->>>>>>> aa44fc01
 public class AvroDataTranslator implements DataTranslator {
 
   private final DataTranslator innerTranslator;
@@ -55,29 +52,17 @@
   private final Schema avroCompatibleSchema;
 
   AvroDataTranslator(
-<<<<<<< HEAD
       final Schema schema,
       final String schemaFullName,
       final boolean useNamedMaps
   ) {
-    this.ksqlSchema = Objects.requireNonNull(schema, "schema");
-=======
-      final PersistenceSchema schema,
-      final String schemaFullName,
-      final boolean useNamedMaps
-  ) {
-    this.ksqlSchema =
-        throwOnInvalidSchema(requireNonNull(schema, "schema").getConnectSchema());
-
->>>>>>> aa44fc01
+    this.ksqlSchema = throwOnInvalidSchema(Objects.requireNonNull(schema, "schema"));
+
     this.avroCompatibleSchema = buildAvroCompatibleSchema(
         this.ksqlSchema,
         new TypeNameGenerator(Collections.singleton(schemaFullName), useNamedMaps)
     );
-<<<<<<< HEAD
-=======
-
->>>>>>> aa44fc01
+
     this.innerTranslator = new ConnectDataTranslator(avroCompatibleSchema);
   }
 
@@ -120,6 +105,7 @@
   }
 
   private static final class TypeNameGenerator {
+
     private static final String DELIMITER = "_";
 
     static final String MAP_KEY_NAME = "MapKey";
@@ -129,11 +115,7 @@
     private final boolean useNamedMaps;
 
     private TypeNameGenerator(final Iterable<String> names, final boolean useNamedMaps) {
-<<<<<<< HEAD
-      this.names = Objects.requireNonNull(names, "names");
-=======
       this.names = requireNonNull(names, "names");
->>>>>>> aa44fc01
       this.useNamedMaps = useNamedMaps;
     }
 
@@ -186,11 +168,7 @@
                 typeNameGenerator.with(TypeNameGenerator.MAP_VALUE_NAME))
         );
         schemaBuilder = typeNameGenerator.useNamedMaps
-<<<<<<< HEAD
-          ? mapSchemaBuilder.name(typeNameGenerator.name())
-=======
             ? mapSchemaBuilder.name(typeNameGenerator.name())
->>>>>>> aa44fc01
             : mapSchemaBuilder;
         break;
     }
@@ -232,14 +210,19 @@
 
   private static Schema throwOnInvalidSchema(final Schema schema) {
 
-    class SchemaValidator implements Visitor {
+    class SchemaValidator implements Visitor<Void> {
 
       @Override
-      public boolean visitMap(final Schema schema) {
+      public Void visitMap(final Schema schema, final Void key, final Void value) {
         if (schema.keySchema().type() != Type.STRING) {
           throw new IllegalArgumentException("Avro only supports MAPs with STRING keys");
         }
-        return true;
+        return null;
+      }
+
+      @Override
+      public Void visitSchema(final Schema schema) {
+        return null;
       }
     }
 
