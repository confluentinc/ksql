/*
 * Copyright 2018 Confluent Inc.
 *
 * Licensed under the Confluent Community License (the "License"); you may not use
 * this file except in compliance with the License.  You may obtain a copy of the
 * License at
 *
 * http://www.confluent.io/confluent-community-license
 *
 * Unless required by applicable law or agreed to in writing, software
 * distributed under the License is distributed on an "AS IS" BASIS, WITHOUT
 * WARRANTIES OF ANY KIND, either express or implied.  See the License for the
 * specific language governing permissions and limitations under the License.
 */

package io.confluent.ksql.serde.avro;

import com.google.errorprone.annotations.Immutable;
import io.confluent.connect.avro.AvroConverter;
import io.confluent.connect.avro.AvroDataConfig;
import io.confluent.kafka.schemaregistry.client.SchemaRegistryClient;
import io.confluent.kafka.serializers.AbstractKafkaAvroSerDeConfig;
import io.confluent.ksql.schema.ksql.PersistenceSchema;
import io.confluent.ksql.serde.Format;
import io.confluent.ksql.serde.KsqlSerdeFactory;
import io.confluent.ksql.serde.connect.KsqlConnectDeserializer;
import io.confluent.ksql.serde.connect.KsqlConnectSerializer;
import io.confluent.ksql.serde.tls.ThreadLocalDeserializer;
import io.confluent.ksql.serde.tls.ThreadLocalSerializer;
import io.confluent.ksql.util.KsqlConfig;
import java.util.Map;
import java.util.Objects;
import java.util.function.Supplier;
import org.apache.kafka.common.serialization.Deserializer;
import org.apache.kafka.common.serialization.Serde;
import org.apache.kafka.common.serialization.Serdes;
import org.apache.kafka.common.serialization.Serializer;

@Immutable
public class KsqlAvroSerdeFactory implements KsqlSerdeFactory {

  private final String fullSchemaName;

  public KsqlAvroSerdeFactory(final String fullSchemaName) {
    this.fullSchemaName = Objects.requireNonNull(fullSchemaName, "fullSchemaName").trim();
    if (this.fullSchemaName.isEmpty()) {
      throw new IllegalArgumentException("the schema name cannot be empty");
    }
  }

  @Override
<<<<<<< HEAD
  public void validate(final PersistenceSchema schema) {
    // Supports all types
=======
  public Format getFormat() {
    return Format.AVRO;
>>>>>>> 2b02653f
  }

  @Override
  public void validate(final ConnectSchema schema) {
    // Supports all types
  }

  @Override
  public Serde<Object> createSerde(
      final PersistenceSchema schema,
      final KsqlConfig ksqlConfig,
      final Supplier<SchemaRegistryClient> schemaRegistryClientFactory
  ) {
    final Supplier<Serializer<Object>> serializerSupplier = () -> createConnectSerializer(
        schema,
        ksqlConfig,
        schemaRegistryClientFactory
    );

    final Supplier<Deserializer<Object>> deserializerSupplier = () -> createConnectDeserializer(
        schema,
        ksqlConfig,
        schemaRegistryClientFactory);

    // Sanity check:
    serializerSupplier.get();
    deserializerSupplier.get();

    return Serdes.serdeFrom(
        new ThreadLocalSerializer<>(serializerSupplier),
        new ThreadLocalDeserializer<>(deserializerSupplier)
    );
  }

  @Override
  public boolean equals(final Object o) {
    if (this == o) {
      return true;
    }
    if (o == null || getClass() != o.getClass()) {
      return false;
    }
    final KsqlAvroSerdeFactory that = (KsqlAvroSerdeFactory) o;
    return Objects.equals(fullSchemaName, that.fullSchemaName);
  }

  @Override
  public int hashCode() {
    return Objects.hash(fullSchemaName);
  }

  private KsqlConnectSerializer createConnectSerializer(
      final PersistenceSchema schema,
      final KsqlConfig ksqlConfig,
      final Supplier<SchemaRegistryClient> schemaRegistryClientFactory
  ) {
    final AvroDataTranslator translator = createAvroTranslator(schema, ksqlConfig);

    final AvroConverter avroConverter =
        getAvroConverter(schemaRegistryClientFactory.get(), ksqlConfig);

    return new KsqlConnectSerializer(
        translator.getAvroCompatibleSchema(),
        translator,
        avroConverter
    );
  }

  private KsqlConnectDeserializer createConnectDeserializer(
      final PersistenceSchema schema,
      final KsqlConfig ksqlConfig,
      final Supplier<SchemaRegistryClient> schemaRegistryClientFactory
  ) {
    final AvroDataTranslator translator = createAvroTranslator(schema, ksqlConfig);

    final AvroConverter avroConverter =
        getAvroConverter(schemaRegistryClientFactory.get(), ksqlConfig);

    return new KsqlConnectDeserializer(avroConverter, translator);
  }

  private AvroDataTranslator createAvroTranslator(
      final PersistenceSchema schema,
      final KsqlConfig ksqlConfig
  ) {
    final boolean useNamedMaps = ksqlConfig.getBoolean(KsqlConfig.KSQL_USE_NAMED_AVRO_MAPS);

    return new AvroDataTranslator(schema.getConnectSchema(), fullSchemaName, useNamedMaps);
  }

  private static AvroConverter getAvroConverter(
      final SchemaRegistryClient schemaRegistryClient,
      final KsqlConfig ksqlConfig
  ) {
    final AvroConverter avroConverter = new AvroConverter(schemaRegistryClient);

    final Map<String, Object> avroConfig = ksqlConfig
        .originalsWithPrefix(KsqlConfig.KSQL_SCHEMA_REGISTRY_PREFIX);

    avroConfig.put(AbstractKafkaAvroSerDeConfig.SCHEMA_REGISTRY_URL_CONFIG,
        ksqlConfig.getString(KsqlConfig.SCHEMA_REGISTRY_URL_PROPERTY));

    avroConfig.put(AvroDataConfig.CONNECT_META_DATA_CONFIG, false);

    avroConverter.configure(avroConfig, false);
    return avroConverter;
  }
}<|MERGE_RESOLUTION|>--- conflicted
+++ resolved
@@ -49,17 +49,12 @@
   }
 
   @Override
-<<<<<<< HEAD
-  public void validate(final PersistenceSchema schema) {
-    // Supports all types
-=======
   public Format getFormat() {
     return Format.AVRO;
->>>>>>> 2b02653f
   }
 
   @Override
-  public void validate(final ConnectSchema schema) {
+  public void validate(final PersistenceSchema schema) {
     // Supports all types
   }
 
