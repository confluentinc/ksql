/*
 * Copyright 2018 Confluent Inc.
 *
 * Licensed under the Confluent Community License (the "License"); you may not use
 * this file except in compliance with the License.  You may obtain a copy of the
 * License at
 *
 * http://www.confluent.io/confluent-community-license
 *
 * Unless required by applicable law or agreed to in writing, software
 * distributed under the License is distributed on an "AS IS" BASIS, WITHOUT
 * WARRANTIES OF ANY KIND, either express or implied.  See the License for the
 * specific language governing permissions and limitations under the License.
 */

package io.confluent.ksql.serde.connect;

import io.confluent.ksql.schema.connect.SchemaWalker;
import io.confluent.ksql.schema.connect.SchemaWalker.Visitor;
import java.util.ArrayList;
import java.util.HashMap;
import java.util.List;
import java.util.Map;
import java.util.Objects;
import org.apache.kafka.connect.data.Date;
import org.apache.kafka.connect.data.Field;
import org.apache.kafka.connect.data.Schema;
import org.apache.kafka.connect.data.Schema.Type;
import org.apache.kafka.connect.data.Struct;
import org.apache.kafka.connect.data.Time;
import org.apache.kafka.connect.data.Timestamp;
import org.apache.kafka.connect.errors.DataException;

/**
 * Translates full set of Connect types to the limited subset supported by KSQL.
 *
 * <p>Responsible for the coercion of connect types to the subset KSQL supports and handling
 * case-insensitivity of struct field names.
 */
public class ConnectDataTranslator implements DataTranslator {

  private static final String PATH_SEPARATOR = "->";

  private final Schema schema;

  public ConnectDataTranslator(final Schema schema) {
    this.schema = throwOnInvalidSchema(Objects.requireNonNull(schema, "schema"));
  }

  @Override
  public Object toKsqlRow(final Schema connectSchema, final Object connectData) {
    if (connectData == null) {
      return null;
    }

    return toKsqlValue(schema, connectSchema, connectData, "");
  }

  public Object toConnectRow(final Object ksqlData) {
    return ksqlData;
  }

  private static void throwTypeMismatchException(
      final String pathStr,
      final Schema schema,
      final Schema connectSchema
  ) {
    throw new DataException(
        String.format(
            "Cannot deserialize type %s as type %s for path: %s",
            connectSchema.type().getName(),
            schema.type().getName(),
            pathStr));
  }

  private static void validateType(
      final String pathStr,
      final Schema schema,
      final Schema connectSchema,
      final Schema.Type[] validTypes
  ) {
    // don't use stream here
    for (final Schema.Type type : validTypes) {
      if (connectSchema.type().equals(type)) {
        return;
      }
    }
    throwTypeMismatchException(pathStr, schema, connectSchema);
  }

  private static void validateType(
      final String pathStr,
      final Schema schema,
      final Schema connectSchema
  ) {
    if (!connectSchema.type().equals(schema.type())) {
      throwTypeMismatchException(pathStr, schema, connectSchema);
    }
  }

  // use static arrays instead of varargs from validateSchema. Under the hood
  // varargs creates and populates arrays on each call, which is expensive.
  private static final Schema.Type[] INT64_ACCEPTABLE_TYPES = {
      Schema.Type.INT64,
      Schema.Type.INT32,
      Schema.Type.INT16,
      Schema.Type.INT8
  };

  private static final Schema.Type[] INT32_ACCEPTABLE_TYPES = {
      Schema.Type.INT32,
      Schema.Type.INT16,
      Schema.Type.INT8
  };

  private static final Schema.Type[] FLOAT64_ACCEPTABLE_TYPES = {
      Schema.Type.FLOAT32,
      Schema.Type.FLOAT64
  };

  private static final Schema.Type[] STRING_ACCEPTABLE_TYPES = {
      Schema.Type.INT8,
      Schema.Type.INT16,
      Schema.Type.INT32,
      Schema.Type.INT64,
      Schema.Type.FLOAT32,
      Schema.Type.FLOAT64,
      Schema.Type.BOOLEAN,
      Schema.Type.STRING
  };

  private static void validateSchema(
      final String pathStr,
      final Schema schema,
      final Schema connectSchema
  ) {
    switch (schema.type()) {
      case BOOLEAN:
      case ARRAY:
      case MAP:
      case STRUCT:
        validateType(pathStr, schema, connectSchema);
        break;
      case STRING:
        validateType(pathStr, schema, connectSchema, STRING_ACCEPTABLE_TYPES);
        break;
      case INT64:
        validateType(pathStr, schema, connectSchema, INT64_ACCEPTABLE_TYPES);
        break;
      case INT32:
        validateType(pathStr, schema, connectSchema, INT32_ACCEPTABLE_TYPES);
        break;
      case FLOAT64:
        validateType(pathStr, schema, connectSchema, FLOAT64_ACCEPTABLE_TYPES);
        break;
      default:
        throw new RuntimeException(
            "Unexpected data type seen in schema: " + schema.type().getName());
    }
  }

  private static Object maybeConvertLogicalType(
      final Schema connectSchema,
      final Object connectValue
  ) {
    if (connectSchema.name() == null) {
      return connectValue;
    }
    switch  (connectSchema.name()) {
      case Date.LOGICAL_NAME:
        return Date.fromLogical(connectSchema, (java.util.Date) connectValue);
      case Time.LOGICAL_NAME:
        return Time.fromLogical(connectSchema, (java.util.Date) connectValue);
      case Timestamp.LOGICAL_NAME:
        return Timestamp.fromLogical(connectSchema, (java.util.Date) connectValue);
      default:
        return connectValue;
    }
  }

  @SuppressWarnings("unchecked")
  private Object toKsqlValue(
      final Schema schema,
      final Schema connectSchema,
      final Object connectValue,
      final String pathStr
  ) {
    // Map a connect value+schema onto the schema expected by KSQL. For now this involves:
    // - handling case insensitivity for struct field names
    // - setting missing values to null
    if (connectSchema == null) {
      return null;
    }
    validateSchema(pathStr, schema, connectSchema);
    if (connectValue == null) {
      return null;
    }
    final Object convertedValue = maybeConvertLogicalType(connectSchema, connectValue);
    switch (schema.type()) {
      case INT64:
        return ((Number) convertedValue).longValue();
      case INT32:
        return ((Number) convertedValue).intValue();
      case FLOAT64:
        return ((Number) convertedValue).doubleValue();
      case ARRAY:
        return toKsqlArray(
            schema.valueSchema(), connectSchema.valueSchema(), (List) convertedValue, pathStr);
      case MAP:
        return toKsqlMap(
            schema.keySchema(), connectSchema.keySchema(),
            schema.valueSchema(), connectSchema.valueSchema(), (Map) convertedValue, pathStr);
      case STRUCT:
        return toKsqlStruct(schema, connectSchema, (Struct) convertedValue, pathStr);
      case STRING:
        // use String.valueOf to convert various int types and Boolean to string
        return String.valueOf(convertedValue);
      default:
        return convertedValue;
    }
  }

  private List<?> toKsqlArray(
      final Schema valueSchema,
      final Schema connectValueSchema,
      final List<Object> connectArray,
      final String pathStr
  ) {
    final List<Object> ksqlArray = new ArrayList<>(connectArray.size());
    // streams are expensive, so we don't use them from serdes.
    // build the array using forEach instead.
    connectArray.forEach(
        item -> ksqlArray.add(
            toKsqlValue(
                valueSchema, connectValueSchema, item, pathStr + PATH_SEPARATOR + "ARRAY")));
    return ksqlArray;
  }

  private Map<?, ?> toKsqlMap(
      final Schema keySchema,
      final Schema connectKeySchema,
      final Schema valueSchema,
      final Schema connectValueSchema,
      final Map<Object, Object> connectMap,
      final String pathStr
  ) {
    final Map<Object, Object> ksqlMap = new HashMap<>();
    // streams are expensive, so we don't use them from serdes.
    // build the map using forEach instead.
    connectMap.forEach(
        (key, value) -> ksqlMap.put(
            toKsqlValue(
                keySchema,
                connectKeySchema,
                key,
                pathStr + PATH_SEPARATOR + "MAP_KEY"),
            toKsqlValue(
                valueSchema,
                connectValueSchema,
                value,
                pathStr + PATH_SEPARATOR + "MAP_VAL")
        )
    );
    return ksqlMap;
  }

  private Struct toKsqlStruct(
      final Schema schema,
      final Schema connectSchema,
      final Struct connectStruct,
      final String pathStr
  ) {
    final Struct ksqlStruct = new Struct(schema);
    final Map<String, Field> caseInsensitiveFieldMap =
        getCaseInsensitiveFieldMap(connectSchema);

    schema.fields().forEach(field -> {
      final String fieldNameUppercase = field.name().toUpperCase();
      if (caseInsensitiveFieldMap.containsKey(fieldNameUppercase)) {
        final Field connectField = caseInsensitiveFieldMap.get(fieldNameUppercase);
        // make sure to get/put the field using the Field object to avoid a lookup in Struct
        final Object fieldValue = connectStruct.get(connectField);
        final Schema fieldSchema = connectField.schema();
        ksqlStruct.put(
            field,
            toKsqlValue(
                field.schema(),
                fieldSchema,
                fieldValue,
                pathStr + PATH_SEPARATOR + field.name()));
      }
    });
    return ksqlStruct;
  }

  private static Map<String, Field> getCaseInsensitiveFieldMap(final Schema schema) {
    final Map<String, Field> fieldsByName = new HashMap<>();
    schema.fields().forEach(
        field -> fieldsByName.put(field.name().toUpperCase(), field)
    );
    return fieldsByName;
  }
<<<<<<< HEAD

  private static Schema throwOnInvalidSchema(final Schema schema) {

    class SchemaValidator implements Visitor {

      @Override
      public boolean visitMap(final Schema schema) {
        if (schema.keySchema().type() != Type.STRING) {
          throw new IllegalArgumentException("Avro only supports MAPs with STRING keys");
        }
        return true;
      }
    }

    SchemaWalker.visit(schema, new SchemaValidator());
    return schema;
  }
=======
>>>>>>> 6af8958f
}<|MERGE_RESOLUTION|>--- conflicted
+++ resolved
@@ -15,8 +15,6 @@
 
 package io.confluent.ksql.serde.connect;
 
-import io.confluent.ksql.schema.connect.SchemaWalker;
-import io.confluent.ksql.schema.connect.SchemaWalker.Visitor;
 import java.util.ArrayList;
 import java.util.HashMap;
 import java.util.List;
@@ -25,7 +23,6 @@
 import org.apache.kafka.connect.data.Date;
 import org.apache.kafka.connect.data.Field;
 import org.apache.kafka.connect.data.Schema;
-import org.apache.kafka.connect.data.Schema.Type;
 import org.apache.kafka.connect.data.Struct;
 import org.apache.kafka.connect.data.Time;
 import org.apache.kafka.connect.data.Timestamp;
@@ -44,7 +41,7 @@
   private final Schema schema;
 
   public ConnectDataTranslator(final Schema schema) {
-    this.schema = throwOnInvalidSchema(Objects.requireNonNull(schema, "schema"));
+    this.schema = Objects.requireNonNull(schema, "schema");
   }
 
   @Override
@@ -300,24 +297,4 @@
     );
     return fieldsByName;
   }
-<<<<<<< HEAD
-
-  private static Schema throwOnInvalidSchema(final Schema schema) {
-
-    class SchemaValidator implements Visitor {
-
-      @Override
-      public boolean visitMap(final Schema schema) {
-        if (schema.keySchema().type() != Type.STRING) {
-          throw new IllegalArgumentException("Avro only supports MAPs with STRING keys");
-        }
-        return true;
-      }
-    }
-
-    SchemaWalker.visit(schema, new SchemaValidator());
-    return schema;
-  }
-=======
->>>>>>> 6af8958f
 }