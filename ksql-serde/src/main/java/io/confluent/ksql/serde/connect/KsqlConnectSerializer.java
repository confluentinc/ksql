/*
 * Copyright 2018 Confluent Inc.
 *
 * Licensed under the Confluent Community License (the "License"); you may not use
 * this file except in compliance with the License.  You may obtain a copy of the
 * License at
 *
 * http://www.confluent.io/confluent-community-license
 *
 * Unless required by applicable law or agreed to in writing, software
 * distributed under the License is distributed on an "AS IS" BASIS, WITHOUT
 * WARRANTIES OF ANY KIND, either express or implied.  See the License for the
 * specific language governing permissions and limitations under the License.
 */

package io.confluent.ksql.serde.connect;

import io.confluent.ksql.schema.persistence.PersistenceSchema;
import java.util.Map;
import java.util.Objects;
import org.apache.kafka.common.errors.SerializationException;
import org.apache.kafka.common.serialization.Serializer;
import org.apache.kafka.connect.storage.Converter;

public class KsqlConnectSerializer implements Serializer<Object> {

<<<<<<< HEAD
  private final PersistenceSchema physicalSchema;
=======
  private final Schema schema;
>>>>>>> 6af8958f
  private final DataTranslator translator;
  private final Converter converter;

  public KsqlConnectSerializer(
<<<<<<< HEAD
      final PersistenceSchema physicalSchema,
=======
      final Schema schema,
>>>>>>> 6af8958f
      final DataTranslator translator,
      final Converter converter
  ) {
    this.schema = Objects.requireNonNull(schema, "schema");
    this.translator = Objects.requireNonNull(translator, "translator");
    this.converter = Objects.requireNonNull(converter, "converter");
  }

  @Override
  public byte[] serialize(final String topic, final Object data) {
    if (data == null) {
      return null;
    }

    try {
      final Object connectRow = translator.toConnectRow(data);
<<<<<<< HEAD
      return converter.fromConnectData(topic, physicalSchema.getConnectSchema(), connectRow);
=======
      return converter.fromConnectData(topic, schema, connectRow);
>>>>>>> 6af8958f
    } catch (final Exception e) {
      throw new SerializationException(
          "Error serializing message to topic: " + topic, e);
    }
  }

  @Override
  public void configure(final Map<String, ?> map, final boolean b) {
  }

  @Override
  public void close() {
  }
}<|MERGE_RESOLUTION|>--- conflicted
+++ resolved
@@ -15,29 +15,21 @@
 
 package io.confluent.ksql.serde.connect;
 
-import io.confluent.ksql.schema.persistence.PersistenceSchema;
 import java.util.Map;
 import java.util.Objects;
 import org.apache.kafka.common.errors.SerializationException;
 import org.apache.kafka.common.serialization.Serializer;
+import org.apache.kafka.connect.data.Schema;
 import org.apache.kafka.connect.storage.Converter;
 
 public class KsqlConnectSerializer implements Serializer<Object> {
 
-<<<<<<< HEAD
-  private final PersistenceSchema physicalSchema;
-=======
   private final Schema schema;
->>>>>>> 6af8958f
   private final DataTranslator translator;
   private final Converter converter;
 
   public KsqlConnectSerializer(
-<<<<<<< HEAD
-      final PersistenceSchema physicalSchema,
-=======
       final Schema schema,
->>>>>>> 6af8958f
       final DataTranslator translator,
       final Converter converter
   ) {
@@ -54,11 +46,7 @@
 
     try {
       final Object connectRow = translator.toConnectRow(data);
-<<<<<<< HEAD
-      return converter.fromConnectData(topic, physicalSchema.getConnectSchema(), connectRow);
-=======
       return converter.fromConnectData(topic, schema, connectRow);
->>>>>>> 6af8958f
     } catch (final Exception e) {
       throw new SerializationException(
           "Error serializing message to topic: " + topic, e);
