/*
 * Copyright 2018 Confluent Inc.
 *
 * Licensed under the Confluent Community License (the "License"); you may not use
 * this file except in compliance with the License.  You may obtain a copy of the
 * License at
 *
 * http://www.confluent.io/confluent-community-license
 *
 * Unless required by applicable law or agreed to in writing, software
 * distributed under the License is distributed on an "AS IS" BASIS, WITHOUT
 * WARRANTIES OF ANY KIND, either express or implied.  See the License for the
 * specific language governing permissions and limitations under the License.
 */

package io.confluent.ksql.serde.connect;

import java.util.Map;
import java.util.Objects;
import org.apache.kafka.common.errors.SerializationException;
import org.apache.kafka.common.serialization.Serializer;
import org.apache.kafka.connect.data.Schema;
import org.apache.kafka.connect.storage.Converter;

public class KsqlConnectSerializer implements Serializer<Object> {

  private final Schema schema;
  private final DataTranslator translator;
  private final Converter converter;

  public KsqlConnectSerializer(
      final Schema schema,
      final DataTranslator translator,
      final Converter converter
  ) {
    this.schema = Objects.requireNonNull(schema, "schema");
    this.translator = Objects.requireNonNull(translator, "translator");
    this.converter = Objects.requireNonNull(converter, "converter");
  }

  @Override
  public byte[] serialize(final String topic, final Object data) {
    if (data == null) {
      return null;
    }

    try {
      final Object connectRow = translator.toConnectRow(data);
<<<<<<< HEAD
      return converter.fromConnectData(topic, physicalSchema, connectRow);
=======
      return converter.fromConnectData(topic, schema, connectRow);
>>>>>>> aa44fc01
    } catch (final Exception e) {
      throw new SerializationException(
          "Error serializing message to topic: " + topic, e);
    }
  }

  @Override
  public void configure(final Map<String, ?> map, final boolean b) {
  }

  @Override
  public void close() {
  }
}<|MERGE_RESOLUTION|>--- conflicted
+++ resolved
@@ -46,11 +46,7 @@
 
     try {
       final Object connectRow = translator.toConnectRow(data);
-<<<<<<< HEAD
-      return converter.fromConnectData(topic, physicalSchema, connectRow);
-=======
       return converter.fromConnectData(topic, schema, connectRow);
->>>>>>> aa44fc01
     } catch (final Exception e) {
       throw new SerializationException(
           "Error serializing message to topic: " + topic, e);
