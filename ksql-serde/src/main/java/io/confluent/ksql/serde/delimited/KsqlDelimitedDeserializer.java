--- conflicted
+++ resolved
@@ -40,18 +40,11 @@
 
   KsqlDelimitedDeserializer(
       final Schema schema,
-<<<<<<< HEAD
       final CSVFormat csvFormat,
       final ProcessingLogger recordLogger) {
-    this.schema = Objects.requireNonNull(schema);
-    this.csvFormat = Objects.requireNonNull(csvFormat);
-    this.recordLogger = Objects.requireNonNull(recordLogger);
-=======
-      final ProcessingLogger recordLogger
-  ) {
+    this.csvFormat = Objects.requireNonNull(csvFormat, "csvFormat");
     this.schema = Objects.requireNonNull(schema, "schema").schema();
     this.recordLogger = Objects.requireNonNull(recordLogger, "recordLogger");
->>>>>>> a4bed15c
   }
 
   @Override
