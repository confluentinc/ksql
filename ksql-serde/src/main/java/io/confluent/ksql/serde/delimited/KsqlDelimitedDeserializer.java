--- conflicted
+++ resolved
@@ -16,7 +16,6 @@
 package io.confluent.ksql.serde.delimited;
 
 import io.confluent.ksql.GenericRow;
-import io.confluent.ksql.logging.processing.ProcessingLogger;
 import io.confluent.ksql.serde.util.SerdeProcessingLogMessageFactory;
 import io.confluent.ksql.util.KsqlException;
 import java.nio.charset.StandardCharsets;
@@ -35,23 +34,13 @@
 public class KsqlDelimitedDeserializer implements Deserializer<GenericRow> {
 
   private final Schema schema;
-<<<<<<< HEAD
   private final CSVFormat csvFormat;
   private final StructuredLogger recordLogger;
-  private final ProcessingLogContext processingLogContext;
 
   KsqlDelimitedDeserializer(
       final Schema schema,
       final CSVFormat csvFormat,
-      final StructuredLogger recordLogger,
-      final ProcessingLogContext processingLogContext) {
-=======
-  private final ProcessingLogger recordLogger;
-
-  KsqlDelimitedDeserializer(
-      final Schema schema,
       final ProcessingLogger recordLogger) {
->>>>>>> 74100023
     this.schema = Objects.requireNonNull(schema);
     this.csvFormat = Objects.requireNonNull(csvFormat);
     this.recordLogger = Objects.requireNonNull(recordLogger);
