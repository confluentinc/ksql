/*
 * Copyright 2018 Confluent Inc.
 *
 * Licensed under the Confluent Community License; you may not use this file
 * except in compliance with the License.  You may obtain a copy of the License at
 *
 * http://www.confluent.io/confluent-community-license
 *
 * Unless required by applicable law or agreed to in writing, software
 * distributed under the License is distributed on an "AS IS" BASIS, WITHOUT
 * WARRANTIES OF ANY KIND, either express or implied.  See the License for the
 * specific language governing permissions and limitations under the License.
 */

package io.confluent.ksql.serde.delimited;

import io.confluent.common.logging.StructuredLogger;
import io.confluent.ksql.GenericRow;
import io.confluent.ksql.processing.log.ProcessingLogContext;
import io.confluent.ksql.serde.util.SerdeProcessingLogMessageFactory;
import io.confluent.ksql.util.KsqlException;
import java.nio.charset.StandardCharsets;
import java.util.ArrayList;
import java.util.List;
import java.util.Map;
import java.util.Objects;
import java.util.Optional;
import org.apache.commons.csv.CSVFormat;
import org.apache.commons.csv.CSVParser;
import org.apache.commons.csv.CSVRecord;
import org.apache.kafka.common.errors.SerializationException;
import org.apache.kafka.common.serialization.Deserializer;
import org.apache.kafka.connect.data.Schema;

public class KsqlDelimitedDeserializer implements Deserializer<GenericRow> {

  private final Schema schema;
<<<<<<< HEAD
  private final CSVFormat csvFormat;

  public KsqlDelimitedDeserializer(final Schema schema) {
    this.schema = schema;
    this.csvFormat = CSVFormat.DEFAULT;
  }

  public KsqlDelimitedDeserializer(final Schema schema, final CSVFormat csvFormat) {
    this.schema = schema;
    this.csvFormat = csvFormat;
=======
  private final StructuredLogger recordLogger;
  private final ProcessingLogContext processingLogContext;

  KsqlDelimitedDeserializer(
      final Schema schema,
      final StructuredLogger recordLogger,
      final ProcessingLogContext processingLogContext) {
    this.schema = Objects.requireNonNull(schema);
    this.recordLogger = Objects.requireNonNull(recordLogger);
    this.processingLogContext = Objects.requireNonNull(processingLogContext);
>>>>>>> 606d84f6
  }

  @Override
  public void configure(final Map<String, ?> map, final boolean b) {
  }

  @Override
  public GenericRow deserialize(final String topic, final byte[] bytes) {
    if (bytes == null) {
      return null;
    }
    final String recordCsvString = new String(bytes, StandardCharsets.UTF_8);
    try {
      final List<CSVRecord> csvRecords = CSVParser.parse(recordCsvString, csvFormat)
          .getRecords();

      if (csvRecords == null || csvRecords.isEmpty()) {
        throw new KsqlException("Deserialization error in the delimited line: " + recordCsvString);
      }
      final CSVRecord csvRecord = csvRecords.get(0);
      if (csvRecord == null || csvRecord.size() == 0) {
        throw new KsqlException("Deserialization error in the delimited line: " + recordCsvString);
      }
      final List<Object> columns = new ArrayList<>();
      if (csvRecord.size() != schema.fields().size()) {
        throw new KsqlException(
            String.format(
              "Unexpected field count, csvFields:%d schemaFields:%d line: %s",
              csvRecord.size(),
              schema.fields().size(),
              recordCsvString
          )
        );
      }
      for (int i = 0; i < csvRecord.size(); i++) {
        if (csvRecord.get(i) == null) {
          columns.add(null);
        } else {
          columns.add(enforceFieldType(schema.fields().get(i).schema(), csvRecord.get(i)));
        }

      }
      return new GenericRow(columns);
    } catch (final Exception e) {
      recordLogger.error(
          SerdeProcessingLogMessageFactory.deserializationErrorMsg(
              e,
              Optional.ofNullable(bytes),
              processingLogContext.getConfig()));
      throw new SerializationException(
          "Exception in deserializing the delimited row: " + recordCsvString,
          e
      );
    }
  }

  private Object enforceFieldType(final Schema fieldSchema, final String delimitedField) {

    if (delimitedField.isEmpty()) {
      return null;
    }
    switch (fieldSchema.type()) {
      case BOOLEAN:
        return Boolean.parseBoolean(delimitedField);
      case INT32:
        return Integer.parseInt(delimitedField);
      case INT64:
        return Long.parseLong(delimitedField);
      case FLOAT64:
        return Double.parseDouble(delimitedField);
      case STRING:
        return delimitedField;
      case ARRAY:
      case MAP:
      default:
        throw new KsqlException("Type is not supported: " + fieldSchema.type());
    }
  }

  @Override
  public void close() {

  }
}<|MERGE_RESOLUTION|>--- conflicted
+++ resolved
@@ -35,8 +35,9 @@
 public class KsqlDelimitedDeserializer implements Deserializer<GenericRow> {
 
   private final Schema schema;
-<<<<<<< HEAD
   private final CSVFormat csvFormat;
+  private final StructuredLogger recordLogger;
+  private final ProcessingLogContext processingLogContext;
 
   public KsqlDelimitedDeserializer(final Schema schema) {
     this.schema = schema;
@@ -46,9 +47,7 @@
   public KsqlDelimitedDeserializer(final Schema schema, final CSVFormat csvFormat) {
     this.schema = schema;
     this.csvFormat = csvFormat;
-=======
-  private final StructuredLogger recordLogger;
-  private final ProcessingLogContext processingLogContext;
+  }
 
   KsqlDelimitedDeserializer(
       final Schema schema,
@@ -57,7 +56,6 @@
     this.schema = Objects.requireNonNull(schema);
     this.recordLogger = Objects.requireNonNull(recordLogger);
     this.processingLogContext = Objects.requireNonNull(processingLogContext);
->>>>>>> 606d84f6
   }
 
   @Override
