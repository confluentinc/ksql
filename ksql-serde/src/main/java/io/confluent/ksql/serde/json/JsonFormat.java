--- conflicted
+++ resolved
@@ -36,7 +36,7 @@
 
   @Override
   public KsqlSerdeFactory getSerdeFactory(final FormatInfo info) {
-    return new KsqlJsonSerdeFactory();
+    return new KsqlJsonSerdeFactory(false);
   }
 
   protected Schema toConnectSchema(final ParsedSchema schema) {
@@ -46,12 +46,4 @@
   protected ParsedSchema fromConnectSchema(final Schema schema) {
     return jsonData.fromConnectSchema(schema);
   }
-<<<<<<< HEAD
-=======
-
-  @Override
-  public KsqlSerdeFactory getSerdeFactory(final FormatInfo info) {
-    return new KsqlJsonSerdeFactory(false);
-  }
->>>>>>> 2ac521b2
 }