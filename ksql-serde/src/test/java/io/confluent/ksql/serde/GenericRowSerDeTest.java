/*
 * Copyright 2019 Confluent Inc.
 *
 * Licensed under the Confluent Community License (the "License"); you may not use
 * this file except in compliance with the License.  You may obtain a copy of the
 * License at
 *
 * http://www.confluent.io/confluent-community-license
 *
 * Unless required by applicable law or agreed to in writing, software
 * distributed under the License is distributed on an "AS IS" BASIS, WITHOUT
 * WARRANTIES OF ANY KIND, either express or implied.  See the License for the
 * specific language governing permissions and limitations under the License.
 */

package io.confluent.ksql.serde;

import static org.hamcrest.MatcherAssert.assertThat;
import static org.hamcrest.Matchers.is;
import static org.hamcrest.Matchers.nullValue;
import static org.mockito.ArgumentMatchers.any;
import static org.mockito.Mockito.times;
import static org.mockito.Mockito.verify;
import static org.mockito.Mockito.when;

import com.google.common.collect.ImmutableMap;
import io.confluent.kafka.schemaregistry.client.SchemaRegistryClient;
import io.confluent.ksql.GenericRow;
import io.confluent.ksql.logging.processing.ProcessingLogContext;
import io.confluent.ksql.schema.ksql.KsqlSchema;
<<<<<<< HEAD
import io.confluent.ksql.schema.ksql.KsqlSchemaWithOptions;
=======
import io.confluent.ksql.schema.ksql.PhysicalSchema;
>>>>>>> 6af8958f
import io.confluent.ksql.util.KsqlConfig;
import java.nio.charset.StandardCharsets;
import java.util.Map;
import java.util.function.Supplier;
import org.apache.kafka.common.errors.SerializationException;
import org.apache.kafka.common.serialization.Deserializer;
import org.apache.kafka.common.serialization.Serde;
import org.apache.kafka.common.serialization.Serializer;
import org.apache.kafka.connect.data.Schema;
import org.apache.kafka.connect.data.SchemaBuilder;
import org.apache.kafka.connect.data.Struct;
import org.junit.Before;
import org.junit.Rule;
import org.junit.Test;
import org.junit.rules.ExpectedException;
import org.junit.runner.RunWith;
import org.mockito.Mock;
import org.mockito.junit.MockitoJUnitRunner;

@RunWith(MockitoJUnitRunner.class)
public class GenericRowSerDeTest {

  private static final String LOGGER_PREFIX = "bob";

<<<<<<< HEAD
  private static final KsqlSchemaWithOptions MUTLI_FIELD_SCHEMA =
      KsqlSchemaWithOptions.of(
=======
  private static final PhysicalSchema MUTLI_FIELD_SCHEMA =
      PhysicalSchema.from(
>>>>>>> 6af8958f
          KsqlSchema.of(SchemaBuilder.struct()
              .field("f0", Schema.OPTIONAL_STRING_SCHEMA)
              .field("f1", Schema.OPTIONAL_INT32_SCHEMA)
              .build()),
          SerdeOption.none());

<<<<<<< HEAD
  private static final KsqlSchemaWithOptions WRAPPED_SINGLE_FIELD_SCHEMA =
      KsqlSchemaWithOptions.of(
=======
  private static final PhysicalSchema WRAPPED_SINGLE_FIELD_SCHEMA =
      PhysicalSchema.from(
>>>>>>> 6af8958f
          KsqlSchema.of(SchemaBuilder.struct()
              .field("f0", Schema.OPTIONAL_STRING_SCHEMA)
              .build()),
          SerdeOption.none());

<<<<<<< HEAD
  private static final KsqlSchemaWithOptions UNWRAPPED_SINGLE_FIELD_SCHEMA =
      KsqlSchemaWithOptions.of(
=======
  private static final PhysicalSchema UNWRAPPED_SINGLE_FIELD_SCHEMA =
      PhysicalSchema.from(
>>>>>>> 6af8958f
          KsqlSchema.of(SchemaBuilder.struct()
              .field("f0", Schema.OPTIONAL_STRING_SCHEMA)
              .build()),
          SerdeOption.of(SerdeOption.UNWRAP_SINGLE_VALUES));

  private static final String SOME_TOPIC = "fred";
  private static final byte[] SOME_BYTES = "Vic".getBytes(StandardCharsets.UTF_8);
  private static final Map<String, ?> SOME_CONFIG = ImmutableMap.of("some", "thing");

  @Rule
  public final ExpectedException expectedException = ExpectedException.none();

  @Mock
  private KsqlSerdeFactory valueSerdeFactory;
  @Mock
  private KsqlConfig ksqlConfig;
  @Mock
  private Supplier<SchemaRegistryClient> srClientFactory;
  @Mock
  private ProcessingLogContext processingContext;
  @Mock
  private Serde<Object> deletageSerde;
  @Mock
  private Serializer<Object> delegateSerializer;
  @Mock
  private Deserializer<Object> delegateDeserializer;

  private Serde<GenericRow> rowSerde;

  @Before
  public void setUp() {
    when(valueSerdeFactory.createSerde(any(), any(), any(), any(), any())).thenReturn(deletageSerde);
    when(deletageSerde.serializer()).thenReturn(delegateSerializer);
    when(deletageSerde.deserializer()).thenReturn(delegateDeserializer);

    when(delegateSerializer.serialize(any(), any())).thenReturn(SOME_BYTES);
  }

  @Test
  public void shouldGetStructSerdeOnConstruction() {
    // When:
    GenericRowSerDe.from(
        valueSerdeFactory,
        MUTLI_FIELD_SCHEMA,
        ksqlConfig,
        srClientFactory,
        LOGGER_PREFIX,
        processingContext
    );

    // Then:
    verify(valueSerdeFactory).createSerde(
<<<<<<< HEAD
        MUTLI_FIELD_SCHEMA.getPhysicalSchema().valueSchema(),
=======
        MUTLI_FIELD_SCHEMA.valueSchema(),
>>>>>>> 6af8958f
        ksqlConfig,
        srClientFactory,
        LOGGER_PREFIX,
        processingContext
    );
  }

  @Test(expected = NullPointerException.class)
  public void shouldThrowOnNullStructSerde() {
    // Given:
    when(valueSerdeFactory.createSerde(any(), any(), any(), any(), any())).thenReturn(null);

    // When:
    GenericRowSerDe.from(
        valueSerdeFactory,
        MUTLI_FIELD_SCHEMA,
        ksqlConfig,
        srClientFactory,
        LOGGER_PREFIX,
        processingContext
    );
  }

  @Test(expected = NullPointerException.class)
  public void shouldThrowOnNullSchema() {
    // When:
    GenericRowSerDe.from(
        valueSerdeFactory,
        null,
        ksqlConfig,
        srClientFactory,
        LOGGER_PREFIX,
        processingContext
    );
  }

  @Test
  public void shouldConfigureInnerSerializerForWrapped() {
    // Given:
    final Serializer<GenericRow> serializer = givenSerdeForSchema(MUTLI_FIELD_SCHEMA)
        .serializer();

    // When:
    serializer.configure(SOME_CONFIG, true);

    // Then:
    verify(delegateSerializer).configure(SOME_CONFIG, true);
  }

  @Test
  public void shouldConfigureInnerSerializerForUnwrapped() {
    // Given:
    final Serializer<GenericRow> serializer = givenSerdeForSchema(UNWRAPPED_SINGLE_FIELD_SCHEMA)
        .serializer();

    // When:
    serializer.configure(SOME_CONFIG, true);

    // Then:
    verify(delegateSerializer).configure(SOME_CONFIG, true);
  }

  @Test
  public void shouldConfigureInnerDeserializerForWrapped() {
    // Given:
    final Deserializer<GenericRow> deserializer = givenSerdeForSchema(MUTLI_FIELD_SCHEMA)
        .deserializer();

    // When:
    deserializer.configure(SOME_CONFIG, true);

    // Then:
    verify(delegateDeserializer).configure(SOME_CONFIG, true);
  }

  @Test
  public void shouldConfigureInnerDeserializerForUnwrapped() {
    // Given:
    final Deserializer<GenericRow> deserializer = givenSerdeForSchema(UNWRAPPED_SINGLE_FIELD_SCHEMA)
        .deserializer();

    // When:
    deserializer.configure(SOME_CONFIG, true);

    // Then:
    verify(delegateDeserializer).configure(SOME_CONFIG, true);
  }

  @Test
  public void shouldRequestNewSerializerEachTime() {
    // Given:
    givenSerdeForSchema(MUTLI_FIELD_SCHEMA);

    rowSerde.serializer();

    // When:
    rowSerde.serializer();

    // Then:
    verify(deletageSerde, times(2)).serializer();
  }

  @Test
  public void shouldRequestNewDeserializerEachTime() {
    // Given:
    givenSerdeForSchema(UNWRAPPED_SINGLE_FIELD_SCHEMA);

    rowSerde.deserializer();

    // When:
    rowSerde.deserializer();

    // Then:
    verify(deletageSerde, times(2)).deserializer();
  }

  @Test
  public void shouldSerializeMultiFieldGenericRow() {
    // Given:
    final Serializer<GenericRow> serializer = givenSerdeForSchema(MUTLI_FIELD_SCHEMA)
        .serializer();

    final GenericRow row = new GenericRow("str", 10);

    // When:
    final byte[] bytes = serializer.serialize(SOME_TOPIC, row);

    // Then:
    verify(delegateSerializer).serialize(
        SOME_TOPIC,
<<<<<<< HEAD
        new Struct(MUTLI_FIELD_SCHEMA.getLogicalSchema().getSchema())
=======
        new Struct(MUTLI_FIELD_SCHEMA.logicalSchema().getSchema())
>>>>>>> 6af8958f
            .put("f0", "str")
            .put("f1", 10)
    );

    assertThat(bytes, is(SOME_BYTES));
  }

  @Test
  public void shouldSerializeNullMultiFieldGenericRow() {
    // Given:
    final Serializer<GenericRow> serializer = givenSerdeForSchema(MUTLI_FIELD_SCHEMA)
        .serializer();

    when(delegateSerializer.serialize(any(), any())).thenReturn(null);

    // When:
    final byte[] bytes = serializer.serialize(SOME_TOPIC, null);

    // Then:
    verify(delegateSerializer).serialize(SOME_TOPIC, null);

    assertThat(bytes, is(nullValue()));
  }

  @Test
  public void shouldThrowOnSerializationOnTooFewFields() {
    // Given:
    final Serializer<GenericRow> serializer = givenSerdeForSchema(MUTLI_FIELD_SCHEMA)
        .serializer();

    final GenericRow tooFew = new GenericRow("str");

    // Then:
    expectedException.expect(SerializationException.class);
    expectedException.expectMessage("Field count mismatch. expected: 2, got: 1");

    // When:
    serializer.serialize(SOME_TOPIC, tooFew);
  }

  @Test
  public void shouldThrowOnSerializationOnTooManyFields() {
    // Given:
    final Serializer<GenericRow> serializer = givenSerdeForSchema(MUTLI_FIELD_SCHEMA)
        .serializer();

    final GenericRow tooFew = new GenericRow("str", 10, "extra");

    // Then:
    expectedException.expect(SerializationException.class);
    expectedException.expectMessage("Field count mismatch. expected: 2, got: 3");

    // When:
    serializer.serialize(SOME_TOPIC, tooFew);
  }

  @Test
  public void shouldSerializeWrappedSingleFieldGenericRow() {
    // Given:
    final Serializer<GenericRow> serializer = givenSerdeForSchema(WRAPPED_SINGLE_FIELD_SCHEMA)
        .serializer();

    final GenericRow row = new GenericRow("str");

    // When:
    final byte[] bytes = serializer.serialize(SOME_TOPIC, row);

    // Then:
    verify(delegateSerializer).serialize(
        SOME_TOPIC,
<<<<<<< HEAD
        new Struct(WRAPPED_SINGLE_FIELD_SCHEMA.getLogicalSchema().getSchema())
=======
        new Struct(WRAPPED_SINGLE_FIELD_SCHEMA.logicalSchema().getSchema())
>>>>>>> 6af8958f
            .put("f0", "str")
    );

    assertThat(bytes, is(SOME_BYTES));
  }

  @Test
  public void shouldSerializeUnwrappedSingleFieldGenericRow() {
    // Given:
    final Serializer<GenericRow> serializer = givenSerdeForSchema(UNWRAPPED_SINGLE_FIELD_SCHEMA)
        .serializer();

    final GenericRow row = new GenericRow("str");

    // When:
    final byte[] bytes = serializer.serialize(SOME_TOPIC, row);

    // Then:
    verify(delegateSerializer).serialize(SOME_TOPIC, "str");

    assertThat(bytes, is(SOME_BYTES));
  }

  @Test
  public void shouldSerializeNullUnwrappedSingleFieldGenericRow() {
    // Given:
    final Serializer<GenericRow> serializer = givenSerdeForSchema(UNWRAPPED_SINGLE_FIELD_SCHEMA)
        .serializer();

    when(delegateSerializer.serialize(any(), any())).thenReturn(null);

    // When:
    final byte[] bytes = serializer.serialize(SOME_TOPIC, null);

    // Then:
    verify(delegateSerializer).serialize(SOME_TOPIC, null);

    assertThat(bytes, is(nullValue()));
  }

  @Test
  public void shouldThrowOnMultiFieldRowIfUsingUnwrappedSerializer() {
    // Given:
    final Serializer<GenericRow> serializer = givenSerdeForSchema(UNWRAPPED_SINGLE_FIELD_SCHEMA)
        .serializer();

    final GenericRow row = new GenericRow("str", "too many fields");

    // Then:
    expectedException.expect(SerializationException.class);
    expectedException.expectMessage("Expected single-field value. got: 2");

    // When:
    serializer.serialize(SOME_TOPIC, row);
  }

  @Test
  public void shouldDeserializeMultiFieldGenericRow() {
    // Given:
    final Deserializer<GenericRow> deserializer = givenSerdeForSchema(MUTLI_FIELD_SCHEMA)
        .deserializer();

    when(delegateDeserializer.deserialize(any(), any()))
<<<<<<< HEAD
        .thenReturn(new Struct(MUTLI_FIELD_SCHEMA.getLogicalSchema().getSchema())
=======
        .thenReturn(new Struct(MUTLI_FIELD_SCHEMA.logicalSchema().getSchema())
>>>>>>> 6af8958f
            .put("f0", "str")
            .put("f1", 10));

    // When:
    final GenericRow row = deserializer.deserialize(SOME_TOPIC, SOME_BYTES);

    // Then:
    verify(delegateDeserializer).deserialize(SOME_TOPIC, SOME_BYTES);

    assertThat(row, is(new GenericRow("str", 10)));
  }

  @Test
  public void shouldDeserializeNullMultiFieldGenericRow() {
    // Given:
    final Deserializer<GenericRow> deserializer = givenSerdeForSchema(MUTLI_FIELD_SCHEMA)
        .deserializer();

    when(delegateDeserializer.deserialize(any(), any())).thenReturn(null);

    // When:
    final GenericRow row = deserializer.deserialize(SOME_TOPIC, null);

    // Then:
    verify(delegateDeserializer).deserialize(SOME_TOPIC, null);

    assertThat(row, is(nullValue()));
  }

  @Test
  public void shouldDeserializeWrappedSingleFieldGenericRow() {
    // Given:
    final Deserializer<GenericRow> deserializer = givenSerdeForSchema(WRAPPED_SINGLE_FIELD_SCHEMA)
        .deserializer();

    when(delegateDeserializer.deserialize(any(), any()))
<<<<<<< HEAD
        .thenReturn(new Struct(WRAPPED_SINGLE_FIELD_SCHEMA.getLogicalSchema().getSchema())
=======
        .thenReturn(new Struct(WRAPPED_SINGLE_FIELD_SCHEMA.logicalSchema().getSchema())
>>>>>>> 6af8958f
            .put("f0", "str"));

    // When:
    final GenericRow row = deserializer.deserialize(SOME_TOPIC, SOME_BYTES);

    // Then:
    verify(delegateDeserializer).deserialize(SOME_TOPIC, SOME_BYTES);

    assertThat(row, is(new GenericRow("str")));
  }

  @Test
  public void shouldDeserializeUnwrappedSingleFieldGenericRow() {
    // Given:
    final Deserializer<GenericRow> deserializer = givenSerdeForSchema(UNWRAPPED_SINGLE_FIELD_SCHEMA)
        .deserializer();

    when(delegateDeserializer.deserialize(any(), any())).thenReturn("str");

    // When:
    final GenericRow row = deserializer.deserialize(SOME_TOPIC, SOME_BYTES);

    // Then:
    verify(delegateDeserializer).deserialize(SOME_TOPIC, SOME_BYTES);

    assertThat(row, is(new GenericRow("str")));
  }

  @Test
  public void shouldDeserializeNullUnwrappedSingleFieldGenericRow() {
    // Given:
    final Deserializer<GenericRow> deserializer = givenSerdeForSchema(UNWRAPPED_SINGLE_FIELD_SCHEMA)
        .deserializer();

    when(delegateDeserializer.deserialize(any(), any())).thenReturn(null);

    // When:
    final GenericRow row = deserializer.deserialize(SOME_TOPIC, SOME_BYTES);

    // Then:
    verify(delegateDeserializer).deserialize(SOME_TOPIC, SOME_BYTES);

    assertThat(row, is(nullValue()));
  }

<<<<<<< HEAD
  private Serde<GenericRow> givenSerdeForSchema(final KsqlSchemaWithOptions schema) {
=======
  private Serde<GenericRow> givenSerdeForSchema(final PhysicalSchema schema) {
>>>>>>> 6af8958f
    rowSerde = GenericRowSerDe.from(
        valueSerdeFactory,
        schema,
        ksqlConfig,
        srClientFactory,
        LOGGER_PREFIX,
        processingContext
    );
    return rowSerde;
  }
}<|MERGE_RESOLUTION|>--- conflicted
+++ resolved
@@ -28,11 +28,7 @@
 import io.confluent.ksql.GenericRow;
 import io.confluent.ksql.logging.processing.ProcessingLogContext;
 import io.confluent.ksql.schema.ksql.KsqlSchema;
-<<<<<<< HEAD
-import io.confluent.ksql.schema.ksql.KsqlSchemaWithOptions;
-=======
 import io.confluent.ksql.schema.ksql.PhysicalSchema;
->>>>>>> 6af8958f
 import io.confluent.ksql.util.KsqlConfig;
 import java.nio.charset.StandardCharsets;
 import java.util.Map;
@@ -57,38 +53,23 @@
 
   private static final String LOGGER_PREFIX = "bob";
 
-<<<<<<< HEAD
-  private static final KsqlSchemaWithOptions MUTLI_FIELD_SCHEMA =
-      KsqlSchemaWithOptions.of(
-=======
   private static final PhysicalSchema MUTLI_FIELD_SCHEMA =
       PhysicalSchema.from(
->>>>>>> 6af8958f
           KsqlSchema.of(SchemaBuilder.struct()
               .field("f0", Schema.OPTIONAL_STRING_SCHEMA)
               .field("f1", Schema.OPTIONAL_INT32_SCHEMA)
               .build()),
           SerdeOption.none());
 
-<<<<<<< HEAD
-  private static final KsqlSchemaWithOptions WRAPPED_SINGLE_FIELD_SCHEMA =
-      KsqlSchemaWithOptions.of(
-=======
   private static final PhysicalSchema WRAPPED_SINGLE_FIELD_SCHEMA =
       PhysicalSchema.from(
->>>>>>> 6af8958f
           KsqlSchema.of(SchemaBuilder.struct()
               .field("f0", Schema.OPTIONAL_STRING_SCHEMA)
               .build()),
           SerdeOption.none());
 
-<<<<<<< HEAD
-  private static final KsqlSchemaWithOptions UNWRAPPED_SINGLE_FIELD_SCHEMA =
-      KsqlSchemaWithOptions.of(
-=======
   private static final PhysicalSchema UNWRAPPED_SINGLE_FIELD_SCHEMA =
       PhysicalSchema.from(
->>>>>>> 6af8958f
           KsqlSchema.of(SchemaBuilder.struct()
               .field("f0", Schema.OPTIONAL_STRING_SCHEMA)
               .build()),
@@ -141,11 +122,7 @@
 
     // Then:
     verify(valueSerdeFactory).createSerde(
-<<<<<<< HEAD
-        MUTLI_FIELD_SCHEMA.getPhysicalSchema().valueSchema(),
-=======
         MUTLI_FIELD_SCHEMA.valueSchema(),
->>>>>>> 6af8958f
         ksqlConfig,
         srClientFactory,
         LOGGER_PREFIX,
@@ -276,11 +253,7 @@
     // Then:
     verify(delegateSerializer).serialize(
         SOME_TOPIC,
-<<<<<<< HEAD
-        new Struct(MUTLI_FIELD_SCHEMA.getLogicalSchema().getSchema())
-=======
         new Struct(MUTLI_FIELD_SCHEMA.logicalSchema().getSchema())
->>>>>>> 6af8958f
             .put("f0", "str")
             .put("f1", 10)
     );
@@ -351,11 +324,7 @@
     // Then:
     verify(delegateSerializer).serialize(
         SOME_TOPIC,
-<<<<<<< HEAD
-        new Struct(WRAPPED_SINGLE_FIELD_SCHEMA.getLogicalSchema().getSchema())
-=======
         new Struct(WRAPPED_SINGLE_FIELD_SCHEMA.logicalSchema().getSchema())
->>>>>>> 6af8958f
             .put("f0", "str")
     );
 
@@ -419,11 +388,7 @@
         .deserializer();
 
     when(delegateDeserializer.deserialize(any(), any()))
-<<<<<<< HEAD
-        .thenReturn(new Struct(MUTLI_FIELD_SCHEMA.getLogicalSchema().getSchema())
-=======
         .thenReturn(new Struct(MUTLI_FIELD_SCHEMA.logicalSchema().getSchema())
->>>>>>> 6af8958f
             .put("f0", "str")
             .put("f1", 10));
 
@@ -460,11 +425,7 @@
         .deserializer();
 
     when(delegateDeserializer.deserialize(any(), any()))
-<<<<<<< HEAD
-        .thenReturn(new Struct(WRAPPED_SINGLE_FIELD_SCHEMA.getLogicalSchema().getSchema())
-=======
         .thenReturn(new Struct(WRAPPED_SINGLE_FIELD_SCHEMA.logicalSchema().getSchema())
->>>>>>> 6af8958f
             .put("f0", "str"));
 
     // When:
@@ -510,11 +471,7 @@
     assertThat(row, is(nullValue()));
   }
 
-<<<<<<< HEAD
-  private Serde<GenericRow> givenSerdeForSchema(final KsqlSchemaWithOptions schema) {
-=======
   private Serde<GenericRow> givenSerdeForSchema(final PhysicalSchema schema) {
->>>>>>> 6af8958f
     rowSerde = GenericRowSerDe.from(
         valueSerdeFactory,
         schema,
