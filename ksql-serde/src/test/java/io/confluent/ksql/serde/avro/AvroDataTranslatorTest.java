--- conflicted
+++ resolved
@@ -34,17 +34,17 @@
   @Test
   public void shoudRenameSourceDereference() {
     // Given:
-    final PersistenceSchema schema = persistenceSchema(SchemaBuilder.struct()
+    final Schema schema = SchemaBuilder.struct()
         .field("STREAM_NAME.COLUMN_NAME", Schema.OPTIONAL_INT32_SCHEMA)
         .optional()
-        .build());
-
-    final AvroDataTranslator dataTranslator = new AvroDataTranslator(
-        schema,
-        KsqlConstants.DEFAULT_AVRO_SCHEMA_FULL_NAME,
-        true);
-
-    final Struct ksqlRow = new Struct(schema.getConnectSchema())
+        .build();
+
+    final AvroDataTranslator dataTranslator = new AvroDataTranslator(
+        schema,
+        KsqlConstants.DEFAULT_AVRO_SCHEMA_FULL_NAME,
+        true);
+
+    final Struct ksqlRow = new Struct(schema)
         .put("STREAM_NAME.COLUMN_NAME", 123);
 
     // When:
@@ -62,11 +62,7 @@
     );
     assertThat(struct.get("STREAM_NAME_COLUMN_NAME"), equalTo(123));
 
-<<<<<<< HEAD
-    final Struct translatedRow = (Struct) dataTranslator.toKsqlRow(struct.schema(), struct);
-=======
-    final Object translatedRow = dataTranslator.toKsqlRow(struct.schema(), struct);
->>>>>>> 1237756f
+    final Struct translatedRow = (Struct) dataTranslator.toKsqlRow(struct.schema(), struct);
     assertThat(translatedRow, equalTo(ksqlRow));
   }
 
@@ -86,14 +82,14 @@
         .optional()
         .build();
 
-    final PersistenceSchema schema = persistenceSchema(SchemaBuilder.struct()
+    final Schema schema = SchemaBuilder.struct()
         .field("ARRAY", SchemaBuilder.array(arrayInner).optional().build())
         .field(
             "MAP",
             SchemaBuilder.map(Schema.OPTIONAL_STRING_SCHEMA, mapInner).optional().build())
         .field("STRUCT", structInner)
         .optional()
-        .build());
+        .build();
 
     final Struct arrayInnerStruct = new Struct(arrayInner)
         .put("ARRAY_INNER", 123);
@@ -107,7 +103,7 @@
         KsqlConstants.DEFAULT_AVRO_SCHEMA_FULL_NAME,
         true);
 
-    final Struct ksqlRow = new Struct(schema.getConnectSchema())
+    final Struct ksqlRow = new Struct(schema)
         .put("ARRAY", ImmutableList.of(arrayInnerStruct))
         .put("MAP", ImmutableMap.of("bar", mapInnerStruct))
         .put("STRUCT", structInnerStruct);
@@ -158,58 +154,50 @@
         struct.getStruct("STRUCT").getString("STRUCT_INNER"),
         equalTo("foo"));
 
-<<<<<<< HEAD
-    final Struct translatedRow = (Struct) dataTranslator.toKsqlRow(struct.schema(), struct);
-=======
-    final Object translatedRow = dataTranslator.toKsqlRow(struct.schema(), struct);
->>>>>>> 1237756f
+    final Struct translatedRow = (Struct) dataTranslator.toKsqlRow(struct.schema(), struct);
     assertThat(translatedRow, equalTo(ksqlRow));
   }
 
   @Test
   public void shouldReplaceNullWithNull() {
     // Given:
-    final PersistenceSchema schema = persistenceSchema(SchemaBuilder.struct()
+    final Schema schema = SchemaBuilder.struct()
         .field(
             "COLUMN_NAME",
             SchemaBuilder.array(Schema.OPTIONAL_INT64_SCHEMA).optional().build())
         .optional()
-        .build());
-
-    final AvroDataTranslator dataTranslator = new AvroDataTranslator(
-        schema,
-        KsqlConstants.DEFAULT_AVRO_SCHEMA_FULL_NAME,
-        true);
-
-    final Struct ksqlRow = new Struct(schema.getConnectSchema());
+        .build();
+
+    final AvroDataTranslator dataTranslator = new AvroDataTranslator(
+        schema,
+        KsqlConstants.DEFAULT_AVRO_SCHEMA_FULL_NAME,
+        true);
+
+    final Struct ksqlRow = new Struct(schema);
 
     // When:
     final Struct struct = (Struct)dataTranslator.toConnectRow(ksqlRow);
 
     assertThat(struct.get("COLUMN_NAME"), nullValue());
 
-<<<<<<< HEAD
-    final Struct translatedRow = (Struct) dataTranslator.toKsqlRow(struct.schema(), struct);
-=======
-    final Object translatedRow = dataTranslator.toKsqlRow(struct.schema(), struct);
->>>>>>> 1237756f
+    final Struct translatedRow = (Struct) dataTranslator.toKsqlRow(struct.schema(), struct);
     assertThat(translatedRow, equalTo(ksqlRow));
   }
 
   @Test
   public void shoudlReplacePrimitivesCorrectly() {
     // Given:
-    final PersistenceSchema schema = persistenceSchema(SchemaBuilder.struct()
+    final Schema schema = SchemaBuilder.struct()
         .field("COLUMN_NAME", Schema.OPTIONAL_INT64_SCHEMA)
         .optional()
-        .build());
-
-    final AvroDataTranslator dataTranslator = new AvroDataTranslator(
-        schema,
-        KsqlConstants.DEFAULT_AVRO_SCHEMA_FULL_NAME,
-        true);
-
-    final Struct ksqlRow = new Struct(schema.getConnectSchema())
+        .build();
+
+    final AvroDataTranslator dataTranslator = new AvroDataTranslator(
+        schema,
+        KsqlConstants.DEFAULT_AVRO_SCHEMA_FULL_NAME,
+        true);
+
+    final Struct ksqlRow = new Struct(schema)
         .put("COLUMN_NAME", 123L);
 
     // When:
@@ -217,26 +205,22 @@
 
     assertThat(struct.get("COLUMN_NAME"), equalTo(123L));
 
-<<<<<<< HEAD
-    final Struct translatedRow = (Struct) dataTranslator.toKsqlRow(struct.schema(), struct);
-=======
-    final Object translatedRow = dataTranslator.toKsqlRow(struct.schema(), struct);
->>>>>>> 1237756f
+    final Struct translatedRow = (Struct) dataTranslator.toKsqlRow(struct.schema(), struct);
     assertThat(translatedRow, equalTo(ksqlRow));
   }
 
   @Test
   public void shouldUseExplicitSchemaName() {
     // Given:
-    final PersistenceSchema schema = persistenceSchema(SchemaBuilder.struct()
+    final Schema schema = SchemaBuilder.struct()
             .field("COLUMN_NAME", Schema.OPTIONAL_INT64_SCHEMA)
             .optional()
-            .build());
+            .build();
 
     String schemaFullName = "com.custom.schema";
 
     final AvroDataTranslator dataTranslator = new AvroDataTranslator(schema, schemaFullName, true);
-    final Struct ksqlRow = new Struct(schema.getConnectSchema())
+    final Struct ksqlRow = new Struct(schema)
         .put("COLUMN_NAME", 123L);
 
     // When:
