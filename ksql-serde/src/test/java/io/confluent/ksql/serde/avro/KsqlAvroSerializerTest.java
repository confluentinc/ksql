--- conflicted
+++ resolved
@@ -33,7 +33,6 @@
 import io.confluent.kafka.serializers.KafkaAvroDeserializer;
 import io.confluent.ksql.logging.processing.ProcessingLogContext;
 import io.confluent.ksql.schema.persistence.PersistenceSchema;
-import io.confluent.ksql.serde.json.KsqlJsonSerializer;
 import io.confluent.ksql.util.KsqlConfig;
 import io.confluent.ksql.util.KsqlConstants;
 import java.util.Collections;
@@ -109,13 +108,7 @@
 
   private final SchemaRegistryClient schemaRegistryClient = new MockSchemaRegistryClient();
 
-<<<<<<< HEAD
-  private KsqlConfig ksqlConfig = new KsqlConfig(ImmutableMap.of(
-      KsqlConfig.KSQL_WRAP_SINGLE_VALUES, true
-  ));
-=======
   private KsqlConfig ksqlConfig = new KsqlConfig(ImmutableMap.of());
->>>>>>> aa44fc01
 
   private Serializer<Object> serializer;
   private Deserializer<Object> deserializer;
@@ -127,14 +120,8 @@
     final ImmutableMap<String, Object> configs = ImmutableMap.of(
         AbstractKafkaAvroSerDeConfig.AUTO_REGISTER_SCHEMAS, true,
         AbstractKafkaAvroSerDeConfig.SCHEMA_REGISTRY_URL_CONFIG, ""
-<<<<<<< HEAD
-    );
-
-=======
-
-    );
-
->>>>>>> aa44fc01
+    );
+
     deserializer = new KafkaAvroDeserializer(schemaRegistryClient, configs);
 
     orderStruct = new Struct(ORDER_SCHEMA)
@@ -277,7 +264,6 @@
     expectedException.expect(SerializationException.class);
     expectedException.expectCause(hasMessage(CoreMatchers.is(
         "Invalid type for INT32: class java.lang.Boolean")));
-<<<<<<< HEAD
 
     // When:
     serializer.serialize(SOME_TOPIC, true);
@@ -289,19 +275,6 @@
     givenSerializerForSchema(Schema.OPTIONAL_INT64_SCHEMA);
 
     // When:
-=======
-
-    // When:
-    serializer.serialize(SOME_TOPIC, true);
-  }
-
-  @Test
-  public void shouldSerializeBigInt() {
-    // Given:
-    givenSerializerForSchema(Schema.OPTIONAL_INT64_SCHEMA);
-
-    // When:
->>>>>>> aa44fc01
     final byte[] bytes = serializer.serialize(SOME_TOPIC, 62L);
 
     // Then:
@@ -406,7 +379,6 @@
 
     // When:
     serializer.serialize(SOME_TOPIC, true);
-<<<<<<< HEAD
   }
 
   @Test
@@ -569,10 +541,15 @@
 
     // Then:
     expectedException.expect(IllegalArgumentException.class);
-    expectedException.expectMessage("Only MAPs with STRING keys are supported");
-
-    // When:
-    new KsqlJsonSerializer(physicalSchema);
+    expectedException.expectMessage("Avro only supports MAPs with STRING keys");
+
+    // When:
+    new KsqlAvroSerdeFactory(KsqlConstants.DEFAULT_AVRO_SCHEMA_FULL_NAME)
+        .createSerializer(
+            physicalSchema,
+            ksqlConfig,
+            () -> schemaRegistryClient
+        );
   }
 
   @Test
@@ -590,10 +567,15 @@
 
     // Then:
     expectedException.expect(IllegalArgumentException.class);
-    expectedException.expectMessage("Only MAPs with STRING keys are supported");
-
-    // When:
-    new KsqlJsonSerializer(physicalSchema);
+    expectedException.expectMessage("Avro only supports MAPs with STRING keys");
+
+    // When:
+    new KsqlAvroSerdeFactory(KsqlConstants.DEFAULT_AVRO_SCHEMA_FULL_NAME)
+        .createSerializer(
+            physicalSchema,
+            ksqlConfig,
+            () -> schemaRegistryClient
+        );
   }
 
   @Test
@@ -736,347 +718,6 @@
   }
 
   @Test
-=======
-  }
-
-  @Test
-  public void shouldThrowOnWrongElementType() {
-    // Given:
-    givenSerializerForSchema(SchemaBuilder
-        .array(Schema.BOOLEAN_SCHEMA)
-        .build()
-    );
-
-    // Then:
-    expectedException.expect(SerializationException.class);
-    expectedException.expectCause(hasMessage(CoreMatchers.is(
-        "Invalid type for BOOLEAN: class java.lang.String")));
-
-    // When:
-    serializer.serialize(SOME_TOPIC, ImmutableList.of("not boolean"));
-  }
-
-  @Test
-  public void shouldSerializeArrayOfArray() {
-    // Given:
-    givenSerializerForSchema(SchemaBuilder
-        .array(SchemaBuilder
-            .array(Schema.OPTIONAL_BOOLEAN_SCHEMA)
-            .build())
-        .build()
-    );
-
-    final List<List<Boolean>> value = ImmutableList.of(ImmutableList.of(true, false));
-
-    // When:
-    final byte[] bytes = serializer.serialize(SOME_TOPIC, value);
-
-    // Then:
-    assertThat(deserialize(bytes), is(value));
-  }
-
-  @Test
-  public void shouldSerializeArrayOfMap() {
-    // Given:
-    givenSerializerForSchema(SchemaBuilder
-        .array(SchemaBuilder
-            .map(Schema.OPTIONAL_STRING_SCHEMA, Schema.OPTIONAL_INT64_SCHEMA)
-            .build())
-        .build()
-    );
-
-    final List<Map<String, Long>> value = ImmutableList.of(ImmutableMap.of("a", 1L));
-
-    // When:
-    final byte[] bytes = serializer.serialize(SOME_TOPIC, value);
-
-    // Then:
-    final GenericArray<?> expectedElements = buildAvroMapEntries(
-        ImmutableMap.of(new Utf8("a"), 1L),
-        org.apache.avro.Schema.create(Type.LONG)
-    );
-
-    assertThat(deserialize(bytes), is(ImmutableList.of(expectedElements)));
-  }
-
-  @Test
-  public void shouldSerializeArrayOfStruct() {
-    // Given:
-    givenSerializerForSchema(SchemaBuilder
-        .array(ORDER_SCHEMA)
-        .build()
-    );
-
-    final List<Struct> value = ImmutableList.of(orderStruct);
-
-    // When:
-    final byte[] bytes = serializer.serialize(SOME_TOPIC, value);
-
-    // Then:
-    assertThat(deserialize(bytes), is(ImmutableList.of(avroOrder)));
-  }
-
-  @Test
-  public void shouldSerializeMap() {
-    // Given:
-    givenSerializerForSchema(SchemaBuilder
-        .map(Schema.OPTIONAL_STRING_SCHEMA, Schema.OPTIONAL_INT32_SCHEMA)
-        .build()
-    );
-
-    // When:
-    final byte[] bytes = serializer.serialize(SOME_TOPIC, ImmutableMap.of("a", 1, "b", 2));
-
-    // Then:
-    final GenericArray<?> expected = buildAvroMapEntries(
-        ImmutableMap.of(new Utf8("a"), 1, new Utf8("b"), 2),
-        org.apache.avro.Schema.create(Type.INT)
-    );
-
-    final GenericArray<?> actual = deserialize(bytes);
-    assertThat(actual, is(expected));
-  }
-
-  @Test
-  public void shouldThrowIfNotMap() {
-    // Given:
-    givenSerializerForSchema(SchemaBuilder
-        .map(Schema.OPTIONAL_STRING_SCHEMA, Schema.OPTIONAL_INT64_SCHEMA)
-        .build()
-    );
-
-    // Then:
-    expectedException.expect(SerializationException.class);
-    expectedException.expectCause(hasMessage(CoreMatchers.is(
-        "java.lang.Boolean cannot be cast to java.util.Map")));
-
-    // When:
-    serializer.serialize(SOME_TOPIC, true);
-  }
-
-  @Test
-  public void shouldThrowIfKeyWrongType() {
-    // Given:
-    givenSerializerForSchema(SchemaBuilder
-        .map(Schema.OPTIONAL_STRING_SCHEMA, Schema.OPTIONAL_INT64_SCHEMA)
-        .build()
-    );
-
-    // Then:
-    expectedException.expect(SerializationException.class);
-    expectedException.expectCause(hasMessage(CoreMatchers.is(
-        "Invalid type for STRING: class java.lang.Integer")));
-
-    // When:
-    serializer.serialize(SOME_TOPIC, ImmutableMap.of(1, 2));
-  }
-
-  @Test
-  public void shouldThrowIfValueWrongType() {
-    // Given:
-    givenSerializerForSchema(SchemaBuilder
-        .map(Schema.OPTIONAL_STRING_SCHEMA, Schema.OPTIONAL_INT64_SCHEMA)
-        .build()
-    );
-
-    // Then:
-    expectedException.expect(SerializationException.class);
-    expectedException.expectCause(hasMessage(CoreMatchers.is(
-        "Invalid type for INT64: class java.lang.Boolean")));
-
-    // When:
-    serializer.serialize(SOME_TOPIC, ImmutableMap.of("a", false));
-  }
-
-  @Test
-  public void shouldThrowOnMapSchemaWithNonStringKeys() {
-    // Given:
-    final PersistenceSchema physicalSchema = PersistenceSchema.of(
-        (ConnectSchema) SchemaBuilder
-            .map(Schema.OPTIONAL_INT32_SCHEMA, Schema.INT32_SCHEMA)
-            .build()
-    );
-
-    // Then:
-    expectedException.expect(IllegalArgumentException.class);
-    expectedException.expectMessage("Avro only supports MAPs with STRING keys");
-
-    // When:
-    new KsqlAvroSerdeFactory(KsqlConstants.DEFAULT_AVRO_SCHEMA_FULL_NAME)
-        .createSerializer(
-            physicalSchema,
-            ksqlConfig,
-            () -> schemaRegistryClient
-        );
-  }
-
-  @Test
-  public void shouldThrowOnNestedMapSchemaWithNonStringKeys() {
-    // Given:
-    final PersistenceSchema physicalSchema = PersistenceSchema.of(
-        (ConnectSchema) SchemaBuilder
-            .struct()
-            .field("f0", SchemaBuilder
-                .map(Schema.OPTIONAL_INT32_SCHEMA, Schema.INT32_SCHEMA)
-                .optional()
-                .build())
-            .build()
-    );
-
-    // Then:
-    expectedException.expect(IllegalArgumentException.class);
-    expectedException.expectMessage("Avro only supports MAPs with STRING keys");
-
-    // When:
-    new KsqlAvroSerdeFactory(KsqlConstants.DEFAULT_AVRO_SCHEMA_FULL_NAME)
-        .createSerializer(
-            physicalSchema,
-            ksqlConfig,
-            () -> schemaRegistryClient
-        );
-  }
-
-  @Test
-  public void shouldSerializeMapOfMaps() {
-    // Given:
-    givenSerializerForSchema(SchemaBuilder
-        .map(Schema.OPTIONAL_STRING_SCHEMA, SchemaBuilder
-            .map(Schema.OPTIONAL_STRING_SCHEMA, Schema.OPTIONAL_INT32_SCHEMA)
-            .optional()
-            .build())
-        .build()
-    );
-
-    final Map<String, Map<String, Integer>> value =
-        ImmutableMap.of("k", ImmutableMap.of("a", 1, "b", 2));
-
-    // When:
-    final byte[] bytes = serializer.serialize(SOME_TOPIC, value);
-
-    // Then:
-    final GenericArray<?> inner = buildAvroMapEntries(
-        ImmutableMap.of(new Utf8("a"), 1, new Utf8("b"), 2),
-        org.apache.avro.Schema.create(Type.INT)
-    );
-
-    final GenericArray<?> expected = buildAvroMapEntries(
-        ImmutableMap.of(new Utf8("k"), inner),
-        mapSchema(mapEntrySchema("KsqlDataSourceSchema_MapValue",
-            org.apache.avro.Schema.create(Type.INT)))
-    );
-
-    final GenericArray<?> actual = deserialize(bytes);
-    assertThat(actual, is(expected));
-  }
-
-  @Test
-  public void shouldSerializeMapOfStruct() {
-    // Given:
-    givenSerializerForSchema(SchemaBuilder
-        .map(Schema.OPTIONAL_STRING_SCHEMA, ORDER_SCHEMA)
-        .build()
-    );
-
-    final Map<String, Struct> value = ImmutableMap.of("k", orderStruct);
-
-    // When:
-    final byte[] bytes = serializer.serialize(SOME_TOPIC, value);
-
-    // Then:
-    final org.apache.avro.Schema elementSchema =
-        rename(ORDER_AVRO_SCHEMA, "KsqlDataSourceSchema_MapValue");
-
-    avroOrder = new GenericData.Record(elementSchema);
-    avroOrder.put(ORDERTIME, 1511897796092L);
-    avroOrder.put(ORDERID, 1L);
-    avroOrder.put(ITEMID, new Utf8("item_1"));
-    avroOrder.put(ORDERUNITS, 10.0);
-    avroOrder.put(ARRAYCOL, ImmutableList.of(100.0));
-    avroOrder.put(MAPCOL, ImmutableMap.of(new Utf8("key1"), 100.0));
-
-    final GenericArray<?> expected = buildAvroMapEntries(
-        ImmutableMap.of(new Utf8("k"), avroOrder),
-        elementSchema
-    );
-
-    final GenericArray<?> actual = deserialize(bytes);
-    assertThat(actual, is(expected));
-  }
-
-  @Test
-  public void shouldSerializeNullAsNull() {
-    // Given:
-    givenSerializerForSchema(Schema.OPTIONAL_INT64_SCHEMA);
-
-    // Then:
-    assertThat(serializer.serialize(SOME_TOPIC, null), is(nullValue()));
-  }
-
-  @Test
-  public void shouldHandleNulls() {
-    // Given:
-    givenSerializerForSchema(ORDER_SCHEMA);
-
-    orderStruct
-        .put(ARRAYCOL, null)
-        .put(MAPCOL, null);
-
-    // When:
-    final byte[] bytes = serializer.serialize(SOME_TOPIC, orderStruct);
-
-    // Then:
-    avroOrder.put("ARRAYCOL", null);
-    avroOrder.put("MAPCOL", null);
-
-    assertThat(deserialize(bytes), is(avroOrder));
-  }
-
-  @Test
-  public void shouldIncludeTopicNameInException() {
-    // Given:
-    givenSerializerForSchema(Schema.OPTIONAL_INT64_SCHEMA);
-
-    // Then:
-    expectedException.expectMessage(SOME_TOPIC);
-
-    // When:
-    serializer.serialize(SOME_TOPIC, true);
-  }
-
-  @Test
-  public void shouldNotIncludeBadValueInExceptionAsThatWouldBeASecurityIssue() {
-    // Given:
-    givenSerializerForSchema(Schema.OPTIONAL_INT64_SCHEMA);
-
-    try {
-
-      // When:
-      serializer.serialize(SOME_TOPIC, "personal info: do not log me");
-
-      fail("Invalid test: should throw");
-
-    } catch (final Exception e) {
-      assertThat(ExceptionUtils.getStackTrace(e), not(containsString("personal info")));
-    }
-  }
-
-  @Test(expected = DataException.class)
-  public void shouldFailForIncompatibleType() {
-    // Given:
-    final Struct data = new Struct(ORDER_SCHEMA)
-        .put(ORDERTIME, 1511897796092L)
-        .put(ORDERID, 1L)
-        .put(ITEMID, null)
-        .put(ORDERUNITS, "this is not a number")
-        .put(ARRAYCOL, Collections.singletonList(100.0))
-        .put(MAPCOL, Collections.singletonMap("key1", 100.0));
-
-    // When:
-    serializer.serialize(SOME_TOPIC, data);
-  }
-
-  @Test
->>>>>>> aa44fc01
   public void shouldSerializeIntegerField() {
     shouldSerializeFieldTypeCorrectly(
         Schema.OPTIONAL_INT32_SCHEMA,
@@ -1142,8 +783,7 @@
   @Test
   public void shouldSerializeMapFieldWithoutNameIfDisabled() {
     ksqlConfig = new KsqlConfig(ImmutableMap.of(
-        KsqlConfig.KSQL_USE_NAMED_AVRO_MAPS, false,
-        KsqlConfig.KSQL_WRAP_SINGLE_VALUES, true
+        KsqlConfig.KSQL_USE_NAMED_AVRO_MAPS, false
     ));
 
     final org.apache.avro.Schema avroSchema = mapSchema(legacyMapEntrySchema());
