--- conflicted
+++ resolved
@@ -15,13 +15,10 @@
 
 package io.confluent.ksql.serde.delimited;
 
-<<<<<<< HEAD
 import static org.easymock.EasyMock.mock;
 import static org.hamcrest.CoreMatchers.equalTo;
-=======
 import static org.hamcrest.CoreMatchers.nullValue;
 import static org.hamcrest.Matchers.is;
->>>>>>> a4bed15c
 import static org.junit.Assert.assertThat;
 import static org.junit.Assert.fail;
 
@@ -64,20 +61,7 @@
 
   @Before
   public void before() {
-<<<<<<< HEAD
-    orderSchema = SchemaBuilder.struct()
-        .field("ordertime".toUpperCase(), org.apache.kafka.connect.data.Schema.OPTIONAL_INT64_SCHEMA)
-        .field("orderid".toUpperCase(), org.apache.kafka.connect.data.Schema.OPTIONAL_INT64_SCHEMA)
-        .field("itemid".toUpperCase(), org.apache.kafka.connect.data.Schema.OPTIONAL_STRING_SCHEMA)
-        .field("orderunits".toUpperCase(), org.apache.kafka.connect.data.Schema.OPTIONAL_FLOAT64_SCHEMA)
-        .build();
-    delimitedDeserializer = new KsqlDelimitedDeserializer(
-        orderSchema,
-        CSVFormat.DEFAULT,
-        recordLogger);
-=======
-    deserializer = new KsqlDelimitedDeserializer(ORDER_SCHEMA, recordLogger);
->>>>>>> a4bed15c
+    deserializer = new KsqlDelimitedDeserializer(ORDER_SCHEMA, CSVFormat.DEFAULT, recordLogger);
   }
 
   @Test
@@ -133,13 +117,12 @@
     assertThat(genericRow.getColumns().get(3), is(nullValue()));
   }
 
-<<<<<<< HEAD
   @Test
   public void shouldDeserializeDelimitedCorrectlyWithOtherDelimitersTDF() {
     final String rowString = "1511897796092\t1\titem_1\t10.0\r\n";
 
     final KsqlDelimitedDeserializer ksqlJsonDeserializer = new KsqlDelimitedDeserializer(
-            orderSchema,
+            ORDER_SCHEMA,
             CSVFormat.TDF,
             mock(ProcessingLogger.class)
     );
@@ -160,7 +143,7 @@
     final String rowString = "1511897796092|1|item_1|10.0\r\n";
 
     final KsqlDelimitedDeserializer ksqlJsonDeserializer = new KsqlDelimitedDeserializer(
-            orderSchema,
+            ORDER_SCHEMA,
             CSVFormat.DEFAULT.withDelimiter('|'),
             mock(ProcessingLogger.class)
     );
@@ -176,7 +159,6 @@
   }
 
 
-=======
   @Test(expected = SerializationException.class)
   public void shouldThrowIfRowHasTooFewColumns() {
     // Given:
@@ -194,5 +176,5 @@
     // When:
     deserializer.deserialize("", bytes);
   }
->>>>>>> a4bed15c
+
 }