/*
 * Copyright 2018 Confluent Inc.
 *
 * Licensed under the Confluent Community License (the "License"); you may not use
 * this file except in compliance with the License.  You may obtain a copy of the
 * License at
 *
 * http://www.confluent.io/confluent-community-license
 *
 * Unless required by applicable law or agreed to in writing, software
 * distributed under the License is distributed on an "AS IS" BASIS, WITHOUT
 * WARRANTIES OF ANY KIND, either express or implied.  See the License for the
 * specific language governing permissions and limitations under the License.
 */

package io.confluent.ksql.serde.json;

import static org.hamcrest.MatcherAssert.assertThat;
import static org.hamcrest.Matchers.containsString;
import static org.hamcrest.Matchers.is;
import static org.hamcrest.Matchers.not;
import static org.hamcrest.Matchers.nullValue;
import static org.junit.Assert.fail;
import static org.junit.internal.matchers.ThrowableMessageMatcher.hasMessage;

import com.fasterxml.jackson.core.JsonProcessingException;
import com.fasterxml.jackson.databind.ObjectMapper;
import com.google.common.collect.ImmutableList;
import com.google.common.collect.ImmutableMap;
import io.confluent.ksql.logging.processing.ProcessingLogConfig;
import io.confluent.ksql.logging.processing.ProcessingLogger;
import io.confluent.ksql.schema.persistence.PersistenceSchema;
import io.confluent.ksql.serde.SerdeTestUtils;
import io.confluent.ksql.serde.util.SerdeProcessingLogMessageFactory;
import java.nio.charset.StandardCharsets;
import java.util.Arrays;
import java.util.Collections;
import java.util.HashMap;
import java.util.List;
import java.util.Map;
import java.util.Optional;
import org.apache.commons.lang3.exception.ExceptionUtils;
import org.apache.kafka.common.errors.SerializationException;
import org.apache.kafka.connect.data.ConnectSchema;
import org.apache.kafka.connect.data.Schema;
import org.apache.kafka.connect.data.SchemaBuilder;
import org.apache.kafka.connect.data.Struct;
import org.junit.Before;
import org.junit.Rule;
import org.junit.Test;
import org.junit.rules.ExpectedException;
import org.junit.runner.RunWith;
import org.mockito.Mock;
import org.mockito.junit.MockitoJUnitRunner;

@RunWith(MockitoJUnitRunner.class)
public class KsqlJsonDeserializerTest {

  private static final String SOME_TOPIC = "bob";

  private static final String ORDERTIME = "ORDERTIME";
  private static final String ORDERID = "ORDERID";
  private static final String ITEMID = "ITEMID";
  private static final String ORDERUNITS = "ORDERUNITS";
  private static final String ARRAYCOL = "ARRAYCOL";
  private static final String MAPCOL = "MAPCOL";

  private static final Schema ORDER_SCHEMA = SchemaBuilder.struct()
      .field(ORDERTIME, Schema.OPTIONAL_INT64_SCHEMA)
      .field(ORDERID, Schema.OPTIONAL_INT64_SCHEMA)
      .field(ITEMID, Schema.OPTIONAL_STRING_SCHEMA)
      .field(ORDERUNITS, Schema.OPTIONAL_FLOAT64_SCHEMA)
      .field(ARRAYCOL, SchemaBuilder
          .array(Schema.OPTIONAL_FLOAT64_SCHEMA)
          .optional()
          .build())
      .field(MAPCOL, SchemaBuilder
          .map(Schema.OPTIONAL_STRING_SCHEMA, Schema.OPTIONAL_FLOAT64_SCHEMA)
          .optional()
          .build())
      .build();

  private static final Map<String, Object> AN_ORDER = ImmutableMap.<String, Object>builder()
      .put("ordertime", 1511897796092L)
      .put("@orderid", 1L)
      .put("itemid", "Item_1")
      .put("orderunits", 10.0)
      .put("arraycol", ImmutableList.of(10.0, 20.0))
      .put("mapcol", Collections.singletonMap("key1", 10.0))
      .build();

  private static final ObjectMapper OBJECT_MAPPER = new ObjectMapper();

  @Rule
  public final ExpectedException expectedException = ExpectedException.none();

  @Mock
  private ProcessingLogger recordLogger;

  private Struct expectedOrder;
  private Schema connectSchema;
  private KsqlJsonDeserializer deserializer;

  @Before
  public void before() {
    expectedOrder = new Struct(ORDER_SCHEMA)
        .put(ORDERTIME, 1511897796092L)
        .put(ORDERID, 1L)
        .put(ITEMID, "Item_1")
        .put(ORDERUNITS, 10.0)
        .put(ARRAYCOL, ImmutableList.of(10.0, 20.0))
        .put(MAPCOL, ImmutableMap.of("key1", 10.0));

    givenDeserializerForSchema(ORDER_SCHEMA);
  }

  @Test
  public void shouldDeserializeJsonObjectCorrectly() {
    // Given:
    final byte[] bytes = serializeJson(AN_ORDER);

    // When:
    final Struct result = (Struct) deserializer.deserialize(SOME_TOPIC, bytes);

    // Then:
    assertThat(result, is(expectedOrder));
  }

  @Test
  public void shouldCoerceFieldValues() {
    // Given:
    final Map<String, Object> anOrder = new HashMap<>(AN_ORDER);
    anOrder.put("orderId", 1); // <-- int, rather than required long in ORDER_SCHEMA.

    final byte[] bytes = serializeJson(anOrder);

    // When:
    final Object result = deserializer.deserialize(SOME_TOPIC, bytes);

    // Then:
    assertThat(result, is(expectedOrder));
  }

  @Test
  public void shouldThrowIfNotAnObject() {
    // Given:
    final byte[] bytes = "true".getBytes(StandardCharsets.UTF_8);

    // Then:
    expectedException.expect(SerializationException.class);
    expectedException.expectCause(hasMessage(containsString(
        "Can't convert type. sourceType: Boolean, requiredType: STRUCT<ORDERTIME BIGINT")));

    // When:
    deserializer.deserialize(SOME_TOPIC, bytes);
  }

  @Test
  public void shouldThrowIfFieldCanNotBeCoerced() {
    // Given:
    final Map<String, Object> value = new HashMap<>(AN_ORDER);
    value.put("ordertime", true);

    final byte[] bytes = serializeJson(value);

    // Then:
    expectedException.expect(SerializationException.class);
    expectedException.expectCause(hasMessage(is(
        "Can't convert type. sourceType: Boolean, requiredType: BIGINT")));

    // When:
    deserializer.deserialize(SOME_TOPIC, bytes);
  }

  @Test
  public void shouldDeserializeJsonObjectWithRedundantFields() {
    // Given:
    final Map<String, Object> orderRow = new HashMap<>(AN_ORDER);
    orderRow.put("extraField", "should be ignored");

    final byte[] bytes = serializeJson(orderRow);

    // When:
    final Struct result = (Struct) deserializer.deserialize(SOME_TOPIC, bytes);

    // Then:
    assertThat(result, is(expectedOrder));
  }

  @Test
  public void shouldDeserializeJsonObjectWithMissingFields() {
    // Given:
    final Map<String, Object> orderRow = new HashMap<>(AN_ORDER);
    orderRow.remove("ordertime");

    final byte[] bytes = serializeJson(orderRow);

    // When:
    final Struct result = (Struct) deserializer.deserialize(SOME_TOPIC, bytes);
<<<<<<< HEAD
    
=======

>>>>>>> e40c61d4
    // Then:
    assertThat(result, is(expectedOrder
        .put(ORDERTIME, null)
    ));
  }

  @Test
  public void shouldDeserializeNullAsNull() {
    assertThat(deserializer.deserialize(SOME_TOPIC, null), is(nullValue()));
  }

  @Test
  public void shouldTreatNullAsNull() {
    // Given:
    final Map<String, Object> row = new HashMap<>();
    row.put("ordertime", null);
    row.put("@orderid", null);
    row.put("itemid", null);
    row.put("orderunits", null);
    row.put("arrayCol", new Double[]{0.0, null});
    row.put("mapCol", null);

    final byte[] bytes = serializeJson(row);

    // When:
    final Struct result = (Struct) deserializer.deserialize(SOME_TOPIC, bytes);

    // Then:
    assertThat(result, is(expectedOrder
        .put(ORDERTIME, null)
        .put(ORDERID, null)
        .put(ITEMID, null)
        .put(ORDERUNITS, null)
        .put(ARRAYCOL, Arrays.asList(0.0, null))
        .put(MAPCOL, null)
    ));
  }

  @Test
  public void shouldCreateJsonStringForStructIfDefinedAsVarchar() {
    // Given:
    givenDeserializerForSchema(
        SchemaBuilder.struct()
            .field("ITEMID", Schema.OPTIONAL_STRING_SCHEMA)
            .build()
    );

    final byte[] bytes = ("{"
        + "\"itemid\": {"
        + "    \"CATEGORY\": {"
        + "      \"ID\":2,"
        + "      \"NAME\":\"Food\""
        + "    },"
        + "    \"ITEMID\":6,"
        + "    \"NAME\":\"Item_6\""
        + "  }"
        + "}").getBytes(StandardCharsets.UTF_8);

    // When:
    final Struct result = (Struct) deserializer.deserialize(SOME_TOPIC, bytes);

    // Then:
    assertThat(result.schema(), is(connectSchema));
    assertThat(result.get(ITEMID),
        is("{\"CATEGORY\":{\"ID\":2,\"NAME\":\"Food\"},\"ITEMID\":6,\"NAME\":\"Item_6\"}"));
  }

  @Test
  public void shouldDeserializedJsonBoolean() {
    // Given:
    givenDeserializerForSchema(Schema.OPTIONAL_BOOLEAN_SCHEMA);

    final byte[] bytes = "true".getBytes(StandardCharsets.UTF_8);

    // When:
    final Object result = deserializer.deserialize(SOME_TOPIC, bytes);

    // Then:
    assertThat(result, is(true));
  }

  @Test
  public void shouldThrowIfCanNotCoerceToBoolean() {
    // Given:
    givenDeserializerForSchema(Schema.OPTIONAL_BOOLEAN_SCHEMA);

    final byte[] bytes = "24".getBytes(StandardCharsets.UTF_8);

    // Then:
    expectedException.expect(SerializationException.class);
    expectedException.expectCause(hasMessage(is(
        "Can't convert type. sourceType: Long, requiredType: BOOLEAN")));

    // When:
    deserializer.deserialize(SOME_TOPIC, bytes);
  }

  @Test
  public void shouldDeserializedJsonNumberAsInt() {
    // Given:
    givenDeserializerForSchema(Schema.OPTIONAL_INT32_SCHEMA);

    final List<String> validCoercions = ImmutableList.of(
        "41",
        "41.456",
        "\"41\""
    );

    validCoercions.forEach(value -> {

      final byte[] bytes = value.getBytes(StandardCharsets.UTF_8);

      // When:
      final Object result = deserializer.deserialize(SOME_TOPIC, bytes);

      // Then:
      assertThat(result, is(41));
    });
  }

  @Test
  public void shouldThrowIfCanNotCoerceToInt() {
    // Given:
    givenDeserializerForSchema(Schema.OPTIONAL_INT32_SCHEMA);

    final byte[] bytes = "true".getBytes(StandardCharsets.UTF_8);

    // Then:
    expectedException.expect(SerializationException.class);
    expectedException.expectCause(hasMessage(is(
        "Can't convert type. sourceType: Boolean, requiredType: INT")));

    // When:
    deserializer.deserialize(SOME_TOPIC, bytes);
  }

  @Test
  public void shouldDeserializedJsonNumberAsBigInt() {
    // Given:
    givenDeserializerForSchema(Schema.OPTIONAL_INT64_SCHEMA);

    final List<String> validCoercions = ImmutableList.of(
        "42",
        "42.456",
        "\"42\""
    );

    validCoercions.forEach(value -> {

      final byte[] bytes = value.getBytes(StandardCharsets.UTF_8);

      // When:
      final Object result = deserializer.deserialize(SOME_TOPIC, bytes);

      // Then:
      assertThat(result, is(42L));
    });
  }

  @Test
  public void shouldThrowIfCanNotCoerceToBigInt() {
    // Given:
    givenDeserializerForSchema(Schema.OPTIONAL_INT64_SCHEMA);

    final byte[] bytes = "true".getBytes(StandardCharsets.UTF_8);

    // Then:
    expectedException.expect(SerializationException.class);
    expectedException.expectCause(hasMessage(is(
        "Can't convert type. sourceType: Boolean, requiredType: BIGINT")));

    // When:
    deserializer.deserialize(SOME_TOPIC, bytes);
  }

  @Test
  public void shouldDeserializedJsonNumberAsDouble() {
    // Given:
    givenDeserializerForSchema(Schema.OPTIONAL_FLOAT64_SCHEMA);

    final List<String> validCoercions = ImmutableList.of(
        "42",
        "42.000",
        "\"42\"",
        "\"42.000\""
    );

    validCoercions.forEach(value -> {

      final byte[] bytes = value.getBytes(StandardCharsets.UTF_8);

      // When:
      final Object result = deserializer.deserialize(SOME_TOPIC, bytes);

      // Then:
      assertThat(result, is(42.0));
    });
  }

  @Test
  public void shouldThrowIfCanNotCoerceToDouble() {
    // Given:
    givenDeserializerForSchema(Schema.OPTIONAL_FLOAT64_SCHEMA);

    final byte[] bytes = "true".getBytes(StandardCharsets.UTF_8);

    // Then:
    expectedException.expect(SerializationException.class);
    expectedException.expectCause(hasMessage(is(
        "Can't convert type. sourceType: Boolean, requiredType: DOUBLE")));

    // When:
    deserializer.deserialize(SOME_TOPIC, bytes);
  }

  @Test
  public void shouldDeserializedJsonText() {
    // Given:
    givenDeserializerForSchema(Schema.OPTIONAL_STRING_SCHEMA);

    final Map<String, String> validCoercions = ImmutableMap.<String, String>builder()
        .put("true", "true")
        .put("42", "42")
        .put("42.000", "42.0")
        .put("42.001", "42.001")
        .put("\"just a string\"", "just a string")
        .put("{\"json\": \"object\"}", "{\"json\":\"object\"}")
        .put("[\"json\", \"array\"]", "[json, array]")
        .build();

    validCoercions.forEach((jsonValue, expectedValue) -> {

      final byte[] bytes = jsonValue.getBytes(StandardCharsets.UTF_8);

      // When:
      final Object result = deserializer.deserialize(SOME_TOPIC, bytes);

      // Then:
      assertThat(result, is(expectedValue));
    });
  }

  @Test
  public void shouldDeserializedJsonArray() {
    // Given:
    givenDeserializerForSchema(SchemaBuilder
        .array(Schema.OPTIONAL_INT64_SCHEMA)
        .build()
    );

    final byte[] bytes = serializeJson(ImmutableList.of(42, 42.000, "42"));

    // When:
    final Object result = deserializer.deserialize(SOME_TOPIC, bytes);

    // Then:
    assertThat(result, is(ImmutableList.of(42L, 42L, 42L)));
  }

  @Test
  public void shouldThrowIfNotAnArray() {
    // Given:
    givenDeserializerForSchema(SchemaBuilder
        .array(Schema.OPTIONAL_STRING_SCHEMA)
        .build()
    );

    final byte[] bytes = "true".getBytes(StandardCharsets.UTF_8);

    // Then:
    expectedException.expect(SerializationException.class);
    expectedException.expectCause(hasMessage(is(
        "Can't convert type. sourceType: Boolean, requiredType: ARRAY<VARCHAR>")));

    // When:
    deserializer.deserialize(SOME_TOPIC, bytes);
  }

  @Test
  public void shouldThrowIfCanNotCoerceArrayElement() {
    // Given:
    givenDeserializerForSchema(SchemaBuilder
        .array(Schema.OPTIONAL_INT32_SCHEMA)
        .build()
    );

    final List<String> expected = ImmutableList.of("not", "numbers");

    final byte[] bytes = serializeJson(expected);

    // Then:
    expectedException.expect(SerializationException.class);
    expectedException.expectCause(hasMessage(is(
        "Can't coerce string to type. targetType: INT")));

    // When:
    deserializer.deserialize(SOME_TOPIC, bytes);
  }

  @Test
  public void shouldDeserializedJsonObjectAsMap() {
    // Given:
    givenDeserializerForSchema(SchemaBuilder
        .map(Schema.OPTIONAL_STRING_SCHEMA, Schema.OPTIONAL_INT64_SCHEMA)
        .build()
    );

    final byte[] bytes = serializeJson(ImmutableMap.of("a", 42, "b", 42L, "c", "42"));

    // When:
    final Object result = deserializer.deserialize(SOME_TOPIC, bytes);

    // Then:
    assertThat(result, is(ImmutableMap.of("a", 42L, "b", 42L, "c", 42L)));
  }

  @Test
  public void shouldThrowIfNotAnMap() {
    // Given:
    givenDeserializerForSchema(SchemaBuilder
        .map(Schema.OPTIONAL_STRING_SCHEMA, Schema.INT32_SCHEMA)
        .build()
    );

    final byte[] bytes = "true".getBytes(StandardCharsets.UTF_8);

    // Then:
    expectedException.expect(SerializationException.class);
    expectedException.expectCause(hasMessage(is(
        "Can't convert type. sourceType: Boolean, requiredType: MAP<VARCHAR, INT>")));

    // When:
    deserializer.deserialize(SOME_TOPIC, bytes);
  }

  @Test
  public void shouldThrowIfCanNotCoerceMapValue() {
    // Given:
    givenDeserializerForSchema(SchemaBuilder
        .map(Schema.OPTIONAL_STRING_SCHEMA, Schema.INT32_SCHEMA)
        .build()
    );

    final byte[] bytes = serializeJson(ImmutableMap.of("a", 1, "b", true));

    // Then:
    expectedException.expect(SerializationException.class);
    expectedException.expectCause(hasMessage(is(
        "Can't convert type. sourceType: Boolean, requiredType: INT")));

    // When:
    deserializer.deserialize(SOME_TOPIC, bytes);
  }

  @Test
  public void shouldThrowOnMapSchemaWithNonStringKeys() {
    // Given:
    final PersistenceSchema physicalSchema = PersistenceSchema.of(
        (ConnectSchema) SchemaBuilder
            .map(Schema.OPTIONAL_INT32_SCHEMA, Schema.INT32_SCHEMA)
            .build()
    );

    // Then:
    expectedException.expect(IllegalArgumentException.class);
    expectedException.expectMessage("Only MAPs with STRING keys are supported");

    // When:
    new KsqlJsonDeserializer(physicalSchema, recordLogger);
  }

  @Test
  public void shouldThrowOnNestedMapSchemaWithNonStringKeys() {
    // Given:
    final PersistenceSchema physicalSchema = PersistenceSchema.of(
        (ConnectSchema) SchemaBuilder
            .struct()
            .field("f0", SchemaBuilder
                .map(Schema.OPTIONAL_INT32_SCHEMA, Schema.INT32_SCHEMA)
                .optional()
                .build())
            .build()
    );

    // Then:
    expectedException.expect(IllegalArgumentException.class);
    expectedException.expectMessage("Only MAPs with STRING keys are supported");

    // When:
    new KsqlJsonDeserializer(physicalSchema, recordLogger);
  }

  @Test
  public void shouldIncludeTopicNameInException() {
    // Given:
    givenDeserializerForSchema(Schema.OPTIONAL_INT64_SCHEMA);

    final byte[] bytes = "true".getBytes(StandardCharsets.UTF_8);

    // Then:
    expectedException.expectMessage(SOME_TOPIC);

    // When:
    deserializer.deserialize(SOME_TOPIC, bytes);
  }

  @Test
  public void shouldNotIncludeBadValueInExceptionAsThatWouldBeASecurityIssue() {
    // Given:
    givenDeserializerForSchema(Schema.OPTIONAL_INT64_SCHEMA);

    final byte[] bytes = "\"personal info: do not log me\"".getBytes(StandardCharsets.UTF_8);

    try {

      // When:
      deserializer.deserialize(SOME_TOPIC, bytes);

      fail("Invalid test: should throw");

    } catch (final Exception e) {
      assertThat(ExceptionUtils.getStackTrace(e), not(containsString("personal info")));
    }
  }

  @Test
  public void shouldLogDeserializationErrors() {
    // Given:
    final ProcessingLogConfig processingLogConfig =
        new ProcessingLogConfig(Collections.emptyMap());

    final byte[] data = "{foo".getBytes(StandardCharsets.UTF_8);

    try {
      // When:
      deserializer.deserialize(SOME_TOPIC, data);
      fail("deserialize should have thrown");

    } catch (final SerializationException e) {
      // Then:
      SerdeTestUtils.shouldLogError(
          recordLogger,
          SerdeProcessingLogMessageFactory.deserializationErrorMsg(
              e.getCause(),
              Optional.of(data)).apply(processingLogConfig),
          processingLogConfig);
    }
  }

  private void givenDeserializerForSchema(final Schema connectSchema) {
    final PersistenceSchema physicalSchema = PersistenceSchema.of((ConnectSchema) connectSchema);
    this.connectSchema = connectSchema;
    deserializer = new KsqlJsonDeserializer(physicalSchema, recordLogger);
  }

  private static byte[] serializeJson(final Object expected) {
    try {
      return OBJECT_MAPPER.writeValueAsBytes(expected);
    } catch (JsonProcessingException e) {
      throw new RuntimeException(e);
    }
  }
}<|MERGE_RESOLUTION|>--- conflicted
+++ resolved
@@ -197,11 +197,7 @@
 
     // When:
     final Struct result = (Struct) deserializer.deserialize(SOME_TOPIC, bytes);
-<<<<<<< HEAD
-    
-=======
-
->>>>>>> e40c61d4
+
     // Then:
     assertThat(result, is(expectedOrder
         .put(ORDERTIME, null)
