/*
 * Copyright 2019 Confluent Inc.
 *
 * Licensed under the Confluent Community License (the "License"); you may not use
 * this file except in compliance with the License.  You may obtain a copy of the
 * License at
 *
 * http://www.confluent.io/confluent-community-license
 *
 * Unless required by applicable law or agreed to in writing, software
 * distributed under the License is distributed on an "AS IS" BASIS, WITHOUT
 * WARRANTIES OF ANY KIND, either express or implied.  See the License for the
 * specific language governing permissions and limitations under the License.
 */

package io.confluent.ksql.serde.kafka;

import static org.hamcrest.MatcherAssert.assertThat;
import static org.hamcrest.Matchers.is;

import io.confluent.kafka.schemaregistry.client.SchemaRegistryClient;
import io.confluent.ksql.schema.ksql.LogicalSchema;
import io.confluent.ksql.schema.ksql.PersistenceSchema;
import io.confluent.ksql.schema.ksql.PhysicalSchema;
import io.confluent.ksql.serde.SerdeOption;
import io.confluent.ksql.util.DecimalUtil;
import io.confluent.ksql.util.KsqlConfig;
import io.confluent.ksql.util.KsqlException;
import java.util.function.Supplier;
<<<<<<< HEAD
import org.apache.kafka.common.serialization.Deserializer;
import org.apache.kafka.common.serialization.Serializer;
=======
import org.apache.kafka.common.serialization.Serde;
import org.apache.kafka.connect.data.ConnectSchema;
>>>>>>> 2b02653f
import org.apache.kafka.connect.data.Schema;
import org.apache.kafka.connect.data.SchemaBuilder;
import org.apache.kafka.connect.data.Struct;
import org.junit.Before;
import org.junit.Rule;
import org.junit.Test;
import org.junit.rules.ExpectedException;
import org.junit.runner.RunWith;
import org.mockito.Mock;
import org.mockito.junit.MockitoJUnitRunner;

@RunWith(MockitoJUnitRunner.class)
public class KafkaSerdeFactoryTest {

  @Rule
  public final ExpectedException expectedException = ExpectedException.none();

  @Mock
  private KsqlConfig ksqlConfig;
  @Mock
  private Supplier<SchemaRegistryClient> srClientFactory;
  private KafkaSerdeFactory factory;

  @Before
  public void setUp() {
    factory = new KafkaSerdeFactory();
  }

  @Test
  public void shouldThrowOnValidateIfMultipleFields() {
    // Given:
    final PersistenceSchema schema = getPersistenceSchema(SchemaBuilder
        .struct()
        .field("f0", Schema.OPTIONAL_INT32_SCHEMA)
        .field("f1", Schema.OPTIONAL_INT64_SCHEMA)
        .build());

    // Then:
    expectedException.expect(KsqlException.class);
    expectedException.expectMessage(
        "The 'KAFKA' format only supports a single field. Got: f0 INT, f1 BIGINT");

    // When:
    factory.validate(schema);
  }

  @Test
  public void shouldThrowOnValidateIfBoolean() {
    // Given:
    final PersistenceSchema schema = schemaWithFieldOfType(Schema.OPTIONAL_BOOLEAN_SCHEMA);

    // Then:
    expectedException.expect(KsqlException.class);
    expectedException
        .expectMessage("The 'KAFKA' format does not support type 'BOOLEAN'");

    // When:
    factory.validate(schema);
  }

  @Test
  public void shouldThrowOnValidateIfDecimal() {
    // Given:
    final PersistenceSchema schema = schemaWithFieldOfType(DecimalUtil
        .builder(1, 1)
        .optional()
        .build());

    // Then:
    expectedException.expect(KsqlException.class);
    expectedException
        .expectMessage("The 'KAFKA' format does not support type 'DECIMAL'");

    // When:
    factory.validate(schema);
  }

  @Test
  public void shouldThrowOnValidateIfArray() {
    // Given:
    final PersistenceSchema schema = schemaWithFieldOfType(SchemaBuilder
        .array(Schema.OPTIONAL_STRING_SCHEMA)
        .optional()
        .build());

    // Then:
    expectedException.expect(KsqlException.class);
    expectedException
        .expectMessage("The 'KAFKA' format does not support type 'ARRAY'");

    // When:
    factory.validate(schema);
  }

  @Test
  public void shouldThrowOnValidateIfMap() {
    // Given:
    final PersistenceSchema schema = schemaWithFieldOfType(SchemaBuilder
        .map(Schema.OPTIONAL_STRING_SCHEMA, Schema.OPTIONAL_STRING_SCHEMA)
        .optional()
        .build());

    // Then:
    expectedException.expect(KsqlException.class);
    expectedException
        .expectMessage("The 'KAFKA' format does not support type 'MAP'");

    // When:
    factory.validate(schema);
  }

  @Test
  public void shouldThrowOnValidateIfStruct() {
    // Given:
    final PersistenceSchema schema = schemaWithFieldOfType(SchemaBuilder
        .struct()
        .field("f0", Schema.OPTIONAL_STRING_SCHEMA)
        .optional()
        .build());

    // Then:
    expectedException.expect(KsqlException.class);
    expectedException
        .expectMessage("The 'KAFKA' format does not support type 'STRUCT'");

    // When:
    factory.validate(schema);
  }

  @Test
  public void shouldHandleNulls() {
    shouldHandle(Schema.OPTIONAL_INT32_SCHEMA, null);
  }

  @Test
  public void shouldHandleInt() {
    shouldHandle(Schema.OPTIONAL_INT32_SCHEMA, 1);
    shouldHandle(Schema.OPTIONAL_INT32_SCHEMA, Integer.MIN_VALUE);
    shouldHandle(Schema.OPTIONAL_INT32_SCHEMA, Integer.MAX_VALUE);
  }

  @Test
  public void shouldHandleBigInt() {
    shouldHandle(Schema.OPTIONAL_INT64_SCHEMA, 1L);
    shouldHandle(Schema.OPTIONAL_INT64_SCHEMA, Long.MIN_VALUE);
    shouldHandle(Schema.OPTIONAL_INT64_SCHEMA, Long.MAX_VALUE);
  }

  @Test
  public void shouldHandleDouble() {
    shouldHandle(Schema.OPTIONAL_FLOAT64_SCHEMA, 1.1D);
    shouldHandle(Schema.OPTIONAL_FLOAT64_SCHEMA, Double.MIN_VALUE);
    shouldHandle(Schema.OPTIONAL_FLOAT64_SCHEMA, Double.MAX_VALUE);
    shouldHandle(Schema.OPTIONAL_FLOAT64_SCHEMA, Double.MIN_NORMAL);
  }

  @Test
  public void shouldHandleString() {
    shouldHandle(Schema.OPTIONAL_STRING_SCHEMA, "Yo!");
  }

  private void shouldHandle(final Schema fieldSchema, final Object value) {
    // Given:
    final PersistenceSchema schema = schemaWithFieldOfType(fieldSchema);

<<<<<<< HEAD
    factory.validate(schema);
    final Serializer<Object> serializer = factory
        .createSerializer(schema, ksqlConfig, srClientFactory);
    final Deserializer<Object> deserializer = factory
        .createDeserializer(schema, ksqlConfig, srClientFactory);
=======
    factory.validate(schema.getConnectSchema());
    final Serde<Object> serde = factory.createSerde(schema, ksqlConfig, srClientFactory);
>>>>>>> 2b02653f

    final Struct struct = new Struct(schema.getConnectSchema());
    struct.put("f0", value);

    // When:
    final byte[] bytes = serde.serializer().serialize("topic", struct);
    final Object result = serde.deserializer().deserialize("topic", bytes);

    // Then:
    assertThat(result, is(struct));
  }

  private static PersistenceSchema schemaWithFieldOfType(final Schema fieldSchema) {
    final Schema connectSchema = SchemaBuilder
        .struct()
        .field("f0", fieldSchema)
        .build();

    return getPersistenceSchema(connectSchema);
  }

  private static PersistenceSchema getPersistenceSchema(final Schema connectSchema) {
    final LogicalSchema logicalSchema = LogicalSchema.of(connectSchema, connectSchema);
    final PhysicalSchema physicalSchema = PhysicalSchema.from(logicalSchema, SerdeOption.none());
    return physicalSchema.valueSchema();
  }
}<|MERGE_RESOLUTION|>--- conflicted
+++ resolved
@@ -27,13 +27,7 @@
 import io.confluent.ksql.util.KsqlConfig;
 import io.confluent.ksql.util.KsqlException;
 import java.util.function.Supplier;
-<<<<<<< HEAD
-import org.apache.kafka.common.serialization.Deserializer;
-import org.apache.kafka.common.serialization.Serializer;
-=======
 import org.apache.kafka.common.serialization.Serde;
-import org.apache.kafka.connect.data.ConnectSchema;
->>>>>>> 2b02653f
 import org.apache.kafka.connect.data.Schema;
 import org.apache.kafka.connect.data.SchemaBuilder;
 import org.apache.kafka.connect.data.Struct;
@@ -199,16 +193,8 @@
     // Given:
     final PersistenceSchema schema = schemaWithFieldOfType(fieldSchema);
 
-<<<<<<< HEAD
-    factory.validate(schema);
-    final Serializer<Object> serializer = factory
-        .createSerializer(schema, ksqlConfig, srClientFactory);
-    final Deserializer<Object> deserializer = factory
-        .createDeserializer(schema, ksqlConfig, srClientFactory);
-=======
-    factory.validate(schema.getConnectSchema());
+    factory.validate(schema);
     final Serde<Object> serde = factory.createSerde(schema, ksqlConfig, srClientFactory);
->>>>>>> 2b02653f
 
     final Struct struct = new Struct(schema.getConnectSchema());
     struct.put("f0", value);
