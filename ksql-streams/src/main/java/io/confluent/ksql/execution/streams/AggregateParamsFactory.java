/*
 * Copyright 2019 Confluent Inc.
 *
 * Licensed under the Confluent Community License (the "License"); you may not use
 * this file except in compliance with the License.  You may obtain a copy of the
 * License at
 *
 * http://www.confluent.io/confluent-community-license
 *
 * Unless required by applicable law or agreed to in writing, software
 * distributed under the License is distributed on an "AS IS" BASIS, WITHOUT
 * WARRANTIES OF ANY KIND, either express or implied.  See the License for the
 * specific language governing permissions and limitations under the License.
 */

package io.confluent.ksql.execution.streams;

import com.google.common.annotations.VisibleForTesting;
import com.google.common.collect.ImmutableList;
import io.confluent.ksql.execution.expression.tree.FunctionCall;
import io.confluent.ksql.execution.function.TableAggregationFunction;
import io.confluent.ksql.execution.function.UdafUtil;
import io.confluent.ksql.execution.function.udaf.KudafAggregator;
import io.confluent.ksql.execution.function.udaf.KudafInitializer;
import io.confluent.ksql.execution.function.udaf.KudafUndoAggregator;
import io.confluent.ksql.execution.transform.window.WindowSelectMapper;
import io.confluent.ksql.function.FunctionRegistry;
import io.confluent.ksql.function.KsqlAggregateFunction;
import io.confluent.ksql.name.ColumnName;
import io.confluent.ksql.schema.ksql.Column;
import io.confluent.ksql.schema.ksql.ColumnRef;
import io.confluent.ksql.schema.ksql.LogicalSchema;
import io.confluent.ksql.schema.ksql.types.SqlType;
import java.util.ArrayList;
import java.util.Collections;
import java.util.LinkedList;
import java.util.List;
import java.util.Objects;
import java.util.Optional;
import java.util.function.Supplier;
import java.util.stream.Collectors;

public class AggregateParamsFactory {
  private final KudafAggregatorFactory aggregatorFactory;

  public AggregateParamsFactory() {
    this(KudafAggregator::new);
  }

  @VisibleForTesting
  AggregateParamsFactory(final KudafAggregatorFactory aggregatorFactory) {
    this.aggregatorFactory = Objects.requireNonNull(aggregatorFactory);
  }

  public AggregateParams createUndoable(
      final LogicalSchema schema,
      final List<ColumnRef> nonAggregateColumns,
      final FunctionRegistry functionRegistry,
      final List<FunctionCall> functionList
  ) {
    return create(schema, nonAggregateColumns, functionRegistry, functionList, true);
  }

  public AggregateParams create(
      final LogicalSchema schema,
      final List<ColumnRef> nonAggregateColumns,
      final FunctionRegistry functionRegistry,
      final List<FunctionCall> functionList
  ) {
    return create(schema, nonAggregateColumns, functionRegistry, functionList, false);
  }

  private AggregateParams create(
      final LogicalSchema schema,
      final List<ColumnRef> nonAggregateColumns,
      final FunctionRegistry functionRegistry,
      final List<FunctionCall> functionList,
      final boolean table
  ) {
<<<<<<< HEAD
    final List<KsqlAggregateFunction<?, ?, ?>> functions =
        resolveAggregateFunctions(schema, functionRegistry, functionList);

    final List<Supplier<?>> initialValueSuppliers = functions.stream()
        .map(KsqlAggregateFunction::getInitialValueSupplier)
        .collect(Collectors.toList());

    final Optional<KudafUndoAggregator> undoAggregator =
        buildUndoAggregators(initialUdafIndex, table, functions);

    final LogicalSchema aggregateSchema = buildSchema(schema, initialUdafIndex, functions, true);

    final LogicalSchema outputSchema = buildSchema(schema, initialUdafIndex, functions, false);

=======
    final List<Integer> nonAggColumnIndexes = nonAggColumnIndexes(schema, nonAggregateColumns);
    final List<KsqlAggregateFunction<?, ?, ?>> functions = ImmutableList.copyOf(
        functionList.stream().map(
            funcCall -> UdafUtil.resolveAggregateFunction(
                functionRegistry,
                funcCall,
                schema)
        ).collect(Collectors.toList()));
    final List<Supplier<?>> initialValueSuppliers = functions.stream()
        .map(KsqlAggregateFunction::getInitialValueSupplier)
        .collect(Collectors.toList());
    final Optional<KudafUndoAggregator> undoAggregator;
    if (table) {
      final List<TableAggregationFunction<?, ?, ?>> tableFunctions = new LinkedList<>();
      for (final KsqlAggregateFunction function : functions) {
        tableFunctions.add((TableAggregationFunction<?, ?, ?>) function);
      }
      undoAggregator = Optional.of(new KudafUndoAggregator(nonAggColumnIndexes, tableFunctions));
    } else {
      undoAggregator = Optional.empty();
    }
>>>>>>> 0a29eace
    return new AggregateParams(
        new KudafInitializer(nonAggregateColumns.size(), initialValueSuppliers),
        aggregatorFactory.create(nonAggColumnIndexes, functions),
        undoAggregator,
<<<<<<< HEAD
        new WindowSelectMapper(initialUdafIndex, functions),
        aggregateSchema,
        outputSchema
    );
  }

  private static Optional<KudafUndoAggregator> buildUndoAggregators(
      final int initialUdafIndex,
      final boolean table,
      final List<KsqlAggregateFunction<?, ?, ?>> functions
  ) {
    if (!table) {
      return Optional.empty();
    }

    final List<TableAggregationFunction<?, ?, ?>> tableFunctions = new LinkedList<>();
    for (final KsqlAggregateFunction<?, ?, ?> function : functions) {
      tableFunctions.add((TableAggregationFunction<?, ?, ?>) function);
    }
    return Optional.of(new KudafUndoAggregator(initialUdafIndex, tableFunctions));
  }

  private static List<KsqlAggregateFunction<?, ?, ?>> resolveAggregateFunctions(
      final LogicalSchema schema,
      final FunctionRegistry functionRegistry,
      final List<FunctionCall> functionList
  ) {
    return ImmutableList.copyOf(
        functionList.stream().map(
            funcCall -> UdafUtil.resolveAggregateFunction(
                functionRegistry,
                funcCall,
                schema)
        ).collect(Collectors.toList()));
=======
        new WindowSelectMapper(nonAggregateColumns.size(), functions),
        buildSchema(schema, nonAggregateColumns, functions, true),
        buildSchema(schema, nonAggregateColumns, functions, false)
    );
  }

  private static List<Integer> nonAggColumnIndexes(
      final LogicalSchema schema,
      final List<ColumnRef> nonAggregateColumns
  ) {
    final List<Integer> indexes = new ArrayList<>(nonAggregateColumns.size());
    for (final ColumnRef columnRef : nonAggregateColumns) {
      indexes.add(schema.findValueColumn(columnRef).map(Column::index).orElseThrow(
          () -> new IllegalStateException("invalid column ref: "  + columnRef)
      ));
    }
    return Collections.unmodifiableList(indexes);
>>>>>>> 0a29eace
  }

  private static LogicalSchema buildSchema(
      final LogicalSchema schema,
      final List<ColumnRef> nonAggregateColumns,
      final List<KsqlAggregateFunction<?, ?, ?>> aggregateFunctions,
      final boolean useAggregate
  ) {
    final LogicalSchema.Builder schemaBuilder = LogicalSchema.builder();

    schemaBuilder.keyColumns(schema.key());

<<<<<<< HEAD
    final List<Column> cols = schema.value();
    for (int i = 0; i < initialUdafIndex; i++) {
      schemaBuilder.valueColumn(cols.get(i));
=======
    for (final ColumnRef columnRef : nonAggregateColumns) {
      schemaBuilder.valueColumn(schema.findValueColumn(columnRef).get());
>>>>>>> 0a29eace
    }

    for (int i = 0; i < aggregateFunctions.size(); i++) {
      final KsqlAggregateFunction<?, ?, ?> aggregateFunction = aggregateFunctions.get(i);
      final ColumnName colName = ColumnName.aggregateColumn(i);
      final SqlType fieldType = useAggregate
          ? aggregateFunction.getAggregateType()
          : aggregateFunction.returnType();
      schemaBuilder.valueColumn(colName, fieldType);
    }

    return schemaBuilder.build();
  }

  interface KudafAggregatorFactory {
<<<<<<< HEAD
    KudafAggregator<?> create(
        int initialUdafIndex,
=======
    KudafAggregator create(
        List<Integer> nonAggColumnIndexes,
>>>>>>> 0a29eace
        List<KsqlAggregateFunction<?, ?, ?>> functions
    );
  }
}<|MERGE_RESOLUTION|>--- conflicted
+++ resolved
@@ -77,7 +77,8 @@
       final List<FunctionCall> functionList,
       final boolean table
   ) {
-<<<<<<< HEAD
+    final List<Integer> nonAggColumnIndexes = nonAggColumnIndexes(schema, nonAggregateColumns);
+
     final List<KsqlAggregateFunction<?, ?, ?>> functions =
         resolveAggregateFunctions(schema, functionRegistry, functionList);
 
@@ -86,48 +87,37 @@
         .collect(Collectors.toList());
 
     final Optional<KudafUndoAggregator> undoAggregator =
-        buildUndoAggregators(initialUdafIndex, table, functions);
+        buildUndoAggregators(nonAggColumnIndexes, table, functions);
 
-    final LogicalSchema aggregateSchema = buildSchema(schema, initialUdafIndex, functions, true);
+    final LogicalSchema aggregateSchema = buildSchema(schema, nonAggregateColumns, functions, true);
 
-    final LogicalSchema outputSchema = buildSchema(schema, initialUdafIndex, functions, false);
+    final LogicalSchema outputSchema = buildSchema(schema, nonAggregateColumns, functions, false);
 
-=======
-    final List<Integer> nonAggColumnIndexes = nonAggColumnIndexes(schema, nonAggregateColumns);
-    final List<KsqlAggregateFunction<?, ?, ?>> functions = ImmutableList.copyOf(
-        functionList.stream().map(
-            funcCall -> UdafUtil.resolveAggregateFunction(
-                functionRegistry,
-                funcCall,
-                schema)
-        ).collect(Collectors.toList()));
-    final List<Supplier<?>> initialValueSuppliers = functions.stream()
-        .map(KsqlAggregateFunction::getInitialValueSupplier)
-        .collect(Collectors.toList());
-    final Optional<KudafUndoAggregator> undoAggregator;
-    if (table) {
-      final List<TableAggregationFunction<?, ?, ?>> tableFunctions = new LinkedList<>();
-      for (final KsqlAggregateFunction function : functions) {
-        tableFunctions.add((TableAggregationFunction<?, ?, ?>) function);
-      }
-      undoAggregator = Optional.of(new KudafUndoAggregator(nonAggColumnIndexes, tableFunctions));
-    } else {
-      undoAggregator = Optional.empty();
-    }
->>>>>>> 0a29eace
     return new AggregateParams(
         new KudafInitializer(nonAggregateColumns.size(), initialValueSuppliers),
         aggregatorFactory.create(nonAggColumnIndexes, functions),
         undoAggregator,
-<<<<<<< HEAD
-        new WindowSelectMapper(initialUdafIndex, functions),
+        new WindowSelectMapper(nonAggregateColumns.size(), functions),
         aggregateSchema,
         outputSchema
     );
   }
 
+  private static List<Integer> nonAggColumnIndexes(
+      final LogicalSchema schema,
+      final List<ColumnRef> nonAggregateColumns
+  ) {
+    final List<Integer> indexes = new ArrayList<>(nonAggregateColumns.size());
+    for (final ColumnRef columnRef : nonAggregateColumns) {
+      indexes.add(schema.findValueColumn(columnRef).map(Column::index).orElseThrow(
+          () -> new IllegalStateException("invalid column ref: "  + columnRef)
+      ));
+    }
+    return Collections.unmodifiableList(indexes);
+  }
+
   private static Optional<KudafUndoAggregator> buildUndoAggregators(
-      final int initialUdafIndex,
+      final List<Integer> nonAggColumnIndexes,
       final boolean table,
       final List<KsqlAggregateFunction<?, ?, ?>> functions
   ) {
@@ -139,7 +129,7 @@
     for (final KsqlAggregateFunction<?, ?, ?> function : functions) {
       tableFunctions.add((TableAggregationFunction<?, ?, ?>) function);
     }
-    return Optional.of(new KudafUndoAggregator(initialUdafIndex, tableFunctions));
+    return Optional.of(new KudafUndoAggregator(nonAggColumnIndexes, tableFunctions));
   }
 
   private static List<KsqlAggregateFunction<?, ?, ?>> resolveAggregateFunctions(
@@ -154,25 +144,6 @@
                 funcCall,
                 schema)
         ).collect(Collectors.toList()));
-=======
-        new WindowSelectMapper(nonAggregateColumns.size(), functions),
-        buildSchema(schema, nonAggregateColumns, functions, true),
-        buildSchema(schema, nonAggregateColumns, functions, false)
-    );
-  }
-
-  private static List<Integer> nonAggColumnIndexes(
-      final LogicalSchema schema,
-      final List<ColumnRef> nonAggregateColumns
-  ) {
-    final List<Integer> indexes = new ArrayList<>(nonAggregateColumns.size());
-    for (final ColumnRef columnRef : nonAggregateColumns) {
-      indexes.add(schema.findValueColumn(columnRef).map(Column::index).orElseThrow(
-          () -> new IllegalStateException("invalid column ref: "  + columnRef)
-      ));
-    }
-    return Collections.unmodifiableList(indexes);
->>>>>>> 0a29eace
   }
 
   private static LogicalSchema buildSchema(
@@ -185,14 +156,11 @@
 
     schemaBuilder.keyColumns(schema.key());
 
-<<<<<<< HEAD
-    final List<Column> cols = schema.value();
-    for (int i = 0; i < initialUdafIndex; i++) {
-      schemaBuilder.valueColumn(cols.get(i));
-=======
     for (final ColumnRef columnRef : nonAggregateColumns) {
-      schemaBuilder.valueColumn(schema.findValueColumn(columnRef).get());
->>>>>>> 0a29eace
+      final Column col = schema.findValueColumn(columnRef)
+          .orElseThrow(IllegalArgumentException::new);
+
+      schemaBuilder.valueColumn(col);
     }
 
     for (int i = 0; i < aggregateFunctions.size(); i++) {
@@ -208,13 +176,8 @@
   }
 
   interface KudafAggregatorFactory {
-<<<<<<< HEAD
     KudafAggregator<?> create(
-        int initialUdafIndex,
-=======
-    KudafAggregator create(
         List<Integer> nonAggColumnIndexes,
->>>>>>> 0a29eace
         List<KsqlAggregateFunction<?, ?, ?>> functions
     );
   }
