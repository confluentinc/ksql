--- conflicted
+++ resolved
@@ -149,29 +149,21 @@
 
   @Override
   public KStreamHolder<Struct> visitStreamSource(final StreamSource streamSource) {
-<<<<<<< HEAD
-    return SourceBuilder.buildStream(queryBuilder, streamSource);
-=======
-    return StreamSourceBuilder.build(
+    return SourceBuilder.buildStream(
         queryBuilder,
         streamSource,
         streamsFactories.getConsumedFactory()
     );
->>>>>>> cb817aa2
   }
 
   @Override
   public KStreamHolder<Windowed<Struct>> visitWindowedStreamSource(
       final WindowedStreamSource windowedStreamSource) {
-<<<<<<< HEAD
-    return SourceBuilder.buildWindowedStream(queryBuilder, windowedStreamSource);
-=======
-    return StreamSourceBuilder.buildWindowed(
+    return SourceBuilder.buildWindowedStream(
         queryBuilder,
         windowedStreamSource,
         streamsFactories.getConsumedFactory()
     );
->>>>>>> cb817aa2
   }
 
   @Override
@@ -205,6 +197,7 @@
     return SourceBuilder.buildTable(
         queryBuilder,
         tableSource,
+        streamsFactories.getConsumedFactory(),
         streamsFactories.getMaterializedFactory()
     );
   }
@@ -216,6 +209,7 @@
     return SourceBuilder.buildWindowedTable(
         queryBuilder,
         windowedTableSource,
+        streamsFactories.getConsumedFactory(),
         streamsFactories.getMaterializedFactory()
     );
   }
