package io.confluent.ksql.execution.streams;

import static io.confluent.ksql.schema.ksql.ColumnMatchers.keyColumn;
import static org.hamcrest.CoreMatchers.is;
import static org.hamcrest.Matchers.contains;
import static org.junit.Assert.assertThat;

import io.confluent.ksql.name.ColumnName;
import io.confluent.ksql.name.SourceName;
import io.confluent.ksql.schema.ksql.LogicalSchema;
import io.confluent.ksql.schema.ksql.types.SqlTypes;
import io.confluent.ksql.util.KsqlException;
import io.confluent.ksql.util.SchemaUtil;
import org.junit.Rule;
import org.junit.Test;
import org.junit.rules.ExpectedException;

public class JoinParamsFactoryTest {

  private static final SourceName LEFT = SourceName.of("LEFT");
  private static final SourceName RIGHT = SourceName.of("RIGHT");

  private static final LogicalSchema LEFT_SCHEMA = LogicalSchema.builder()
      .valueColumn(ColumnName.of("BLUE"), SqlTypes.STRING)
      .valueColumn(ColumnName.of("GREEN"), SqlTypes.INTEGER)
<<<<<<< HEAD
      .build()
      .withAlias(LEFT)
      .withMetaAndKeyColsInValue(false);
=======
      .build();
>>>>>>> 4f7e4754

  private static final LogicalSchema RIGHT_SCHEMA = LogicalSchema.builder()
      .valueColumn(ColumnName.of("RED"), SqlTypes.BIGINT)
      .valueColumn(ColumnName.of("ORANGE"), SqlTypes.DOUBLE)
<<<<<<< HEAD
      .build()
      .withAlias(RIGHT)
      .withMetaAndKeyColsInValue(false);
=======
      .build();
>>>>>>> 4f7e4754

  @Rule
  public final ExpectedException expectedException = ExpectedException.none();

  private JoinParams joinParams;

  @Test
  public void shouldBuildCorrectSchema() {
    // when:
    joinParams = JoinParamsFactory.create(LEFT_SCHEMA, RIGHT_SCHEMA);

    // Then:
    assertThat(joinParams.getSchema(), is(LogicalSchema.builder()
        .keyColumn(SchemaUtil.ROWKEY_NAME, SqlTypes.STRING)
        .valueColumn(ColumnName.of("BLUE"), SqlTypes.STRING)
        .valueColumn(ColumnName.of("GREEN"), SqlTypes.INTEGER)
        .valueColumn(ColumnName.of("RED"), SqlTypes.BIGINT)
        .valueColumn(ColumnName.of("ORANGE"), SqlTypes.DOUBLE)
        .build())
    );
  }

  @Test
  public void shouldThrowOnKeyTypeMismatch() {
    // Given:
    final LogicalSchema intKeySchema = LogicalSchema.builder()
        .keyColumn(ColumnName.of("BOB"), SqlTypes.INTEGER)
        .valueColumn(ColumnName.of("BLUE"), SqlTypes.STRING)
        .valueColumn(ColumnName.of("GREEN"), SqlTypes.INTEGER)
<<<<<<< HEAD
        .build()
        .withAlias(LEFT)
        .withMetaAndKeyColsInValue(false);
=======
        .build();
>>>>>>> 4f7e4754

    // Expect:
    expectedException.expect(KsqlException.class);
    expectedException.expectMessage("Invalid join. Key types differ: INTEGER vs STRING");

    // When:
    JoinParamsFactory.create(intKeySchema, RIGHT_SCHEMA);
  }

  @Test
  public void shouldGetKeyFromLeftSource() {
    // Given:
    final LogicalSchema leftSchema = LogicalSchema.builder()
        .keyColumn(ColumnName.of("BOB"), SqlTypes.BIGINT)
        .valueColumn(ColumnName.of("BLUE"), SqlTypes.STRING)
<<<<<<< HEAD
        .build()
        .withAlias(LEFT)
        .withMetaAndKeyColsInValue(false);
=======
        .build();
>>>>>>> 4f7e4754

    final LogicalSchema rightSchema = LogicalSchema.builder()
        .keyColumn(ColumnName.of("VIC"), SqlTypes.BIGINT)
        .valueColumn(ColumnName.of("GREEN"), SqlTypes.DOUBLE)
<<<<<<< HEAD
        .build()
        .withAlias(RIGHT)
        .withMetaAndKeyColsInValue(false);
=======
        .build();
>>>>>>> 4f7e4754

    // when:
    joinParams = JoinParamsFactory.create(leftSchema, rightSchema);

    // Then:
    assertThat(joinParams.getSchema().key(), contains(
        keyColumn(ColumnName.of("BOB"), SqlTypes.BIGINT)
    ));
  }
}<|MERGE_RESOLUTION|>--- conflicted
+++ resolved
@@ -6,7 +6,6 @@
 import static org.junit.Assert.assertThat;
 
 import io.confluent.ksql.name.ColumnName;
-import io.confluent.ksql.name.SourceName;
 import io.confluent.ksql.schema.ksql.LogicalSchema;
 import io.confluent.ksql.schema.ksql.types.SqlTypes;
 import io.confluent.ksql.util.KsqlException;
@@ -17,30 +16,15 @@
 
 public class JoinParamsFactoryTest {
 
-  private static final SourceName LEFT = SourceName.of("LEFT");
-  private static final SourceName RIGHT = SourceName.of("RIGHT");
-
   private static final LogicalSchema LEFT_SCHEMA = LogicalSchema.builder()
       .valueColumn(ColumnName.of("BLUE"), SqlTypes.STRING)
       .valueColumn(ColumnName.of("GREEN"), SqlTypes.INTEGER)
-<<<<<<< HEAD
-      .build()
-      .withAlias(LEFT)
-      .withMetaAndKeyColsInValue(false);
-=======
       .build();
->>>>>>> 4f7e4754
 
   private static final LogicalSchema RIGHT_SCHEMA = LogicalSchema.builder()
       .valueColumn(ColumnName.of("RED"), SqlTypes.BIGINT)
       .valueColumn(ColumnName.of("ORANGE"), SqlTypes.DOUBLE)
-<<<<<<< HEAD
-      .build()
-      .withAlias(RIGHT)
-      .withMetaAndKeyColsInValue(false);
-=======
       .build();
->>>>>>> 4f7e4754
 
   @Rule
   public final ExpectedException expectedException = ExpectedException.none();
@@ -70,13 +54,8 @@
         .keyColumn(ColumnName.of("BOB"), SqlTypes.INTEGER)
         .valueColumn(ColumnName.of("BLUE"), SqlTypes.STRING)
         .valueColumn(ColumnName.of("GREEN"), SqlTypes.INTEGER)
-<<<<<<< HEAD
         .build()
-        .withAlias(LEFT)
         .withMetaAndKeyColsInValue(false);
-=======
-        .build();
->>>>>>> 4f7e4754
 
     // Expect:
     expectedException.expect(KsqlException.class);
@@ -92,24 +71,12 @@
     final LogicalSchema leftSchema = LogicalSchema.builder()
         .keyColumn(ColumnName.of("BOB"), SqlTypes.BIGINT)
         .valueColumn(ColumnName.of("BLUE"), SqlTypes.STRING)
-<<<<<<< HEAD
-        .build()
-        .withAlias(LEFT)
-        .withMetaAndKeyColsInValue(false);
-=======
         .build();
->>>>>>> 4f7e4754
 
     final LogicalSchema rightSchema = LogicalSchema.builder()
         .keyColumn(ColumnName.of("VIC"), SqlTypes.BIGINT)
         .valueColumn(ColumnName.of("GREEN"), SqlTypes.DOUBLE)
-<<<<<<< HEAD
-        .build()
-        .withAlias(RIGHT)
-        .withMetaAndKeyColsInValue(false);
-=======
         .build();
->>>>>>> 4f7e4754
 
     // when:
     joinParams = JoinParamsFactory.create(leftSchema, rightSchema);
