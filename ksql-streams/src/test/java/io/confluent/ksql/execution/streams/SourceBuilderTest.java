--- conflicted
+++ resolved
@@ -105,14 +105,9 @@
       .build();
   private static final Struct KEY = new Struct(KEY_SCHEMA).put("k1", "foo");
   private static final SourceName ALIAS = SourceName.of("alias");
-<<<<<<< HEAD
 
   private static final LogicalSchema SCHEMA = SOURCE_SCHEMA
-      .withMetaAndKeyColsInValue(false)
-      .withAlias(ALIAS);
-=======
-  private static final LogicalSchema SCHEMA = SOURCE_SCHEMA.withMetaAndKeyColsInValue();
->>>>>>> 4f7e4754
+      .withMetaAndKeyColsInValue(false);
 
   private static final KsqlConfig KSQL_CONFIG = new KsqlConfig(ImmutableMap.of());
 
