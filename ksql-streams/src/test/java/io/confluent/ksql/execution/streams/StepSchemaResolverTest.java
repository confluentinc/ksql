/*
 * Copyright 2019 Confluent Inc.
 *
 * Licensed under the Confluent Community License (the "License"); you may not use
 * this file except in compliance with the License.  You may obtain a copy of the
 * License at
 *
 * http://www.confluent.io/confluent-community-license
 *
 * Unless required by applicable law or agreed to in writing, software
 * distributed under the License is distributed on an "AS IS" BASIS, WITHOUT
 * WARRANTIES OF ANY KIND, either express or implied.  See the License for the
 * specific language governing permissions and limitations under the License.
 */

package io.confluent.ksql.execution.streams;

import static org.hamcrest.Matchers.is;
import static org.junit.Assert.assertThat;
import static org.mockito.ArgumentMatchers.any;
import static org.mockito.ArgumentMatchers.eq;
import static org.mockito.Mockito.mock;
import static org.mockito.Mockito.when;

import com.google.common.collect.ImmutableList;
import io.confluent.ksql.execution.context.QueryContext;
import io.confluent.ksql.execution.expression.tree.ArithmeticBinaryExpression;
import io.confluent.ksql.execution.expression.tree.Expression;
import io.confluent.ksql.execution.expression.tree.FunctionCall;
import io.confluent.ksql.execution.expression.tree.UnqualifiedColumnReferenceExp;
import io.confluent.ksql.execution.plan.ExecutionStep;
import io.confluent.ksql.execution.plan.ExecutionStepPropertiesV1;
import io.confluent.ksql.execution.plan.Formats;
import io.confluent.ksql.execution.plan.KGroupedStreamHolder;
import io.confluent.ksql.execution.plan.KGroupedTableHolder;
import io.confluent.ksql.execution.plan.KStreamHolder;
import io.confluent.ksql.execution.plan.KTableHolder;
import io.confluent.ksql.execution.plan.SelectExpression;
import io.confluent.ksql.execution.plan.StreamAggregate;
import io.confluent.ksql.execution.plan.StreamFilter;
import io.confluent.ksql.execution.plan.StreamFlatMap;
import io.confluent.ksql.execution.plan.StreamGroupBy;
import io.confluent.ksql.execution.plan.StreamGroupByKey;
import io.confluent.ksql.execution.plan.StreamSelect;
import io.confluent.ksql.execution.plan.StreamSelectKey;
import io.confluent.ksql.execution.plan.StreamSource;
import io.confluent.ksql.execution.plan.StreamWindowedAggregate;
import io.confluent.ksql.execution.plan.TableAggregate;
import io.confluent.ksql.execution.plan.TableFilter;
import io.confluent.ksql.execution.plan.TableGroupBy;
import io.confluent.ksql.execution.plan.TableSelect;
import io.confluent.ksql.execution.plan.TableSource;
import io.confluent.ksql.execution.plan.WindowedStreamSource;
import io.confluent.ksql.execution.plan.WindowedTableSource;
import io.confluent.ksql.execution.windows.TumblingWindowExpression;
import io.confluent.ksql.function.FunctionRegistry;
import io.confluent.ksql.function.KsqlAggregateFunction;
import io.confluent.ksql.function.KsqlTableFunction;
import io.confluent.ksql.model.WindowType;
import io.confluent.ksql.name.ColumnName;
import io.confluent.ksql.name.FunctionName;
import io.confluent.ksql.name.SourceName;
import io.confluent.ksql.schema.Operator;
import io.confluent.ksql.schema.ksql.ColumnRef;
import io.confluent.ksql.schema.ksql.LogicalSchema;
import io.confluent.ksql.schema.ksql.types.SqlType;
import io.confluent.ksql.schema.ksql.types.SqlTypes;
import io.confluent.ksql.serde.WindowInfo;
import io.confluent.ksql.util.KsqlConfig;
import io.confluent.ksql.util.SchemaUtil;
import java.time.Duration;
import java.util.Collections;
import java.util.Optional;
import java.util.concurrent.TimeUnit;
import java.util.function.Supplier;
import org.apache.kafka.connect.data.Struct;
import org.junit.Before;
import org.junit.Test;
import org.junit.runner.RunWith;
import org.mockito.Mock;
import org.mockito.junit.MockitoJUnitRunner;

@RunWith(MockitoJUnitRunner.class)
public class StepSchemaResolverTest {

  private static final KsqlConfig CONFIG = new KsqlConfig(Collections.emptyMap());

  private static final LogicalSchema SCHEMA = LogicalSchema.builder()
      .valueColumn(ColumnName.of("ORANGE"), SqlTypes.INTEGER)
      .valueColumn(ColumnName.of("APPLE"), SqlTypes.BIGINT)
      .valueColumn(ColumnName.of("BANANA"), SqlTypes.STRING)
      .build();

  private static final ColumnRef ORANGE_COL_REF = ColumnRef.of(ColumnName.of("ORANGE"));

  private static final ExecutionStepPropertiesV1 PROPERTIES = new ExecutionStepPropertiesV1(
      new QueryContext.Stacker().getQueryContext()
  );

  private static final SourceName SOME_ALIAS = SourceName.of("alias");

  @Mock
  private FunctionRegistry functionRegistry;
  @Mock
  private ExecutionStep<KStreamHolder<Struct>> streamSource;
  @Mock
  private ExecutionStep<KGroupedStreamHolder> groupedStreamSource;
  @Mock
  private ExecutionStep<KTableHolder<Struct>> tableSource;
  @Mock
  private ExecutionStep<KGroupedTableHolder> groupedTableSource;
  @Mock
  private Formats formats;

  private StepSchemaResolver resolver;

  @Before
  public void setup() {
    resolver = new StepSchemaResolver(CONFIG, functionRegistry);
  }

  @Test
  public void shouldResolveSchemaForStreamAggregate() {
    // Given:
    givenAggregateFunction("SUM", SqlTypes.BIGINT);
    final StreamAggregate step = new StreamAggregate(
        PROPERTIES,
        groupedStreamSource,
        formats,
        ImmutableList.of(ColumnRef.of(ColumnName.of("ORANGE"))),
        ImmutableList.of(functionCall("SUM", "APPLE"))
    );

    // When:
    final LogicalSchema result = resolver.resolve(step, SCHEMA);

    // Then:
    assertThat(result, is(
        LogicalSchema.builder()
            .valueColumn(ColumnName.of("ORANGE"), SqlTypes.INTEGER)
            .valueColumn(ColumnName.aggregateColumn(0), SqlTypes.BIGINT)
            .build())
    );
  }

  @Test
  public void shouldResolveSchemaForStreamWindowedAggregate() {
    // Given:
    givenAggregateFunction("SUM", SqlTypes.BIGINT);
    final StreamWindowedAggregate step = new StreamWindowedAggregate(
        PROPERTIES,
        groupedStreamSource,
        formats,
        ImmutableList.of(ColumnRef.of(ColumnName.of("ORANGE"))),
        ImmutableList.of(functionCall("SUM", "APPLE")),
        new TumblingWindowExpression(10, TimeUnit.SECONDS)
    );

    // When:
    final LogicalSchema result = resolver.resolve(step, SCHEMA);

    // Then:
    assertThat(result, is(
        LogicalSchema.builder()
            .valueColumn(ColumnName.of("ORANGE"), SqlTypes.INTEGER)
            .valueColumn(ColumnName.aggregateColumn(0), SqlTypes.BIGINT)
            .build())
    );
  }

  @Test
  public void shouldResolveSchemaForStreamSelect() {
    // Given:
    final StreamSelect<?> step = new StreamSelect<>(
        PROPERTIES,
        streamSource,
        ImmutableList.of(
            add("JUICE", "ORANGE", "APPLE"),
            ref("PLANTAIN", "BANANA"),
            ref("CITRUS", "ORANGE"))
    );

    // When:
    final LogicalSchema result = resolver.resolve(step, SCHEMA);

    // Then:
    assertThat(result, is(
        LogicalSchema.builder()
            .valueColumn(ColumnName.of("JUICE"), SqlTypes.BIGINT)
            .valueColumn(ColumnName.of("PLANTAIN"), SqlTypes.STRING)
            .valueColumn(ColumnName.of("CITRUS"), SqlTypes.INTEGER)
            .build())
    );
  }

  @Test
  public void shouldResolveSchemaForStreamFlatMap() {
    // Given:
    givenTableFunction("EXPLODE", SqlTypes.DOUBLE);
    final StreamFlatMap<?> step = new StreamFlatMap<>(
        PROPERTIES,
        streamSource,
        ImmutableList.of(functionCall("EXPLODE", "BANANA"))
    );

    // When:
    final LogicalSchema result = resolver.resolve(step, SCHEMA);

    // Then:
    assertThat(result, is(
        LogicalSchema.builder()
            .valueColumn(ColumnName.of("ORANGE"), SqlTypes.INTEGER)
            .valueColumn(ColumnName.of("APPLE"), SqlTypes.BIGINT)
            .valueColumn(ColumnName.of("BANANA"), SqlTypes.STRING)
            .valueColumn(ColumnName.synthesisedSchemaColumn(0), SqlTypes.DOUBLE)
            .build())
    );
  }

  @Test
  public void shouldResolveSchemaForStreamFilter() {
    // Given:
    final StreamFilter<?> step = new StreamFilter<>(
        PROPERTIES,
        streamSource,
        mock(Expression.class)
    );

    // When:
    final LogicalSchema result = resolver.resolve(step, SCHEMA);

    // Then:
    assertThat(result, is(SCHEMA));
  }

  @Test
  public void shouldResolveSchemaForStreamGroupBy() {
    // Given:
    final StreamGroupBy<?> step = new StreamGroupBy<>(
        PROPERTIES,
        streamSource,
        formats,
        ImmutableList.of(new UnqualifiedColumnReferenceExp(Optional.empty(), ORANGE_COL_REF))
    );

    // When:
    final LogicalSchema result = resolver.resolve(step, SCHEMA);

    // Then:
    assertThat(result, is(LogicalSchema.builder()
        .keyColumn(SchemaUtil.ROWKEY_NAME, SqlTypes.INTEGER)
        .valueColumns(SCHEMA.value())
        .build()));
  }

  @Test
  public void shouldResolveSchemaForStreamGroupByKey() {
    // Given:
    final StreamGroupByKey step = new StreamGroupByKey(
        PROPERTIES,
        streamSource,
        formats
    );

    // When:
    final LogicalSchema result = resolver.resolve(step, SCHEMA);

    // Then:
    assertThat(result, is(SCHEMA));
  }

  @Test
  public void shouldResolveSchemaForStreamSelectKey() {
    // Given:
    final Expression keyExpression =
        new UnqualifiedColumnReferenceExp(ColumnRef.of(ColumnName.of("ORANGE")));

    final StreamSelectKey step = new StreamSelectKey(
        PROPERTIES,
        streamSource,
        keyExpression
    );

    // When:
    final LogicalSchema result = resolver.resolve(step, SCHEMA);

    // Then:
    assertThat(result, is(LogicalSchema.builder()
        .keyColumn(SchemaUtil.ROWKEY_NAME, SqlTypes.INTEGER)
        .valueColumns(SCHEMA.value())
        .build()
    ));
  }

  @Test
  public void shouldResolveSchemaForStreamSource() {
    final StreamSource step = new StreamSource(
        PROPERTIES,
        "foo",
        formats,
        Optional.empty(),
        SCHEMA,
        SOME_ALIAS
    );

    // When:
    final LogicalSchema result = resolver.resolve(step, SCHEMA);

    // Then:
<<<<<<< HEAD
    assertThat(result, is(SCHEMA.withAlias(SOME_ALIAS).withMetaAndKeyColsInValue(false)));
=======
    assertThat(result, is(SCHEMA.withMetaAndKeyColsInValue()));
>>>>>>> 4f7e4754
  }

  @Test
  public void shouldResolveSchemaForStreamWindowedSource() {
    final WindowedStreamSource step = new WindowedStreamSource(
        PROPERTIES,
        "foo",
        formats,
        WindowInfo.of(WindowType.TUMBLING, Optional.of(Duration.ofMillis(123))),
        Optional.empty(),
        SCHEMA,
        SOME_ALIAS
    );

    // When:
    final LogicalSchema result = resolver.resolve(step, SCHEMA);

    // Then:
<<<<<<< HEAD
    assertThat(result, is(SCHEMA.withAlias(SOME_ALIAS).withMetaAndKeyColsInValue(true)));
=======
    assertThat(result, is(SCHEMA.withMetaAndKeyColsInValue()));
>>>>>>> 4f7e4754
  }

  @Test
  public void shouldResolveSchemaForTableAggregate() {
    // Given:
    givenAggregateFunction("SUM", SqlTypes.BIGINT);
    final TableAggregate step = new TableAggregate(
        PROPERTIES,
        groupedTableSource,
        formats,
        ImmutableList.of(ColumnRef.of(ColumnName.of("ORANGE"))),
        ImmutableList.of(functionCall("SUM", "APPLE"))
    );

    // When:
    final LogicalSchema result = resolver.resolve(step, SCHEMA);

    // Then:
    assertThat(result, is(
        LogicalSchema.builder()
            .valueColumn(ColumnName.of("ORANGE"), SqlTypes.INTEGER)
            .valueColumn(ColumnName.aggregateColumn(0), SqlTypes.BIGINT)
            .build())
    );
  }

  @Test
  public void shouldResolveSchemaForTableGroupBy() {
    // Given:
    final TableGroupBy<?> step = new TableGroupBy<>(
        PROPERTIES,
        tableSource,
        formats,
        ImmutableList.of(new UnqualifiedColumnReferenceExp(Optional.empty(), ORANGE_COL_REF))
    );

    // When:
    final LogicalSchema result = resolver.resolve(step, SCHEMA);

    // Then:
    assertThat(result, is(LogicalSchema.builder()
        .keyColumn(SchemaUtil.ROWKEY_NAME, SqlTypes.INTEGER)
        .valueColumns(SCHEMA.value())
        .build()));
  }

  @Test
  public void shouldResolveSchemaForTableSelect() {
    // Given:
    final TableSelect<?> step = new TableSelect<>(
        PROPERTIES,
        tableSource,
        ImmutableList.of(
            add("JUICE", "ORANGE", "APPLE"),
            ref("PLANTAIN", "BANANA"),
            ref("CITRUS", "ORANGE"))
    );

    // When:
    final LogicalSchema result = resolver.resolve(step, SCHEMA);

    // Then:
    assertThat(result, is(
        LogicalSchema.builder()
            .valueColumn(ColumnName.of("JUICE"), SqlTypes.BIGINT)
            .valueColumn(ColumnName.of("PLANTAIN"), SqlTypes.STRING)
            .valueColumn(ColumnName.of("CITRUS"), SqlTypes.INTEGER)
            .build())
    );
  }

  @Test
  public void shouldResolveSchemaForTableFilter() {
    // Given:
    final TableFilter<?> step = new TableFilter<>(
        PROPERTIES,
        tableSource,
        mock(Expression.class)
    );

    // When:
    final LogicalSchema result = resolver.resolve(step, SCHEMA);

    // Then:
    assertThat(result, is(SCHEMA));
  }

  @Test
  public void shouldResolveSchemaForTableSource() {
    // Given:
    final TableSource step = new TableSource(
        PROPERTIES,
        "foo",
        formats,
        Optional.empty(),
        SCHEMA,
        SOME_ALIAS
    );

    // When:
    final LogicalSchema result = resolver.resolve(step, SCHEMA);

    // Then:
<<<<<<< HEAD
    assertThat(result, is(SCHEMA.withAlias(SOME_ALIAS).withMetaAndKeyColsInValue(false)));
=======
    assertThat(result, is(SCHEMA.withMetaAndKeyColsInValue()));
>>>>>>> 4f7e4754
  }

  @Test
  public void shouldResolveSchemaForWindowedTableSource() {
    // Given:
    final WindowedTableSource step = new WindowedTableSource(
        PROPERTIES,
        "foo",
        formats,
        mock(WindowInfo.class),
        Optional.empty(),
        SCHEMA,
        SOME_ALIAS
    );

    // When:
    final LogicalSchema result = resolver.resolve(step, SCHEMA);

    // Then:
<<<<<<< HEAD
    assertThat(result, is(SCHEMA.withAlias(SOME_ALIAS).withMetaAndKeyColsInValue(true)));
=======
    assertThat(result, is(SCHEMA.withMetaAndKeyColsInValue()));
>>>>>>> 4f7e4754
  }

  private void givenTableFunction(final String name, final SqlType returnType) {
    final KsqlTableFunction tableFunction = mock(KsqlTableFunction.class);
    when(functionRegistry.isTableFunction(FunctionName.of(name))).thenReturn(true);
    when(functionRegistry.getTableFunction(eq(FunctionName.of(name)), any()))
        .thenReturn(tableFunction);
    when(tableFunction.getReturnType(any())).thenReturn(returnType);
  }

  @SuppressWarnings("unchecked")
  private void givenAggregateFunction(final String name, final SqlType returnType) {
    final KsqlAggregateFunction aggregateFunction = mock(KsqlAggregateFunction.class);
    when(functionRegistry.getAggregateFunction(eq(FunctionName.of(name)), any(), any()))
        .thenReturn(aggregateFunction);
    when(aggregateFunction.name()).thenReturn(FunctionName.of(name));
    when(aggregateFunction.getAggregateType()).thenReturn(SqlTypes.INTEGER);
    when(aggregateFunction.returnType()).thenReturn(returnType);
    when(aggregateFunction.getInitialValueSupplier()).thenReturn(mock(Supplier.class));
  }

  private static FunctionCall functionCall(final String name, final String column) {
    return new FunctionCall(
        FunctionName.of(name),
        ImmutableList.of(
            new UnqualifiedColumnReferenceExp(ColumnRef.of(ColumnName.of(column))))
    );
  }

  private static SelectExpression add(final String alias, final String col1, final String col2) {
    return SelectExpression.of(
        ColumnName.of(alias),
        new ArithmeticBinaryExpression(
            Operator.ADD,
            new UnqualifiedColumnReferenceExp(ColumnRef.of(ColumnName.of(col1))),
            new UnqualifiedColumnReferenceExp(ColumnRef.of(ColumnName.of(col2)))
        )
    );
  }

  private static SelectExpression ref(final String alias, final String col) {
    return SelectExpression.of(
        ColumnName.of(alias),
        new UnqualifiedColumnReferenceExp(ColumnRef.of(ColumnName.of(col)))
    );
  }
}<|MERGE_RESOLUTION|>--- conflicted
+++ resolved
@@ -307,11 +307,7 @@
     final LogicalSchema result = resolver.resolve(step, SCHEMA);
 
     // Then:
-<<<<<<< HEAD
-    assertThat(result, is(SCHEMA.withAlias(SOME_ALIAS).withMetaAndKeyColsInValue(false)));
-=======
-    assertThat(result, is(SCHEMA.withMetaAndKeyColsInValue()));
->>>>>>> 4f7e4754
+    assertThat(result, is(SCHEMA.withMetaAndKeyColsInValue(false)));
   }
 
   @Test
@@ -330,11 +326,7 @@
     final LogicalSchema result = resolver.resolve(step, SCHEMA);
 
     // Then:
-<<<<<<< HEAD
-    assertThat(result, is(SCHEMA.withAlias(SOME_ALIAS).withMetaAndKeyColsInValue(true)));
-=======
-    assertThat(result, is(SCHEMA.withMetaAndKeyColsInValue()));
->>>>>>> 4f7e4754
+    assertThat(result, is(SCHEMA.withMetaAndKeyColsInValue(true)));
   }
 
   @Test
@@ -438,11 +430,7 @@
     final LogicalSchema result = resolver.resolve(step, SCHEMA);
 
     // Then:
-<<<<<<< HEAD
-    assertThat(result, is(SCHEMA.withAlias(SOME_ALIAS).withMetaAndKeyColsInValue(false)));
-=======
-    assertThat(result, is(SCHEMA.withMetaAndKeyColsInValue()));
->>>>>>> 4f7e4754
+    assertThat(result, is(SCHEMA.withMetaAndKeyColsInValue(false)));
   }
 
   @Test
@@ -462,11 +450,7 @@
     final LogicalSchema result = resolver.resolve(step, SCHEMA);
 
     // Then:
-<<<<<<< HEAD
-    assertThat(result, is(SCHEMA.withAlias(SOME_ALIAS).withMetaAndKeyColsInValue(true)));
-=======
-    assertThat(result, is(SCHEMA.withMetaAndKeyColsInValue()));
->>>>>>> 4f7e4754
+    assertThat(result, is(SCHEMA.withMetaAndKeyColsInValue(true)));
   }
 
   private void givenTableFunction(final String name, final SqlType returnType) {
