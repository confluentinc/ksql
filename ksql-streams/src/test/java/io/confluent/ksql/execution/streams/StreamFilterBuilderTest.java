package io.confluent.ksql.execution.streams;

import static org.hamcrest.Matchers.is;
import static org.junit.Assert.assertThat;
import static org.mockito.ArgumentMatchers.any;
import static org.mockito.Mockito.mock;
import static org.mockito.Mockito.verify;
import static org.mockito.Mockito.when;

import io.confluent.ksql.GenericRow;
import io.confluent.ksql.execution.builder.KsqlQueryBuilder;
import io.confluent.ksql.execution.context.QueryContext;
import io.confluent.ksql.execution.expression.tree.Expression;
import io.confluent.ksql.execution.plan.ExecutionStepPropertiesV1;
import io.confluent.ksql.execution.plan.ExecutionStep;
import io.confluent.ksql.execution.plan.KStreamHolder;
import io.confluent.ksql.execution.plan.KeySerdeFactory;
import io.confluent.ksql.execution.plan.PlanBuilder;
import io.confluent.ksql.execution.plan.StreamFilter;
import io.confluent.ksql.execution.transform.KsqlTransformer;
import io.confluent.ksql.execution.transform.sqlpredicate.SqlPredicate;
import io.confluent.ksql.function.FunctionRegistry;
import io.confluent.ksql.logging.processing.ProcessingLogContext;
import io.confluent.ksql.logging.processing.ProcessingLogger;
import io.confluent.ksql.logging.processing.ProcessingLoggerFactory;
import io.confluent.ksql.query.QueryId;
import io.confluent.ksql.schema.ksql.LogicalSchema;
import io.confluent.ksql.util.KsqlConfig;
import java.util.Optional;
import org.apache.kafka.connect.data.Struct;
import org.apache.kafka.streams.kstream.KStream;
import org.apache.kafka.streams.kstream.Named;
import org.apache.kafka.streams.kstream.ValueTransformerWithKeySupplier;
import org.junit.Before;
import org.junit.Rule;
import org.junit.Test;
import org.mockito.Mock;
import org.mockito.junit.MockitoJUnit;
import org.mockito.junit.MockitoRule;

public class StreamFilterBuilderTest {
  @Mock
  private SqlPredicateFactory predicateFactory;
  @Mock
  private SqlPredicate sqlPredicate;
  @Mock
  private KsqlTransformer<Struct, Optional<GenericRow>> predicate;
  @Mock
  private KsqlQueryBuilder queryBuilder;
  @Mock
  private ProcessingLogContext processingLogContext;
  @Mock
  private ProcessingLoggerFactory processingLoggerFactory;
  @Mock
  private ProcessingLogger processingLogger;
  @Mock
  private KsqlConfig ksqlConfig;
  @Mock
  private FunctionRegistry functionRegistry;
  @Mock
  private LogicalSchema schema;
  @Mock
  private ExecutionStep sourceStep;
  @Mock
  private ExecutionStepPropertiesV1 sourceProperties;
  @Mock
  private KStream<Struct, GenericRow> sourceKStream;
  @Mock
  private KStream<Struct, GenericRow> filteredKStream;
  @Mock
  private Expression filterExpression;
  @Mock
  private KeySerdeFactory<Struct> keySerdeFactory;

  private final QueryContext queryContext = new QueryContext.Stacker()
      .push("bar")
      .getQueryContext();

  private PlanBuilder planBuilder;
  private StreamFilter<Struct> step;

  @Rule
  public final MockitoRule mockitoRule = MockitoJUnit.rule();

  @Before
  @SuppressWarnings("unchecked")
  public void init() {
    when(queryBuilder.getQueryId()).thenReturn(new QueryId("foo"));
    when(queryBuilder.getKsqlConfig()).thenReturn(ksqlConfig);
    when(queryBuilder.getFunctionRegistry()).thenReturn(functionRegistry);
    when(queryBuilder.getProcessingLogContext()).thenReturn(processingLogContext);
    when(queryBuilder.buildUniqueNodeName(any())).thenAnswer(inv -> inv.getArgument(0) + "-unique");
    when(processingLogContext.getLoggerFactory()).thenReturn(processingLoggerFactory);
    when(processingLoggerFactory.getLogger(any())).thenReturn(processingLogger);
    when(sourceStep.getProperties()).thenReturn(sourceProperties);
    when(sourceProperties.getSchema()).thenReturn(schema);
    when(sourceKStream
        .flatTransformValues(any(ValueTransformerWithKeySupplier.class), any(Named.class)))
        .thenReturn(filteredKStream);
    when(predicateFactory.create(any(), any(), any(), any())).thenReturn(sqlPredicate);
<<<<<<< HEAD
    when(sqlPredicate.getTransformer(any())).thenReturn((KsqlTransformer) predicate);
    when(sourceStep.build(any())).thenReturn(new KStreamHolder<>(
        sourceKStream,
        schema,
        keySerdeFactory
    ));
    final ExecutionStepProperties properties = new DefaultExecutionStepProperties(
=======
    when(sqlPredicate.getPredicate(any())).thenReturn(predicate);
    sourceWithSerdeFactory =
        new KStreamHolder<>(sourceKStream, schema, keySerdeFactory);
    when(sourceStep.build(any())).thenReturn(sourceWithSerdeFactory);
    final ExecutionStepPropertiesV1 properties = new ExecutionStepPropertiesV1(
>>>>>>> 422a2e37
        schema,
        queryContext
    );
    planBuilder = new KSPlanBuilder(
        queryBuilder,
        predicateFactory,
        mock(AggregateParamsFactory.class),
        mock(StreamsFactories.class)
    );
    step = new StreamFilter<>(properties, sourceStep, filterExpression, "stepName");
  }

  @Test
  public void shouldFilterSourceStream() {
    // When:
    final KStreamHolder<Struct> result = step.build(planBuilder);

    // Then:
    assertThat(result.getStream(), is(filteredKStream));
    assertThat(result.getKeySerdeFactory(), is(keySerdeFactory));
  }

  @Test
  public void shouldReturnCorrectSchema() {
    // When:
    final KStreamHolder<Struct> result = step.build(planBuilder);

    // Then:
    assertThat(result.getSchema(), is(schema));
  }

  @Test
  public void shouldBuildSqlPredicateCorrectly() {
    // When:
    step.build(planBuilder);

    // Then:
    verify(predicateFactory).create(
        filterExpression,
        schema,
        ksqlConfig,
        functionRegistry
    );
  }

  @Test
  public void shouldUseCorrectNameForProcessingLogger() {
    // When:
    step.build(planBuilder);

    // Then:
    verify(processingLoggerFactory).getLogger("foo.bar.stepName");
  }
}<|MERGE_RESOLUTION|>--- conflicted
+++ resolved
@@ -11,8 +11,8 @@
 import io.confluent.ksql.execution.builder.KsqlQueryBuilder;
 import io.confluent.ksql.execution.context.QueryContext;
 import io.confluent.ksql.execution.expression.tree.Expression;
+import io.confluent.ksql.execution.plan.ExecutionStep;
 import io.confluent.ksql.execution.plan.ExecutionStepPropertiesV1;
-import io.confluent.ksql.execution.plan.ExecutionStep;
 import io.confluent.ksql.execution.plan.KStreamHolder;
 import io.confluent.ksql.execution.plan.KeySerdeFactory;
 import io.confluent.ksql.execution.plan.PlanBuilder;
@@ -98,21 +98,13 @@
         .flatTransformValues(any(ValueTransformerWithKeySupplier.class), any(Named.class)))
         .thenReturn(filteredKStream);
     when(predicateFactory.create(any(), any(), any(), any())).thenReturn(sqlPredicate);
-<<<<<<< HEAD
     when(sqlPredicate.getTransformer(any())).thenReturn((KsqlTransformer) predicate);
     when(sourceStep.build(any())).thenReturn(new KStreamHolder<>(
         sourceKStream,
         schema,
         keySerdeFactory
     ));
-    final ExecutionStepProperties properties = new DefaultExecutionStepProperties(
-=======
-    when(sqlPredicate.getPredicate(any())).thenReturn(predicate);
-    sourceWithSerdeFactory =
-        new KStreamHolder<>(sourceKStream, schema, keySerdeFactory);
-    when(sourceStep.build(any())).thenReturn(sourceWithSerdeFactory);
     final ExecutionStepPropertiesV1 properties = new ExecutionStepPropertiesV1(
->>>>>>> 422a2e37
         schema,
         queryContext
     );
