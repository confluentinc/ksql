/*
 * Copyright 2019 Confluent Inc.
 *
 * Licensed under the Confluent Community License (the "License"); you may not use
 * this file except in compliance with the License.  You may obtain a copy of the
 * License at
 *
 * http://www.confluent.io/confluent-community-license
 *
 * Unless required by applicable law or agreed to in writing, software
 * distributed under the License is distributed on an "AS IS" BASIS, WITHOUT
 * WARRANTIES OF ANY KIND, either express or implied.  See the License for the
 * specific language governing permissions and limitations under the License.
 */

package io.confluent.ksql.execution.streams;

import static org.hamcrest.Matchers.is;
import static org.junit.Assert.assertThat;
import static org.mockito.ArgumentMatchers.any;
import static org.mockito.Mockito.mock;
import static org.mockito.Mockito.verify;
import static org.mockito.Mockito.when;

import com.google.common.collect.ImmutableList;
import io.confluent.ksql.GenericRow;
import io.confluent.ksql.execution.builder.KsqlQueryBuilder;
import io.confluent.ksql.execution.context.QueryContext;
import io.confluent.ksql.execution.expression.tree.Expression;
import io.confluent.ksql.execution.expression.tree.IntegerLiteral;
import io.confluent.ksql.execution.expression.tree.StringLiteral;
import io.confluent.ksql.execution.plan.ExecutionStep;
import io.confluent.ksql.execution.plan.ExecutionStepPropertiesV1;
import io.confluent.ksql.execution.plan.KStreamHolder;
import io.confluent.ksql.execution.plan.KeySerdeFactory;
import io.confluent.ksql.execution.plan.PlanBuilder;
import io.confluent.ksql.execution.plan.SelectExpression;
import io.confluent.ksql.execution.plan.StreamSelect;
import io.confluent.ksql.function.FunctionRegistry;
import io.confluent.ksql.logging.processing.ProcessingLogContext;
import io.confluent.ksql.logging.processing.ProcessingLogger;
import io.confluent.ksql.logging.processing.ProcessingLoggerFactory;
import io.confluent.ksql.name.ColumnName;
import io.confluent.ksql.query.QueryId;
import io.confluent.ksql.schema.ksql.LogicalSchema;
import io.confluent.ksql.schema.ksql.types.SqlTypes;
import io.confluent.ksql.util.KsqlConfig;
import java.util.List;
import org.apache.kafka.connect.data.Struct;
import org.apache.kafka.streams.kstream.KStream;
import org.apache.kafka.streams.kstream.Named;
import org.apache.kafka.streams.kstream.NamedTestAccessor;
import org.apache.kafka.streams.kstream.ValueTransformerWithKeySupplier;
import org.junit.Before;
import org.junit.Rule;
import org.junit.Test;
import org.mockito.ArgumentCaptor;
import org.mockito.Captor;
import org.mockito.Mock;
import org.mockito.junit.MockitoJUnit;
import org.mockito.junit.MockitoRule;

@SuppressWarnings("unchecked")
public class StreamSelectBuilderTest {

  private static final LogicalSchema SCHEMA = new LogicalSchema.Builder()
      .valueColumn(ColumnName.of("foo"), SqlTypes.STRING)
      .valueColumn(ColumnName.of("bar"), SqlTypes.BIGINT)
      .build()
<<<<<<< HEAD
      .withMetaAndKeyColsInValue(false)
      .withAlias(SourceName.of("alias"));
=======
      .withMetaAndKeyColsInValue();
>>>>>>> 4f7e4754

  private static final Expression EXPRESSION1 = new StringLiteral("baz");
  private static final Expression EXPRESSION2 = new IntegerLiteral(123);

  private static final List<SelectExpression> SELECT_EXPRESSIONS = ImmutableList.of(
      SelectExpression.of(ColumnName.of("expr1"), EXPRESSION1),
      SelectExpression.of(ColumnName.of("expr2"), EXPRESSION2)
  );

  private static final String SELECT_STEP_NAME = "foo-bar";

  @Mock
  private ExecutionStep<KStreamHolder<Struct>> sourceStep;
  @Mock
  private ExecutionStepPropertiesV1 sourceProperties;
  @Mock
  private ExecutionStepPropertiesV1 properties;
  @Mock
  private KStream<Struct, GenericRow> sourceKStream;
  @Mock
  private KStream<Struct, GenericRow> resultKStream;
  @Mock
  private KsqlQueryBuilder queryBuilder;
  @Mock
  private KsqlConfig ksqlConfig;
  @Mock
  private ProcessingLogContext processingLogContext;
  @Mock
  private ProcessingLoggerFactory processingLoggerFactory;
  @Mock
  private KeySerdeFactory<Struct> keySerdeFactory;
  @Captor
  private ArgumentCaptor<ValueTransformerWithKeySupplier<Struct, GenericRow, GenericRow>> mapperCaptor;
  @Captor
  private ArgumentCaptor<Named> nameCaptor;

  @Rule
  public final MockitoRule mockitoRule = MockitoJUnit.rule();

  private final QueryContext context =
      new QueryContext.Stacker().push("foo").push("bar").getQueryContext();

  private PlanBuilder planBuilder;
  private StreamSelect<Struct> step;

  @Before
  public void setup() {
    when(sourceStep.getProperties()).thenReturn(sourceProperties);
    when(properties.getQueryContext()).thenReturn(context);
    when(processingLogContext.getLoggerFactory()).thenReturn(processingLoggerFactory);
    when(processingLoggerFactory.getLogger(any())).thenReturn(mock(ProcessingLogger.class));
    when(queryBuilder.getQueryId()).thenReturn(new QueryId("qid"));
    when(queryBuilder.getFunctionRegistry()).thenReturn(mock(FunctionRegistry.class));
    when(queryBuilder.getProcessingLogContext()).thenReturn(processingLogContext);
    when(queryBuilder.getKsqlConfig()).thenReturn(ksqlConfig);
    when(
        sourceKStream.transformValues(any(ValueTransformerWithKeySupplier.class), any(Named.class)))
        .thenReturn(resultKStream);
    final KStreamHolder<Struct> sourceStream
        = new KStreamHolder<>(sourceKStream, SCHEMA, keySerdeFactory);
    when(sourceStep.build(any())).thenReturn(sourceStream);
    step = new StreamSelect<>(
        properties,
        sourceStep,
        SELECT_EXPRESSIONS
    );
    planBuilder = new KSPlanBuilder(
        queryBuilder,
        mock(SqlPredicateFactory.class),
        mock(AggregateParamsFactory.class),
        mock(StreamsFactories.class)
    );
  }

  @Test
  public void shouldReturnResultKStream() {
    // When:
    final KStreamHolder<Struct> result = step.build(planBuilder);

    // Then:
    assertThat(result.getStream(), is(resultKStream));
    assertThat(result.getKeySerdeFactory(), is(keySerdeFactory));
  }

  @Test
  public void shouldBuildKsNodeWithRightName() {
    // When:
    step.build(planBuilder);

    // Then:
    verify(sourceKStream).transformValues(
        any(ValueTransformerWithKeySupplier.class),
        nameCaptor.capture()
    );

    assertThat(NamedTestAccessor.getName(nameCaptor.getValue()), is(SELECT_STEP_NAME));
  }

  @Test
  public void shouldReturnCorrectSchema() {
    // When:
    final KStreamHolder<Struct> result = step.build(planBuilder);

    // Then:
    assertThat(
        result.getSchema(),
        is(LogicalSchema.builder()
            .valueColumn(ColumnName.of("expr1"), SqlTypes.STRING)
            .valueColumn(ColumnName.of("expr2"), SqlTypes.INTEGER)
            .build())
    );
  }

  @Test
  public void shouldBuildSelectValueMapperLoggerCorrectly() {
    // When:
    step.build(planBuilder);

    // Then:
    verify(processingLoggerFactory).getLogger("qid.foo.bar");
  }
}<|MERGE_RESOLUTION|>--- conflicted
+++ resolved
@@ -67,12 +67,7 @@
       .valueColumn(ColumnName.of("foo"), SqlTypes.STRING)
       .valueColumn(ColumnName.of("bar"), SqlTypes.BIGINT)
       .build()
-<<<<<<< HEAD
-      .withMetaAndKeyColsInValue(false)
-      .withAlias(SourceName.of("alias"));
-=======
-      .withMetaAndKeyColsInValue();
->>>>>>> 4f7e4754
+      .withMetaAndKeyColsInValue(false);
 
   private static final Expression EXPRESSION1 = new StringLiteral("baz");
   private static final Expression EXPRESSION2 = new IntegerLiteral(123);
