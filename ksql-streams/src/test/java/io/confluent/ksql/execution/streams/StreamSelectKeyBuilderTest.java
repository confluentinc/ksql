/*
 * Copyright 2019 Confluent Inc.
 *
 * Licensed under the Confluent Community License (the "License"); you may not use
 * this file except in compliance with the License.  You may obtain a copy of the
 * License at
 *
 * http://www.confluent.io/confluent-community-license
 *
 * Unless required by applicable law or agreed to in writing, software
 * distributed under the License is distributed on an "AS IS" BASIS, WITHOUT
 * WARRANTIES OF ANY KIND, either express or implied.  See the License for the
 * specific language governing permissions and limitations under the License.
 */

package io.confluent.ksql.execution.streams;

import static org.hamcrest.Matchers.is;
import static org.junit.Assert.assertThat;
import static org.mockito.ArgumentMatchers.any;
import static org.mockito.Mockito.mock;
import static org.mockito.Mockito.verify;
import static org.mockito.Mockito.when;

import com.google.common.collect.ImmutableMap;
import io.confluent.ksql.GenericRow;
import io.confluent.ksql.execution.builder.KsqlQueryBuilder;
import io.confluent.ksql.execution.context.QueryContext;
import io.confluent.ksql.execution.expression.tree.UnqualifiedColumnReferenceExp;
import io.confluent.ksql.execution.plan.ExecutionStep;
import io.confluent.ksql.execution.plan.ExecutionStepPropertiesV1;
import io.confluent.ksql.execution.plan.KStreamHolder;
import io.confluent.ksql.execution.plan.KeySerdeFactory;
import io.confluent.ksql.execution.plan.PlanBuilder;
import io.confluent.ksql.execution.plan.StreamSelectKey;
import io.confluent.ksql.execution.util.StructKeyUtil;
import io.confluent.ksql.execution.util.StructKeyUtil.KeyBuilder;
import io.confluent.ksql.function.FunctionRegistry;
import io.confluent.ksql.name.ColumnName;
import io.confluent.ksql.schema.ksql.ColumnRef;
import io.confluent.ksql.schema.ksql.LogicalSchema;
import io.confluent.ksql.schema.ksql.PhysicalSchema;
import io.confluent.ksql.schema.ksql.types.SqlTypes;
import io.confluent.ksql.serde.Format;
import io.confluent.ksql.serde.FormatInfo;
import io.confluent.ksql.serde.SerdeOption;
import io.confluent.ksql.util.KsqlConfig;
import io.confluent.ksql.util.SchemaUtil;
import org.apache.kafka.connect.data.Struct;
import org.apache.kafka.streams.kstream.KStream;
import org.apache.kafka.streams.kstream.KeyValueMapper;
import org.apache.kafka.streams.kstream.Predicate;
import org.junit.Before;
import org.junit.Test;
import org.junit.runner.RunWith;
import org.mockito.ArgumentCaptor;
import org.mockito.Captor;
import org.mockito.InOrder;
import org.mockito.Mock;
import org.mockito.Mockito;
import org.mockito.junit.MockitoJUnitRunner;

@RunWith(MockitoJUnitRunner.class)
public class StreamSelectKeyBuilderTest {

  private static final LogicalSchema SOURCE_SCHEMA = LogicalSchema.builder()
      .keyColumn(SchemaUtil.ROWKEY_NAME, SqlTypes.STRING)
      .valueColumn(ColumnName.of("BIG"), SqlTypes.BIGINT)
      .valueColumn(ColumnName.of("BOI"), SqlTypes.BIGINT)
      .build()
<<<<<<< HEAD
      .withAlias(ALIAS)
      .withMetaAndKeyColsInValue(false);
=======
      .withMetaAndKeyColsInValue();
>>>>>>> 4f7e4754

  private static final UnqualifiedColumnReferenceExp KEY =
      new UnqualifiedColumnReferenceExp(ColumnRef.of(ColumnName.of("BOI")));

  private static final LogicalSchema RESULT_SCHEMA = LogicalSchema.builder()
      .keyColumn(SchemaUtil.ROWKEY_NAME, SqlTypes.BIGINT)
      .valueColumn(
          ColumnName.of(SchemaUtil.ROWTIME_NAME.name()), SqlTypes.BIGINT)
      .valueColumn(
          ColumnName.of(SchemaUtil.ROWKEY_NAME.name()), SqlTypes.STRING)
      .valueColumn(ColumnName.of("BIG"), SqlTypes.BIGINT)
      .valueColumn(ColumnName.of("BOI"), SqlTypes.BIGINT)
      .build();

  private static final KeyBuilder RESULT_KEY_BUILDER = StructKeyUtil.keyBuilder(RESULT_SCHEMA);


  private static final long A_BOI = 5000;
  private static final long A_BIG = 3000;

  private static final Struct SOURCE_KEY = StructKeyUtil.keyBuilder(SqlTypes.STRING)
      .build("dre");

  @Mock
  private KStream<Struct, GenericRow> kstream;
  @Mock
  private KStream<Struct, GenericRow> rekeyedKstream;
  @Mock
  private KStream<Struct, GenericRow> filteredKStream;
  @Mock
  private ExecutionStep<KStreamHolder<Struct>> sourceStep;
  @Mock
  private KsqlQueryBuilder queryBuilder;
  @Mock
  private FunctionRegistry functionRegistry;
  @Captor
  private ArgumentCaptor<Predicate<Struct, GenericRow>> predicateCaptor;
  @Captor
  private ArgumentCaptor<KeyValueMapper<Struct, GenericRow, Struct>> keyValueMapperCaptor;

  private final QueryContext queryContext =
      new QueryContext.Stacker().push("ya").getQueryContext();

  private PlanBuilder planBuilder;
  private StreamSelectKey selectKey;

  @Before
  @SuppressWarnings("unchecked")
  public void init() {
    when(queryBuilder.getFunctionRegistry()).thenReturn(functionRegistry);
    when(queryBuilder.getKsqlConfig()).thenReturn(new KsqlConfig(ImmutableMap.of()));
    when(kstream.filter(any())).thenReturn(filteredKStream);
    when(filteredKStream.selectKey(any(KeyValueMapper.class))).thenReturn(rekeyedKstream);
    when(sourceStep.build(any())).thenReturn(
        new KStreamHolder<>(kstream, SOURCE_SCHEMA, mock(KeySerdeFactory.class)));
    planBuilder = new KSPlanBuilder(
        queryBuilder,
        mock(SqlPredicateFactory.class),
        mock(AggregateParamsFactory.class),
        mock(StreamsFactories.class)
    );
    selectKey = new StreamSelectKey(
        new ExecutionStepPropertiesV1(queryContext),
        sourceStep,
        KEY
    );
  }

  @Test
  public void shouldRekeyCorrectly() {
    // When:
    final KStreamHolder<Struct> result = selectKey.build(planBuilder);

    // Then:
    final InOrder inOrder = Mockito.inOrder(kstream, filteredKStream, rekeyedKstream);
    inOrder.verify(kstream).filter(any());
    inOrder.verify(filteredKStream).selectKey(any());
    inOrder.verifyNoMoreInteractions();
    assertThat(result.getStream(), is(rekeyedKstream));
  }

  @Test
  public void shouldReturnCorrectSerdeFactory() {
    // When:
    final KStreamHolder<Struct> result = selectKey.build(planBuilder);

    // Then:
    result.getKeySerdeFactory().buildKeySerde(
        FormatInfo.of(Format.JSON),
        PhysicalSchema.from(SOURCE_SCHEMA, SerdeOption.none()),
        queryContext
    );
    verify(queryBuilder).buildKeySerde(
        FormatInfo.of(Format.JSON),
        PhysicalSchema.from(SOURCE_SCHEMA, SerdeOption.none()),
        queryContext);
  }

  @Test
  public void shouldFilterOutNullValues() {
    // When:
    selectKey.build(planBuilder);

    // Then:
    verify(kstream).filter(predicateCaptor.capture());
    final Predicate<Struct, GenericRow> predicate = getPredicate();
    assertThat(predicate.test(SOURCE_KEY, null), is(false));
  }

  @Test
  public void shouldFilterOutNullKeyColumns() {
    // When:
    selectKey.build(planBuilder);

    // Then:
    verify(kstream).filter(predicateCaptor.capture());
    final Predicate<Struct, GenericRow> predicate = getPredicate();
    assertThat(
        predicate.test(SOURCE_KEY, value(0, "dre", A_BIG, null)),
        is(false)
    );
  }

  @Test
  public void shouldNotFilterOutNonNullKeyColumns() {
    // When:
    selectKey.build(planBuilder);

    // Then:
    verify(kstream).filter(predicateCaptor.capture());
    final Predicate<Struct, GenericRow> predicate = getPredicate();
    assertThat(
        predicate.test(SOURCE_KEY, value(0, "dre", A_BIG, A_BOI)),
        is(true)
    );
  }

  @Test
  public void shouldIgnoreNullNonKeyColumns() {
    // When:
    selectKey.build(planBuilder);

    // Then:
    verify(kstream).filter(predicateCaptor.capture());
    final Predicate<Struct, GenericRow> predicate = getPredicate();
    assertThat(predicate.test(SOURCE_KEY, value(0, "dre", null, A_BOI)), is(true));
  }

  @Test
  public void shouldComputeCorrectKey() {
    // When:
    selectKey.build(planBuilder);

    // Then:
    final KeyValueMapper<Struct, GenericRow, Struct> keyValueMapper = getKeyMapper();
    assertThat(
        keyValueMapper.apply(SOURCE_KEY, value(0, "dre", A_BIG, A_BOI)),
        is(RESULT_KEY_BUILDER.build(A_BOI))
    );
  }

  @Test
  public void shouldReturnCorrectSchema() {
    // When:
    final KStreamHolder<Struct> result = selectKey.build(planBuilder);

    // Then:
    assertThat(result.getSchema(), is(RESULT_SCHEMA));
  }

  private KeyValueMapper<Struct, GenericRow, Struct> getKeyMapper() {
    verify(filteredKStream).selectKey(keyValueMapperCaptor.capture());
    return keyValueMapperCaptor.getValue();
  }

  private Predicate<Struct, GenericRow> getPredicate() {
    verify(kstream).filter(predicateCaptor.capture());
    return predicateCaptor.getValue();
  }

  private static GenericRow value(
      final int rowTime,
      final String rowKey,
      final Long big,
      final Long boi
  ) {
    return new GenericRow(rowTime, rowKey, big, boi);
  }
}<|MERGE_RESOLUTION|>--- conflicted
+++ resolved
@@ -68,12 +68,7 @@
       .valueColumn(ColumnName.of("BIG"), SqlTypes.BIGINT)
       .valueColumn(ColumnName.of("BOI"), SqlTypes.BIGINT)
       .build()
-<<<<<<< HEAD
-      .withAlias(ALIAS)
       .withMetaAndKeyColsInValue(false);
-=======
-      .withMetaAndKeyColsInValue();
->>>>>>> 4f7e4754
 
   private static final UnqualifiedColumnReferenceExp KEY =
       new UnqualifiedColumnReferenceExp(ColumnRef.of(ColumnName.of("BOI")));
