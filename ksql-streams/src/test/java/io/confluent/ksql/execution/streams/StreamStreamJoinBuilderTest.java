package io.confluent.ksql.execution.streams;

import static org.hamcrest.Matchers.is;
import static org.junit.Assert.assertThat;
import static org.mockito.ArgumentMatchers.any;
import static org.mockito.ArgumentMatchers.anyString;
import static org.mockito.ArgumentMatchers.eq;
import static org.mockito.ArgumentMatchers.same;
import static org.mockito.Mockito.mock;
import static org.mockito.Mockito.verify;
import static org.mockito.Mockito.verifyNoMoreInteractions;
import static org.mockito.Mockito.when;

import edu.umd.cs.findbugs.annotations.SuppressFBWarnings;
import io.confluent.ksql.GenericRow;
import io.confluent.ksql.execution.builder.KsqlQueryBuilder;
import io.confluent.ksql.execution.context.QueryContext;
import io.confluent.ksql.execution.plan.ExecutionStep;
import io.confluent.ksql.execution.plan.ExecutionStepPropertiesV1;
import io.confluent.ksql.execution.plan.Formats;
import io.confluent.ksql.execution.plan.JoinType;
import io.confluent.ksql.execution.plan.KStreamHolder;
import io.confluent.ksql.execution.plan.KeySerdeFactory;
import io.confluent.ksql.execution.plan.PlanBuilder;
import io.confluent.ksql.execution.plan.StreamStreamJoin;
import io.confluent.ksql.name.ColumnName;
import io.confluent.ksql.schema.ksql.LogicalSchema;
import io.confluent.ksql.schema.ksql.PhysicalSchema;
import io.confluent.ksql.schema.ksql.types.SqlTypes;
import io.confluent.ksql.serde.Format;
import io.confluent.ksql.serde.FormatInfo;
import io.confluent.ksql.serde.SerdeOption;
import java.time.Duration;
import org.apache.kafka.common.serialization.Serde;
import org.apache.kafka.connect.data.Struct;
import org.apache.kafka.streams.kstream.JoinWindows;
import org.apache.kafka.streams.kstream.KStream;
import org.apache.kafka.streams.kstream.StreamJoined;
import org.junit.Before;
import org.junit.Test;
import org.junit.runner.RunWith;
import org.mockito.Mock;
import org.mockito.junit.MockitoJUnitRunner;

@RunWith(MockitoJUnitRunner.class)
public class StreamStreamJoinBuilderTest {
<<<<<<< HEAD
  private static final SourceName LEFT = SourceName.of("LEFT");
  private static final SourceName RIGHT = SourceName.of("RIGHT");

  private static final LogicalSchema LEFT_SCHEMA = LogicalSchema.builder()
      .valueColumn(ColumnName.of("BLUE"), SqlTypes.STRING)
      .valueColumn(ColumnName.of("GREEN"), SqlTypes.INTEGER)
      .build()
      .withAlias(LEFT)
      .withMetaAndKeyColsInValue(false);

  private static final LogicalSchema RIGHT_SCHEMA = LogicalSchema.builder()
      .valueColumn(ColumnName.of("RED"), SqlTypes.BIGINT)
      .valueColumn(ColumnName.of("ORANGE"), SqlTypes.DOUBLE)
      .build()
      .withAlias(RIGHT)
      .withMetaAndKeyColsInValue(false);

=======
  private static final LogicalSchema LEFT_SCHEMA = LogicalSchema.builder()
      .valueColumn(ColumnName.of("BLUE"), SqlTypes.STRING)
      .valueColumn(ColumnName.of("GREEN"), SqlTypes.INTEGER)
      .build();
  private static final LogicalSchema RIGHT_SCHEMA = LogicalSchema.builder()
      .valueColumn(ColumnName.of("RED"), SqlTypes.BIGINT)
      .valueColumn(ColumnName.of("ORANGE"), SqlTypes.DOUBLE)
      .build();
  private static final LogicalSchema SCHEMA = LogicalSchema.builder()
      .valueColumn(ColumnName.of("BLUE"), SqlTypes.STRING)
      .valueColumn(ColumnName.of("GREEN"), SqlTypes.STRING)
      .valueColumn(ColumnName.of("RED"), SqlTypes.BIGINT)
      .valueColumn(ColumnName.of("ORANGE"), SqlTypes.DOUBLE)
      .build();
>>>>>>> 4f7e4754
  private static final PhysicalSchema LEFT_PHYSICAL =
      PhysicalSchema.from(LEFT_SCHEMA, SerdeOption.none());
  private static final PhysicalSchema RIGHT_PHYSICAL =
      PhysicalSchema.from(RIGHT_SCHEMA, SerdeOption.none());
  private static final Formats LEFT_FMT = Formats.of(
      FormatInfo.of(Format.KAFKA),
      FormatInfo.of(Format.JSON),
      SerdeOption.none()
  );
  private static final Formats RIGHT_FMT = Formats.of(
      FormatInfo.of(Format.KAFKA),
      FormatInfo.of(Format.AVRO),
      SerdeOption.none()
  );
  private static final Duration BEFORE = Duration.ofMillis(1000);
  private static final Duration AFTER = Duration.ofMillis(2000);
  private static final JoinWindows WINDOWS = JoinWindows.of(BEFORE).after(AFTER);
  private final QueryContext CTX =
      new QueryContext.Stacker().push("jo").push("in").getQueryContext();

  @Mock
  private KStream<Struct, GenericRow> leftKStream;
  @Mock
  private KStream<Struct, GenericRow> rightKStream;
  @Mock
  private KStream<Struct, GenericRow> resultKStream;
  @Mock
  private ExecutionStep<KStreamHolder<Struct>> left;
  @Mock
  private ExecutionStep<KStreamHolder<Struct>> right;
  @Mock
  private StreamJoined<Struct, GenericRow, GenericRow> joined;
  @Mock
  private StreamJoinedFactory streamJoinedFactory;
  @Mock
  private KsqlQueryBuilder queryBuilder;
  @Mock
  private KeySerdeFactory<Struct> keySerdeFactory;
  @Mock
  private Serde<Struct> keySerde;
  @Mock
  private Serde<GenericRow> leftSerde;
  @Mock
  private Serde<GenericRow> rightSerde;

  private PlanBuilder planBuilder;
  private StreamStreamJoin<Struct> join;

  @Before
  @SuppressWarnings("unchecked")
  public void init() {
    when(keySerdeFactory.buildKeySerde(any(), any(), any())).thenReturn(keySerde);
    when(queryBuilder.buildValueSerde(eq(FormatInfo.of(Format.JSON)), any(), any()))
        .thenReturn(leftSerde);
    when(queryBuilder.buildValueSerde(eq(FormatInfo.of(Format.AVRO)), any(), any()))
        .thenReturn(rightSerde);
    when(streamJoinedFactory.create(any(Serde.class), any(Serde.class), any(Serde.class), anyString(), anyString())).thenReturn(joined);
    when(left.build(any())).thenReturn(
        new KStreamHolder<>(leftKStream, LEFT_SCHEMA, keySerdeFactory));
    when(right.build(any())).thenReturn(
        new KStreamHolder<>(rightKStream, RIGHT_SCHEMA, keySerdeFactory));
    planBuilder = new KSPlanBuilder(
        queryBuilder,
        mock(SqlPredicateFactory.class),
        mock(AggregateParamsFactory.class),
        new StreamsFactories(
            mock(GroupedFactory.class),
            mock(JoinedFactory.class),
            mock(MaterializedFactory.class),
            streamJoinedFactory,
            mock(ConsumedFactory.class)
        )
    );
  }

  @SuppressWarnings("unchecked")
  private void givenLeftJoin() {
    when(leftKStream.leftJoin(any(KStream.class), any(), any(), any(StreamJoined.class))).thenReturn(resultKStream);
    join = new StreamStreamJoin<>(
        new ExecutionStepPropertiesV1(CTX),
        JoinType.LEFT,
        LEFT_FMT,
        RIGHT_FMT,
        left,
        right,
        BEFORE,
        AFTER
    );
  }

  @SuppressWarnings("unchecked")
  private void givenOuterJoin() {
    when(leftKStream.outerJoin(any(KStream.class), any(), any(), any(StreamJoined.class))).thenReturn(resultKStream);
    join = new StreamStreamJoin<>(
        new ExecutionStepPropertiesV1(CTX),
        JoinType.OUTER,
        LEFT_FMT,
        RIGHT_FMT,
        left,
        right,
        BEFORE,
        AFTER
    );
  }

  @SuppressWarnings("unchecked")
  private void givenInnerJoin() {
    when(leftKStream.join(any(KStream.class), any(), any(), any(StreamJoined.class))).thenReturn(resultKStream);
    join = new StreamStreamJoin<>(
        new ExecutionStepPropertiesV1(CTX),
        JoinType.INNER,
        LEFT_FMT,
        RIGHT_FMT,
        left,
        right,
        BEFORE,
        AFTER
    );
  }

  @Test
  public void shouldDoLeftJoin() {
    // Given:
    givenLeftJoin();

    // When:
    final KStreamHolder<Struct> result = join.build(planBuilder);

    // Then:
    verify(leftKStream).leftJoin(
        same(rightKStream),
        eq(new KsqlValueJoiner(LEFT_SCHEMA, RIGHT_SCHEMA)),
        eq(WINDOWS),
        same(joined)
    );
    verifyNoMoreInteractions(leftKStream, rightKStream, resultKStream);
    assertThat(result.getStream(), is(resultKStream));
    assertThat(result.getKeySerdeFactory(), is(keySerdeFactory));
  }

  @Test
  public void shouldDoOuterJoin() {
    // Given:
    givenOuterJoin();

    // When:
    final KStreamHolder<Struct> result = join.build(planBuilder);

    // Then:
    verify(leftKStream).outerJoin(
        same(rightKStream),
        eq(new KsqlValueJoiner(LEFT_SCHEMA, RIGHT_SCHEMA)),
        eq(WINDOWS),
        same(joined)
    );
    verifyNoMoreInteractions(leftKStream, rightKStream, resultKStream);
    assertThat(result.getStream(), is(resultKStream));
    assertThat(result.getKeySerdeFactory(), is(keySerdeFactory));
  }

  @Test
  public void shouldDoInnerJoin() {
    // Given:
    givenInnerJoin();

    // When:
    final KStreamHolder<Struct> result = join.build(planBuilder);

    // Then:
    verify(leftKStream).join(
        same(rightKStream),
        eq(new KsqlValueJoiner(LEFT_SCHEMA, RIGHT_SCHEMA)),
        eq(WINDOWS),
        same(joined)
    );
    verifyNoMoreInteractions(leftKStream, rightKStream, resultKStream);
    assertThat(result.getStream(), is(resultKStream));
    assertThat(result.getKeySerdeFactory(), is(keySerdeFactory));
  }

  @Test
  public void shouldReturnCorrectSchema() {
    // Given:
    givenInnerJoin();

    // When:
    final KStreamHolder<Struct> result = join.build(planBuilder);

    // Then:
    assertThat(
        result.getSchema(),
        is(JoinParamsFactory.create(LEFT_SCHEMA, RIGHT_SCHEMA).getSchema())
    );
  }

  @Test
  @SuppressFBWarnings("RV_RETURN_VALUE_IGNORED_NO_SIDE_EFFECT")
  public void shouldBuildJoinedCorrectly() {
    // Given:
    givenInnerJoin();

    // When:
    join.build(planBuilder);

    // Then:
    verify(streamJoinedFactory).create(keySerde, leftSerde, rightSerde, "jo-in", "jo-in");
  }

  @Test
  public void shouldBuildKeySerdeCorrectly() {
    // Given:
    givenInnerJoin();

    // When:
    join.build(planBuilder);

    // Then:
    verify(keySerdeFactory).buildKeySerde(LEFT_FMT.getKeyFormat(), LEFT_PHYSICAL, CTX);
  }

  @Test
  public void shouldBuildLeftSerdeCorrectly() {
    // Given:
    givenInnerJoin();

    // When:
    join.build(planBuilder);

    // Then:
    final QueryContext leftCtx = QueryContext.Stacker.of(CTX).push("Left").getQueryContext();
    verify(queryBuilder).buildValueSerde(FormatInfo.of(Format.JSON), LEFT_PHYSICAL, leftCtx);
  }

  @Test
  public void shouldBuildRightSerdeCorrectly() {
    // Given:
    givenInnerJoin();

    // When:
    join.build(planBuilder);

    // Then:
    final QueryContext leftCtx = QueryContext.Stacker.of(CTX).push("Right").getQueryContext();
    verify(queryBuilder).buildValueSerde(FormatInfo.of(Format.AVRO), RIGHT_PHYSICAL, leftCtx);
  }
}<|MERGE_RESOLUTION|>--- conflicted
+++ resolved
@@ -44,54 +44,35 @@
 
 @RunWith(MockitoJUnitRunner.class)
 public class StreamStreamJoinBuilderTest {
-<<<<<<< HEAD
-  private static final SourceName LEFT = SourceName.of("LEFT");
-  private static final SourceName RIGHT = SourceName.of("RIGHT");
-
-  private static final LogicalSchema LEFT_SCHEMA = LogicalSchema.builder()
-      .valueColumn(ColumnName.of("BLUE"), SqlTypes.STRING)
-      .valueColumn(ColumnName.of("GREEN"), SqlTypes.INTEGER)
-      .build()
-      .withAlias(LEFT)
-      .withMetaAndKeyColsInValue(false);
-
-  private static final LogicalSchema RIGHT_SCHEMA = LogicalSchema.builder()
-      .valueColumn(ColumnName.of("RED"), SqlTypes.BIGINT)
-      .valueColumn(ColumnName.of("ORANGE"), SqlTypes.DOUBLE)
-      .build()
-      .withAlias(RIGHT)
-      .withMetaAndKeyColsInValue(false);
-
-=======
+
   private static final LogicalSchema LEFT_SCHEMA = LogicalSchema.builder()
       .valueColumn(ColumnName.of("BLUE"), SqlTypes.STRING)
       .valueColumn(ColumnName.of("GREEN"), SqlTypes.INTEGER)
       .build();
+
   private static final LogicalSchema RIGHT_SCHEMA = LogicalSchema.builder()
       .valueColumn(ColumnName.of("RED"), SqlTypes.BIGINT)
       .valueColumn(ColumnName.of("ORANGE"), SqlTypes.DOUBLE)
       .build();
-  private static final LogicalSchema SCHEMA = LogicalSchema.builder()
-      .valueColumn(ColumnName.of("BLUE"), SqlTypes.STRING)
-      .valueColumn(ColumnName.of("GREEN"), SqlTypes.STRING)
-      .valueColumn(ColumnName.of("RED"), SqlTypes.BIGINT)
-      .valueColumn(ColumnName.of("ORANGE"), SqlTypes.DOUBLE)
-      .build();
->>>>>>> 4f7e4754
+
   private static final PhysicalSchema LEFT_PHYSICAL =
       PhysicalSchema.from(LEFT_SCHEMA, SerdeOption.none());
+
   private static final PhysicalSchema RIGHT_PHYSICAL =
       PhysicalSchema.from(RIGHT_SCHEMA, SerdeOption.none());
+
   private static final Formats LEFT_FMT = Formats.of(
       FormatInfo.of(Format.KAFKA),
       FormatInfo.of(Format.JSON),
       SerdeOption.none()
   );
+
   private static final Formats RIGHT_FMT = Formats.of(
       FormatInfo.of(Format.KAFKA),
       FormatInfo.of(Format.AVRO),
       SerdeOption.none()
   );
+
   private static final Duration BEFORE = Duration.ofMillis(1000);
   private static final Duration AFTER = Duration.ofMillis(2000);
   private static final JoinWindows WINDOWS = JoinWindows.of(BEFORE).after(AFTER);
