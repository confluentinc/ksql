package io.confluent.ksql.execution.streams;

import static org.hamcrest.Matchers.is;
import static org.junit.Assert.assertThat;
import static org.mockito.ArgumentMatchers.any;
import static org.mockito.ArgumentMatchers.same;
import static org.mockito.Mockito.mock;
import static org.mockito.Mockito.verify;
import static org.mockito.Mockito.verifyNoMoreInteractions;
import static org.mockito.Mockito.when;

import com.google.common.collect.ImmutableList;
import io.confluent.ksql.GenericRow;
import io.confluent.ksql.execution.builder.KsqlQueryBuilder;
import io.confluent.ksql.execution.context.QueryContext;
import io.confluent.ksql.execution.expression.tree.Expression;
import io.confluent.ksql.execution.expression.tree.UnqualifiedColumnReferenceExp;
import io.confluent.ksql.execution.plan.ExecutionStep;
import io.confluent.ksql.execution.plan.ExecutionStepPropertiesV1;
import io.confluent.ksql.execution.plan.Formats;
import io.confluent.ksql.execution.plan.KGroupedTableHolder;
import io.confluent.ksql.execution.plan.KTableHolder;
import io.confluent.ksql.execution.plan.KeySerdeFactory;
import io.confluent.ksql.execution.plan.PlanBuilder;
import io.confluent.ksql.execution.plan.TableGroupBy;
import io.confluent.ksql.execution.streams.TableGroupByBuilder.TableKeyValueMapper;
import io.confluent.ksql.execution.util.StructKeyUtil;
import io.confluent.ksql.function.FunctionRegistry;
import io.confluent.ksql.name.ColumnName;
import io.confluent.ksql.query.QueryId;
import io.confluent.ksql.schema.ksql.ColumnRef;
import io.confluent.ksql.schema.ksql.LogicalSchema;
import io.confluent.ksql.schema.ksql.PhysicalSchema;
import io.confluent.ksql.schema.ksql.types.SqlTypes;
import io.confluent.ksql.serde.Format;
import io.confluent.ksql.serde.FormatInfo;
import io.confluent.ksql.serde.SerdeOption;
import io.confluent.ksql.util.KsqlConfig;
import io.confluent.ksql.util.SchemaUtil;
import java.util.List;
import org.apache.kafka.common.serialization.Serde;
import org.apache.kafka.connect.data.Struct;
import org.apache.kafka.streams.kstream.Grouped;
import org.apache.kafka.streams.kstream.KGroupedTable;
import org.apache.kafka.streams.kstream.KTable;
import org.apache.kafka.streams.kstream.KeyValueMapper;
import org.apache.kafka.streams.kstream.Predicate;
import org.junit.Before;
import org.junit.Rule;
import org.junit.Test;
import org.mockito.ArgumentCaptor;
import org.mockito.Captor;
import org.mockito.Mock;
import org.mockito.junit.MockitoJUnit;
import org.mockito.junit.MockitoRule;

public class TableGroupByBuilderTest {
  private static final LogicalSchema SCHEMA = LogicalSchema.builder()
      .valueColumn(ColumnName.of("PAC"), SqlTypes.BIGINT)
      .valueColumn(ColumnName.of("MAN"), SqlTypes.STRING)
<<<<<<< HEAD
      .build()
      .withAlias(ALIAS)
      .withMetaAndKeyColsInValue(false);
=======
      .build();
>>>>>>> 4f7e4754

  private static final LogicalSchema REKEYED_SCHEMA = LogicalSchema.builder()
      .keyColumn(SchemaUtil.ROWKEY_NAME, SqlTypes.STRING)
      .valueColumns(SCHEMA.value())
      .build();

  private static final PhysicalSchema PHYSICAL_SCHEMA =
      PhysicalSchema.from(SCHEMA, SerdeOption.none());

  private static final PhysicalSchema REKEYED_PHYSICAL_SCHEMA =
      PhysicalSchema.from(REKEYED_SCHEMA, SerdeOption.none());

  private static final List<Expression> GROUPBY_EXPRESSIONS = ImmutableList.of(
      columnReference("PAC"),
      columnReference("MAN")
  );
  private static final QueryContext SOURCE_CONTEXT =
      new QueryContext.Stacker().push("foo").push("source").getQueryContext();
  private static final QueryContext STEP_CONTEXT =
      new QueryContext.Stacker().push("foo").push("groupby").getQueryContext();
  private static final ExecutionStepPropertiesV1 SOURCE_PROPERTIES =
      new ExecutionStepPropertiesV1(SOURCE_CONTEXT);
  private static final ExecutionStepPropertiesV1 PROPERTIES = new ExecutionStepPropertiesV1(
      STEP_CONTEXT
  );
  private static final Formats FORMATS = Formats.of(
      FormatInfo.of(Format.KAFKA),
      FormatInfo.of(Format.JSON),
      SerdeOption.none()
  );

  private static final Struct KEY = StructKeyUtil.keyBuilder(SqlTypes.STRING).build("key");

  @Mock
  private KsqlQueryBuilder queryBuilder;
  @Mock
  private KsqlConfig ksqlConfig;
  @Mock
  private FunctionRegistry functionRegistry;
  @Mock
  private GroupedFactory groupedFactory;
  @Mock
  private ExecutionStep<KTableHolder<Struct>> sourceStep;
  @Mock
  private Serde<Struct> keySerde;
  @Mock
  private Serde<GenericRow> valueSerde;
  @Mock
  private Grouped<Struct, GenericRow> grouped;
  @Mock
  private KTable<Struct, GenericRow> sourceTable;
  @Mock
  private KTable<Struct, GenericRow> filteredTable;
  @Mock
  private KGroupedTable<Struct, GenericRow> groupedTable;
  @Captor
  private ArgumentCaptor<TableKeyValueMapper<Struct>> mapperCaptor;
  @Captor
  private ArgumentCaptor<Predicate<Struct, GenericRow>> predicateCaptor;

  private PlanBuilder planBuilder;
  private TableGroupBy<Struct> groupBy;

  @Rule
  public final MockitoRule mockitoRule = MockitoJUnit.rule();

  @Before
  @SuppressWarnings("unchecked")
  public void init() {
    when(queryBuilder.getQueryId()).thenReturn(new QueryId("qid"));
    when(queryBuilder.getKsqlConfig()).thenReturn(ksqlConfig);
    when(queryBuilder.getFunctionRegistry()).thenReturn(functionRegistry);
    when(queryBuilder.buildKeySerde(any(), any(), any())).thenReturn(keySerde);
    when(queryBuilder.buildValueSerde(any(), any(), any())).thenReturn(valueSerde);
    when(groupedFactory.create(any(), any(Serde.class), any())).thenReturn(grouped);
    when(sourceTable.filter(any())).thenReturn(filteredTable);
    when(filteredTable.groupBy(any(KeyValueMapper.class), any(Grouped.class)))
        .thenReturn(groupedTable);
    when(sourceStep.getProperties()).thenReturn(SOURCE_PROPERTIES);
    when(sourceStep.build(any())).thenReturn(
        KTableHolder.unmaterialized(sourceTable, SCHEMA, mock(KeySerdeFactory.class)));
    groupBy = new TableGroupBy<>(
        PROPERTIES,
        sourceStep,
        FORMATS,
        GROUPBY_EXPRESSIONS
    );
    planBuilder = new KSPlanBuilder(
        queryBuilder,
        mock(SqlPredicateFactory.class),
        mock(AggregateParamsFactory.class),
        new StreamsFactories(
            groupedFactory,
            mock(JoinedFactory.class),
            mock(MaterializedFactory.class),
            mock(StreamJoinedFactory.class),
            mock(ConsumedFactory.class)
        )
    );
  }

  @Test
  public void shouldPerformGroupByCorrectly() {
    // When:
    final KGroupedTableHolder result = groupBy.build(planBuilder);

    // Then:
    assertThat(result.getGroupedTable(), is(groupedTable));
    verify(sourceTable).filter(any());
    verify(filteredTable).groupBy(mapperCaptor.capture(), same(grouped));
    verifyNoMoreInteractions(filteredTable, sourceTable);
  }

  @Test
  public void shouldReturnCorrectSchema() {
    // When:
    final KGroupedTableHolder result = groupBy.build(planBuilder);

    // Then:
    assertThat(result.getSchema(), is(is(LogicalSchema.builder()
        .keyColumn(SchemaUtil.ROWKEY_NAME, SqlTypes.STRING)
        .valueColumns(SCHEMA.value())
        .build())));
  }

  @Test
  public void shouldFilterNullRowsBeforeGroupBy() {
    // When:
    groupBy.build(planBuilder);

    // Then:
    verify(sourceTable).filter(predicateCaptor.capture());
    final Predicate<Struct, GenericRow> predicate = predicateCaptor.getValue();
    assertThat(predicate.test(KEY, new GenericRow()), is(true));
    assertThat(predicate.test(KEY, null),  is(false));
  }

  @Test
  public void shouldBuildGroupedCorrectlyForGroupBy() {
    // When:
    groupBy.build(planBuilder);

    // Then:
    verify(groupedFactory).create("foo-groupby", keySerde, valueSerde);
  }

  @Test
  public void shouldBuildKeySerdeCorrectlyForGroupBy() {
    // When:
    groupBy.build(planBuilder);

    // Then:
    verify(queryBuilder).buildKeySerde(
        FORMATS.getKeyFormat(),
        REKEYED_PHYSICAL_SCHEMA,
        STEP_CONTEXT
    );
  }

  @Test
  public void shouldBuildValueSerdeCorrectlyForGroupBy() {
    // When:
    groupBy.build(planBuilder);

    // Then:
    verify(queryBuilder).buildValueSerde(
        FORMATS.getValueFormat(),
        REKEYED_PHYSICAL_SCHEMA,
        STEP_CONTEXT
    );
  }

  private static Expression columnReference(final String column) {
    return new UnqualifiedColumnReferenceExp(ColumnRef.of(ColumnName.of(column)));
  }
}<|MERGE_RESOLUTION|>--- conflicted
+++ resolved
@@ -58,13 +58,8 @@
   private static final LogicalSchema SCHEMA = LogicalSchema.builder()
       .valueColumn(ColumnName.of("PAC"), SqlTypes.BIGINT)
       .valueColumn(ColumnName.of("MAN"), SqlTypes.STRING)
-<<<<<<< HEAD
       .build()
-      .withAlias(ALIAS)
       .withMetaAndKeyColsInValue(false);
-=======
-      .build();
->>>>>>> 4f7e4754
 
   private static final LogicalSchema REKEYED_SCHEMA = LogicalSchema.builder()
       .keyColumn(SchemaUtil.ROWKEY_NAME, SqlTypes.STRING)
