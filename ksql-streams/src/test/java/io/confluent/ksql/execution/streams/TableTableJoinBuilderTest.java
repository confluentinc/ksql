package io.confluent.ksql.execution.streams;

import static org.hamcrest.Matchers.is;
import static org.junit.Assert.assertThat;
import static org.mockito.ArgumentMatchers.any;
import static org.mockito.ArgumentMatchers.eq;
import static org.mockito.ArgumentMatchers.same;
import static org.mockito.Mockito.mock;
import static org.mockito.Mockito.verify;
import static org.mockito.Mockito.verifyNoMoreInteractions;
import static org.mockito.Mockito.when;

import io.confluent.ksql.GenericRow;
import io.confluent.ksql.execution.builder.KsqlQueryBuilder;
import io.confluent.ksql.execution.context.QueryContext;
import io.confluent.ksql.execution.plan.ExecutionStep;
import io.confluent.ksql.execution.plan.ExecutionStepPropertiesV1;
import io.confluent.ksql.execution.plan.JoinType;
import io.confluent.ksql.execution.plan.KTableHolder;
import io.confluent.ksql.execution.plan.KeySerdeFactory;
import io.confluent.ksql.execution.plan.PlanBuilder;
import io.confluent.ksql.execution.plan.TableTableJoin;
import io.confluent.ksql.name.ColumnName;
import io.confluent.ksql.schema.ksql.LogicalSchema;
import io.confluent.ksql.schema.ksql.types.SqlTypes;
import org.apache.kafka.connect.data.Struct;
import org.apache.kafka.streams.kstream.KTable;
import org.junit.Before;
import org.junit.Test;
import org.junit.runner.RunWith;
import org.mockito.Mock;
import org.mockito.junit.MockitoJUnitRunner;

@RunWith(MockitoJUnitRunner.class)
public class TableTableJoinBuilderTest {
  private static final LogicalSchema LEFT_SCHEMA = LogicalSchema.builder()
      .valueColumn(ColumnName.of("BLUE"), SqlTypes.STRING)
      .valueColumn(ColumnName.of("GREEN"), SqlTypes.INTEGER)
<<<<<<< HEAD
      .build()
      .withAlias(LEFT)
      .withMetaAndKeyColsInValue(false);
  private static final LogicalSchema RIGHT_SCHEMA = LogicalSchema.builder()
      .valueColumn(ColumnName.of("RED"), SqlTypes.BIGINT)
      .valueColumn(ColumnName.of("ORANGE"), SqlTypes.DOUBLE)
      .build()
      .withAlias(RIGHT)
      .withMetaAndKeyColsInValue(false);
=======
      .build();
  private static final LogicalSchema RIGHT_SCHEMA = LogicalSchema.builder()
      .valueColumn(ColumnName.of("RED"), SqlTypes.BIGINT)
      .valueColumn(ColumnName.of("ORANGE"), SqlTypes.DOUBLE)
      .build();
>>>>>>> 4f7e4754
  private final QueryContext CTX =
      new QueryContext.Stacker().push("jo").push("in").getQueryContext();

  @Mock
  private KTable<Struct, GenericRow> leftKTable;
  @Mock
  private KTable<Struct, GenericRow>  rightKTable;
  @Mock
  private KTable<Struct, GenericRow>  resultKTable;
  @Mock
  private ExecutionStep<KTableHolder<Struct>> left;
  @Mock
  private ExecutionStep<KTableHolder<Struct>> right;
  @Mock
  private KeySerdeFactory<Struct> keySerdeFactory;

  private PlanBuilder planBuilder;
  private TableTableJoin<Struct> join;

  @Before
  public void init() {
    when(left.build(any())).thenReturn(
        KTableHolder.unmaterialized(leftKTable, LEFT_SCHEMA, keySerdeFactory));
    when(right.build(any())).thenReturn(
        KTableHolder.unmaterialized(rightKTable, RIGHT_SCHEMA, keySerdeFactory));
    planBuilder = new KSPlanBuilder(
        mock(KsqlQueryBuilder.class),
        mock(SqlPredicateFactory.class),
        mock(AggregateParamsFactory.class),
        mock(StreamsFactories.class)
    );
  }

  @SuppressWarnings("unchecked")
  private void givenLeftJoin() {
    when(leftKTable.leftJoin(any(KTable.class), any())).thenReturn(resultKTable);
    join = new TableTableJoin<>(
        new ExecutionStepPropertiesV1(CTX),
        JoinType.LEFT,
        left,
        right
    );
  }

  @SuppressWarnings("unchecked")
  private void givenOuterJoin() {
    when(leftKTable.outerJoin(any(KTable.class), any())).thenReturn(resultKTable);
    join = new TableTableJoin<>(
        new ExecutionStepPropertiesV1(CTX),
        JoinType.OUTER,
        left,
        right
    );
  }

  @SuppressWarnings("unchecked")
  private void givenInnerJoin() {
    when(leftKTable.join(any(KTable.class), any())).thenReturn(resultKTable);
    join = new TableTableJoin<>(
        new ExecutionStepPropertiesV1(CTX),
        JoinType.INNER,
        left,
        right
    );
  }

  @Test
  public void shouldDoLeftJoin() {
    // Given:
    givenLeftJoin();

    // When:
    final KTableHolder<Struct> result = join.build(planBuilder);

    // Then:
    verify(leftKTable).leftJoin(
        same(rightKTable),
        eq(new KsqlValueJoiner(LEFT_SCHEMA, RIGHT_SCHEMA))
    );
    verifyNoMoreInteractions(leftKTable, rightKTable, resultKTable);
    assertThat(result.getTable(), is(resultKTable));
    assertThat(result.getKeySerdeFactory(), is(keySerdeFactory));
  }

  @Test
  public void shouldDoOuterJoin() {
    // Given:
    givenOuterJoin();

    // When:
    final KTableHolder<Struct> result = join.build(planBuilder);

    // Then:
    verify(leftKTable).outerJoin(
        same(rightKTable),
        eq(new KsqlValueJoiner(LEFT_SCHEMA, RIGHT_SCHEMA))
    );
    verifyNoMoreInteractions(leftKTable, rightKTable, resultKTable);
    assertThat(result.getTable(), is(resultKTable));
    assertThat(result.getKeySerdeFactory(), is(keySerdeFactory));
  }

  @Test
  public void shouldDoInnerJoin() {
    // Given:
    givenInnerJoin();

    // When:
    final KTableHolder<Struct> result = join.build(planBuilder);

    // Then:
    verify(leftKTable).join(
        same(rightKTable),
        eq(new KsqlValueJoiner(LEFT_SCHEMA, RIGHT_SCHEMA))
    );
    verifyNoMoreInteractions(leftKTable, rightKTable, resultKTable);
    assertThat(result.getTable(), is(resultKTable));
    assertThat(result.getKeySerdeFactory(), is(keySerdeFactory));
  }

  @Test
  public void shouldReturnCorrectSchema() {
    // Given:
    givenInnerJoin();

    // When:
    final KTableHolder<Struct> result = join.build(planBuilder);

    // Then:
    assertThat(
        result.getSchema(),
        is(JoinParamsFactory.create(LEFT_SCHEMA, RIGHT_SCHEMA).getSchema())
    );
  }
}<|MERGE_RESOLUTION|>--- conflicted
+++ resolved
@@ -33,26 +33,17 @@
 
 @RunWith(MockitoJUnitRunner.class)
 public class TableTableJoinBuilderTest {
+
   private static final LogicalSchema LEFT_SCHEMA = LogicalSchema.builder()
       .valueColumn(ColumnName.of("BLUE"), SqlTypes.STRING)
       .valueColumn(ColumnName.of("GREEN"), SqlTypes.INTEGER)
-<<<<<<< HEAD
-      .build()
-      .withAlias(LEFT)
-      .withMetaAndKeyColsInValue(false);
-  private static final LogicalSchema RIGHT_SCHEMA = LogicalSchema.builder()
-      .valueColumn(ColumnName.of("RED"), SqlTypes.BIGINT)
-      .valueColumn(ColumnName.of("ORANGE"), SqlTypes.DOUBLE)
-      .build()
-      .withAlias(RIGHT)
-      .withMetaAndKeyColsInValue(false);
-=======
       .build();
+
   private static final LogicalSchema RIGHT_SCHEMA = LogicalSchema.builder()
       .valueColumn(ColumnName.of("RED"), SqlTypes.BIGINT)
       .valueColumn(ColumnName.of("ORANGE"), SqlTypes.DOUBLE)
       .build();
->>>>>>> 4f7e4754
+
   private final QueryContext CTX =
       new QueryContext.Stacker().push("jo").push("in").getQueryContext();
 
