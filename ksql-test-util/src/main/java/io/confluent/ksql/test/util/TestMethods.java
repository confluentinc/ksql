/*
 * Copyright 2018 Confluent Inc.
 *
 * Licensed under the Confluent Community License (the "License"); you may not use
 * this file except in compliance with the License.  You may obtain a copy of the
 * License at
 *
 * http://www.confluent.io/confluent-community-license
 *
 * Unless required by applicable law or agreed to in writing, software
 * distributed under the License is distributed on an "AS IS" BASIS, WITHOUT
 * WARRANTIES OF ANY KIND, either express or implied.  See the License for the
 * specific language governing permissions and limitations under the License.
 */

package io.confluent.ksql.test.util;

import static org.mockito.Mockito.mock;

import com.google.common.collect.ImmutableMap;
import java.lang.reflect.Array;
import java.lang.reflect.InvocationTargetException;
import java.lang.reflect.Method;
import java.lang.reflect.Modifier;
import java.lang.reflect.Type;
import java.time.Duration;
import java.util.Arrays;
import java.util.Collection;
import java.util.HashMap;
import java.util.HashSet;
import java.util.List;
import java.util.Map;
import java.util.Objects;
import java.util.Set;
import java.util.regex.Pattern;
import java.util.stream.Collectors;
import org.apache.kafka.clients.admin.ElectLeadersOptions;

/**
 * Find methods within a class on which to run tests.
 */
public final class TestMethods {

  private static final Map<Type, Object> BUILT_IN_DEFAULTS = ImmutableMap.<Type, Object>builder()
      .put(int.class, 0)
      .put(long.class, 0L)
      .put(float.class, 0.0f)
      .put(double.class, 0.0)
      .put(char.class, 'c')
      .put(byte.class, (byte) 0)
      .put(short.class, (short) 0)
      .put(String.class, "")
      .put(Duration.class, Duration.ofMillis(1))
      .put(Pattern.class, Pattern.compile(".*"))
<<<<<<< HEAD
      .put(ElectLeadersOptions.class, new ElectLeadersOptions())
=======
      // Note: do not add none-generic defaults here. Use setDefault() on specific case.
>>>>>>> 2a568f95
      .build();

  private TestMethods() {
  }

  public static <T> Builder<T> builder(final Class<T> typeUnderTest) {
    return new Builder<>(typeUnderTest);
  }

  public static final class Builder<T> {

    private final Class<T> typeUnderTest;
    private final Set<Method> blackList = new HashSet<>();
    private final Map<Class<?>, Object> defaults = new HashMap<>();

    public Builder(final Class<T> typeUnderTest) {
      this.typeUnderTest = Objects.requireNonNull(typeUnderTest, "typeUnderTest");
    }

    /**
     * Exclude a certain method from the test cases.
     *
     * @param methodName the name of the method
     * @param paramTypes the types of the parameters to the method.
     * @return the builder.
     */
    public Builder<T> ignore(final String methodName, final Class<?>... paramTypes) {
      blackList.addAll(getDeclaredPublicMethods(methodName, paramTypes));
      return this;
    }

    /**
     * Set the default instance for a specific parameter type.
     *
     * @param parameterType the type of the parameter.
     * @param defaultInstance the default instance to use where this parameter is seen.
     * @param <PT> the type of the parameter.
     * @return the builder.
     */
    public <PT> Builder<T> setDefault(
        final Class<PT> parameterType,
        final PT defaultInstance
    ) {
      final Object oldValue = defaults.put(parameterType, defaultInstance);
      if (oldValue != null) {
        throw new IllegalArgumentException("Setting default multiple times for " + parameterType);
      }
      return this;
    }

    /**
     * Build the test cases.
     *
     * @return the test cases.
     */
    public Collection<TestCase<T>> build() {
      return Arrays.stream(typeUnderTest.getDeclaredMethods())
          .filter(method -> !Modifier.isStatic(method.getModifiers()))
          .filter(method -> Modifier.isPublic(method.getModifiers()))
          .filter(method -> !blackList.contains(method))
          .map(this::buildTestCase)
          .collect(Collectors.toList());
    }

    private Collection<? extends Method> getDeclaredPublicMethods(
        final String methodName,
        final Class<?>[] paramTypes
    ) {
      final List<Method> matching = Arrays.stream(typeUnderTest.getDeclaredMethods())
          .filter(m -> m.getName().equals(methodName))
          .filter(m -> Arrays.equals(m.getParameterTypes(), paramTypes))
          .collect(Collectors.toList());

      if (matching.isEmpty()) {
        throw new AssertionError("invalid test: unknown excluded method: "
            + methodName + "(" + Arrays.toString(paramTypes) + ")");
      }

      return matching;
    }

    private TestCase<T> buildTestCase(final Method method) {
      final Object[] args = Arrays.stream(method.getParameterTypes())
          .map(this::findArg)
          .toArray();

      method.setAccessible(true);
      return new TestCase<>(method, args);
    }

    private Object findArg(final Class<?> type) {
      if (defaults.containsKey(type)) {
        return defaults.get(type);
      }

      final Object arg = BUILT_IN_DEFAULTS.get(type);
      if (arg != null) {
        return arg;
      }

      if (type.isArray()) {
        return Array.newInstance(type.getComponentType(), 0);
      }

      if (type.isEnum()) {
        return type.getEnumConstants()[0];
      }

      if (Modifier.isFinal(type.getModifiers())) {
        throw new AssertionError("invalid test: please call 'setDefault' for type " + type);
      }

      return mock(type);
    }
  }

  public static final class TestCase<T> {

    private final Method method;
    private final Object[] args;

    private TestCase(final Method method, final Object[] args) {
      this.method = Objects.requireNonNull(method, "method");
      this.args = Objects.requireNonNull(args, "args");
    }

    public void invokeMethod(final T instanceUnderTest) throws Throwable {
      try {
        method.invoke(instanceUnderTest, args);
      } catch (IllegalAccessException e) {
        throw new AssertionError("Invoke failed", e);
      } catch (InvocationTargetException e) {
        throw e.getCause();
      }
    }

    @Override
    public String toString() {
      final String params = Arrays.stream(method.getParameterTypes())
          .map(Class::getSimpleName)
          .collect(Collectors.joining(", "));

      return method.getReturnType().getSimpleName() + " " + method.getName() + "(" + params + ")";
    }
  }
}<|MERGE_RESOLUTION|>--- conflicted
+++ resolved
@@ -52,11 +52,8 @@
       .put(String.class, "")
       .put(Duration.class, Duration.ofMillis(1))
       .put(Pattern.class, Pattern.compile(".*"))
-<<<<<<< HEAD
       .put(ElectLeadersOptions.class, new ElectLeadersOptions())
-=======
       // Note: do not add none-generic defaults here. Use setDefault() on specific case.
->>>>>>> 2a568f95
       .build();
 
   private TestMethods() {
