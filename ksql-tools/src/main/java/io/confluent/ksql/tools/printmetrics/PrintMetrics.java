--- conflicted
+++ resolved
@@ -33,8 +33,7 @@
 
   public static void printHelp() {
     System.err.println(
-<<<<<<< HEAD
-        "usage: PrintMetrics [help] pid=<KSQL PID>\n"
+        "usage: PrintMetrics [help] port=<KSQL JMX Port>\n"
             + "\n"
             + "This utility prints the following operational metrics tracked by ksql:\n"
             + "\n"
@@ -51,30 +50,10 @@
             + "num-persistent-queries:    The number of queries currently executing.\n"
             + "num-active-queries:        The number of queries actively processing messages.\n"
             + "num-idle-queries:          The number of queries with no messages available to "
-            + "process.");
-=======
-        "usage: PrintMetrics [help] port=<KSQL JMX Port>\n" +
-            "\n" +
-            "This utility prints the following operational metrics tracked by ksql:\n" +
-            "\n" +
-            "messages-consumed-per-sec: Messages consumed per second across all queries\n" +
-            "messages-consumed-avg:     The average number of messages consumed by a query " +
-            "per second\n" +
-            "messages-consumed-min:     Messages consumed per second for the query with the " +
-            "fewest messages consumed per second\n" +
-            "messages-consumed-max:     Messages consumed per second for the query with the " +
-            "most messages consumed per second\n" +
-            "messages-produced-per-sec: Messages produced per second across all queries\n" +
-            "error-rate:                The number of messages which were consumed but not " +
-            " processed across all queries\n" +
-            "num-persistent-queries:    The number of queries currently executing.\n" +
-            "num-active-queries:        The number of queries actively processing messages.\n" +
-            "num-idle-queries:          The number of queries with no messages available to " +
-            "process.\n");
+            + "process.\n");
     System.err.println(
-        "To use this tool, when running ksql-server-start you must set the JMX_PORT " +
-        "environmnent variable to an open port for the JMX service to listen on.");
->>>>>>> 677e52f8
+        "To use this tool, when running ksql-server-start you must set the JMX_PORT "
+            + "environmnent variable to an open port for the JMX service to listen on.");
   }
 
   private static void printMetrics(int port) throws IOException {
