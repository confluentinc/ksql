/**
 * Copyright 2017 Confluent Inc.
 *
 * Licensed under the Apache License, Version 2.0 (the "License"); you may not use this file except
 * in compliance with the License. You may obtain a copy of the License at
 *
 * http://www.apache.org/licenses/LICENSE-2.0
 *
 * Unless required by applicable law or agreed to in writing, software distributed under the License
 * is distributed on an "AS IS" BASIS, WITHOUT WARRANTIES OR CONDITIONS OF ANY KIND, either express
 * or implied. See the License for the specific language governing permissions and limitations under
 * the License.
 */
package io.confluent.ksql.version.metrics;


import java.util.Objects;
import java.util.concurrent.atomic.AtomicBoolean;

import io.confluent.ksql.version.metrics.collector.BasicCollector;
import io.confluent.ksql.version.metrics.collector.KsqlModuleType;
import io.confluent.support.metrics.BaseMetricsReporter;
import io.confluent.support.metrics.common.Collector;
import io.confluent.support.metrics.common.kafka.ZkClientProvider;
import io.confluent.support.metrics.common.time.TimeUtils;


public class KsqlVersionChecker extends BaseMetricsReporter {

  private final Collector metricsCollector;

  private AtomicBoolean shuttingDown = new AtomicBoolean(false);

  public KsqlVersionChecker(
      KsqlVersionCheckerConfig ksqlVersionCheckerConfig,
      Runtime serverRuntime, KsqlModuleType moduleType, boolean enableSettlingTime
  ) {

    super(ksqlVersionCheckerConfig, null, new KsqlVersionCheckerResponseHandler(), enableSettlingTime);
    Objects.requireNonNull(serverRuntime,"serverRuntime is required");
    serverRuntime.addShutdownHook(new Thread(() -> shuttingDown.set(true)));
    this.metricsCollector = new BasicCollector(moduleType, new TimeUtils());
  }

  @Override
  protected ZkClientProvider zkClientProvider() {
<<<<<<< HEAD
=======
    //This is used when collecting metrics in a kafka topic. Since KSQL isn't aware of ZK, we are
    // returning null here and also turning off topic metrics collection in KsqlVersionCheckerConfig.
>>>>>>> 19c7228e
    return null;
  }

  @Override
  protected Collector metricsCollector() {
    return metricsCollector;
  }

  @Override
  protected boolean isReadyForMetricsCollection() {
    return true;
  }

  @Override
  protected boolean isShuttingDown() {
    return shuttingDown.get();
  }

}<|MERGE_RESOLUTION|>--- conflicted
+++ resolved
@@ -44,11 +44,8 @@
 
   @Override
   protected ZkClientProvider zkClientProvider() {
-<<<<<<< HEAD
-=======
     //This is used when collecting metrics in a kafka topic. Since KSQL isn't aware of ZK, we are
     // returning null here and also turning off topic metrics collection in KsqlVersionCheckerConfig.
->>>>>>> 19c7228e
     return null;
   }
 
