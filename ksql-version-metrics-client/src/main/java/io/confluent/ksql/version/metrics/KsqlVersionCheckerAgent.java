/*
 * Copyright 2017 Confluent Inc.
 *
 * Licensed under the Apache License, Version 2.0 (the "License");
 * you may not use this file except in compliance with the License.
 * You may obtain a copy of the License at
 *
 * http://www.apache.org/licenses/LICENSE-2.0
 *
 * Unless required by applicable law or agreed to in writing, software
 * distributed under the License is distributed on an "AS IS" BASIS,
 * WITHOUT WARRANTIES OR CONDITIONS OF ANY KIND, either express or implied.
 * See the License for the specific language governing permissions and
 * limitations under the License.
 */

package io.confluent.ksql.version.metrics;

import io.confluent.ksql.version.metrics.collector.KsqlModuleType;
import io.confluent.support.metrics.BaseSupportConfig;
import io.confluent.support.metrics.PhoneHomeConfig;
import java.time.Clock;
import java.util.Objects;
import java.util.Properties;
import java.util.concurrent.TimeUnit;
import java.util.function.Supplier;
import org.slf4j.Logger;
import org.slf4j.LoggerFactory;

public class KsqlVersionCheckerAgent implements VersionCheckerAgent {

  private static final long MAX_INTERVAL = TimeUnit.DAYS.toMillis(1);


<<<<<<< HEAD
  private final boolean enableSettingTime;
=======
  private final boolean enableSettlingTime;
>>>>>>> 610a518b

  private final Clock clock;
  private final VersionCheckerFactory versionCheckerFactory;

  private volatile long requestTime;
  private final Supplier<Boolean> activeQuerySupplier;

  private static final Logger log = LoggerFactory.getLogger(KsqlVersionCheckerAgent.class);

  /**
   *
   * @param activeQuerySupplier supplier that indicates if there are any active persistent queries
   */
  public KsqlVersionCheckerAgent(final Supplier<Boolean> activeQuerySupplier) {
    this(activeQuerySupplier, true, Clock.systemDefaultZone(), KsqlVersionChecker::new);
  }

  KsqlVersionCheckerAgent(
      final Supplier<Boolean> activeQuerySupplier,
<<<<<<< HEAD
      final boolean enableSettingTime,
      final Clock clock,
      final VersionCheckerFactory versionCheckerFactory) {
    this.enableSettingTime = enableSettingTime;
=======
      final boolean enableSettlingTime,
      final Clock clock,
      final VersionCheckerFactory versionCheckerFactory) {
    this.enableSettlingTime = enableSettlingTime;
>>>>>>> 610a518b
    this.activeQuerySupplier = Objects.requireNonNull(activeQuerySupplier, "activeQuerySupplier");
    this.clock = Objects.requireNonNull(clock, "clock");
    this.versionCheckerFactory =
        Objects.requireNonNull(versionCheckerFactory, "versionCheckerFactory");
  }

  @Override
  public void start(
      final KsqlModuleType moduleType,
      final Properties ksqlProperties) {
    final BaseSupportConfig ksqlVersionCheckerConfig =
        new PhoneHomeConfig(ksqlProperties, "ksql");

    if (!ksqlVersionCheckerConfig.isProactiveSupportEnabled()) {
      log.warn(legalDisclaimerProactiveSupportDisabled());
      return;
    }
    final KsqlVersionChecker ksqlVersionChecker = versionCheckerFactory.create(
        ksqlVersionCheckerConfig,
        moduleType,
<<<<<<< HEAD
        enableSettingTime,
=======
        enableSettlingTime,
>>>>>>> 610a518b
        this::isActive
    );
    try {
      ksqlVersionChecker.init();
      ksqlVersionChecker.setUncaughtExceptionHandler((t, e)
          -> log.error("Uncaught exception in thread '{}':", t.getName(), e));
      ksqlVersionChecker.start();
      final long reportIntervalMs = ksqlVersionCheckerConfig.getReportIntervalMs();
      final long reportIntervalHours = reportIntervalMs / (60 * 60 * 1000);
      // We log at WARN level to increase the visibility of this information.
      log.warn(legalDisclaimerProactiveSupportEnabled(reportIntervalHours));

    } catch (final Exception e) {
      // We catch any exceptions to prevent collateral damage to the more important broker
      // threads that are running in the same JVM.
      log.error("Failed to start KsqlVersionCheckerAgent: {}", e.getMessage());
    }
  }

  @FunctionalInterface
  interface VersionCheckerFactory {
    KsqlVersionChecker create(
        BaseSupportConfig ksqlVersionCheckerConfig,
        KsqlModuleType moduleType,
<<<<<<< HEAD
        boolean enableSettingTime,
=======
        boolean enableSettlingTime,
>>>>>>> 610a518b
        Supplier<Boolean> activenessStatusSupplier
    );
  }

  private static String legalDisclaimerProactiveSupportEnabled(final long reportIntervalHours) {
    return "Please note that the version check feature of KSQL is enabled.  "
        + "With this enabled, this instance is configured to collect and report "
        + "anonymously the version information to Confluent, Inc. "
        + "(\"Confluent\") or its parent, subsidiaries, affiliates or service providers every "
        + reportIntervalHours
        + "hours.  This Metadata may be transferred to any country in which Confluent maintains "
        + "facilities.  For a more in depth discussion of how Confluent processes "
        + "such information, please read our Privacy Policy located at "
        + "http://www.confluent.io/privacy. "
        + "By proceeding with `"
        + BaseSupportConfig.CONFLUENT_SUPPORT_METRICS_ENABLE_CONFIG + "=true`, "
        + "you agree to all such collection, transfer and use of Version information "
        + "by Confluent. You can turn the version check  feature off by setting `"
        + BaseSupportConfig.CONFLUENT_SUPPORT_METRICS_ENABLE_CONFIG + "=false` in the "
        + "KSQL configuration and restarting the KSQL.  See the Confluent Platform "
        + "documentation for further information.";
  }

  private static String legalDisclaimerProactiveSupportDisabled() {
    return "The version check feature of KSQL  is disabled.";
  }

  @Override
  public void updateLastRequestTime() {
    this.requestTime = clock.millis();
  }

  private boolean hasRecentRequests() {
<<<<<<< HEAD
    return (System.currentTimeMillis() - this.requestTime) < MAX_INTERVAL;
=======
    return (clock.millis() - this.requestTime) < MAX_INTERVAL;
>>>>>>> 610a518b
  }

  private boolean isActive() {
    return hasRecentRequests() || activeQuerySupplier.get();
  }
}<|MERGE_RESOLUTION|>--- conflicted
+++ resolved
@@ -32,11 +32,7 @@
   private static final long MAX_INTERVAL = TimeUnit.DAYS.toMillis(1);
 
 
-<<<<<<< HEAD
-  private final boolean enableSettingTime;
-=======
   private final boolean enableSettlingTime;
->>>>>>> 610a518b
 
   private final Clock clock;
   private final VersionCheckerFactory versionCheckerFactory;
@@ -56,17 +52,10 @@
 
   KsqlVersionCheckerAgent(
       final Supplier<Boolean> activeQuerySupplier,
-<<<<<<< HEAD
       final boolean enableSettingTime,
       final Clock clock,
       final VersionCheckerFactory versionCheckerFactory) {
     this.enableSettingTime = enableSettingTime;
-=======
-      final boolean enableSettlingTime,
-      final Clock clock,
-      final VersionCheckerFactory versionCheckerFactory) {
-    this.enableSettlingTime = enableSettlingTime;
->>>>>>> 610a518b
     this.activeQuerySupplier = Objects.requireNonNull(activeQuerySupplier, "activeQuerySupplier");
     this.clock = Objects.requireNonNull(clock, "clock");
     this.versionCheckerFactory =
@@ -84,17 +73,15 @@
       log.warn(legalDisclaimerProactiveSupportDisabled());
       return;
     }
-    final KsqlVersionChecker ksqlVersionChecker = versionCheckerFactory.create(
-        ksqlVersionCheckerConfig,
-        moduleType,
-<<<<<<< HEAD
-        enableSettingTime,
-=======
-        enableSettlingTime,
->>>>>>> 610a518b
-        this::isActive
-    );
+
     try {
+      final KsqlVersionChecker ksqlVersionChecker = versionCheckerFactory.create(
+          ksqlVersionCheckerConfig,
+          moduleType,
+          enableSettingTime,
+          this::isActive
+      );
+
       ksqlVersionChecker.init();
       ksqlVersionChecker.setUncaughtExceptionHandler((t, e)
           -> log.error("Uncaught exception in thread '{}':", t.getName(), e));
@@ -116,11 +103,7 @@
     KsqlVersionChecker create(
         BaseSupportConfig ksqlVersionCheckerConfig,
         KsqlModuleType moduleType,
-<<<<<<< HEAD
         boolean enableSettingTime,
-=======
-        boolean enableSettlingTime,
->>>>>>> 610a518b
         Supplier<Boolean> activenessStatusSupplier
     );
   }
@@ -154,11 +137,7 @@
   }
 
   private boolean hasRecentRequests() {
-<<<<<<< HEAD
-    return (System.currentTimeMillis() - this.requestTime) < MAX_INTERVAL;
-=======
     return (clock.millis() - this.requestTime) < MAX_INTERVAL;
->>>>>>> 610a518b
   }
 
   private boolean isActive() {
