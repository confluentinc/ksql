--- conflicted
+++ resolved
@@ -74,17 +74,10 @@
     when(activenessStatusSupplier.get()).thenReturn(true);
 
     // When:
-<<<<<<< HEAD
-    final KsqlVersionMetrics merics = basicCollector.collectMetrics();
-
-    // Then:
-    assertThat(merics.getIsActive(), is(true));
-=======
     final KsqlVersionMetrics metrics = basicCollector.collectMetrics();
 
     // Then:
     assertThat(metrics.getIsActive(), is(true));
->>>>>>> 610a518b
   }
 
   @Test
@@ -93,48 +86,27 @@
     when(activenessStatusSupplier.get()).thenReturn(false);
 
     // When:
-<<<<<<< HEAD
-    final KsqlVersionMetrics merics = basicCollector.collectMetrics();
-
-    // Then:
-    assertThat(merics.getIsActive(), is(false));
-=======
     final KsqlVersionMetrics metrics = basicCollector.collectMetrics();
 
     // Then:
     assertThat(metrics.getIsActive(), is(false));
->>>>>>> 610a518b
   }
 
   @Test
   public void shouldReportVersion() {
     // When:
-<<<<<<< HEAD
-    final KsqlVersionMetrics merics = basicCollector.collectMetrics();
-
-    // Then:
-    assertThat(merics.getConfluentPlatformVersion(), is(Version.getVersion()));
-=======
     final KsqlVersionMetrics metrics = basicCollector.collectMetrics();
 
     // Then:
     assertThat(metrics.getConfluentPlatformVersion(), is(Version.getVersion()));
->>>>>>> 610a518b
   }
 
   @Test
   public void shouldReportComponentType() {
     // When:
-<<<<<<< HEAD
-    final KsqlVersionMetrics merics = basicCollector.collectMetrics();
-
-    // Then:
-    assertThat(merics.getKsqlComponentType(), is(MODULE_TYPE.name()));
-=======
     final KsqlVersionMetrics metrics = basicCollector.collectMetrics();
 
     // Then:
     assertThat(metrics.getKsqlComponentType(), is(MODULE_TYPE.name()));
->>>>>>> 610a518b
   }
 }