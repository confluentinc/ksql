/*
 * Copyright 2017 Confluent Inc.
 *
 * Licensed under the Apache License, Version 2.0 (the "License");
 * you may not use this file except in compliance with the License.
 * You may obtain a copy of the License at
 *
 * http://www.apache.org/licenses/LICENSE-2.0
 *
 * Unless required by applicable law or agreed to in writing, software
 * distributed under the License is distributed on an "AS IS" BASIS,
 * WITHOUT WARRANTIES OR CONDITIONS OF ANY KIND, either express or implied.
 * See the License for the specific language governing permissions and
 * limitations under the License.
 */

package io.confluent.ksql.version.metrics.collector;

import static org.hamcrest.Matchers.is;
import static org.junit.Assert.assertThat;
import static org.mockito.Mockito.when;

import io.confluent.ksql.version.metrics.KsqlVersionMetrics;
import io.confluent.support.metrics.common.Version;
import java.time.Clock;
import java.util.concurrent.TimeUnit;
import java.util.function.Supplier;
import org.junit.Before;
import org.junit.Test;
import org.junit.runner.RunWith;
import org.mockito.Mock;
import org.mockito.junit.MockitoJUnitRunner;

@RunWith(MockitoJUnitRunner.class)
public class BasicCollectorTest {

<<<<<<< HEAD
  private static final KsqlModuleType MODULE_TYPE = KsqlModuleType.SERVER;
=======
  public static class MockClock implements Clock {
    private long currentTime = 0;
>>>>>>> 60ca4ae5

  private BasicCollector basicCollector;
  @Mock
  private Clock clock;
  @Mock
  private Supplier<Boolean> activenessStatusSupplier;

  @Before
  public void setUp() throws Exception {
    when(clock.millis()).thenReturn(12345L);
    when(activenessStatusSupplier.get()).thenReturn(true);
    basicCollector = new BasicCollector(MODULE_TYPE, activenessStatusSupplier, clock);
  }

  @Test
  public void testCollectMetricsAssignsCurrentTime() {
    // Given:
    final long t1 = 1000L;
    final long t2 = 1001L;
    when(clock.millis())
        .thenReturn(TimeUnit.SECONDS.toMillis(t1))
        .thenReturn(TimeUnit.SECONDS.toMillis(t2));

    // When:
    KsqlVersionMetrics metrics = basicCollector.collectMetrics();

    // Then:
    assertThat(metrics.getTimestamp(), is(t1));

    metrics = basicCollector.collectMetrics();
    assertThat(metrics.getTimestamp(), is(t2));
  }

  @Test
  public void shouldSetActivenessToTrue() {
    // Given:
    when(activenessStatusSupplier.get()).thenReturn(true);

    // When:
    final KsqlVersionMetrics merics = basicCollector.collectMetrics();

    // Then:
    assertThat(merics.getIsActive(), is(true));
  }

  @Test
<<<<<<< HEAD
  public void shouldSetActivenessToFalse() {
    // Given:
    when(activenessStatusSupplier.get()).thenReturn(false);

    // When:
    final KsqlVersionMetrics merics = basicCollector.collectMetrics();

    // Then:
    assertThat(merics.getIsActive(), is(false));
  }
=======
  public void testCollectMetricsAssignsCurrentTime() {
    Long currentTimeSec = 1000L;
>>>>>>> 60ca4ae5

  @Test
  public void shouldReportVersion() {

<<<<<<< HEAD
    // When:
    final KsqlVersionMetrics merics = basicCollector.collectMetrics();

    // Then:
    assertThat(merics.getConfluentPlatformVersion(), is(Version.getVersion()));
=======
    currentTimeSec += 12300L;
    mockClock.setCurrentTimeMillis(currentTimeSec * 1000);
    KsqlVersionMetrics metrics = (KsqlVersionMetrics) basicCollector.collectMetrics();
    assertEquals(currentTimeSec, metrics.getTimestamp());

    currentTimeSec += 734L;
    mockClock.setCurrentTimeMillis(currentTimeSec * 1000);
    metrics = (KsqlVersionMetrics) basicCollector.collectMetrics();
    assertEquals(currentTimeSec, metrics.getTimestamp());
>>>>>>> 60ca4ae5
  }

  @Test
  public void shouldReportComponentType() {
    // When:
    final KsqlVersionMetrics merics = basicCollector.collectMetrics();

    // Then:
    assertThat(merics.getKsqlComponentType(), is(MODULE_TYPE.name()));
  }
}<|MERGE_RESOLUTION|>--- conflicted
+++ resolved
@@ -34,12 +34,7 @@
 @RunWith(MockitoJUnitRunner.class)
 public class BasicCollectorTest {
 
-<<<<<<< HEAD
   private static final KsqlModuleType MODULE_TYPE = KsqlModuleType.SERVER;
-=======
-  public static class MockClock implements Clock {
-    private long currentTime = 0;
->>>>>>> 60ca4ae5
 
   private BasicCollector basicCollector;
   @Mock
@@ -86,7 +81,6 @@
   }
 
   @Test
-<<<<<<< HEAD
   public void shouldSetActivenessToFalse() {
     // Given:
     when(activenessStatusSupplier.get()).thenReturn(false);
@@ -97,31 +91,14 @@
     // Then:
     assertThat(merics.getIsActive(), is(false));
   }
-=======
-  public void testCollectMetricsAssignsCurrentTime() {
-    Long currentTimeSec = 1000L;
->>>>>>> 60ca4ae5
 
   @Test
   public void shouldReportVersion() {
-
-<<<<<<< HEAD
     // When:
     final KsqlVersionMetrics merics = basicCollector.collectMetrics();
 
     // Then:
     assertThat(merics.getConfluentPlatformVersion(), is(Version.getVersion()));
-=======
-    currentTimeSec += 12300L;
-    mockClock.setCurrentTimeMillis(currentTimeSec * 1000);
-    KsqlVersionMetrics metrics = (KsqlVersionMetrics) basicCollector.collectMetrics();
-    assertEquals(currentTimeSec, metrics.getTimestamp());
-
-    currentTimeSec += 734L;
-    mockClock.setCurrentTimeMillis(currentTimeSec * 1000);
-    metrics = (KsqlVersionMetrics) basicCollector.collectMetrics();
-    assertEquals(currentTimeSec, metrics.getTimestamp());
->>>>>>> 60ca4ae5
   }
 
   @Test
