--- conflicted
+++ resolved
@@ -32,8 +32,6 @@
         <dependency>
             <groupId>io.confluent.ksql</groupId>
             <artifactId>ksqldb-rest-model</artifactId>
-<<<<<<< HEAD
-=======
             <exclusions>
                 <exclusion>
                     <groupId>*</groupId>
@@ -56,7 +54,6 @@
         <dependency>
             <groupId>com.google.guava</groupId>
             <artifactId>guava</artifactId>
->>>>>>> 1e70d4d2
         </dependency>
 
         <dependency>
