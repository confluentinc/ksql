/*
 * Copyright 2020 Confluent Inc.
 *
 * Licensed under the Confluent Community License (the "License"); you may not use
 * this file except in compliance with the License.  You may obtain a copy of the
 * License at
 *
 * http://www.confluent.io/confluent-community-license
 *
 * Unless required by applicable law or agreed to in writing, software
 * distributed under the License is distributed on an "AS IS" BASIS, WITHOUT
 * WARRANTIES OF ANY KIND, either express or implied.  See the License for the
 * specific language governing permissions and limitations under the License.
 */

package io.confluent.ksql.api.client;

import io.confluent.ksql.api.client.impl.ClientImpl;
import io.vertx.core.Vertx;
import java.util.Map;
import java.util.concurrent.CompletableFuture;

/**
 * A client that connects to a specific ksqlDB server.
 */
public interface Client {

  /**
   * Executes a query (push or pull) and returns the results one row at a time.
   *
   * <p>If a non-200 response is received from the server, the {@code CompletableFuture} will be
   * failed.
   *
   * <p>By default, push queries issued via this method return results starting from the beginning
   * of the stream or table. To override this behavior, use the method
   * {@link #streamQuery(String, Map)} to pass in the query property {@code auto.offset.reset}
   * with value set to {@code earliest}.
   *
   * @param sql statement of query to execute
   * @return a future that completes once the server response is received, and contains the query
   *         result if successful
   */
  CompletableFuture<StreamedQueryResult> streamQuery(String sql);

  /**
   * Executes a query (push or pull) and returns the results one row at a time.
   *
   * <p>If a non-200 response is received from the server, the {@code CompletableFuture} will be
   * failed.
   *
   * <p>By default, push queries issued via this method return results starting from the beginning
   * of the stream or table. To override this behavior, pass in the query property
   * {@code auto.offset.reset} with value set to {@code earliest}.
   *
   * @param sql statement of query to execute
   * @param properties query properties
   * @return a future that completes once the server response is received, and contains the query
   *         result if successful
   */
  CompletableFuture<StreamedQueryResult> streamQuery(String sql, Map<String, Object> properties);

  /**
   * Executes a query (push or pull) and returns all result rows in a single batch, once the query
   * has completed.
   *
   * @param sql statement of query to execute
   * @return query result
   */
  BatchedQueryResult executeQuery(String sql);

  /**
   * Executes a query (push or pull) and returns all result rows in a single batch, once the query
   * has completed.
   *
   * @param sql statement of query to execute
   * @param properties query properties
   * @return query result
   */
  BatchedQueryResult executeQuery(String sql, Map<String, Object> properties);

  /**
   * Inserts a row into a ksqlDB stream.
   *
   * <p>The {@code CompletableFuture} will be failed if a non-200 response is received from the
   * server, or if the server encounters an error while processing the insertion.
   *
   * @param streamName name of the target stream
   * @param row the row to insert. Keys are column names and values are column values.
   * @return a future that completes once the server response is received
   */
  CompletableFuture<Void> insertInto(String streamName, KsqlObject row);

<<<<<<< HEAD
  /**
   * Inserts the specified row(s) into a ksqlDB stream.
   *
   * <p>The {@code CompletableFuture} will be failed if a non-200 response is received from the
   * server, or if the server encounters an error while processing the insertion(s).
   *
   * @param streamName name of the target stream
   * @param rows the rows to insert. For each row, the keys are column names and values are
   *        column values.
   * @return a future that completes once the server response is received
   */
  CompletableFuture<Void> insertInto(String streamName, List<KsqlObject> rows);
=======
  Publisher<InsertAck> streamInserts(String streamName, Publisher<KsqlObject> insertsPublisher);
>>>>>>> 9e8234ad

  /**
   * Terminates a push query with the specified query ID.
   *
   * <p>If a non-200 response is received from the server, the {@code CompletableFuture} will be
   * failed.
   *
   * @param queryId ID of the query to terminate
   * @return a future that completes once the server response is received
   */
  CompletableFuture<Void> terminatePushQuery(String queryId);

  /**
   * Closes the underlying HTTP client.
   */
  void close();

  static Client create(ClientOptions clientOptions) {
    return new ClientImpl(clientOptions);
  }

  static Client create(ClientOptions clientOptions, Vertx vertx) {
    return new ClientImpl(clientOptions, vertx);
  }
}<|MERGE_RESOLUTION|>--- conflicted
+++ resolved
@@ -90,23 +90,6 @@
    */
   CompletableFuture<Void> insertInto(String streamName, KsqlObject row);
 
-<<<<<<< HEAD
-  /**
-   * Inserts the specified row(s) into a ksqlDB stream.
-   *
-   * <p>The {@code CompletableFuture} will be failed if a non-200 response is received from the
-   * server, or if the server encounters an error while processing the insertion(s).
-   *
-   * @param streamName name of the target stream
-   * @param rows the rows to insert. For each row, the keys are column names and values are
-   *        column values.
-   * @return a future that completes once the server response is received
-   */
-  CompletableFuture<Void> insertInto(String streamName, List<KsqlObject> rows);
-=======
-  Publisher<InsertAck> streamInserts(String streamName, Publisher<KsqlObject> insertsPublisher);
->>>>>>> 9e8234ad
-
   /**
    * Terminates a push query with the specified query ID.
    *
