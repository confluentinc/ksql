/*
 * Copyright 2020 Confluent Inc.
 *
 * Licensed under the Confluent Community License (the "License"); you may not use
 * this file except in compliance with the License.  You may obtain a copy of the
 * License at
 *
 * http://www.confluent.io/confluent-community-license
 *
 * Unless required by applicable law or agreed to in writing, software
 * distributed under the License is distributed on an "AS IS" BASIS, WITHOUT
 * WARRANTIES OF ANY KIND, either express or implied.  See the License for the
 * specific language governing permissions and limitations under the License.
 */

package io.confluent.ksql.api.client.impl;

import static io.netty.handler.codec.http.HttpHeaderNames.AUTHORIZATION;
import static io.netty.handler.codec.http.HttpResponseStatus.OK;

import io.confluent.ksql.api.client.BatchedQueryResult;
import io.confluent.ksql.api.client.Client;
import io.confluent.ksql.api.client.ClientOptions;
import io.confluent.ksql.api.client.KsqlClientException;
import io.confluent.ksql.api.client.KsqlObject;
import io.confluent.ksql.api.client.StreamedQueryResult;
import io.vertx.core.Context;
import io.vertx.core.Handler;
import io.vertx.core.Vertx;
import io.vertx.core.buffer.Buffer;
import io.vertx.core.http.HttpClient;
import io.vertx.core.http.HttpClientOptions;
import io.vertx.core.http.HttpClientRequest;
import io.vertx.core.http.HttpClientResponse;
import io.vertx.core.http.HttpMethod;
import io.vertx.core.http.HttpVersion;
import io.vertx.core.json.JsonObject;
import io.vertx.core.net.JksOptions;
import io.vertx.core.net.SocketAddress;
import io.vertx.core.parsetools.RecordParser;
import java.nio.charset.Charset;
import java.util.ArrayList;
import java.util.Base64;
import java.util.Collections;
import java.util.Map;
import java.util.concurrent.CompletableFuture;

public class ClientImpl implements Client {

  private final ClientOptions clientOptions;
  private final Vertx vertx;
  private final HttpClient httpClient;
  private final SocketAddress serverSocketAddress;
  private final String basicAuthHeader;
  private final boolean ownedVertx;

  /**
   * {@code Client} instances should be created via {@link Client#create(ClientOptions)}, NOT via
   * this constructor.
   */
  public ClientImpl(final ClientOptions clientOptions) {
    this(clientOptions, Vertx.vertx(), true);
  }

  /**
   * {@code Client} instances should be created via {@link Client#create(ClientOptions, Vertx)},
   * NOT via this constructor.
   */
  public ClientImpl(final ClientOptions clientOptions, final Vertx vertx) {
    this(clientOptions, vertx, false);
  }

  private ClientImpl(final ClientOptions clientOptions, final Vertx vertx,
      final boolean ownedVertx) {
    this.clientOptions = clientOptions.copy();
    this.vertx = vertx;
    this.ownedVertx = ownedVertx;
    this.httpClient = createHttpClient(vertx, clientOptions);
    this.basicAuthHeader = createBasicAuthHeader(clientOptions);
    this.serverSocketAddress =
        SocketAddress.inetSocketAddress(clientOptions.getPort(), clientOptions.getHost());
  }

  @Override
  public CompletableFuture<StreamedQueryResult> streamQuery(final String sql) {
    return streamQuery(sql, Collections.emptyMap());
  }

  @Override
  public CompletableFuture<StreamedQueryResult> streamQuery(
      final String sql,
      final Map<String, Object> properties
  ) {
    final CompletableFuture<StreamedQueryResult> cf = new CompletableFuture<>();
    makeQueryRequest(sql, properties, cf, StreamQueryResponseHandler::new);
    return cf;
  }

  @Override
  public BatchedQueryResult executeQuery(final String sql) {
    return executeQuery(sql, Collections.emptyMap());
  }

  @Override
  public BatchedQueryResult executeQuery(
      final String sql,
      final Map<String, Object> properties
  ) {
    final BatchedQueryResult result = new BatchedQueryResultImpl();
    makeQueryRequest(
        sql,
        properties,
        result,
        (context, recordParser, cf) -> new ExecuteQueryResponseHandler(
            context, recordParser, cf, clientOptions.getExecuteQueryMaxResultRows())
    );
    return result;
  }

  @Override
  public CompletableFuture<Void> insertInto(final String streamName, final KsqlObject row) {
<<<<<<< HEAD
    final List<KsqlObject> rows = new ArrayList<>();
    rows.add(row);
    return insertInto(streamName, rows);
  }

  @Override
  public CompletableFuture<Void> insertInto(final String streamName, final List<KsqlObject> rows) {
    if (rows.size() == 0) {
      return CompletableFuture.completedFuture(null);
    }

    final CompletableFuture<Void> cf = new CompletableFuture<>();

    final Buffer requestBody = Buffer.buffer();
    final JsonObject params = new JsonObject().put("target", streamName);
    requestBody.appendBuffer(params.toBuffer()).appendString("\n");
    for (final KsqlObject row : rows) {
      requestBody.appendString(row.toJsonString()).appendString("\n");
    }

    makeRequest(
        "/inserts-stream",
        requestBody,
        cf,
        response -> handleInsertIntoResponse(response, cf, rows.size())
    );

    return cf;
=======
    final CompletableFuture<Void> cf = new CompletableFuture<>();

    final Buffer requestBody = Buffer.buffer();
    final JsonObject params = new JsonObject().put("target", streamName);
    requestBody.appendBuffer(params.toBuffer()).appendString("\n");
    requestBody.appendString(row.toJsonString()).appendString("\n");

    makeRequest(
        "/inserts-stream",
        requestBody,
        cf,
        response -> handleResponse(response, cf, InsertsResponseHandler::new)
    );

    return cf;
  }

  @Override
  public Publisher<InsertAck> streamInserts(
      final String streamName, final Publisher<KsqlObject> insertsPublisher) {
    return null; // not yet implemented
>>>>>>> 9e8234ad
  }

  @Override
  public CompletableFuture<Void> terminatePushQuery(final String queryId) {
    final CompletableFuture<Void> cf = new CompletableFuture<>();

    makeRequest(
        "/close-query",
        new JsonObject().put("queryId", queryId),
        cf,
        response -> handleCloseQueryResponse(response, cf)
    );

    return cf;
  }

  @Override
  public void close() {
    httpClient.close();
    if (ownedVertx) {
      vertx.close();
    }
  }

  @FunctionalInterface
  private interface ResponseHandlerSupplier<T extends CompletableFuture<?>> {
    ResponseHandler<T> get(Context ctx, RecordParser recordParser, T cf);
  }

  private <T extends CompletableFuture<?>> void makeQueryRequest(
      final String sql,
      final Map<String, Object> properties,
      final T cf,
      final ResponseHandlerSupplier<T> responseHandlerSupplier
  ) {
    final JsonObject requestBody = new JsonObject().put("sql", sql).put("properties", properties);

    makeRequest(
        "/query-stream",
        requestBody,
        cf,
        response -> handleResponse(response, cf, responseHandlerSupplier)
    );
  }

  private <T extends CompletableFuture<?>> void makeRequest(
      final String path,
      final JsonObject requestBody,
      final T cf,
      final Handler<HttpClientResponse> responseHandler) {
    makeRequest(path, requestBody.toBuffer(), cf, responseHandler);
  }

  private <T extends CompletableFuture<?>> void makeRequest(
      final String path,
      final Buffer requestBody,
      final T cf,
      final Handler<HttpClientResponse> responseHandler) {
    HttpClientRequest request = httpClient.request(HttpMethod.POST,
        serverSocketAddress, clientOptions.getPort(), clientOptions.getHost(),
        path,
        responseHandler)
        .exceptionHandler(cf::completeExceptionally);
    if (clientOptions.isUseBasicAuth()) {
      request = configureBasicAuth(request);
    }
    request.end(requestBody);
  }

  private HttpClientRequest configureBasicAuth(final HttpClientRequest request) {
    return request.putHeader(AUTHORIZATION.toString(), basicAuthHeader);
  }

  private static <T extends CompletableFuture<?>> void handleResponse(
      final HttpClientResponse response,
      final T cf,
      final ResponseHandlerSupplier<T> responseHandlerSupplier) {
    if (response.statusCode() == OK.code()) {
      final RecordParser recordParser = RecordParser.newDelimited("\n", response);
      final ResponseHandler<T> responseHandler =
          responseHandlerSupplier.get(Vertx.currentContext(), recordParser, cf);

      recordParser.handler(responseHandler::handleBodyBuffer);
      recordParser.endHandler(responseHandler::handleBodyEnd);
      recordParser.exceptionHandler(responseHandler::handleException);
    } else {
      handleErrorResponse(response, cf);
    }
  }

  private static void handleInsertIntoResponse(
      final HttpClientResponse response,
      final CompletableFuture<Void> cf,
      final int numRows
  ) {
    if (response.statusCode() == OK.code()) {
      response.bodyHandler(buffer -> {
        final String[] parts = buffer.toString().split("\n");
        int numAcks = 0;
        for (int i = 0; i < parts.length; i++) {
          final JsonObject jsonObject = new JsonObject(parts[i]);
          final String status = jsonObject.getString("status");
          if ("ok".equals(status)) {
            numAcks++;
          } else if ("error".equals(status)) {
            cf.completeExceptionally(new KsqlClientException(String.format(
                "Received error from /inserts-stream. Insert sequence number: %d. Error code: %d. "
                    + "Message: %s",
                jsonObject.getLong("seq"),
                jsonObject.getInteger("error_code"),
                jsonObject.getString("message")
            )));
            return;
          } else {
            throw new IllegalStateException(
                "Unrecognized status response from /inserts-stream: " + status);
          }
        }
        if (numAcks != numRows) {
          throw new IllegalStateException(String.format(
              "Received unexpected number of acks from /inserts-stream. Expected: %d. Got: %d.",
              numRows,
              numAcks
          ));
        }
        cf.complete(null);
      });
    } else {
      handleErrorResponse(response, cf);
    }
  }

  private static void handleCloseQueryResponse(
      final HttpClientResponse response,
      final CompletableFuture<Void> cf
  ) {
    if (response.statusCode() == OK.code()) {
      cf.complete(null);
    } else {
      handleErrorResponse(response, cf);
    }
  }

  private static <T extends CompletableFuture<?>> void handleErrorResponse(
      final HttpClientResponse response,
      final T cf
  ) {
    response.bodyHandler(buffer -> {
      final JsonObject errorResponse = buffer.toJsonObject();
      cf.completeExceptionally(new KsqlClientException(String.format(
          "Received %d response from server: %s. Error code: %d",
          response.statusCode(),
          errorResponse.getString("message"),
          errorResponse.getInteger("error_code")
      )));
    });
  }

  private static HttpClient createHttpClient(final Vertx vertx, final ClientOptions clientOptions) {
    HttpClientOptions options = new HttpClientOptions()
        .setSsl(clientOptions.isUseTls())
        .setUseAlpn(clientOptions.isUseAlpn())
        .setProtocolVersion(HttpVersion.HTTP_2)
        .setVerifyHost(clientOptions.isVerifyHost())
        .setDefaultHost(clientOptions.getHost())
        .setDefaultPort(clientOptions.getPort());
    if (clientOptions.isUseTls() && !clientOptions.getTrustStore().isEmpty()) {
      options = options.setTrustStoreOptions(
          new JksOptions()
              .setPath(clientOptions.getTrustStore())
              .setPassword(clientOptions.getTrustStorePassword())
      );
    }
    if (!clientOptions.getKeyStore().isEmpty()) {
      options = options.setKeyStoreOptions(
          new JksOptions()
              .setPath(clientOptions.getKeyStore())
              .setPassword(clientOptions.getKeyStorePassword())
      );
    }
    return vertx.createHttpClient(options);
  }

  private static String createBasicAuthHeader(final ClientOptions clientOptions) {
    if (!clientOptions.isUseBasicAuth()) {
      return "";
    }

    final String creds = clientOptions.getBasicAuthUsername()
        + ":"
        + clientOptions.getBasicAuthPassword();
    final String base64creds =
        Base64.getEncoder().encodeToString(creds.getBytes(Charset.defaultCharset()));
    return "Basic " + base64creds;
  }
}<|MERGE_RESOLUTION|>--- conflicted
+++ resolved
@@ -39,7 +39,6 @@
 import io.vertx.core.net.SocketAddress;
 import io.vertx.core.parsetools.RecordParser;
 import java.nio.charset.Charset;
-import java.util.ArrayList;
 import java.util.Base64;
 import java.util.Collections;
 import java.util.Map;
@@ -119,36 +118,6 @@
 
   @Override
   public CompletableFuture<Void> insertInto(final String streamName, final KsqlObject row) {
-<<<<<<< HEAD
-    final List<KsqlObject> rows = new ArrayList<>();
-    rows.add(row);
-    return insertInto(streamName, rows);
-  }
-
-  @Override
-  public CompletableFuture<Void> insertInto(final String streamName, final List<KsqlObject> rows) {
-    if (rows.size() == 0) {
-      return CompletableFuture.completedFuture(null);
-    }
-
-    final CompletableFuture<Void> cf = new CompletableFuture<>();
-
-    final Buffer requestBody = Buffer.buffer();
-    final JsonObject params = new JsonObject().put("target", streamName);
-    requestBody.appendBuffer(params.toBuffer()).appendString("\n");
-    for (final KsqlObject row : rows) {
-      requestBody.appendString(row.toJsonString()).appendString("\n");
-    }
-
-    makeRequest(
-        "/inserts-stream",
-        requestBody,
-        cf,
-        response -> handleInsertIntoResponse(response, cf, rows.size())
-    );
-
-    return cf;
-=======
     final CompletableFuture<Void> cf = new CompletableFuture<>();
 
     final Buffer requestBody = Buffer.buffer();
@@ -164,13 +133,6 @@
     );
 
     return cf;
-  }
-
-  @Override
-  public Publisher<InsertAck> streamInserts(
-      final String streamName, final Publisher<KsqlObject> insertsPublisher) {
-    return null; // not yet implemented
->>>>>>> 9e8234ad
   }
 
   @Override
