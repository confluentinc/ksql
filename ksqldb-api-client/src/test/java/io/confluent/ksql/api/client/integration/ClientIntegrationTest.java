/*
 * Copyright 2020 Confluent Inc.
 *
 * Licensed under the Confluent Community License (the "License"); you may not use
 * this file except in compliance with the License.  You may obtain a copy of the
 * License at
 *
 * http://www.confluent.io/confluent-community-license
 *
 * Unless required by applicable law or agreed to in writing, software
 * distributed under the License is distributed on an "AS IS" BASIS, WITHOUT
 * WARRANTIES OF ANY KIND, either express or implied.  See the License for the
 * specific language governing permissions and limitations under the License.
 */

package io.confluent.ksql.api.client.integration;

import static io.confluent.ksql.api.client.util.ClientTestUtil.shouldReceiveRows;
import static io.confluent.ksql.api.client.util.ClientTestUtil.subscribeAndWait;
import static io.confluent.ksql.test.util.AssertEventually.assertThatEventually;
import static io.confluent.ksql.util.KsqlConfig.KSQL_STREAMS_PREFIX;
import static org.hamcrest.MatcherAssert.assertThat;
import static org.hamcrest.Matchers.contains;
import static org.hamcrest.Matchers.containsInAnyOrder;
import static org.hamcrest.Matchers.containsString;
import static org.hamcrest.Matchers.equalTo;
import static org.hamcrest.Matchers.hasSize;
import static org.hamcrest.Matchers.instanceOf;
import static org.hamcrest.Matchers.is;
import static org.hamcrest.Matchers.notNullValue;
import static org.hamcrest.Matchers.nullValue;
import static org.junit.Assert.assertThrows;

import com.google.common.collect.ImmutableList;
import com.google.common.collect.ImmutableListMultimap;
import com.google.common.collect.Multimap;
import io.confluent.common.utils.IntegrationTest;
import io.confluent.ksql.GenericRow;
import io.confluent.ksql.api.client.AcksPublisher;
import io.confluent.ksql.api.client.BatchedQueryResult;
import io.confluent.ksql.api.client.Client;
import io.confluent.ksql.api.client.ClientOptions;
import io.confluent.ksql.api.client.ColumnType;
import io.confluent.ksql.api.client.InsertAck;
import io.confluent.ksql.api.client.InsertsPublisher;
import io.confluent.ksql.api.client.KsqlArray;
import io.confluent.ksql.api.client.exception.KsqlClientException;
import io.confluent.ksql.api.client.KsqlObject;
import io.confluent.ksql.api.client.Row;
import io.confluent.ksql.api.client.StreamInfo;
import io.confluent.ksql.api.client.StreamedQueryResult;
import io.confluent.ksql.api.client.TableInfo;
import io.confluent.ksql.api.client.TopicInfo;
import io.confluent.ksql.api.client.util.ClientTestUtil.TestSubscriber;
import io.confluent.ksql.api.client.util.RowUtil;
import io.confluent.ksql.engine.KsqlEngine;
import io.confluent.ksql.integration.IntegrationTestHarness;
import io.confluent.ksql.integration.Retry;
import io.confluent.ksql.name.ColumnName;
import io.confluent.ksql.rest.integration.RestIntegrationTestUtil;
import io.confluent.ksql.rest.server.TestKsqlRestApp;
import io.confluent.ksql.schema.ksql.LogicalSchema;
import io.confluent.ksql.schema.ksql.PhysicalSchema;
import io.confluent.ksql.schema.ksql.types.SqlTypes;
import io.confluent.ksql.serde.FormatFactory;
import io.confluent.ksql.serde.SerdeOption;
import io.confluent.ksql.util.StructuredTypesDataProvider;
import io.confluent.ksql.util.TestDataProvider;
import io.vertx.core.Vertx;
import io.vertx.core.json.JsonArray;
import io.vertx.core.json.JsonObject;
import java.math.BigDecimal;
import java.time.Duration;
import java.util.ArrayList;
import java.util.Collections;
import java.util.HashMap;
import java.util.List;
import java.util.Map;
import java.util.concurrent.ExecutionException;
import java.util.concurrent.TimeUnit;
import java.util.concurrent.atomic.AtomicReference;
import kafka.zookeeper.ZooKeeperClientException;
import org.apache.kafka.connect.data.Struct;
import org.apache.kafka.streams.StreamsConfig;
import org.hamcrest.Description;
import org.hamcrest.Matcher;
import org.hamcrest.TypeSafeDiagnosingMatcher;
import org.junit.After;
import org.junit.AfterClass;
import org.junit.Before;
import org.junit.BeforeClass;
import org.junit.ClassRule;
import org.junit.Test;
import org.junit.experimental.categories.Category;
import org.junit.rules.RuleChain;
import org.reactivestreams.Publisher;

@Category({IntegrationTest.class})
public class ClientIntegrationTest {

  private static final StructuredTypesDataProvider TEST_DATA_PROVIDER = new StructuredTypesDataProvider();
  private static final String TEST_TOPIC = TEST_DATA_PROVIDER.topicName();
  private static final String TEST_STREAM = TEST_DATA_PROVIDER.kstreamName();
  private static final int TEST_NUM_ROWS = TEST_DATA_PROVIDER.data().size();
  private static final List<String> TEST_COLUMN_NAMES =
      ImmutableList.of("STR", "LONG", "DEC", "ARRAY", "MAP", "STRUCT", "COMPLEX");
  private static final List<ColumnType> TEST_COLUMN_TYPES =
      RowUtil.columnTypesFromStrings(ImmutableList.of("STRING", "BIGINT", "DECIMAL", "ARRAY", "MAP", "STRUCT", "STRUCT"));
  private static final List<KsqlArray> TEST_EXPECTED_ROWS = convertToClientRows(
      TEST_DATA_PROVIDER.data());

  private static final String AGG_TABLE = "AGG_TABLE";
  private static final String AN_AGG_KEY = "FOO";
  private static final PhysicalSchema AGG_SCHEMA = PhysicalSchema.from(
      LogicalSchema.builder()
          .keyColumn(ColumnName.of("STR"), SqlTypes.STRING)
          .valueColumn(ColumnName.of("LONG"), SqlTypes.BIGINT)
          .build(),
      SerdeOption.none()
  );

  private static final TestDataProvider<String> EMPTY_TEST_DATA_PROVIDER = new TestDataProvider<>(
      "EMPTY_STRUCTURED_TYPES", TEST_DATA_PROVIDER.schema(), ImmutableListMultimap.of());
  private static final String EMPTY_TEST_TOPIC = EMPTY_TEST_DATA_PROVIDER.topicName();
  private static final String EMPTY_TEST_STREAM = EMPTY_TEST_DATA_PROVIDER.kstreamName();

  private static final TestDataProvider<String> EMPTY_TEST_DATA_PROVIDER_2 = new TestDataProvider<>(
      "EMPTY_STRUCTURED_TYPES_2", TEST_DATA_PROVIDER.schema(), ImmutableListMultimap.of());
  private static final String EMPTY_TEST_TOPIC_2 = EMPTY_TEST_DATA_PROVIDER_2.topicName();
  private static final String EMPTY_TEST_STREAM_2 = EMPTY_TEST_DATA_PROVIDER_2.kstreamName();

  private static final String PUSH_QUERY = "SELECT * FROM " + TEST_STREAM + " EMIT CHANGES;";
  private static final String PULL_QUERY = "SELECT * from " + AGG_TABLE + " WHERE STR='" + AN_AGG_KEY + "';";
  private static final int PUSH_QUERY_LIMIT_NUM_ROWS = 2;
  private static final String PUSH_QUERY_WITH_LIMIT =
      "SELECT * FROM " + TEST_STREAM + " EMIT CHANGES LIMIT " + PUSH_QUERY_LIMIT_NUM_ROWS + ";";

  private static final List<String> PULL_QUERY_COLUMN_NAMES = ImmutableList.of("STR", "LONG");
  private static final List<ColumnType> PULL_QUERY_COLUMN_TYPES =
      RowUtil.columnTypesFromStrings(ImmutableList.of("STRING", "BIGINT"));
  private static final KsqlArray PULL_QUERY_EXPECTED_ROW = new KsqlArray(ImmutableList.of("FOO", 1));

  private static final KsqlObject COMPLEX_FIELD_VALUE = new KsqlObject()
      .put("DECIMAL", new BigDecimal("1.1"))
      .put("STRUCT", new KsqlObject().put("F1", "foo").put("F2", 3))
      .put("ARRAY_ARRAY", new KsqlArray().add(new KsqlArray().add("bar")))
      .put("ARRAY_STRUCT", new KsqlArray().add(new KsqlObject().put("F1", "x")))
      .put("ARRAY_MAP", new KsqlArray().add(new KsqlObject().put("k", 10)))
      .put("MAP_ARRAY", new KsqlObject().put("k", new KsqlArray().add("e1").add("e2")))
      .put("MAP_MAP", new KsqlObject().put("k1", new KsqlObject().put("k2", 5)))
      .put("MAP_STRUCT", new KsqlObject().put("k", new KsqlObject().put("F1", "baz")));
  private static final KsqlObject EXPECTED_COMPLEX_FIELD_VALUE = COMPLEX_FIELD_VALUE.copy()
      .put("DECIMAL", 1.1d); // Expect raw decimal value, whereas put(BigDecimal) serializes as string to avoid loss of precision

  private static final IntegrationTestHarness TEST_HARNESS = IntegrationTestHarness.build();

  private static final TestKsqlRestApp REST_APP = TestKsqlRestApp
      .builder(TEST_HARNESS::kafkaBootstrapServers)
      .withProperty(KSQL_STREAMS_PREFIX + StreamsConfig.NUM_STREAM_THREADS_CONFIG, 1)
      .build();

  @ClassRule
  public static final RuleChain CHAIN = RuleChain
      .outerRule(Retry.of(3, ZooKeeperClientException.class, 3, TimeUnit.SECONDS))
      .around(TEST_HARNESS)
      .around(REST_APP);

  @BeforeClass
  public static void setUpClass() {
    TEST_HARNESS.ensureTopics(TEST_TOPIC, EMPTY_TEST_TOPIC, EMPTY_TEST_TOPIC_2);
    TEST_HARNESS.produceRows(TEST_TOPIC, TEST_DATA_PROVIDER, FormatFactory.JSON);
    RestIntegrationTestUtil.createStream(REST_APP, TEST_DATA_PROVIDER);
    RestIntegrationTestUtil.createStream(REST_APP, EMPTY_TEST_DATA_PROVIDER);
    RestIntegrationTestUtil.createStream(REST_APP, EMPTY_TEST_DATA_PROVIDER_2);

    makeKsqlRequest("CREATE TABLE " + AGG_TABLE + " AS "
        + "SELECT STR, LATEST_BY_OFFSET(LONG) AS LONG FROM " + TEST_STREAM + " GROUP BY STR;"
    );

    TEST_HARNESS.verifyAvailableUniqueRows(
        AGG_TABLE,
        4, // Only unique keys are counted
        FormatFactory.JSON,
        AGG_SCHEMA
    );
  }

  @AfterClass
  public static void classTearDown() {
    REST_APP.getPersistentQueries().forEach(str -> makeKsqlRequest("TERMINATE " + str + ";"));
  }

  private Vertx vertx;
  private Client client;

  @Before
  public void setUp() {
    vertx = Vertx.vertx();
    client = createClient();
  }

  @After
  public void tearDown() {
    if (client != null) {
      client.close();
    }
    if (vertx != null) {
      vertx.close();
    }
    REST_APP.getServiceContext().close();
  }

  @Test
  public void shouldStreamPushQueryAsync() throws Exception {
    // When
    final StreamedQueryResult streamedQueryResult = client.streamQuery(PUSH_QUERY).get();

    // Then
    assertThat(streamedQueryResult.columnNames(), is(TEST_COLUMN_NAMES));
    assertThat(streamedQueryResult.columnTypes(), is(TEST_COLUMN_TYPES));
    assertThat(streamedQueryResult.queryID(), is(notNullValue()));

    shouldReceiveStreamRows(streamedQueryResult, false);

    assertThat(streamedQueryResult.isComplete(), is(false));
  }

  @Test
  public void shouldStreamPushQuerySync() throws Exception {
    // When
    final StreamedQueryResult streamedQueryResult = client.streamQuery(PUSH_QUERY).get();

    // Then
    assertThat(streamedQueryResult.columnNames(), is(TEST_COLUMN_NAMES));
    assertThat(streamedQueryResult.columnTypes(), is(TEST_COLUMN_TYPES));
    assertThat(streamedQueryResult.queryID(), is(notNullValue()));

    for (int i = 0; i < TEST_NUM_ROWS; i++) {
      final Row row = streamedQueryResult.poll();
      verifyStreamRowWithIndex(row, i);
    }

    assertThat(streamedQueryResult.isComplete(), is(false));
  }

  @Test
  public void shouldStreamPullQueryAsync() throws Exception {
    // When
    final StreamedQueryResult streamedQueryResult = client.streamQuery(PULL_QUERY).get();

    // Then
    assertThat(streamedQueryResult.columnNames(), is(PULL_QUERY_COLUMN_NAMES));
    assertThat(streamedQueryResult.columnTypes(), is(PULL_QUERY_COLUMN_TYPES));
    assertThat(streamedQueryResult.queryID(), is(nullValue()));

    shouldReceivePullQueryRow(streamedQueryResult);

    assertThatEventually(streamedQueryResult::isComplete, is(true));
  }

  @Test
  public void shouldStreamPullQuerySync() throws Exception {
    // When
    final StreamedQueryResult streamedQueryResult = client.streamQuery(PULL_QUERY).get();

    // Then
    assertThat(streamedQueryResult.columnNames(), is(PULL_QUERY_COLUMN_NAMES));
    assertThat(streamedQueryResult.columnTypes(), is(PULL_QUERY_COLUMN_TYPES));
    assertThat(streamedQueryResult.queryID(), is(nullValue()));

    final Row row = streamedQueryResult.poll();
    verifyPullQueryRow(row);
    assertThat(streamedQueryResult.poll(), is(nullValue()));

    assertThatEventually(streamedQueryResult::isComplete, is(true));
  }

  @Test
  public void shouldStreamPushQueryWithLimitAsync() throws Exception {
    // When
    final StreamedQueryResult streamedQueryResult = client.streamQuery(PUSH_QUERY_WITH_LIMIT).get();

    // Then
    assertThat(streamedQueryResult.columnNames(), is(TEST_COLUMN_NAMES));
    assertThat(streamedQueryResult.columnTypes(), is(TEST_COLUMN_TYPES));
    assertThat(streamedQueryResult.queryID(), is(notNullValue()));

    shouldReceiveStreamRows(streamedQueryResult, true, PUSH_QUERY_LIMIT_NUM_ROWS);

    assertThat(streamedQueryResult.isComplete(), is(true));
  }

  @Test
  public void shouldStreamPushQueryWithLimitSync() throws Exception {
    // When
    final StreamedQueryResult streamedQueryResult = client.streamQuery(PUSH_QUERY_WITH_LIMIT).get();

    // Then
    assertThat(streamedQueryResult.columnNames(), is(TEST_COLUMN_NAMES));
    assertThat(streamedQueryResult.columnTypes(), is(TEST_COLUMN_TYPES));
    assertThat(streamedQueryResult.queryID(), is(notNullValue()));

    for (int i = 0; i < PUSH_QUERY_LIMIT_NUM_ROWS; i++) {
      final Row row = streamedQueryResult.poll();
      verifyStreamRowWithIndex(row, i);
    }
    assertThat(streamedQueryResult.poll(), is(nullValue()));

    assertThat(streamedQueryResult.isComplete(), is(true));
  }

  @Test
  public void shouldHandleErrorResponseFromStreamQuery() {
    // When
    final Exception e = assertThrows(
        ExecutionException.class, // thrown from .get() when the future completes exceptionally
        () -> client.streamQuery("SELECT * FROM NONEXISTENT EMIT CHANGES;").get()
    );

    // Then
    assertThat(e.getCause(), instanceOf(KsqlClientException.class));
    assertThat(e.getCause().getMessage(), containsString("Received 400 response from server"));
    assertThat(e.getCause().getMessage(), containsString("NONEXISTENT does not exist"));
  }

  @Test
  public void shouldDeliverBufferedRowsViaPollIfComplete() throws Exception {
    // Given
    final StreamedQueryResult streamedQueryResult = client.streamQuery(PUSH_QUERY_WITH_LIMIT).get();
    assertThatEventually(streamedQueryResult::isComplete, is(true));

    // When / Then
    for (int i = 0; i < PUSH_QUERY_LIMIT_NUM_ROWS; i++) {
      final Row row = streamedQueryResult.poll();
      verifyStreamRowWithIndex(row, i);
    }
    assertThat(streamedQueryResult.poll(), is(nullValue()));
  }

  @Test
  public void shouldAllowSubscribeStreamedQueryResultIfComplete() throws Exception {
    // Given
    final StreamedQueryResult streamedQueryResult = client.streamQuery(PUSH_QUERY_WITH_LIMIT).get();
    assertThatEventually(streamedQueryResult::isComplete, is(true));

    // When
    TestSubscriber<Row> subscriber = subscribeAndWait(streamedQueryResult);
    assertThat(subscriber.getValues(), hasSize(0));
    subscriber.getSub().request(PUSH_QUERY_LIMIT_NUM_ROWS);

    // Then
    assertThatEventually(subscriber::getValues, hasSize(PUSH_QUERY_LIMIT_NUM_ROWS));
    verifyStreamRows(subscriber.getValues(), PUSH_QUERY_LIMIT_NUM_ROWS);
    assertThat(subscriber.getError(), is(nullValue()));
  }

  @Test
  public void shouldExecutePullQuery() throws Exception {
    // When
    final BatchedQueryResult batchedQueryResult = client.executeQuery(PULL_QUERY);

    // Then
    assertThat(batchedQueryResult.queryID().get(), is(nullValue()));

    verifyPullQueryRows(batchedQueryResult.get());
  }

  @Test
  public void shouldExecutePushWithLimitQuery() throws Exception {
    // When
    final BatchedQueryResult batchedQueryResult = client.executeQuery(PUSH_QUERY_WITH_LIMIT);

    // Then
    assertThat(batchedQueryResult.queryID().get(), is(notNullValue()));

    verifyStreamRows(batchedQueryResult.get(), PUSH_QUERY_LIMIT_NUM_ROWS);
  }

  @Test
  public void shouldHandleErrorResponseFromExecuteQuery() {
    // When
    final BatchedQueryResult batchedQueryResult = client.executeQuery("SELECT * from " + AGG_TABLE + ";");
    final Exception e = assertThrows(
        ExecutionException.class, // thrown from .get() when the future completes exceptionally
        batchedQueryResult::get
    );

    // Then
    assertThat(e.getCause(), instanceOf(KsqlClientException.class));
    assertThat(e.getCause().getMessage(), containsString("Received 400 response from server"));
    assertThat(e.getCause().getMessage(), containsString("Missing WHERE clause"));

    // queryID future should also be completed exceptionally
    final Exception queryIdException = assertThrows(
        ExecutionException.class, // thrown from .get() when the future completes exceptionally
        () -> batchedQueryResult.queryID().get()
    );
    assertThat(queryIdException.getCause(), instanceOf(KsqlClientException.class));
    assertThat(queryIdException.getCause().getMessage(), containsString("Received 400 response from server"));
    assertThat(queryIdException.getCause().getMessage(), containsString("Missing WHERE clause"));
  }

  @Test
  public void shouldTerminatePushQueryIssuedViaStreamQuery() throws Exception {
    // Given: one persistent query for the agg table
    verifyNumActiveQueries(1);

    final StreamedQueryResult streamedQueryResult = client.streamQuery(PUSH_QUERY).get();
    final String queryId = streamedQueryResult.queryID();
    assertThat(queryId, is(notNullValue()));

    // Query is running on server, and StreamedQueryResult is not complete
    verifyNumActiveQueries(2);
    assertThat(streamedQueryResult.isComplete(), is(false));

    // When
    client.terminatePushQuery(queryId).get();

    // Then: query is no longer running on server, and StreamedQueryResult is complete
    verifyNumActiveQueries(1);
    assertThatEventually(streamedQueryResult::isComplete, is(true));
  }

  @Test
  public void shouldTerminatePushQueryIssuedViaExecuteQuery() throws Exception {
    // Given: one persistent query for the agg table
    verifyNumActiveQueries(1);

    // Issue non-terminating push query via executeQuery(). This is NOT an expected use case
    final BatchedQueryResult batchedQueryResult = client.executeQuery(PUSH_QUERY);
    final String queryId = batchedQueryResult.queryID().get();
    assertThat(queryId, is(notNullValue()));

    // Query is running on server, and StreamedQueryResult is not complete
    verifyNumActiveQueries(2);
    assertThat(batchedQueryResult.isDone(), is(false));

    // When
    client.terminatePushQuery(queryId).get();

    // Then: query is no longer running on server, and BatchedQueryResult is complete
    verifyNumActiveQueries(1);
    assertThatEventually(batchedQueryResult::isDone, is(true));
    assertThat(batchedQueryResult.isCompletedExceptionally(), is(false));
  }

  @Test
  public void shouldHandleErrorResponseFromTerminatePushQuery() {
    // When
    final Exception e = assertThrows(
        ExecutionException.class, // thrown from .get() when the future completes exceptionally
        () -> client.terminatePushQuery("NONEXISTENT").get()
    );

    // Then
    assertThat(e.getCause(), instanceOf(KsqlClientException.class));
    assertThat(e.getCause().getMessage(), containsString("Received 400 response from server"));
    assertThat(e.getCause().getMessage(), containsString("No query with id NONEXISTENT"));
  }

  @Test
  public void shouldInsertInto() throws Exception {
    // Given
    final KsqlObject insertRow = new KsqlObject()
        .put("str", "HELLO") // Column names are case-insensitive
        .put("`LONG`", 100L) // Backticks may be used to preserve case-sensitivity
        .put("\"DEC\"", new BigDecimal("13.31")) // Double quotes may also be used to preserve case-sensitivity
        .put("ARRAY", new KsqlArray().add("v1").add("v2"))
        .put("MAP", new KsqlObject().put("some_key", "a_value").put("another_key", ""))
        .put("STRUCT", new KsqlObject().put("f1", 12)) // Nested field names are case-insensitive
        .put("COMPLEX", COMPLEX_FIELD_VALUE);

    // When
    client.insertInto(EMPTY_TEST_STREAM.toLowerCase(), insertRow).get(); // Stream name is case-insensitive

    // Then: should receive new row
    final String query = "SELECT * FROM " + EMPTY_TEST_STREAM + " EMIT CHANGES LIMIT 1;";
    final List<Row> rows = client.executeQuery(query).get();

    // Verify inserted row is as expected
    assertThat(rows, hasSize(1));
    assertThat(rows.get(0).getString("STR"), is("HELLO"));
    assertThat(rows.get(0).getLong("LONG"), is(100L));
    assertThat(rows.get(0).getDecimal("DEC"), is(new BigDecimal("13.31")));
    assertThat(rows.get(0).getKsqlArray("ARRAY"), is(new KsqlArray().add("v1").add("v2")));
    assertThat(rows.get(0).getKsqlObject("MAP"), is(new KsqlObject().put("some_key", "a_value").put("another_key", "")));
    assertThat(rows.get(0).getKsqlObject("STRUCT"), is(new KsqlObject().put("F1", 12)));
    assertThat(rows.get(0).getKsqlObject("COMPLEX"), is(EXPECTED_COMPLEX_FIELD_VALUE));
  }

  @Test
  public void shouldHandleErrorResponseFromInsertInto() {
    // Given
    final KsqlObject insertRow = new KsqlObject()
        .put("STR", "BLAH")
        .put("LONG", 11L);

    // When
    final Exception e = assertThrows(
        ExecutionException.class, // thrown from .get() when the future completes exceptionally
        () -> client.insertInto(AGG_TABLE, insertRow).get()
    );

    // Then
    assertThat(e.getCause(), instanceOf(KsqlClientException.class));
    assertThat(e.getCause().getMessage(), containsString("Received 400 response from server"));
    assertThat(e.getCause().getMessage(), containsString("Cannot insert into a table"));
  }

  @Test
  public void shouldStreamQueryWithProperties() throws Exception {
    // Given
    final Map<String, Object> properties = new HashMap<>();
    properties.put("auto.offset.reset", "latest");
    final String sql = "SELECT * FROM " + TEST_STREAM + " EMIT CHANGES LIMIT 1;";

    final KsqlObject insertRow = new KsqlObject()
        .put("STR", "Value_shouldStreamQueryWithProperties")
        .put("LONG", 2000L)
        .put("DEC", new BigDecimal("12.34"))
        .put("ARRAY", new KsqlArray().add("v1_shouldStreamQueryWithProperties").add("v2_shouldStreamQueryWithProperties"))
        .put("MAP", new KsqlObject().put("test_name", "shouldStreamQueryWithProperties"))
        .put("STRUCT", new KsqlObject().put("F1", 4))
        .put("COMPLEX", COMPLEX_FIELD_VALUE);

    // When
    final StreamedQueryResult queryResult = client.streamQuery(sql, properties).get();

    // Then: a newly inserted row arrives
    final Row row = assertThatEventually(() -> {
      // Potentially try inserting multiple times, in case the query wasn't started by the first time
      try {
        client.insertInto(TEST_STREAM, insertRow).get();
      } catch (Exception e) {
        throw new RuntimeException(e);
      }
      return queryResult.poll(Duration.ofMillis(10));
    }, is(notNullValue()));

    assertThat(row.getString("STR"), is("Value_shouldStreamQueryWithProperties"));
    assertThat(row.getLong("LONG"), is(2000L));
    assertThat(row.getDecimal("DEC"), is(new BigDecimal("12.34")));
    assertThat(row.getKsqlArray("ARRAY"), is(new KsqlArray().add("v1_shouldStreamQueryWithProperties").add("v2_shouldStreamQueryWithProperties")));
    assertThat(row.getKsqlObject("MAP"), is(new KsqlObject().put("test_name", "shouldStreamQueryWithProperties")));
    assertThat(row.getKsqlObject("STRUCT"), is(new KsqlObject().put("F1", 4)));
    assertThat(row.getKsqlObject("COMPLEX"), is(EXPECTED_COMPLEX_FIELD_VALUE));
  }

  @Test
  public void shouldExecuteQueryWithProperties() {
    // Given
    final Map<String, Object> properties = new HashMap<>();
    properties.put("auto.offset.reset", "latest");
    final String sql = "SELECT * FROM " + TEST_STREAM + " EMIT CHANGES LIMIT 1;";

    final KsqlObject insertRow = new KsqlObject()
        .put("STR", "Value_shouldExecuteQueryWithProperties")
        .put("LONG", 2000L)
        .put("DEC", new BigDecimal("12.34"))
        .put("ARRAY", new KsqlArray().add("v1_shouldExecuteQueryWithProperties").add("v2_shouldExecuteQueryWithProperties"))
        .put("MAP", new KsqlObject().put("test_name", "shouldExecuteQueryWithProperties"))
        .put("STRUCT", new KsqlObject().put("F1", 4))
        .put("COMPLEX", COMPLEX_FIELD_VALUE);

    // When
    final BatchedQueryResult queryResult = client.executeQuery(sql, properties);

    // Then: a newly inserted row arrives

    // Wait for row to arrive
    final AtomicReference<Row> rowRef = new AtomicReference<>();
    new Thread(() -> {
      try {
        final List<Row> rows = queryResult.get();
        assertThat(rows, hasSize(1));
        rowRef.set(rows.get(0));
      } catch (Exception e) {
        throw new RuntimeException(e);
      }
    }).start();

    // Insert a new row
    final Row row = assertThatEventually(() -> {
      // Potentially try inserting multiple times, in case the query wasn't started by the first time
      try {
        client.insertInto(TEST_STREAM, insertRow).get();
      } catch (Exception e) {
        throw new RuntimeException(e);
      }
      return rowRef.get();
    }, is(notNullValue()));

    // Verify received row
    assertThat(row.getString("STR"), is("Value_shouldExecuteQueryWithProperties"));
    assertThat(row.getLong("LONG"), is(2000L));
    assertThat(row.getDecimal("DEC"), is(new BigDecimal("12.34")));
    assertThat(row.getKsqlArray("ARRAY"), is(new KsqlArray().add("v1_shouldExecuteQueryWithProperties").add("v2_shouldExecuteQueryWithProperties")));
    assertThat(row.getKsqlObject("MAP"), is(new KsqlObject().put("test_name", "shouldExecuteQueryWithProperties")));
    assertThat(row.getKsqlObject("STRUCT"), is(new KsqlObject().put("F1", 4)));
    assertThat(row.getKsqlObject("COMPLEX"), is(EXPECTED_COMPLEX_FIELD_VALUE));
  }

<<<<<<< HEAD
  @Test
  public void shouldStreamInserts() throws Exception {
    // Given
    final InsertsPublisher insertsPublisher = new InsertsPublisher();
    final int numRows = 5;

    // When
    final AcksPublisher acksPublisher = client.streamInserts(EMPTY_TEST_STREAM_2, insertsPublisher).get();

    TestSubscriber<InsertAck> acksSubscriber = subscribeAndWait(acksPublisher);
    assertThat(acksSubscriber.getValues(), hasSize(0));
    acksSubscriber.getSub().request(numRows);

    for (int i = 0; i < numRows; i++) {
      insertsPublisher.accept(new KsqlObject()
          .put("STR", "TEST_" + i)
          .put("LONG", i)
          .put("DEC", new BigDecimal("13.31"))
          .put("ARRAY", new KsqlArray().add("v_" + i))
          .put("MAP", new KsqlObject().put("k_" + i, "v_" + i))
          .put("COMPLEX", COMPLEX_FIELD_VALUE));
    }

    // Then
    assertThatEventually(acksSubscriber::getValues, hasSize(numRows));
    for (int i = 0; i < numRows; i++) {
      assertThat(acksSubscriber.getValues().get(i).seqNum(), is(Long.valueOf(i)));
    }
    assertThat(acksSubscriber.getError(), is(nullValue()));
    assertThat(acksSubscriber.isCompleted(), is(false));

    assertThat(acksPublisher.isComplete(), is(false));
    assertThat(acksPublisher.isFailed(), is(false));

    // Then: should receive new rows
    final String query = "SELECT * FROM " + EMPTY_TEST_STREAM_2 + " EMIT CHANGES LIMIT " + numRows + ";";
    final List<Row> rows = client.executeQuery(query).get();

    // Verify inserted rows are as expected
    assertThat(rows, hasSize(numRows));
    for (int i = 0; i < numRows; i++) {
      assertThat(rows.get(i).getString("STR"), is("TEST_" + i));
      assertThat(rows.get(i).getLong("LONG"), is(Long.valueOf(i)));
      assertThat(rows.get(i).getDecimal("DEC"), is(new BigDecimal("13.31")));
      assertThat(rows.get(i).getKsqlArray("ARRAY"), is(new KsqlArray().add("v_" + i)));
      assertThat(rows.get(i).getKsqlObject("MAP"), is(new KsqlObject().put("k_" + i, "v_" + i)));
      assertThat(rows.get(i).getKsqlObject("COMPLEX"), is(EXPECTED_COMPLEX_FIELD_VALUE));
    }

    // When: end connection
    insertsPublisher.complete();

    // Then
    assertThatEventually(acksSubscriber::isCompleted, is(true));
    assertThat(acksSubscriber.getError(), is(nullValue()));

    assertThat(acksPublisher.isComplete(), is(true));
    assertThat(acksPublisher.isFailed(), is(false));
  }

  @Test
  public void shouldHandleErrorResponseFromStreamInserts() {
    // When
    final Exception e = assertThrows(
        ExecutionException.class, // thrown from .get() when the future completes exceptionally
        () -> client.streamInserts(AGG_TABLE, new InsertsPublisher()).get()
    );

    // Then
    assertThat(e.getCause(), instanceOf(KsqlClientException.class));
    assertThat(e.getCause().getMessage(), containsString("Received 400 response from server"));
    assertThat(e.getCause().getMessage(), containsString("Cannot insert into a table"));
=======
  @SuppressWarnings("unchecked")
  @Test
  public void shouldListStreams() throws Exception {
    // When
    final List<StreamInfo> streams = client.listStreams().get();

    // Then
    assertThat(streams, containsInAnyOrder(
        streamForProvider(TEST_DATA_PROVIDER),
        streamForProvider(EMPTY_TEST_DATA_PROVIDER)
    ));
  }

  @Test
  public void shouldListTables() throws Exception {
    // When
    final List<TableInfo> tables = client.listTables().get();

    // Then
    assertThat(tables, contains(tableInfo(AGG_TABLE, AGG_TABLE, "JSON", false)));
  }

  @SuppressWarnings("unchecked")
  @Test
  public void shouldListTopics() throws Exception {
    // When
    final List<TopicInfo> topics = client.listTopics().get();

    // Then
    assertThat(topics, containsInAnyOrder(
        topicInfo(TEST_TOPIC),
        topicInfo(EMPTY_TEST_TOPIC),
        topicInfo(AGG_TABLE)
    ));
>>>>>>> 7d0079ad
  }

  private Client createClient() {
    final ClientOptions clientOptions = ClientOptions.create()
        .setHost("localhost")
        .setPort(REST_APP.getListeners().get(0).getPort());
    return Client.create(clientOptions, vertx);
  }

  private static void makeKsqlRequest(final String sql) {
    RestIntegrationTestUtil.makeKsqlRequest(REST_APP, sql);
  }

  private static void verifyNumActiveQueries(final int numQueries) {
    KsqlEngine engine = (KsqlEngine) REST_APP.getEngine();
    assertThatEventually(engine::numberOfLiveQueries, is(numQueries));
  }

  private static void shouldReceiveStreamRows(
      final Publisher<Row> publisher,
      final boolean subscriberCompleted
  ) {
    shouldReceiveStreamRows(publisher, subscriberCompleted, TEST_NUM_ROWS);
  }

  private static void shouldReceiveStreamRows(
      final Publisher<Row> publisher,
      final boolean subscriberCompleted,
      final int numRows
  ) {
    shouldReceiveRows(
        publisher,
        numRows,
        rows -> verifyStreamRows(rows, numRows),
        subscriberCompleted
    );
  }

  private static void verifyStreamRows(final List<Row> rows, final int numRows) {
    assertThat(rows, hasSize(numRows));
    for (int i = 0; i < numRows; i++) {
      verifyStreamRowWithIndex(rows.get(i), i);
    }
  }

  private static void verifyStreamRowWithIndex(final Row row, final int index) {
    final KsqlArray expectedRow = TEST_EXPECTED_ROWS.get(index);

    // verify metadata
    assertThat(row.values(), equalTo(expectedRow));
    assertThat(row.columnNames(), equalTo(TEST_COLUMN_NAMES));
    assertThat(row.columnTypes(), equalTo(TEST_COLUMN_TYPES));

    // verify type-based getters
    assertThat(row.getString("STR"), is(expectedRow.getString(0)));
    assertThat(row.getLong("LONG"), is(expectedRow.getLong(1)));
    assertThat(row.getDecimal("DEC"), is(expectedRow.getDecimal(2)));
    assertThat(row.getKsqlArray("ARRAY"), is(expectedRow.getKsqlArray(3)));
    assertThat(row.getKsqlObject("MAP"), is(expectedRow.getKsqlObject(4)));
    assertThat(row.getKsqlObject("STRUCT"), is(expectedRow.getKsqlObject(5)));
    assertThat(row.getKsqlObject("COMPLEX"), is(expectedRow.getKsqlObject(6)));

    // verify index-based getters are 1-indexed
    assertThat(row.getString(1), is(row.getString("STR")));
    assertThat(row.getLong(2), is(row.getLong("LONG")));
    assertThat(row.getDecimal(3), is(row.getDecimal("DEC")));
    assertThat(row.getKsqlArray(4), is(row.getKsqlArray("ARRAY")));
    assertThat(row.getKsqlObject(5), is(row.getKsqlObject("MAP")));
    assertThat(row.getKsqlObject(6), is(row.getKsqlObject("STRUCT")));
    assertThat(row.getKsqlObject(7), is(row.getKsqlObject("COMPLEX")));

    // verify isNull() evaluation
    assertThat(row.isNull("STR"), is(false));

    // verify exception on invalid cast
    assertThrows(ClassCastException.class, () -> row.getInteger("STR"));

    // verify KsqlArray methods
    final KsqlArray values = row.values();
    assertThat(values.size(), is(TEST_COLUMN_NAMES.size()));
    assertThat(values.isEmpty(), is(false));
    assertThat(values.getString(0), is(row.getString("STR")));
    assertThat(values.getLong(1), is(row.getLong("LONG")));
    assertThat(values.getDecimal(2), is(row.getDecimal("DEC")));
    assertThat(values.getKsqlArray(3), is(row.getKsqlArray("ARRAY")));
    assertThat(values.getKsqlObject(4), is(row.getKsqlObject("MAP")));
    assertThat(values.getKsqlObject(5), is(row.getKsqlObject("STRUCT")));
    assertThat(values.getKsqlObject(6), is(row.getKsqlObject("COMPLEX")));
    assertThat(values.toJsonString(), is((new JsonArray(values.getList())).toString()));
    assertThat(values.toString(), is(values.toJsonString()));

    // verify KsqlObject methods
    final KsqlObject obj = row.asObject();
    assertThat(obj.size(), is(TEST_COLUMN_NAMES.size()));
    assertThat(obj.isEmpty(), is(false));
    assertThat(obj.fieldNames(), contains(TEST_COLUMN_NAMES.toArray()));
    assertThat(obj.getString("STR"), is(row.getString("STR")));
    assertThat(obj.getLong("LONG"), is(row.getLong("LONG")));
    assertThat(obj.getDecimal("DEC"), is(row.getDecimal("DEC")));
    assertThat(obj.getKsqlArray("ARRAY"), is(row.getKsqlArray("ARRAY")));
    assertThat(obj.getKsqlObject("MAP"), is(row.getKsqlObject("MAP")));
    assertThat(obj.getKsqlObject("STRUCT"), is(row.getKsqlObject("STRUCT")));
    assertThat(obj.getKsqlObject("COMPLEX"), is(row.getKsqlObject("COMPLEX")));
    assertThat(obj.containsKey("DEC"), is(true));
    assertThat(obj.containsKey("notafield"), is(false));
    assertThat(obj.toJsonString(), is((new JsonObject(obj.getMap())).toString()));
    assertThat(obj.toString(), is(obj.toJsonString()));
  }

  private static void shouldReceivePullQueryRow(final Publisher<Row> publisher) {
    shouldReceiveRows(
        publisher,
        1,
        ClientIntegrationTest::verifyPullQueryRows,
        true
    );
  }

  private static void verifyPullQueryRows(final List<Row> rows) {
    assertThat(rows, hasSize(1));
    verifyPullQueryRow(rows.get(0));
  }

  private static void verifyPullQueryRow(final Row row) {
    // verify metadata
    assertThat(row.values(), equalTo(PULL_QUERY_EXPECTED_ROW));
    assertThat(row.columnNames(), equalTo(PULL_QUERY_COLUMN_NAMES));
    assertThat(row.columnTypes(), equalTo(PULL_QUERY_COLUMN_TYPES));

    // verify type-based getters
    assertThat(row.getString("STR"), is(PULL_QUERY_EXPECTED_ROW.getString(0)));
    assertThat(row.getLong("LONG"), is(PULL_QUERY_EXPECTED_ROW.getLong(1)));

    // verify index-based getters are 1-indexed
    assertThat(row.getString(1), is(row.getString("STR")));
    assertThat(row.getLong(2), is(row.getLong("LONG")));

    // verify isNull() evaluation
    assertThat(row.isNull("STR"), is(false));
    assertThat(row.isNull("LONG"), is(false));

    // verify exception on invalid cast
    assertThrows(ClassCastException.class, () -> row.getInteger("STR"));

    // verify KsqlArray methods
    final KsqlArray values = row.values();
    assertThat(values.size(), is(PULL_QUERY_COLUMN_NAMES.size()));
    assertThat(values.isEmpty(), is(false));
    assertThat(values.getString(0), is(row.getString("STR")));
    assertThat(values.getLong(1), is(row.getLong("LONG")));
    assertThat(values.toJsonString(), is((new JsonArray(values.getList())).toString()));
    assertThat(values.toString(), is(values.toJsonString()));

    // verify KsqlObject methods
    final KsqlObject obj = row.asObject();
    assertThat(obj.size(), is(PULL_QUERY_COLUMN_NAMES.size()));
    assertThat(obj.isEmpty(), is(false));
    assertThat(obj.fieldNames(), contains(PULL_QUERY_COLUMN_NAMES.toArray()));
    assertThat(obj.getString("STR"), is(row.getString("STR")));
    assertThat(obj.getLong("LONG"), is(row.getLong("LONG")));
    assertThat(obj.containsKey("LONG"), is(true));
    assertThat(obj.containsKey("notafield"), is(false));
    assertThat(obj.toJsonString(), is((new JsonObject(obj.getMap())).toString()));
    assertThat(obj.toString(), is(obj.toJsonString()));
  }

  private static List<KsqlArray> convertToClientRows(final Multimap<String, GenericRow> data) {
    final List<KsqlArray> expectedRows = new ArrayList<>();
    for (final Map.Entry<String, GenericRow> entry : data.entries()) {
      final KsqlArray expectedRow = new KsqlArray()
          .add(entry.getKey());
      for (final Object value : entry.getValue().values()) {
        if (value instanceof Struct) {
          expectedRow.add(StructuredTypesDataProvider.structToMap((Struct) value));
        } else if (value instanceof BigDecimal) {
          // Can't use expectedRow.add((BigDecimal) value) directly since client serializes BigDecimal as string,
          // whereas this method builds up the expected result (unrelated to serialization)
          expectedRow.addAll(new KsqlArray(Collections.singletonList(value)));
        } else {
          expectedRow.add(value);
        }
      }
      expectedRows.add(expectedRow);
    }
    return expectedRows;
  }

  private static Matcher<? super StreamInfo> streamForProvider(
      final TestDataProvider<?> testDataProvider
  ) {
    return streamInfo(testDataProvider.kstreamName(), testDataProvider.topicName(), "JSON");
  }

  private static Matcher<? super StreamInfo> streamInfo(
      final String streamName, final String topicName, final String format
  ) {
    return new TypeSafeDiagnosingMatcher<StreamInfo>() {
      @Override
      protected boolean matchesSafely(
          final StreamInfo actual,
          final Description mismatchDescription) {
        if (!streamName.equals(actual.getName())) {
          return false;
        }
        if (!topicName.equals(actual.getTopic())) {
          return false;
        }
        if (!format.equals(actual.getFormat())) {
          return false;
        }
        return true;
      }

      @Override
      public void describeTo(final Description description) {
        description.appendText(String.format(
            "streamName: %s. topicName: %s. format: %s", streamName, topicName, format));
      }
    };
  }

  private static Matcher<? super TableInfo> tableInfo(
      final String tableName, final String topicName, final String format, final boolean isWindowed
  ) {
    return new TypeSafeDiagnosingMatcher<TableInfo>() {
      @Override
      protected boolean matchesSafely(
          final TableInfo actual,
          final Description mismatchDescription) {
        if (!tableName.equals(actual.getName())) {
          return false;
        }
        if (!topicName.equals(actual.getTopic())) {
          return false;
        }
        if (!format.equals(actual.getFormat())) {
          return false;
        }
        if (isWindowed != actual.isWindowed()) {
          return false;
        }
        return true;
      }

      @Override
      public void describeTo(final Description description) {
        description.appendText(String.format(
            "tableName: %s. topicName: %s. format: %s. isWindowed: %s",
            tableName, topicName, format, isWindowed));
      }
    };
  }

  // validates topics have 1 partition and 1 replica
  private static Matcher<? super TopicInfo> topicInfo(final String name) {
    return new TypeSafeDiagnosingMatcher<TopicInfo>() {
      @Override
      protected boolean matchesSafely(
          final TopicInfo actual,
          final Description mismatchDescription) {
        if (!name.equals(actual.getName())) {
          return false;
        }
        if (actual.getPartitions() != 1) {
          return false;
        }
        final List<Integer> replicasPerPartition = actual.getReplicasPerPartition();
        if (replicasPerPartition.size() != 1 || replicasPerPartition.get(0) != 1) {
          return false;
        }
        return true;
      }

      @Override
      public void describeTo(final Description description) {
        description.appendText("name: " + name);
      }
    };
  }
}<|MERGE_RESOLUTION|>--- conflicted
+++ resolved
@@ -600,7 +600,6 @@
     assertThat(row.getKsqlObject("COMPLEX"), is(EXPECTED_COMPLEX_FIELD_VALUE));
   }
 
-<<<<<<< HEAD
   @Test
   public void shouldStreamInserts() throws Exception {
     // Given
@@ -673,7 +672,8 @@
     assertThat(e.getCause(), instanceOf(KsqlClientException.class));
     assertThat(e.getCause().getMessage(), containsString("Received 400 response from server"));
     assertThat(e.getCause().getMessage(), containsString("Cannot insert into a table"));
-=======
+  }
+
   @SuppressWarnings("unchecked")
   @Test
   public void shouldListStreams() throws Exception {
@@ -683,7 +683,8 @@
     // Then
     assertThat(streams, containsInAnyOrder(
         streamForProvider(TEST_DATA_PROVIDER),
-        streamForProvider(EMPTY_TEST_DATA_PROVIDER)
+        streamForProvider(EMPTY_TEST_DATA_PROVIDER),
+        streamForProvider(EMPTY_TEST_DATA_PROVIDER_2)
     ));
   }
 
@@ -706,9 +707,9 @@
     assertThat(topics, containsInAnyOrder(
         topicInfo(TEST_TOPIC),
         topicInfo(EMPTY_TEST_TOPIC),
+        topicInfo(EMPTY_TEST_TOPIC_2),
         topicInfo(AGG_TABLE)
     ));
->>>>>>> 7d0079ad
   }
 
   private Client createClient() {
