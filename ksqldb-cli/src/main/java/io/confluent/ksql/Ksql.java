/*
 * Copyright 2018 Confluent Inc.
 *
 * Licensed under the Confluent Community License (the "License"); you may not use
 * this file except in compliance with the License.  You may obtain a copy of the
 * License at
 *
 * http://www.confluent.io/confluent-community-license
 *
 * Unless required by applicable law or agreed to in writing, software
 * distributed under the License is distributed on an "AS IS" BASIS, WITHOUT
 * WARRANTIES OF ANY KIND, either express or implied.  See the License for the
 * specific language governing permissions and limitations under the License.
 */

package io.confluent.ksql;

import com.google.common.annotations.VisibleForTesting;
import io.confluent.ksql.cli.Cli;
import io.confluent.ksql.cli.Options;
import io.confluent.ksql.cli.console.OutputFormat;
import io.confluent.ksql.properties.PropertiesUtil;
import io.confluent.ksql.rest.client.KsqlRestClient;
import io.confluent.ksql.security.AuthType;
import io.confluent.ksql.security.BasicCredentials;
import io.confluent.ksql.security.Credentials;
import io.confluent.ksql.security.CredentialsFactory;
import io.confluent.ksql.security.KsqlClientConfig;
import io.confluent.ksql.util.ErrorMessageUtil;
import io.confluent.ksql.util.KsqlException;
import java.io.Console;
import java.io.File;
import java.io.IOException;
import java.util.Collections;
import java.util.HashMap;
import java.util.Map;
import java.util.Objects;
import java.util.Optional;
import java.util.Properties;
import java.util.function.Predicate;
import org.apache.logging.log4j.LogManager;
import org.apache.logging.log4j.Logger;

public final class Ksql {
<<<<<<< HEAD
  private static final Logger LOGGER = LogManager.getLogger(Ksql.class);
  private static final Predicate<String> NOT_CLIENT_SIDE_CONFIG = key -> !key.startsWith("ssl.");
=======
  private static final Logger LOGGER = LoggerFactory.getLogger(Ksql.class);
  private static final Predicate<String> NOT_CLIENT_SIDE_CONFIG = key -> !key.startsWith("ssl.")
      && !key.equals("security.protocol") && !key.startsWith("sasl.") ;
>>>>>>> d568933b

  private final Options options;
  private final KsqlClientBuilder clientBuilder;
  private final Properties systemProps;
  private final CliBuilder cliBuilder;

  @VisibleForTesting
  Ksql(
      final Options options,
      final Properties systemProps,
      final KsqlClientBuilder clientBuilder,
      final CliBuilder cliBuilder
  ) {
    this.options = Objects.requireNonNull(options, "options");
    this.systemProps = Objects.requireNonNull(systemProps, "systemProps");
    this.clientBuilder = Objects.requireNonNull(clientBuilder, "clientBuilder");
    this.cliBuilder = Objects.requireNonNull(cliBuilder, "cliBuilder");
  }

  public static void main(final String[] args) throws IOException {
    final Options options = Options.parse(args);
    if (options == null) {
      System.exit(-1);
    }

    // ask for password if not set through command parameters
    if (options.requiresPassword()) {
      options.setPassword(readPassword());
    }

    int errorCode = 0;
    try {
      errorCode = new Ksql(
          options,
          System.getProperties(),
          KsqlRestClient::create,
          Cli::build
      ).run();
    } catch (final Exception e) {
      final String msg = ErrorMessageUtil.buildErrorMessage(e);
      LOGGER.error(msg);
      System.err.println(msg);
      System.exit(-1);
    }

    System.exit(errorCode);
  }

  private static String readPassword() {
    final Console console = System.console();
    if (console == null) {
      System.err.println("Could not get console for enter password; use -p option instead.");
      System.exit(-1);
    }

    String password = "";
    while (password.isEmpty()) {
      password = new String(console.readPassword("Enter password: "));
      if (password.isEmpty()) {
        console.writer().println("Error: password can not be empty");
      }
    }
    return password;
  }

  int run() {
    final Map<String, String> configProps = options.getConfigFile()
        .map(Ksql::loadProperties)
        .orElseGet(Collections::emptyMap);

    final Map<String, String> sessionVariables = options.getVariables();

    try (KsqlRestClient restClient = buildClient(configProps)) {
      try (Cli cli = cliBuilder.build(
          options.getStreamedQueryRowLimit(),
          options.getStreamedQueryTimeoutMs(),
          options.getOutputFormat(),
          restClient)
      ) {
        // Add CLI variables If defined by parameters
        cli.addSessionVariables(sessionVariables);

        if (options.getExecute().isPresent()) {
          return cli.runCommand(options.getExecute().get());
        } else if (options.getScriptFile().isPresent()) {
          final File scriptFile = new File(options.getScriptFile().get());
          if (scriptFile.exists() && scriptFile.isFile()) {
            return cli.runScript(scriptFile.getPath());
          } else {
            throw new KsqlException("No such script file: " + scriptFile.getPath());
          }
        } else {
          return cli.runInteractively();
        }
      }
    }
  }

  private KsqlRestClient buildClient(
      final Map<String, String> configProps
  ) {
    final Map<String, String> localProps = stripClientSideProperties(configProps);
    final Map<String, String> clientProps = PropertiesUtil.applyOverrides(configProps, systemProps);
    final String server = options.getServer();
    final Optional<Credentials> creds = getCredentials();
    final Optional<BasicCredentials> ccloudApiKey = options.getCCloudApiKey();

    return clientBuilder.build(
        server, localProps, clientProps, creds, ccloudApiKey);
  }

  private Optional<Credentials> getCredentials() {
    options.validateCredentials();

    AuthType authType = AuthType.NONE;
    final String userName = options.getUserName();
    final String password = options.getPassword();
    final String token = options.getToken();

    final Map<String, Object> configProps = new HashMap<>();
    if ((userName != null && !userName.isEmpty())
        && (password != null && !password.isEmpty())) {
      authType = AuthType.BASIC;
      configProps.put(KsqlClientConfig.KSQL_BASIC_AUTH_USERNAME, userName);
      configProps.put(KsqlClientConfig.KSQL_BASIC_AUTH_PASSWORD, password);
    } else if (token != null && !token.isEmpty()) {
      authType = AuthType.STATIC_TOKEN;
      configProps.put(KsqlClientConfig.BEARER_AUTH_TOKEN_CONFIG, token);
    }

    return Optional.ofNullable(CredentialsFactory.createCredentials(authType,
                    (String) configProps.get(KsqlClientConfig.CUSTOM_TOKEN_CREDENTIALS_CLASS)))
        .map(credentials -> {
          credentials.configure(configProps);
          return credentials;
        });
  }

  private static Map<String, String> stripClientSideProperties(final Map<String, String> props) {
    return PropertiesUtil.filterByKey(props, NOT_CLIENT_SIDE_CONFIG);
  }

  private static Map<String, String> loadProperties(final String propertiesFile) {
    return PropertiesUtil.loadProperties(new File(propertiesFile));
  }

  interface KsqlClientBuilder {
    KsqlRestClient build(
        String serverAddress,
        Map<String, ?> localProperties,
        Map<String, String> clientProps,
        Optional<Credentials> creds,
        Optional<BasicCredentials> ccloudApiKey
    );
  }

  interface CliBuilder {
    Cli build(
        Long streamedQueryRowLimit,
        Long streamedQueryTimeoutMs,
        OutputFormat outputFormat,
        KsqlRestClient restClient);
  }
}<|MERGE_RESOLUTION|>--- conflicted
+++ resolved
@@ -42,14 +42,9 @@
 import org.apache.logging.log4j.Logger;
 
 public final class Ksql {
-<<<<<<< HEAD
   private static final Logger LOGGER = LogManager.getLogger(Ksql.class);
-  private static final Predicate<String> NOT_CLIENT_SIDE_CONFIG = key -> !key.startsWith("ssl.");
-=======
-  private static final Logger LOGGER = LoggerFactory.getLogger(Ksql.class);
   private static final Predicate<String> NOT_CLIENT_SIDE_CONFIG = key -> !key.startsWith("ssl.")
       && !key.equals("security.protocol") && !key.startsWith("sasl.") ;
->>>>>>> d568933b
 
   private final Options options;
   private final KsqlClientBuilder clientBuilder;
