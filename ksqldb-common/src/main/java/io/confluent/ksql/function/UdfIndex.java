--- conflicted
+++ resolved
@@ -114,10 +114,7 @@
       );
     }
 
-<<<<<<< HEAD
-=======
-
->>>>>>> 6e4e727c
+
     Node curr = root;
     Node parent = curr;
     for (final ParamType parameter : parameters) {
@@ -150,56 +147,37 @@
   T getFunction(final List<SqlArgument> arguments) {
 
     // first try to get the candidates without any implicit casting
-<<<<<<< HEAD
-    Optional<T> candidate = findMatchingCandidate(candidates, arguments, false);
-=======
     Optional<T> candidate = findMatchingCandidate(arguments, false);
->>>>>>> 6e4e727c
     if (candidate.isPresent()) {
       return candidate.get();
     } else if (!supportsImplicitCasts) {
       throw createNoMatchingFunctionException(arguments);
     }
-    candidates.clear();
-
-<<<<<<< HEAD
-    //if non were found (candidate isn't present) try again with implicit casting
-    candidate = findMatchingCandidate(candidates, arguments, true);
-=======
+
     // if none were found (candidate isn't present) try again with implicit casting
     candidate = findMatchingCandidate(arguments, true);
->>>>>>> 6e4e727c
     if (candidate.isPresent()) {
       return candidate.get();
     }
     throw createNoMatchingFunctionException(arguments);
   }
 
-<<<<<<< HEAD
-  private Optional<T> findMatchingCandidate(final List<Node> candidates, final List<SqlArgument> arguments, final boolean allowCasts) {
-=======
   private Optional<T> findMatchingCandidate(
       final List<SqlArgument> arguments, final boolean allowCasts) {
 
     final List<Node> candidates = new ArrayList<>();
 
->>>>>>> 6e4e727c
     getCandidates(arguments, 0, root, candidates, new HashMap<>(), allowCasts);
     candidates.sort(Node::compare);
 
     final int len = candidates.size();
     if (len == 1) {
       return Optional.of(candidates.get(0).value);
-<<<<<<< HEAD
-    } else if (len > 1 && candidates.get(len - 1).compare(candidates.get(len - 2)) > 0) {
-      return Optional.of(candidates.get(len - 1).value);
-=======
     } else if (len > 1) {
       if (candidates.get(len - 1).compare(candidates.get(len - 2)) > 0) {
         return Optional.of(candidates.get(len - 1).value);
       }
       throw createVagueImplicitCastException(arguments);
->>>>>>> 6e4e727c
     }
 
     return Optional.empty();
