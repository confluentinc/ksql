/*
 * Copyright 2019 Confluent Inc.
 *
 * Licensed under the Confluent Community License (the "License"; you may not use
 * this file except in compliance with the License. You may obtain a copy of the
 * License at
 *
 * http://www.confluent.io/confluent-community-license
 *
 * Unless required by applicable law or agreed to in writing, software
 * distributed under the License is distributed on an "AS IS" BASIS, WITHOUT
 * WARRANTIES OF ANY KIND, either express or implied.  See the License for the
 * specific language governing permissions and limitations under the License.
 */

package io.confluent.ksql.function;

import com.google.common.annotations.VisibleForTesting;
import com.google.common.collect.Iterables;
import io.confluent.ksql.function.types.ArrayType;
import io.confluent.ksql.function.types.GenericType;
import io.confluent.ksql.function.types.ParamType;
import io.confluent.ksql.function.types.ParamTypes;
import io.confluent.ksql.schema.ksql.SqlArgument;
<<<<<<< HEAD
import io.confluent.ksql.schema.ksql.types.SqlIntervalUnit;
import io.confluent.ksql.schema.ksql.types.SqlLambda;
=======
>>>>>>> 608cb5ea
import io.confluent.ksql.schema.ksql.types.SqlType;
import io.confluent.ksql.schema.utils.FormatOptions;
import io.confluent.ksql.util.KsqlException;
import java.util.ArrayList;
import java.util.Collection;
import java.util.Comparator;
import java.util.HashMap;
import java.util.List;
import java.util.Map;
import java.util.Map.Entry;
import java.util.Objects;
import java.util.Optional;
import java.util.stream.Collectors;
import org.apache.commons.lang3.StringUtils;
import org.slf4j.Logger;
import org.slf4j.LoggerFactory;

/**
 * An index of all method signatures associated with a UDF. This index
 * supports lookups based on method signatures, defined by a list of
 * nullable {@link ParamType}.
 *
 * <p>Resolving a method signature takes the following precedence rules:
 * <ul>
 *   <li>If only one exact method exists, return it</li>
 *   <li>If a method exists such that all non-null {@code Schema} in the
 *       parameters match, and all other parameters are optional, return
 *       that method</li>
 *   <li>If two methods exist that match given the above rules, and one
 *       does not have variable arguments (e.g. {@code String...}, return
 *       that one.</li>
 *   <li>If two methods exist that match given the above rules, and both
 *       have variable arguments, return the method with the more non-variable
 *       arguments.</li>
 *   <li>If two methods exist that match only null values, return the one
 *       that was added first.</li>
 * </ul>
 */
public class UdfIndex<T extends FunctionSignature> {
  // this class is implemented as a custom Trie data structure that resolves
  // the rules described above. the Trie is built so that each node in the
  // trie references a single possible parameter in the signature. take for
  // example the following method signatures:
  //
  // A: void foo(String a)
  // B: void foo(String a, Integer b)
  // C: void foo(String a, Integer... ints)
  // D: void foo(Integer a)
  // E: void foo(Integer... ints)
  //
  // The final constructed trie would look like:
  //
  //                 Ø -> E
  //               /   \
  //    A <-- String   Integer -> D
  //         /            \
  // B <-- Integer      Integer (VARARG) -> E
  //        /
  // C <-- Integer (VARARG)
  //
  // To resolve a query against the trie, this class simply traverses down each
  // matching path of the trie until it exhausts the input List<Schema>. The
  // final node that it reaches will contain the method that is returned. If
  // multiple methods are returned, the rules described above are used to select
  // the best candidate (e.g. foo(null, int) matches B, C and E).

  private static final Logger LOG = LoggerFactory.getLogger(UdfIndex.class);

  private final String udfName;
  private final Node root = new Node();
  private final Map<List<ParamType>, T> allFunctions;
  private final boolean supportsImplicitCasts;

  UdfIndex(final String udfName, final boolean supportsImplicitCasts) {
    this.udfName = Objects.requireNonNull(udfName, "udfName");
    this.allFunctions = new HashMap<>();
    this.supportsImplicitCasts = supportsImplicitCasts;
  }

  void addFunction(final T function) {
    final List<ParamType> parameters = function.parameters();
    if (allFunctions.put(parameters, function) != null) {
      throw new KsqlFunctionException(
          "Can't add function " + function.name()
              + " with parameters " + function.parameters()
              + " as a function with the same name and parameter types already exists "
              + allFunctions.get(parameters)
      );
    }

    final int order = allFunctions.size();

    Node curr = root;
    Node parent = curr;
    for (final ParamType parameter : parameters) {
      final Parameter param = new Parameter(parameter, false);
      parent = curr;
      curr = curr.children.computeIfAbsent(param, ignored -> new Node());
    }

    if (function.isVariadic()) {
      // first add the function to the parent to address the
      // case of empty varargs
      parent.update(function, order);

      // then add a new child node with the parameter value type
      // and add this function to that node
      final ParamType varargSchema = Iterables.getLast(parameters);
      final Parameter vararg = new Parameter(varargSchema, true);
      final Node leaf = parent.children.computeIfAbsent(vararg, ignored -> new Node());
      leaf.update(function, order);

      // add a self referential loop for varargs so that we can
      // add as many of the same param at the end and still retrieve
      // this node
      leaf.children.putIfAbsent(vararg, leaf);
    }

    curr.update(function, order);
  }

  T getFunction(final List<SqlArgument> arguments) {
    final List<Node> candidates = new ArrayList<>();

    // first try to get the candidates without any implicit casting
    getCandidates(arguments, 0, root, candidates, new HashMap<>(), false);
    final Optional<T> fun = candidates
        .stream()
        .max(Node::compare)
        .map(node -> node.value);

    if (fun.isPresent()) {
      return fun.get();
    } else if (!supportsImplicitCasts) {
      throw createNoMatchingFunctionException(arguments);
    }

    // if none were found (candidates is empty) try again with
    // implicit casting
    getCandidates(arguments, 0, root, candidates, new HashMap<>(), true);
    return candidates
        .stream()
        .max(Node::compare)
        .map(node -> node.value)
        .orElseThrow(() -> createNoMatchingFunctionException(arguments));
  }

  private void getCandidates(
      final List<SqlArgument> arguments,
      final int argIndex,
      final Node current,
      final List<Node> candidates,
      final Map<GenericType, SqlType> reservedGenerics,
      final boolean allowCasts
  ) {
    if (argIndex == arguments.size()) {
      if (current.value != null) {
        candidates.add(current);
      }
      return;
    }

    final SqlArgument arg = arguments.get(argIndex);
    for (final Entry<Parameter, Node> candidate : current.children.entrySet()) {
      final Map<GenericType, SqlType> reservedCopy = new HashMap<>(reservedGenerics);
      if (candidate.getKey().accepts(arg, reservedCopy, allowCasts)) {
        final Node node = candidate.getValue();
        getCandidates(arguments, argIndex + 1, node, candidates, reservedCopy, allowCasts);
      }
    }
  }

  private KsqlException createNoMatchingFunctionException(final List<SqlArgument> paramTypes) {
    LOG.debug("Current UdfIndex:\n{}", describe());

    final String requiredTypes = paramTypes.stream()
        .map(argument -> {
          if (argument == null) {
            return "null";
          } else {
<<<<<<< HEAD
            final Optional<SqlLambda> sqlLambda = argument.getSqlLambda();
            final Optional<SqlIntervalUnit> sqlIntervalUnit = argument.getSqlIntervalUnit();
            if (sqlLambda.isPresent()) {
              return sqlLambda.get().toString(FormatOptions.noEscape());
            } else if (sqlIntervalUnit.isPresent()) {
              return sqlIntervalUnit.get().toString();
            } else {
              return argument.getSqlTypeOrThrow().toString(FormatOptions.noEscape());
            }
=======
            return argument.toString(FormatOptions.noEscape());
>>>>>>> 608cb5ea
          }
        })
        .collect(Collectors.joining(", ", "(", ")"));

    final String acceptedTypes = allFunctions.values().stream()
        .map(UdfIndex::formatAvailableSignatures)
        .collect(Collectors.joining(System.lineSeparator()));

    return new KsqlException("Function '" + udfName
        + "' does not accept parameters " + requiredTypes + "."
        + System.lineSeparator()
        + "Valid alternatives are:"
        + System.lineSeparator()
        + acceptedTypes
        + System.lineSeparator()
        + "For detailed information on a function run: DESCRIBE FUNCTION <Function-Name>;"
    );
  }

  public Collection<T> values() {
    return allFunctions.values();
  }

  private String describe() {
    final StringBuilder sb = new StringBuilder();
    sb.append("-ROOT\n");
    root.describe(sb, 1);
    return sb.toString();
  }

  private static <T extends FunctionSignature> String formatAvailableSignatures(final T function) {
    final boolean variadicFunction = function.isVariadic();
    final List<ParameterInfo> parameters = function.parameterInfo();

    final StringBuilder result = new StringBuilder();
    result.append(function.name().toString(FormatOptions.noEscape())).append("(");

    for (int i = 0; i < parameters.size(); i++) {
      final ParameterInfo param = parameters.get(i);
      final boolean variadicParam = variadicFunction && i == (parameters.size() - 1);
      final String type = variadicParam
          ? ((ArrayType) param.type()).element().toString() + "..."
          : param.type().toString();

      if (i != 0) {
        result.append(", ");
      }

      result.append(type);

      if (!param.name().isEmpty()) {
        result.append(" ").append(param.name());
      }
    }

    return result.append(")").toString();
  }

  private final class Node {

    @VisibleForTesting
    private final Comparator<T> compareFunctions =
        Comparator.nullsFirst(
            Comparator
                .<T, Integer>comparing(fun -> fun.isVariadic() ? 0 : 1)
                .thenComparing(fun -> fun.parameters().size())
        );

    private final Map<Parameter, Node> children;
    private T value;
    private int order = 0;

    private Node() {
      this.children = new HashMap<>();
      this.value = null;
    }

    private void update(final T function, final int order) {
      if (compareFunctions.compare(function, value) > 0) {
        value = function;
        this.order = order;
      }
    }

    private void describe(final StringBuilder builder, final int indent) {
      for (final Entry<Parameter, Node> child : children.entrySet()) {
        if (child.getValue() != this) {
          builder.append(StringUtils.repeat(' ', indent * 2))
              .append('-')
              .append(child.getKey())
              .append(": ")
              .append(child.getValue())
              .append('\n');
          child.getValue().describe(builder, indent + 1);
        }
      }
    }

    @Override
    public String toString() {
      return value != null ? value.name().text() : "EMPTY";
    }

    int compare(final Node other) {
      final int compare = compareFunctions.compare(value, other.value);
      return compare == 0 ? -(order - other.order) : compare;
    }

  }

  /**
   * A class that represents a parameter, with a schema and whether
   * or not it is part of a variable argument declaration.
   */
  private static final class Parameter {

    private final ParamType type;
    private final boolean isVararg;

    private Parameter(final ParamType type, final boolean isVararg) {
      this.isVararg = isVararg;
      this.type = isVararg ? ((ArrayType) type).element() : type;
    }

    @Override
    public boolean equals(final Object o) {
      if (this == o) {
        return true;
      }
      if (o == null || getClass() != o.getClass()) {
        return false;
      }
      final Parameter parameter = (Parameter) o;
      return isVararg == parameter.isVararg
          && Objects.equals(type, parameter.type);
    }

    @Override
    public int hashCode() {
      return Objects.hash(type, isVararg);
    }

    /**
     * @param argument         the argument to test against
     * @param reservedGenerics a mapping of generics to already reserved types - this map
     *                         will be updated if the parameter is generic to point to the
     *                         current argument for future checks to accept
     * @param allowCasts       whether or not to accept an implicit cast
     * @return whether or not this argument can be used as a value for
     *         this parameter
     */
    // CHECKSTYLE_RULES.OFF: BooleanExpressionComplexity
    boolean accepts(final SqlArgument argument, final Map<GenericType, SqlType> reservedGenerics,
        final boolean allowCasts) {
      if (argument == null
          || (!argument.getSqlLambda().isPresent() && !argument.getSqlType().isPresent())) {
        return true;
      }

      if (GenericsUtil.hasGenerics(type)) {
        return GenericsUtil.reserveGenerics(type, argument, reservedGenerics).getLeft();
      }

      return ParamTypes.areCompatible(argument, type, allowCasts);
    }

    @Override
    public String toString() {
      return type + (isVararg ? "(VARARG)" : "");
    }
  }
}<|MERGE_RESOLUTION|>--- conflicted
+++ resolved
@@ -22,11 +22,6 @@
 import io.confluent.ksql.function.types.ParamType;
 import io.confluent.ksql.function.types.ParamTypes;
 import io.confluent.ksql.schema.ksql.SqlArgument;
-<<<<<<< HEAD
-import io.confluent.ksql.schema.ksql.types.SqlIntervalUnit;
-import io.confluent.ksql.schema.ksql.types.SqlLambda;
-=======
->>>>>>> 608cb5ea
 import io.confluent.ksql.schema.ksql.types.SqlType;
 import io.confluent.ksql.schema.utils.FormatOptions;
 import io.confluent.ksql.util.KsqlException;
@@ -207,19 +202,7 @@
           if (argument == null) {
             return "null";
           } else {
-<<<<<<< HEAD
-            final Optional<SqlLambda> sqlLambda = argument.getSqlLambda();
-            final Optional<SqlIntervalUnit> sqlIntervalUnit = argument.getSqlIntervalUnit();
-            if (sqlLambda.isPresent()) {
-              return sqlLambda.get().toString(FormatOptions.noEscape());
-            } else if (sqlIntervalUnit.isPresent()) {
-              return sqlIntervalUnit.get().toString();
-            } else {
-              return argument.getSqlTypeOrThrow().toString(FormatOptions.noEscape());
-            }
-=======
             return argument.toString(FormatOptions.noEscape());
->>>>>>> 608cb5ea
           }
         })
         .collect(Collectors.joining(", ", "(", ")"));
