/*
 * Copyright 2020 Confluent Inc.
 *
 * Licensed under the Confluent Community License (the "License"); you may not use
 * this file except in compliance with the License.  You may obtain a copy of the
 * License at
 *
 * http://www.confluent.io/confluent-community-license
 *
 * Unless required by applicable law or agreed to in writing, software
 * distributed under the License is distributed on an "AS IS" BASIS, WITHOUT
 * WARRANTIES OF ANY KIND, either express or implied.  See the License for the
 * specific language governing permissions and limitations under the License.
 */

package io.confluent.ksql.name;

<<<<<<< HEAD
import com.google.common.annotations.VisibleForTesting;
import com.google.common.collect.ImmutableSet;
import io.confluent.ksql.schema.ksql.Column;
import io.confluent.ksql.schema.ksql.LogicalSchema;
import io.confluent.ksql.util.KsqlException;
import java.util.List;
import java.util.OptionalInt;
import java.util.Set;
import java.util.function.Supplier;
import java.util.regex.Matcher;
import java.util.regex.Pattern;
import java.util.stream.Collectors;
import java.util.stream.IntStream;
import java.util.stream.Stream;
=======
import io.confluent.ksql.schema.ksql.Column;
import io.confluent.ksql.schema.ksql.LogicalSchema;
import java.util.OptionalInt;
import java.util.regex.Matcher;
import java.util.regex.Pattern;
>>>>>>> c305cdc9

public final class ColumnNames {

  private static final String AGGREGATE_COLUMN_PREFIX = "KSQL_AGG_VARIABLE_";
  private static final String GENERATED_ALIAS_PREFIX = "KSQL_COL_";
  private static final String SYNTHESISED_COLUMN_PREFIX = "KSQL_SYNTH_";

  private static final Pattern GENERATED_ALIAS_PATTERN = Pattern
      .compile(GENERATED_ALIAS_PREFIX + "(\\d+)");

  private ColumnNames() {
  }

  /**
   * Used to generate a column name in an internal schema to hold the result of an UDAF.
   */
  public static ColumnName aggregateColumn(final int idx) {
    return ColumnName.of(AGGREGATE_COLUMN_PREFIX + idx);
  }

  /**
<<<<<<< HEAD
   * Create a generator that will build column aliases in the form {@code KSQL_COL_x}.
   *
   * <p>Names are guaranteed not to clash with any existing columns in the {@code sourceSchemas}.
   *
   * <p>Used where the user hasn't specified an alias for an expression in a SELECT. This generated
   * column names are exposed to the user in the output schema.
   *
   * @param sourceSchemas the stream of source schemas.
   * @return a generator of unique column names.
=======
   * Where the user hasn't specified an alias for an expression in a SELECT we generate them using
   * this method. This value is exposed to the user in the output schema
>>>>>>> c305cdc9
   */
  public static Supplier<ColumnName> columnAliasGenerator(
      final Stream<LogicalSchema> sourceSchemas
  ) {
    final Set<Integer> used = generatedAliasIndexes(sourceSchemas)
        .boxed()
        .collect(Collectors.toSet());

    return new AliasGenerator(0, used)::next;
  }

  /**
   * Used to generate a column name in an intermediate schema, e.g. for a column to hold values of a
   * table function. These are never exposed to the user
   */
  public static ColumnName synthesisedSchemaColumn(final int idx) {
    return ColumnName.of(SYNTHESISED_COLUMN_PREFIX + idx);
  }

  /**
   * Used to generate a column alias for a join where the a column with this name exists in both of
   * the sources.
   */
  public static ColumnName generatedJoinColumnAlias(
      final SourceName sourceName,
      final ColumnName ref
  ) {
    return ColumnName.of(sourceName.text() + "_" + ref.text());
  }

  public static boolean isAggregate(final ColumnName name) {
    return name.text().startsWith(AGGREGATE_COLUMN_PREFIX);
  }

<<<<<<< HEAD
  private static OptionalInt extractGeneratedAliasIndex(final ColumnName columnName) {
    final Matcher matcher = GENERATED_ALIAS_PATTERN.matcher(columnName.text());
    return matcher.matches()
        ? OptionalInt.of(Integer.parseInt(matcher.group(1)))
        : OptionalInt.empty();
  }

  private static IntStream generatedAliasIndexes(final Stream<LogicalSchema> sourceSchema) {
    return sourceSchema
        .map(LogicalSchema::columns)
        .flatMap(List::stream)
        .map(Column::name)
        .map(ColumnNames::extractGeneratedAliasIndex)
        .filter(OptionalInt::isPresent)
        .mapToInt(OptionalInt::getAsInt);
  }

  @VisibleForTesting
  static final class AliasGenerator {

    private final Set<Integer> used;
    private int next;

    AliasGenerator(final int initial, final Set<Integer> used) {
      this.used = ImmutableSet.copyOf(used);
      this.next = initial;
    }

    ColumnName next() {
      return ColumnName.of(GENERATED_ALIAS_PREFIX + nextIndex());
    }

    private int nextIndex() {
      int idx;

      do {
        idx = next++;

        if (idx < 0) {
          throw new KsqlException("Wow, you've managed to use up all possible generated aliases. "
              + "Impressive! Please provide explicit aliases to some of your columns");
        }

      } while (used.contains(idx));

      return idx;
    }
=======
  /**
   * Determines the next unique column alias.
   *
   * <p>Finds any existing {@code KSQL_COL_x} column names in the supplied {@code sourceSchema} to
   * ensure the returned generated column name is unique.
   *
   * @param sourceSchema the source schema.
   * @return a column name in the form {@code KSQL_COL_x} which does not clash with source schema.
   */
  public static ColumnName nextGeneratedColumnAlias(final LogicalSchema sourceSchema) {
    final int maxExistingIdx = maxGeneratedAliasIndex(sourceSchema);
    return generatedColumnAlias(maxExistingIdx + 1);
  }

  /**
   * Determines the highest index of generated column names like {@code KSQL_COL_x} in the supplied
   * {@code sourceSchema}.
   *
   * @param sourceSchema the schema.
   * @return the highest index or {@code -1}
   */
  private static int maxGeneratedAliasIndex(final LogicalSchema sourceSchema) {
    return sourceSchema.columns().stream()
        .map(Column::name)
        .map(ColumnNames::extractGeneratedAliasIndex)
        .filter(OptionalInt::isPresent)
        .mapToInt(OptionalInt::getAsInt)
        .max()
        .orElse(-1);
  }

  private static OptionalInt extractGeneratedAliasIndex(final ColumnName columnName) {
    final Matcher matcher = GENERATED_ALIAS_PATTERN.matcher(columnName.text());
    return matcher.matches()
        ? OptionalInt.of(Integer.parseInt(matcher.group(1)))
        : OptionalInt.empty();
>>>>>>> c305cdc9
  }
}<|MERGE_RESOLUTION|>--- conflicted
+++ resolved
@@ -15,7 +15,6 @@
 
 package io.confluent.ksql.name;
 
-<<<<<<< HEAD
 import com.google.common.annotations.VisibleForTesting;
 import com.google.common.collect.ImmutableSet;
 import io.confluent.ksql.schema.ksql.Column;
@@ -30,13 +29,6 @@
 import java.util.stream.Collectors;
 import java.util.stream.IntStream;
 import java.util.stream.Stream;
-=======
-import io.confluent.ksql.schema.ksql.Column;
-import io.confluent.ksql.schema.ksql.LogicalSchema;
-import java.util.OptionalInt;
-import java.util.regex.Matcher;
-import java.util.regex.Pattern;
->>>>>>> c305cdc9
 
 public final class ColumnNames {
 
@@ -58,7 +50,6 @@
   }
 
   /**
-<<<<<<< HEAD
    * Create a generator that will build column aliases in the form {@code KSQL_COL_x}.
    *
    * <p>Names are guaranteed not to clash with any existing columns in the {@code sourceSchemas}.
@@ -68,10 +59,6 @@
    *
    * @param sourceSchemas the stream of source schemas.
    * @return a generator of unique column names.
-=======
-   * Where the user hasn't specified an alias for an expression in a SELECT we generate them using
-   * this method. This value is exposed to the user in the output schema
->>>>>>> c305cdc9
    */
   public static Supplier<ColumnName> columnAliasGenerator(
       final Stream<LogicalSchema> sourceSchemas
@@ -106,7 +93,6 @@
     return name.text().startsWith(AGGREGATE_COLUMN_PREFIX);
   }
 
-<<<<<<< HEAD
   private static OptionalInt extractGeneratedAliasIndex(final ColumnName columnName) {
     final Matcher matcher = GENERATED_ALIAS_PATTERN.matcher(columnName.text());
     return matcher.matches()
@@ -154,43 +140,5 @@
 
       return idx;
     }
-=======
-  /**
-   * Determines the next unique column alias.
-   *
-   * <p>Finds any existing {@code KSQL_COL_x} column names in the supplied {@code sourceSchema} to
-   * ensure the returned generated column name is unique.
-   *
-   * @param sourceSchema the source schema.
-   * @return a column name in the form {@code KSQL_COL_x} which does not clash with source schema.
-   */
-  public static ColumnName nextGeneratedColumnAlias(final LogicalSchema sourceSchema) {
-    final int maxExistingIdx = maxGeneratedAliasIndex(sourceSchema);
-    return generatedColumnAlias(maxExistingIdx + 1);
-  }
-
-  /**
-   * Determines the highest index of generated column names like {@code KSQL_COL_x} in the supplied
-   * {@code sourceSchema}.
-   *
-   * @param sourceSchema the schema.
-   * @return the highest index or {@code -1}
-   */
-  private static int maxGeneratedAliasIndex(final LogicalSchema sourceSchema) {
-    return sourceSchema.columns().stream()
-        .map(Column::name)
-        .map(ColumnNames::extractGeneratedAliasIndex)
-        .filter(OptionalInt::isPresent)
-        .mapToInt(OptionalInt::getAsInt)
-        .max()
-        .orElse(-1);
-  }
-
-  private static OptionalInt extractGeneratedAliasIndex(final ColumnName columnName) {
-    final Matcher matcher = GENERATED_ALIAS_PATTERN.matcher(columnName.text());
-    return matcher.matches()
-        ? OptionalInt.of(Integer.parseInt(matcher.group(1)))
-        : OptionalInt.empty();
->>>>>>> c305cdc9
   }
 }