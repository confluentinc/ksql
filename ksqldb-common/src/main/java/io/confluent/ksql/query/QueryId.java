--- conflicted
+++ resolved
@@ -43,13 +43,6 @@
     this.cachedUpperCase = id.toUpperCase();
   }
 
-<<<<<<< HEAD
-  public String getId() {
-    return id;
-  }
-
-=======
->>>>>>> 3628e234
   @JsonValue
   public String toString() {
     return id;
