--- conflicted
+++ resolved
@@ -163,13 +163,7 @@
   ) {
     return withPseudoAndKeyColsInValue(
         windowed,
-<<<<<<< HEAD
-        ksqlConfig.getBoolean(KsqlConfig.KSQL_ROWPARTITION_ROWOFFSET_ENABLED)
-            ? CURRENT_PSEUDOCOLUMN_VERSION_NUMBER
-            : LEGACY_PSEUDOCOLUMN_VERSION_NUMBER
-=======
         SystemColumns.getPseudoColumnVersionFromConfig(ksqlConfig)
->>>>>>> f7c20021
     );
   }
 
