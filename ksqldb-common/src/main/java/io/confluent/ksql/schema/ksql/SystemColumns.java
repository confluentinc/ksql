/*
 * Copyright 2020 Confluent Inc.
 *
 * Licensed under the Confluent Community License (the "License"); you may not use
 * this file except in compliance with the License.  You may obtain a copy of the
 * License at
 *
 * http://www.confluent.io/confluent-community-license
 *
 * Unless required by applicable law or agreed to in writing, software
 * distributed under the License is distributed on an "AS IS" BASIS, WITHOUT
 * WARRANTIES OF ANY KIND, either express or implied.  See the License for the
 * specific language governing permissions and limitations under the License.
 */

package io.confluent.ksql.schema.ksql;

import static java.util.Objects.requireNonNull;

import com.google.common.annotations.VisibleForTesting;
import com.google.common.collect.ImmutableList;
import com.google.common.collect.ImmutableSet;
import com.google.errorprone.annotations.Immutable;
import edu.umd.cs.findbugs.annotations.SuppressFBWarnings;
import io.confluent.ksql.name.ColumnName;
import io.confluent.ksql.schema.ksql.types.SqlType;
import io.confluent.ksql.schema.ksql.types.SqlTypes;
import io.confluent.ksql.util.KsqlConfig;
import io.confluent.ksql.util.KsqlException;
import java.util.List;
import java.util.Set;
import java.util.stream.Collectors;
import java.util.stream.Stream;

public final class SystemColumns {

  public static final ColumnName ROWKEY_NAME = ColumnName.of("ROWKEY");

  public static final ColumnName ROWTIME_NAME = ColumnName.of("ROWTIME");
  public static final SqlType ROWTIME_TYPE = SqlTypes.BIGINT;

  public static final ColumnName ROWPARTITION_NAME = ColumnName.of("ROWPARTITION");
  public static final SqlType ROWPARTITION_TYPE = SqlTypes.INTEGER;

  public static final ColumnName ROWOFFSET_NAME = ColumnName.of("ROWOFFSET");
  public static final SqlType ROWOFFSET_TYPE = SqlTypes.BIGINT;

  public static final ColumnName WINDOWSTART_NAME = ColumnName.of("WINDOWSTART");
  public static final ColumnName WINDOWEND_NAME = ColumnName.of("WINDOWEND");

  public static final SqlType WINDOWBOUND_TYPE = SqlTypes.BIGINT;

  public static final int ROWTIME_PSEUDOCOLUMN_VERSION = 0;
  public static final int ROWPARTITION_ROWOFFSET_PSEUDOCOLUMN_VERSION = 1;

  public static final int LEGACY_PSEUDOCOLUMN_VERSION_NUMBER = ROWTIME_PSEUDOCOLUMN_VERSION;
  public static final int CURRENT_PSEUDOCOLUMN_VERSION_NUMBER =
      ROWPARTITION_ROWOFFSET_PSEUDOCOLUMN_VERSION;

  private static final Set<ColumnName> WINDOW_BOUNDS_COLUMN_NAMES = ImmutableSet.of(
      WINDOWSTART_NAME,
      WINDOWEND_NAME
  );

  private static final List<PseudoColumn> pseudoColumns = ImmutableList.of(
      PseudoColumn.of(
          ROWTIME_NAME,
          ROWTIME_TYPE,
          ROWTIME_PSEUDOCOLUMN_VERSION,
          false
      ),
      PseudoColumn.of(
          ROWPARTITION_NAME,
<<<<<<< HEAD
          ROWOFFSET_NAME
      );

  private static final Set<ColumnName> DISALLOWED_FOR_PULL_QUERIES =
      ImmutableSet.of(
          ROWPARTITION_NAME,
          ROWOFFSET_NAME
      );

  private static final Map<Integer, Set<ColumnName>> SYSTEM_COLUMN_NAMES_BY_VERSION =
      ImmutableMap.of(
          0, buildColumns(0),
          1, buildColumns(1)
      );
=======
          ROWPARTITION_TYPE,
          ROWPARTITION_ROWOFFSET_PSEUDOCOLUMN_VERSION,
          true
      ),
      PseudoColumn.of(
          ROWOFFSET_NAME,
          ROWOFFSET_TYPE,
          ROWPARTITION_ROWOFFSET_PSEUDOCOLUMN_VERSION,
          true
      )
  );
>>>>>>> b882aac5

  private SystemColumns() {
  }

  public static boolean isWindowBound(final ColumnName columnName) {
    return windowBoundsColumnNames().contains(columnName);
  }

  @SuppressFBWarnings(
      value = "MS_EXPOSE_REP",
      justification = "WINDOW_BOUNDS_COLUMN_NAMES is ImmutableSet"
  )
  public static Set<ColumnName> windowBoundsColumnNames() {
    return WINDOW_BOUNDS_COLUMN_NAMES;
  }

  @VisibleForTesting
  static boolean isPseudoColumn(final ColumnName columnName, final int pseudoColumnVersion) {
    validatePseudoColumnVersion(pseudoColumnVersion);

    return pseudoColumns
        .stream()
        .filter(col -> col.version <= pseudoColumnVersion)
        .anyMatch(col -> col.name.equals(columnName));
  }

  public static boolean isPseudoColumn(
      final ColumnName columnName,
      final KsqlConfig ksqlConfig
  ) {
    return isPseudoColumn(columnName, getPseudoColumnVersionFromConfig(ksqlConfig));
  }

  public static Set<ColumnName> pseudoColumnNames(final int pseudoColumnVersion) {

    validatePseudoColumnVersion(pseudoColumnVersion);

    return pseudoColumns
        .stream()
        .filter(col -> col.version <= pseudoColumnVersion)
        .map(col -> col.name)
        .collect(Collectors.toSet());
  }

  public static Set<ColumnName> pseudoColumnNames(final KsqlConfig ksqlConfig) {
    return pseudoColumnNames(getPseudoColumnVersionFromConfig(ksqlConfig));
  }

  public static boolean isSystemColumn(final ColumnName columnName, final int pseudoColumnVersion) {
    return systemColumnNames(pseudoColumnVersion).contains(columnName);
  }

  public static boolean isSystemColumn(final ColumnName columnName, final KsqlConfig ksqlConfig) {
    return isSystemColumn(columnName, getPseudoColumnVersionFromConfig(ksqlConfig));
  }

<<<<<<< HEAD
  public static int getPseudoColumnVersionFromConfig(final KsqlConfig ksqlConfig) {
    return ksqlConfig.getBoolean(KsqlConfig.KSQL_ROWPARTITION_ROWOFFSET_ENABLED)
        ? CURRENT_PSEUDOCOLUMN_VERSION_NUMBER
        : LEGACY_PSEUDOCOLUMN_VERSION_NUMBER;
  }

  public static boolean mustBeMaterializedForTableJoins(final ColumnName columnName) {
    return MUST_BE_MATERIALIZED_FOR_TABLE_JOINS.contains(columnName);
  }

  public static boolean disallowedForPullQueries(
      final ColumnName columnName,
      final int pseudoColumnVersion
  ) {
    return isSystemColumn(columnName, pseudoColumnVersion)
        && DISALLOWED_FOR_PULL_QUERIES.contains(columnName);
  }

  @SuppressFBWarnings(
      value = "MS_EXPOSE_REP",
      justification = "SYSTEM_COLUMN_NAMES is ImmutableSet"
  )
  private static Set<ColumnName> systemColumnNames(final int pseudoColumnVersion) {
    return SYSTEM_COLUMN_NAMES_BY_VERSION.get(pseudoColumnVersion);
  }

  private static Set<ColumnName> buildColumns(final int pseudoColumnVersion) {
    return ImmutableSet.<ColumnName>builder()
        .addAll(pseudoColumnNames(pseudoColumnVersion))
        .addAll(WINDOW_BOUNDS_COLUMN_NAMES)
        .build();
  }
=======
  public static Set<ColumnName> systemColumnNames(final int pseudoColumnVersion) {

    validatePseudoColumnVersion(pseudoColumnVersion);

    return Stream.concat(
        WINDOW_BOUNDS_COLUMN_NAMES.stream(),
        pseudoColumnNames(pseudoColumnVersion).stream()
    )
        .collect(Collectors.toSet());
  }

  /**
   * Checks if a given ColumnName is associated with a pseudo column that must be materialized for
   * table joins
   *
   * @param columnName the pseudo column name provided
   * @return if the name is associated with a pseudo column that must be materialized for table
   * @throws IllegalArgumentException when column name is not associated with a pseudo column
   */
  public static boolean mustBeMaterializedForTableJoins(final ColumnName columnName) {
    return pseudoColumns
        .stream()
        .filter(col -> col.name.equals(columnName))
        .findFirst().orElseThrow(IllegalArgumentException::new)
        .mustBeMaterializedForTableJoins;
  }

  public static int getPseudoColumnVersionFromConfig(final KsqlConfig ksqlConfig) {
    return ksqlConfig.getBoolean(KsqlConfig.KSQL_ROWPARTITION_ROWOFFSET_ENABLED)
        ? CURRENT_PSEUDOCOLUMN_VERSION_NUMBER
        : LEGACY_PSEUDOCOLUMN_VERSION_NUMBER;
  }

  private static void validatePseudoColumnVersion(final int pseudoColumnVersionNumber) {
    if (pseudoColumnVersionNumber < LEGACY_PSEUDOCOLUMN_VERSION_NUMBER
        || pseudoColumnVersionNumber > CURRENT_PSEUDOCOLUMN_VERSION_NUMBER) {
      throw new KsqlException("Invalid pseudoColumnVersionNumber provided");
    }
  }

  @Immutable
  private static final class PseudoColumn {

    final ColumnName name;
    final SqlType type;
    final int version;
    final boolean mustBeMaterializedForTableJoins;

    private PseudoColumn(
        final ColumnName name,
        final SqlType type,
        final int version,
        final boolean mustBeMaterializedForTableJoins
    ) {
      this.name = requireNonNull(name, "name");
      this.type = requireNonNull(type, "type");
      this.version = version;
      this.mustBeMaterializedForTableJoins = mustBeMaterializedForTableJoins;
    }

    private static PseudoColumn of(
        final ColumnName name,
        final SqlType type,
        final int version,
        final boolean mustBeMaterializedForTableJoins
    ) {
      return new PseudoColumn(name, type, version, mustBeMaterializedForTableJoins);
    }
  }
>>>>>>> b882aac5
}<|MERGE_RESOLUTION|>--- conflicted
+++ resolved
@@ -67,38 +67,24 @@
           ROWTIME_NAME,
           ROWTIME_TYPE,
           ROWTIME_PSEUDOCOLUMN_VERSION,
+          false,
           false
       ),
       PseudoColumn.of(
           ROWPARTITION_NAME,
-<<<<<<< HEAD
-          ROWOFFSET_NAME
-      );
-
-  private static final Set<ColumnName> DISALLOWED_FOR_PULL_QUERIES =
-      ImmutableSet.of(
-          ROWPARTITION_NAME,
-          ROWOFFSET_NAME
-      );
-
-  private static final Map<Integer, Set<ColumnName>> SYSTEM_COLUMN_NAMES_BY_VERSION =
-      ImmutableMap.of(
-          0, buildColumns(0),
-          1, buildColumns(1)
-      );
-=======
           ROWPARTITION_TYPE,
           ROWPARTITION_ROWOFFSET_PSEUDOCOLUMN_VERSION,
+          true,
           true
       ),
       PseudoColumn.of(
           ROWOFFSET_NAME,
           ROWOFFSET_TYPE,
           ROWPARTITION_ROWOFFSET_PSEUDOCOLUMN_VERSION,
+          true,
           true
       )
   );
->>>>>>> b882aac5
 
   private SystemColumns() {
   }
@@ -155,40 +141,6 @@
     return isSystemColumn(columnName, getPseudoColumnVersionFromConfig(ksqlConfig));
   }
 
-<<<<<<< HEAD
-  public static int getPseudoColumnVersionFromConfig(final KsqlConfig ksqlConfig) {
-    return ksqlConfig.getBoolean(KsqlConfig.KSQL_ROWPARTITION_ROWOFFSET_ENABLED)
-        ? CURRENT_PSEUDOCOLUMN_VERSION_NUMBER
-        : LEGACY_PSEUDOCOLUMN_VERSION_NUMBER;
-  }
-
-  public static boolean mustBeMaterializedForTableJoins(final ColumnName columnName) {
-    return MUST_BE_MATERIALIZED_FOR_TABLE_JOINS.contains(columnName);
-  }
-
-  public static boolean disallowedForPullQueries(
-      final ColumnName columnName,
-      final int pseudoColumnVersion
-  ) {
-    return isSystemColumn(columnName, pseudoColumnVersion)
-        && DISALLOWED_FOR_PULL_QUERIES.contains(columnName);
-  }
-
-  @SuppressFBWarnings(
-      value = "MS_EXPOSE_REP",
-      justification = "SYSTEM_COLUMN_NAMES is ImmutableSet"
-  )
-  private static Set<ColumnName> systemColumnNames(final int pseudoColumnVersion) {
-    return SYSTEM_COLUMN_NAMES_BY_VERSION.get(pseudoColumnVersion);
-  }
-
-  private static Set<ColumnName> buildColumns(final int pseudoColumnVersion) {
-    return ImmutableSet.<ColumnName>builder()
-        .addAll(pseudoColumnNames(pseudoColumnVersion))
-        .addAll(WINDOW_BOUNDS_COLUMN_NAMES)
-        .build();
-  }
-=======
   public static Set<ColumnName> systemColumnNames(final int pseudoColumnVersion) {
 
     validatePseudoColumnVersion(pseudoColumnVersion);
@@ -222,6 +174,17 @@
         : LEGACY_PSEUDOCOLUMN_VERSION_NUMBER;
   }
 
+  public static boolean isDisallowedInPullQueries(
+      final ColumnName columnName,
+      final int psuedoColumnVersion
+  ) {
+    return pseudoColumns
+        .stream()
+        .filter(col -> col.version <= psuedoColumnVersion)
+        .filter(col -> col.isDisallowedInPullQueries)
+        .anyMatch(col -> col.name.equals(columnName));
+  }
+
   private static void validatePseudoColumnVersion(final int pseudoColumnVersionNumber) {
     if (pseudoColumnVersionNumber < LEGACY_PSEUDOCOLUMN_VERSION_NUMBER
         || pseudoColumnVersionNumber > CURRENT_PSEUDOCOLUMN_VERSION_NUMBER) {
@@ -236,27 +199,36 @@
     final SqlType type;
     final int version;
     final boolean mustBeMaterializedForTableJoins;
+    final boolean isDisallowedInPullQueries;
 
     private PseudoColumn(
         final ColumnName name,
         final SqlType type,
         final int version,
-        final boolean mustBeMaterializedForTableJoins
+        final boolean mustBeMaterializedForTableJoins,
+        final boolean isDisallowedInPullQueries
     ) {
       this.name = requireNonNull(name, "name");
       this.type = requireNonNull(type, "type");
       this.version = version;
       this.mustBeMaterializedForTableJoins = mustBeMaterializedForTableJoins;
+      this.isDisallowedInPullQueries = isDisallowedInPullQueries;
     }
 
     private static PseudoColumn of(
         final ColumnName name,
         final SqlType type,
         final int version,
-        final boolean mustBeMaterializedForTableJoins
+        final boolean mustBeMaterializedForTableJoins,
+        final boolean isDisallowedInPullQueries
     ) {
-      return new PseudoColumn(name, type, version, mustBeMaterializedForTableJoins);
+      return new PseudoColumn(
+          name,
+          type,
+          version,
+          mustBeMaterializedForTableJoins,
+          isDisallowedInPullQueries
+      );
     }
   }
->>>>>>> b882aac5
 }