/*
 * Copyright 2020 Confluent Inc.
 *
 * Licensed under the Confluent Community License (the "License"); you may not use
 * this file except in compliance with the License.  You may obtain a copy of the
 * License at
 *
 * http://www.confluent.io/confluent-community-license
 *
 * Unless required by applicable law or agreed to in writing, software
 * distributed under the License is distributed on an "AS IS" BASIS, WITHOUT
 * WARRANTIES OF ANY KIND, either express or implied.  See the License for the
 * specific language governing permissions and limitations under the License.
 */

package io.confluent.ksql.schema.ksql;

import com.google.common.collect.ImmutableMap;
import com.google.common.collect.ImmutableSet;
import edu.umd.cs.findbugs.annotations.SuppressFBWarnings;
import io.confluent.ksql.name.ColumnName;
import io.confluent.ksql.schema.ksql.types.SqlType;
import io.confluent.ksql.schema.ksql.types.SqlTypes;
import io.confluent.ksql.util.KsqlException;
import java.util.HashSet;
import java.util.Map;
import java.util.Set;

public final class SystemColumns {

  public static final ColumnName ROWKEY_NAME = ColumnName.of("ROWKEY");
  public static final ColumnName ROWTIME_NAME = ColumnName.of("ROWTIME");
  public static final SqlType ROWTIME_TYPE = SqlTypes.BIGINT;

  public static final ColumnName ROWPARTITION_NAME = ColumnName.of("ROWPARTITION");
  public static final SqlType ROWPARTITION_TYPE = SqlTypes.INTEGER;

  public static final ColumnName ROWOFFSET_NAME = ColumnName.of("ROWOFFSET");
  public static final SqlType ROWOFFSET_TYPE = SqlTypes.BIGINT;

  public static final ColumnName WINDOWSTART_NAME = ColumnName.of("WINDOWSTART");
  public static final ColumnName WINDOWEND_NAME = ColumnName.of("WINDOWEND");
  public static final SqlType WINDOWBOUND_TYPE = SqlTypes.BIGINT;

  public static final int ROWTIME_PSEUDOCOLUMN_VERSION = 0;
  public static final int ROWPARTITION_ROWOFFSET_PSEUDOCOLUMN_VERSION = 1;

  public static final int LEGACY_PSEUDOCOLUMN_VERSION_NUMBER = ROWTIME_PSEUDOCOLUMN_VERSION;
  public static final int CURRENT_PSEUDOCOLUMN_VERSION_NUMBER =
      ROWTIME_PSEUDOCOLUMN_VERSION;

  private static final Set<ColumnName> WINDOW_BOUNDS_COLUMN_NAMES = ImmutableSet.of(
      WINDOWSTART_NAME,
      WINDOWEND_NAME
  );

  private static final Map<Integer, Set<ColumnName>> SYSTEM_COLUMN_NAMES_BY_VERSION =
      ImmutableMap.of(
      0, buildColumns(0),
      1, buildColumns(1)
  );

  private SystemColumns() {
  }

  public static boolean isWindowBound(final ColumnName columnName) {
    return windowBoundsColumnNames().contains(columnName);
  }

  @SuppressFBWarnings(
      value = "MS_EXPOSE_REP",
      justification = "WINDOW_BOUNDS_COLUMN_NAMES is ImmutableSet"
  )
  public static Set<ColumnName> windowBoundsColumnNames() {
    return WINDOW_BOUNDS_COLUMN_NAMES;
  }

  public static boolean isPseudoColumn(final ColumnName columnName) {
    return pseudoColumnNames().contains(columnName);
  }

<<<<<<< HEAD
  public static Set<ColumnName> pseudoColumnNames(final int pseudoColumnVersion) {
    if (!PseudoColumns.PSEUDO_COLUMN_NAMES_BY_VERSION.containsKey(pseudoColumnVersion)) {
      throw new KsqlException("Provided pseudoColumnVersion has no corresponding columns defined");
    }
    return PseudoColumns.PSEUDO_COLUMN_NAMES_BY_VERSION.get(pseudoColumnVersion);
  }

=======
  @SuppressFBWarnings(
      value = "MS_EXPOSE_REP",
      justification = "PSEUDO_COLUMN_NAMES is ImmutableSet"
  )
>>>>>>> 718d7a7c
  public static Set<ColumnName> pseudoColumnNames() {
    return pseudoColumnNames(CURRENT_PSEUDOCOLUMN_VERSION_NUMBER);
  }

  public static boolean isSystemColumn(final ColumnName columnName) {
    return systemColumnNames().contains(columnName);
  }

  @SuppressFBWarnings(
      value = "MS_EXPOSE_REP",
      justification = "SYSTEM_COLUMN_NAMES is ImmutableSet"
  )
  public static Set<ColumnName> systemColumnNames() {
    return systemColumnNames(CURRENT_PSEUDOCOLUMN_VERSION_NUMBER);
  }

  public static Set<ColumnName> systemColumnNames(final int pseudoColumnVersion) {
    return SYSTEM_COLUMN_NAMES_BY_VERSION.get(pseudoColumnVersion);
  }

  private static Set<ColumnName> buildColumns(final int pseudoColumnVersion) {
    return ImmutableSet.<ColumnName>builder()
        .addAll(pseudoColumnNames(pseudoColumnVersion))
        .addAll(WINDOW_BOUNDS_COLUMN_NAMES)
        .build();
  }

  static class PseudoColumns {

    private static final Set<ColumnName> VERSION_ZERO_NAMES;
    private static final Set<ColumnName> VERSION_ONE_NAMES;

    static {
      VERSION_ZERO_NAMES = new HashSet<>();
      VERSION_ZERO_NAMES.add(ROWTIME_NAME);

      VERSION_ONE_NAMES = new HashSet<>(VERSION_ZERO_NAMES);
      VERSION_ONE_NAMES.add(ROWOFFSET_NAME);
      VERSION_ONE_NAMES.add(ROWPARTITION_NAME);
    }

    private static final Map<Integer, Set<ColumnName>> PSEUDO_COLUMN_NAMES_BY_VERSION =
        ImmutableMap.of(
            0, VERSION_ZERO_NAMES,
            1, VERSION_ONE_NAMES
        );

  }
}<|MERGE_RESOLUTION|>--- conflicted
+++ resolved
@@ -79,7 +79,6 @@
     return pseudoColumnNames().contains(columnName);
   }
 
-<<<<<<< HEAD
   public static Set<ColumnName> pseudoColumnNames(final int pseudoColumnVersion) {
     if (!PseudoColumns.PSEUDO_COLUMN_NAMES_BY_VERSION.containsKey(pseudoColumnVersion)) {
       throw new KsqlException("Provided pseudoColumnVersion has no corresponding columns defined");
@@ -87,12 +86,10 @@
     return PseudoColumns.PSEUDO_COLUMN_NAMES_BY_VERSION.get(pseudoColumnVersion);
   }
 
-=======
   @SuppressFBWarnings(
       value = "MS_EXPOSE_REP",
       justification = "PSEUDO_COLUMN_NAMES is ImmutableSet"
   )
->>>>>>> 718d7a7c
   public static Set<ColumnName> pseudoColumnNames() {
     return pseudoColumnNames(CURRENT_PSEUDOCOLUMN_VERSION_NUMBER);
   }
