/*
 * Copyright 2020 Confluent Inc.
 *
 * Licensed under the Confluent Community License (the "License"); you may not use
 * this file except in compliance with the License.  You may obtain a copy of the
 * License at
 *
 * http://www.confluent.io/confluent-community-license
 *
 * Unless required by applicable law or agreed to in writing, software
 * distributed under the License is distributed on an "AS IS" BASIS, WITHOUT
 * WARRANTIES OF ANY KIND, either express or implied.  See the License for the
 * specific language governing permissions and limitations under the License.
 */

package io.confluent.ksql.schema.ksql;

import static java.util.Objects.requireNonNull;

import com.google.common.annotations.VisibleForTesting;
import com.google.common.collect.ImmutableList;
import com.google.common.collect.ImmutableSet;
import com.google.errorprone.annotations.Immutable;
import edu.umd.cs.findbugs.annotations.SuppressFBWarnings;
import io.confluent.ksql.name.ColumnName;
import io.confluent.ksql.schema.ksql.types.SqlType;
import io.confluent.ksql.schema.ksql.types.SqlTypes;
import io.confluent.ksql.util.KsqlConfig;
<<<<<<< HEAD
import io.confluent.ksql.util.KsqlException;
=======
>>>>>>> f7c20021
import java.util.List;
import java.util.Set;
import java.util.stream.Collectors;
import java.util.stream.Stream;

public final class SystemColumns {

  public static final ColumnName ROWKEY_NAME = ColumnName.of("ROWKEY");

  public static final ColumnName ROWTIME_NAME = ColumnName.of("ROWTIME");
  public static final SqlType ROWTIME_TYPE = SqlTypes.BIGINT;

  public static final ColumnName ROWPARTITION_NAME = ColumnName.of("ROWPARTITION");
  public static final SqlType ROWPARTITION_TYPE = SqlTypes.INTEGER;

  public static final ColumnName ROWOFFSET_NAME = ColumnName.of("ROWOFFSET");
  public static final SqlType ROWOFFSET_TYPE = SqlTypes.BIGINT;

  public static final ColumnName WINDOWSTART_NAME = ColumnName.of("WINDOWSTART");
  public static final ColumnName WINDOWEND_NAME = ColumnName.of("WINDOWEND");

  public static final SqlType WINDOWBOUND_TYPE = SqlTypes.BIGINT;

  public static final int ROWTIME_PSEUDOCOLUMN_VERSION = 0;
  public static final int ROWPARTITION_ROWOFFSET_PSEUDOCOLUMN_VERSION = 1;

  public static final int LEGACY_PSEUDOCOLUMN_VERSION_NUMBER = ROWTIME_PSEUDOCOLUMN_VERSION;
  public static final int CURRENT_PSEUDOCOLUMN_VERSION_NUMBER =
      ROWPARTITION_ROWOFFSET_PSEUDOCOLUMN_VERSION;

  private static final Set<ColumnName> WINDOW_BOUNDS_COLUMN_NAMES = ImmutableSet.of(
      WINDOWSTART_NAME,
      WINDOWEND_NAME
  );

  private static final List<PseudoColumn> pseudoColumns = ImmutableList.of(
      PseudoColumn.of(
          ROWTIME_NAME,
          ROWTIME_TYPE,
          ROWTIME_PSEUDOCOLUMN_VERSION,
          false,
          false
      ),
      PseudoColumn.of(
          ROWPARTITION_NAME,
          ROWPARTITION_TYPE,
          ROWPARTITION_ROWOFFSET_PSEUDOCOLUMN_VERSION,
          true,
          true
      ),
      PseudoColumn.of(
          ROWOFFSET_NAME,
          ROWOFFSET_TYPE,
          ROWPARTITION_ROWOFFSET_PSEUDOCOLUMN_VERSION,
          true,
          true
      )
  );

  private SystemColumns() {
  }

  public static boolean isWindowBound(final ColumnName columnName) {
    return windowBoundsColumnNames().contains(columnName);
  }

  @SuppressFBWarnings(
      value = "MS_EXPOSE_REP",
      justification = "WINDOW_BOUNDS_COLUMN_NAMES is ImmutableSet"
  )
  public static Set<ColumnName> windowBoundsColumnNames() {
    return WINDOW_BOUNDS_COLUMN_NAMES;
  }

  @VisibleForTesting
  static boolean isPseudoColumn(final ColumnName columnName, final int pseudoColumnVersion) {
    validatePseudoColumnVersion(pseudoColumnVersion);

    return pseudoColumns
        .stream()
        .filter(col -> col.version <= pseudoColumnVersion)
        .anyMatch(col -> col.name.equals(columnName));
  }

  public static boolean isPseudoColumn(
      final ColumnName columnName,
      final KsqlConfig ksqlConfig
  ) {
    return isPseudoColumn(columnName, getPseudoColumnVersionFromConfig(ksqlConfig));
  }

  public static Set<ColumnName> pseudoColumnNames(final int pseudoColumnVersion) {

    validatePseudoColumnVersion(pseudoColumnVersion);

    return pseudoColumns
        .stream()
        .filter(col -> col.version <= pseudoColumnVersion)
        .map(col -> col.name)
        .collect(Collectors.toSet());
  }

  public static Set<ColumnName> pseudoColumnNames(final KsqlConfig ksqlConfig) {
    return pseudoColumnNames(getPseudoColumnVersionFromConfig(ksqlConfig));
  }

  public static boolean isSystemColumn(final ColumnName columnName, final int pseudoColumnVersion) {
    return systemColumnNames(pseudoColumnVersion).contains(columnName);
  }

  public static boolean isSystemColumn(final ColumnName columnName, final KsqlConfig ksqlConfig) {
    return isSystemColumn(columnName, getPseudoColumnVersionFromConfig(ksqlConfig));
  }

  public static Set<ColumnName> systemColumnNames(final int pseudoColumnVersion) {

<<<<<<< HEAD
    validatePseudoColumnVersion(pseudoColumnVersion);

=======
>>>>>>> f7c20021
    return Stream.concat(
        WINDOW_BOUNDS_COLUMN_NAMES.stream(),
        pseudoColumnNames(pseudoColumnVersion).stream()
    )
        .collect(Collectors.toSet());
  }

  /**
<<<<<<< HEAD
   * Checks if a given ColumnName is associated with a pseudo column that must be materialized for
   * table joins
=======
   * Checks if a given pseudo column name is associated with a pseudo column that must be
   * materialized for table joins
>>>>>>> f7c20021
   *
   * @param columnName the pseudo column name provided
   * @return if the name is associated with a pseudo column that must be materialized for table
   * @throws IllegalArgumentException when column name is not associated with a pseudo column
   */
  public static boolean mustBeMaterializedForTableJoins(final ColumnName columnName) {
    return pseudoColumns
        .stream()
        .filter(col -> col.name.equals(columnName))
        .findFirst().orElseThrow(IllegalArgumentException::new)
        .mustBeMaterializedForTableJoins;
  }

<<<<<<< HEAD
  public static int getPseudoColumnVersionFromConfig(final KsqlConfig ksqlConfig) {
    return ksqlConfig.getBoolean(KsqlConfig.KSQL_ROWPARTITION_ROWOFFSET_ENABLED)
        ? CURRENT_PSEUDOCOLUMN_VERSION_NUMBER
        : LEGACY_PSEUDOCOLUMN_VERSION_NUMBER;
  }

  public static boolean isDisallowedInPullQueries(
      final ColumnName columnName,
      final int psuedoColumnVersion
  ) {
    return pseudoColumns
        .stream()
        .filter(col -> col.version <= psuedoColumnVersion)
        .filter(col -> col.isDisallowedInPullQueries)
        .anyMatch(col -> col.name.equals(columnName));
=======
  public static boolean isDisallowedForInsertValues(
      final ColumnName columnName,
      final KsqlConfig ksqlConfig
  ) {
    return pseudoColumns
        .stream()
        .filter(col -> col.version <= getPseudoColumnVersionFromConfig(ksqlConfig))
        .filter(col -> col.name.equals(columnName))
        .anyMatch(col -> col.isDisallowedForInsertValues);
  }

  public static int getPseudoColumnVersionFromConfig(final KsqlConfig ksqlConfig) {
    return ksqlConfig.getBoolean(KsqlConfig.KSQL_ROWPARTITION_ROWOFFSET_ENABLED)
        ? CURRENT_PSEUDOCOLUMN_VERSION_NUMBER
        : LEGACY_PSEUDOCOLUMN_VERSION_NUMBER;
>>>>>>> f7c20021
  }

  private static void validatePseudoColumnVersion(final int pseudoColumnVersionNumber) {
    if (pseudoColumnVersionNumber < LEGACY_PSEUDOCOLUMN_VERSION_NUMBER
        || pseudoColumnVersionNumber > CURRENT_PSEUDOCOLUMN_VERSION_NUMBER) {
<<<<<<< HEAD
      throw new KsqlException("Invalid pseudoColumnVersionNumber provided");
=======
      throw new IllegalArgumentException("Invalid pseudoColumnVersionNumber provided");
>>>>>>> f7c20021
    }
  }

  @Immutable
  private static final class PseudoColumn {

    final ColumnName name;
    final SqlType type;
    final int version;
    final boolean mustBeMaterializedForTableJoins;
<<<<<<< HEAD
    final boolean isDisallowedInPullQueries;
=======
    final boolean isDisallowedForInsertValues;
>>>>>>> f7c20021

    private PseudoColumn(
        final ColumnName name,
        final SqlType type,
        final int version,
        final boolean mustBeMaterializedForTableJoins,
<<<<<<< HEAD
        final boolean isDisallowedInPullQueries
=======
        final boolean isDisallowedForInsertValues
>>>>>>> f7c20021
    ) {
      this.name = requireNonNull(name, "name");
      this.type = requireNonNull(type, "type");
      this.version = version;
      this.mustBeMaterializedForTableJoins = mustBeMaterializedForTableJoins;
<<<<<<< HEAD
      this.isDisallowedInPullQueries = isDisallowedInPullQueries;
=======
      this.isDisallowedForInsertValues = isDisallowedForInsertValues;
>>>>>>> f7c20021
    }

    private static PseudoColumn of(
        final ColumnName name,
        final SqlType type,
        final int version,
        final boolean mustBeMaterializedForTableJoins,
<<<<<<< HEAD
        final boolean isDisallowedInPullQueries
=======
        final boolean isDisallowedForInsertValues
>>>>>>> f7c20021
    ) {
      return new PseudoColumn(
          name,
          type,
          version,
          mustBeMaterializedForTableJoins,
<<<<<<< HEAD
          isDisallowedInPullQueries
=======
          isDisallowedForInsertValues
>>>>>>> f7c20021
      );
    }
  }
}<|MERGE_RESOLUTION|>--- conflicted
+++ resolved
@@ -26,10 +26,6 @@
 import io.confluent.ksql.schema.ksql.types.SqlType;
 import io.confluent.ksql.schema.ksql.types.SqlTypes;
 import io.confluent.ksql.util.KsqlConfig;
-<<<<<<< HEAD
-import io.confluent.ksql.util.KsqlException;
-=======
->>>>>>> f7c20021
 import java.util.List;
 import java.util.Set;
 import java.util.stream.Collectors;
@@ -70,6 +66,7 @@
           ROWTIME_NAME,
           ROWTIME_TYPE,
           ROWTIME_PSEUDOCOLUMN_VERSION,
+          false,
           false,
           false
       ),
@@ -78,14 +75,16 @@
           ROWPARTITION_TYPE,
           ROWPARTITION_ROWOFFSET_PSEUDOCOLUMN_VERSION,
           true,
-          true
+          true,
+          false
       ),
       PseudoColumn.of(
           ROWOFFSET_NAME,
           ROWOFFSET_TYPE,
           ROWPARTITION_ROWOFFSET_PSEUDOCOLUMN_VERSION,
           true,
-          true
+          true,
+          false
       )
   );
 
@@ -146,11 +145,6 @@
 
   public static Set<ColumnName> systemColumnNames(final int pseudoColumnVersion) {
 
-<<<<<<< HEAD
-    validatePseudoColumnVersion(pseudoColumnVersion);
-
-=======
->>>>>>> f7c20021
     return Stream.concat(
         WINDOW_BOUNDS_COLUMN_NAMES.stream(),
         pseudoColumnNames(pseudoColumnVersion).stream()
@@ -159,13 +153,8 @@
   }
 
   /**
-<<<<<<< HEAD
-   * Checks if a given ColumnName is associated with a pseudo column that must be materialized for
-   * table joins
-=======
    * Checks if a given pseudo column name is associated with a pseudo column that must be
    * materialized for table joins
->>>>>>> f7c20021
    *
    * @param columnName the pseudo column name provided
    * @return if the name is associated with a pseudo column that must be materialized for table
@@ -179,49 +168,38 @@
         .mustBeMaterializedForTableJoins;
   }
 
-<<<<<<< HEAD
+  public static boolean isDisallowedForInsertValues(
+      final ColumnName columnName,
+      final KsqlConfig ksqlConfig
+  ) {
+    return pseudoColumns
+        .stream()
+        .filter(col -> col.version <= getPseudoColumnVersionFromConfig(ksqlConfig))
+        .filter(col -> col.name.equals(columnName))
+        .anyMatch(col -> col.isDisallowedForInsertValues);
+  }
+
+  public static boolean isDisallowedInPullQueries(
+      final ColumnName columnName,
+      final int psuedoColumnVersion
+  ) {
+    return pseudoColumns
+        .stream()
+        .filter(col -> col.version <= psuedoColumnVersion)
+        .filter(col -> col.isDisallowedInPullQueries)
+        .anyMatch(col -> col.name.equals(columnName));
+  }
+
   public static int getPseudoColumnVersionFromConfig(final KsqlConfig ksqlConfig) {
     return ksqlConfig.getBoolean(KsqlConfig.KSQL_ROWPARTITION_ROWOFFSET_ENABLED)
         ? CURRENT_PSEUDOCOLUMN_VERSION_NUMBER
         : LEGACY_PSEUDOCOLUMN_VERSION_NUMBER;
   }
 
-  public static boolean isDisallowedInPullQueries(
-      final ColumnName columnName,
-      final int psuedoColumnVersion
-  ) {
-    return pseudoColumns
-        .stream()
-        .filter(col -> col.version <= psuedoColumnVersion)
-        .filter(col -> col.isDisallowedInPullQueries)
-        .anyMatch(col -> col.name.equals(columnName));
-=======
-  public static boolean isDisallowedForInsertValues(
-      final ColumnName columnName,
-      final KsqlConfig ksqlConfig
-  ) {
-    return pseudoColumns
-        .stream()
-        .filter(col -> col.version <= getPseudoColumnVersionFromConfig(ksqlConfig))
-        .filter(col -> col.name.equals(columnName))
-        .anyMatch(col -> col.isDisallowedForInsertValues);
-  }
-
-  public static int getPseudoColumnVersionFromConfig(final KsqlConfig ksqlConfig) {
-    return ksqlConfig.getBoolean(KsqlConfig.KSQL_ROWPARTITION_ROWOFFSET_ENABLED)
-        ? CURRENT_PSEUDOCOLUMN_VERSION_NUMBER
-        : LEGACY_PSEUDOCOLUMN_VERSION_NUMBER;
->>>>>>> f7c20021
-  }
-
   private static void validatePseudoColumnVersion(final int pseudoColumnVersionNumber) {
     if (pseudoColumnVersionNumber < LEGACY_PSEUDOCOLUMN_VERSION_NUMBER
         || pseudoColumnVersionNumber > CURRENT_PSEUDOCOLUMN_VERSION_NUMBER) {
-<<<<<<< HEAD
-      throw new KsqlException("Invalid pseudoColumnVersionNumber provided");
-=======
       throw new IllegalArgumentException("Invalid pseudoColumnVersionNumber provided");
->>>>>>> f7c20021
     }
   }
 
@@ -232,32 +210,23 @@
     final SqlType type;
     final int version;
     final boolean mustBeMaterializedForTableJoins;
-<<<<<<< HEAD
+    final boolean isDisallowedForInsertValues;
     final boolean isDisallowedInPullQueries;
-=======
-    final boolean isDisallowedForInsertValues;
->>>>>>> f7c20021
 
     private PseudoColumn(
         final ColumnName name,
         final SqlType type,
         final int version,
         final boolean mustBeMaterializedForTableJoins,
-<<<<<<< HEAD
+        final boolean isDisallowedForInsertValues,
         final boolean isDisallowedInPullQueries
-=======
-        final boolean isDisallowedForInsertValues
->>>>>>> f7c20021
     ) {
       this.name = requireNonNull(name, "name");
       this.type = requireNonNull(type, "type");
       this.version = version;
       this.mustBeMaterializedForTableJoins = mustBeMaterializedForTableJoins;
-<<<<<<< HEAD
+      this.isDisallowedForInsertValues = isDisallowedForInsertValues;
       this.isDisallowedInPullQueries = isDisallowedInPullQueries;
-=======
-      this.isDisallowedForInsertValues = isDisallowedForInsertValues;
->>>>>>> f7c20021
     }
 
     private static PseudoColumn of(
@@ -265,22 +234,16 @@
         final SqlType type,
         final int version,
         final boolean mustBeMaterializedForTableJoins,
-<<<<<<< HEAD
+        final boolean isDisallowedForInsertValues,
         final boolean isDisallowedInPullQueries
-=======
-        final boolean isDisallowedForInsertValues
->>>>>>> f7c20021
     ) {
       return new PseudoColumn(
           name,
           type,
           version,
           mustBeMaterializedForTableJoins,
-<<<<<<< HEAD
+          isDisallowedForInsertValues,
           isDisallowedInPullQueries
-=======
-          isDisallowedForInsertValues
->>>>>>> f7c20021
       );
     }
   }
