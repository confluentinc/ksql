/*
 * Copyright 2024 Confluent Inc.
 *
 * Licensed under the Confluent Community License (the "License"); you may not use
 * this file except in compliance with the License.  You may obtain a copy of the
 * License at
 *
 * http://www.confluent.io/confluent-community-license
 *
 * Unless required by applicable law or agreed to in writing, software
 * distributed under the License is distributed on an "AS IS" BASIS, WITHOUT
 * WARRANTIES OF ANY KIND, either express or implied.  See the License for the
 * specific language governing permissions and limitations under the License.
 */

package io.confluent.ksql.security;

public enum AuthType {
  BASIC,
  OAUTHBEARER,
<<<<<<< HEAD
  CUSTOM,
=======
  STATIC_TOKEN,
>>>>>>> 15f66c63
  NONE
}<|MERGE_RESOLUTION|>--- conflicted
+++ resolved
@@ -18,10 +18,7 @@
 public enum AuthType {
   BASIC,
   OAUTHBEARER,
-<<<<<<< HEAD
   CUSTOM,
-=======
   STATIC_TOKEN,
->>>>>>> 15f66c63
   NONE
 }