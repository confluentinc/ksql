/*
 * Copyright 2018 Confluent Inc.
 *
 * Licensed under the Confluent Community License (the "License"); you may not use
 * this file except in compliance with the License.  You may obtain a copy of the
 * License at
 *
 * http://www.confluent.io/confluent-community-license
 *
 * Unless required by applicable law or agreed to in writing, software
 * distributed under the License is distributed on an "AS IS" BASIS, WITHOUT
 * WARRANTIES OF ANY KIND, either express or implied.  See the License for the
 * specific language governing permissions and limitations under the License.
 */

package io.confluent.ksql.util;

import static io.confluent.ksql.configdef.ConfigValidators.zeroOrPositive;

import com.google.common.base.Splitter;
import com.google.common.collect.ImmutableList;
import com.google.common.collect.ImmutableMap;
import com.google.common.collect.ImmutableSet;
import io.confluent.ksql.config.ConfigItem;
import io.confluent.ksql.config.KsqlConfigResolver;
import io.confluent.ksql.configdef.ConfigValidators;
import io.confluent.ksql.errors.LogMetricAndContinueExceptionHandler;
import io.confluent.ksql.errors.ProductionExceptionHandlerUtil;
import io.confluent.ksql.logging.processing.ProcessingLogConfig;
import io.confluent.ksql.metrics.MetricCollectors;
import io.confluent.ksql.model.SemanticVersion;
import io.confluent.ksql.query.QueryError;
import io.confluent.ksql.testing.EffectivelyImmutable;
import java.util.Arrays;
import java.util.Collection;
import java.util.Collections;
import java.util.HashMap;
import java.util.Map;
import java.util.Objects;
import java.util.Optional;
import java.util.Set;
import java.util.stream.Collectors;
import org.apache.kafka.clients.CommonClientConfigs;
import org.apache.kafka.clients.admin.AdminClientConfig;
import org.apache.kafka.clients.producer.ProducerConfig;
import org.apache.kafka.common.config.AbstractConfig;
import org.apache.kafka.common.config.ConfigDef;
import org.apache.kafka.common.config.ConfigDef.Importance;
import org.apache.kafka.common.config.ConfigDef.Type;
import org.apache.kafka.common.config.ConfigDef.ValidString;
import org.apache.kafka.common.config.ConfigDef.Validator;
import org.apache.kafka.common.config.SslConfigs;
import org.apache.kafka.common.utils.AppInfoParser;
import org.apache.kafka.streams.StreamsConfig;

@EffectivelyImmutable
public class KsqlConfig extends AbstractConfig {

  public static final String KSQL_CONFIG_PROPERTY_PREFIX = "ksql.";

  public static final String KSQL_FUNCTIONS_PROPERTY_PREFIX =
      KSQL_CONFIG_PROPERTY_PREFIX + "functions.";

  static final String KSQ_FUNCTIONS_GLOBAL_PROPERTY_PREFIX =
      KSQL_FUNCTIONS_PROPERTY_PREFIX + "_global_.";

  public static final String METRIC_REPORTER_CLASSES_CONFIG =
      CommonClientConfigs.METRIC_REPORTER_CLASSES_CONFIG;

  public static final String METRIC_REPORTER_CLASSES_DOC =
      CommonClientConfigs.METRIC_REPORTER_CLASSES_DOC;

  private static final String TELEMETRY_PREFIX = "confluent.telemetry";
  private static final Set<String> REPORTER_CONFIGS_PREFIXES =
      ImmutableSet.of(
          TELEMETRY_PREFIX,
          CommonClientConfigs.METRICS_CONTEXT_PREFIX
      );

  public static final String KSQL_INTERNAL_TOPIC_REPLICAS_PROPERTY = "ksql.internal.topic.replicas";

  public static final String KSQL_INTERNAL_TOPIC_MIN_INSYNC_REPLICAS_PROPERTY =
      "ksql.internal.topic.min.insync.replicas";

  public static final String KSQL_SCHEMA_REGISTRY_PREFIX = "ksql.schema.registry.";

  public static final String SCHEMA_REGISTRY_URL_PROPERTY = "ksql.schema.registry.url";

  public static final String CONNECT_URL_PROPERTY = "ksql.connect.url";

  public static final String CONNECT_WORKER_CONFIG_FILE_PROPERTY = "ksql.connect.worker.config";

  public static final String KSQL_ENABLE_UDFS = "ksql.udfs.enabled";

  public static final String KSQL_EXT_DIR = "ksql.extension.dir";

  public static final String SINK_WINDOW_CHANGE_LOG_ADDITIONAL_RETENTION_MS_PROPERTY =
      "ksql.sink.window.change.log.additional.retention";

  public static final String
      FAIL_ON_DESERIALIZATION_ERROR_CONFIG = "ksql.fail.on.deserialization.error";

  public static final String FAIL_ON_PRODUCTION_ERROR_CONFIG = "ksql.fail.on.production.error";

  public static final String
      KSQL_SERVICE_ID_CONFIG = "ksql.service.id";
  public static final String
      KSQL_SERVICE_ID_DEFAULT = "default_";

  public static final String
      KSQL_PERSISTENT_QUERY_NAME_PREFIX_CONFIG = "ksql.persistent.prefix";
  public static final String
      KSQL_PERSISTENT_QUERY_NAME_PREFIX_DEFAULT = "query_";
  public static final String
      KSQL_PERSISTENT_QUERY_NAME_PREFIX_DOC = "Prefixes persistent queries with this value.";

  public static final String
      KSQL_TRANSIENT_QUERY_NAME_PREFIX_CONFIG = "ksql.transient.prefix";
  public static final String
      KSQL_TRANSIENT_QUERY_NAME_PREFIX_DEFAULT = "transient_";

  public static final String
      KSQL_OUTPUT_TOPIC_NAME_PREFIX_CONFIG = "ksql.output.topic.name.prefix";
  private static final String KSQL_OUTPUT_TOPIC_NAME_PREFIX_DOCS =
      "A prefix to add to any output topic names, where the statement does not include an explicit "
      + "topic name. E.g. given 'ksql.output.topic.name.prefix = \"thing-\"', then statement "
      + "'CREATE STREAM S AS ...' will create a topic 'thing-S', where as the statement "
      + "'CREATE STREAM S WITH(KAFKA_TOPIC = 'foo') AS ...' will create a topic 'foo'.";

  public static final String KSQL_ACTIVE_PERSISTENT_QUERY_LIMIT_CONFIG =
      "ksql.query.persistent.active.limit";
  private static final int KSQL_ACTIVE_PERSISTENT_QUERY_LIMIT_DEFAULT = Integer.MAX_VALUE;
  private static final String KSQL_ACTIVE_PERSISTENT_QUERY_LIMIT_DOC =
      "An upper limit on the number of active, persistent queries that may be running at a time, "
      + "in interactive mode. Once this limit is reached, any further persistent queries will not "
      + "be accepted.";

  public static final String KSQL_WRAP_SINGLE_VALUES =
      "ksql.persistence.wrap.single.values";

  public static final String KSQL_CUSTOM_METRICS_TAGS = "ksql.metrics.tags.custom";
  private static final String KSQL_CUSTOM_METRICS_TAGS_DOC =
      "A list of tags to be included with emitted JMX metrics, formatted as a string of key:value "
      + "pairs separated by commas. For example, 'key1:value1,key2:value2'.";

  public static final String KSQL_CUSTOM_METRICS_EXTENSION = "ksql.metrics.extension";
  private static final String KSQL_CUSTOM_METRICS_EXTENSION_DOC =
      "Extension for supplying custom metrics to be emitted along with "
      + "the engine's default JMX metrics";

  public static final String DEFAULT_SCHEMA_REGISTRY_URL = "http://localhost:8081";
  public static final String DEFAULT_CONNECT_URL = "http://localhost:8083";

  public static final String KSQL_STREAMS_PREFIX = "ksql.streams.";

  public static final String KSQL_COLLECT_UDF_METRICS = "ksql.udf.collect.metrics";
  public static final String KSQL_UDF_SECURITY_MANAGER_ENABLED = "ksql.udf.enable.security.manager";

  public static final String KSQL_INSERT_INTO_VALUES_ENABLED = "ksql.insert.into.values.enabled";

  public static final String DEFAULT_EXT_DIR = "ext";

  public static final String KSQL_SECURITY_EXTENSION_CLASS = "ksql.security.extension.class";
  public static final String KSQL_SECURITY_EXTENSION_DEFAULT = null;
  public static final String KSQL_SECURITY_EXTENSION_DOC = "A KSQL security extension class that "
      + "provides authorization to KSQL servers.";

  public static final String KSQL_ENABLE_TOPIC_ACCESS_VALIDATOR = "ksql.access.validator.enable";
  public static final String KSQL_ACCESS_VALIDATOR_ON = "on";
  public static final String KSQL_ACCESS_VALIDATOR_OFF = "off";
  public static final String KSQL_ACCESS_VALIDATOR_AUTO = "auto";
  public static final String KSQL_ACCESS_VALIDATOR_DOC =
      "Config to enable/disable the topic access validator, which checks that KSQL can access "
          + "the involved topics before committing to execute a statement. Possible values are "
          + "\"on\", \"off\", and \"auto\". Setting to \"on\" enables the validator. Setting to "
          + "\"off\" disables the validator. If set to \"auto\", KSQL will attempt to discover "
          + "whether the Kafka cluster supports the required API, and enables the validator if "
          + "it does.";

  public static final String KSQL_PULL_QUERIES_ENABLE_CONFIG = "ksql.pull.queries.enable";
  public static final String KSQL_QUERY_PULL_ENABLE_DOC =
      "Config to enable or disable transient pull queries on a specific KSQL server.";
  public static final boolean KSQL_QUERY_PULL_ENABLE_DEFAULT = true;

  public static final String KSQL_QUERY_PULL_ENABLE_STANDBY_READS =
        "ksql.query.pull.enable.standby.reads";
  private static final String KSQL_QUERY_PULL_ENABLE_STANDBY_READS_DOC =
      "Config to enable/disable forwarding pull queries to standby hosts when the active is dead. "
          + "This means that stale values may be returned for these queries since standby hosts"
          + "receive updates from the changelog topic (to which the active writes to) "
          + "asynchronously. Turning on this configuration, effectively sacrifices "
          + "consistency for higher availability.  "
          + "Possible values are \"true\", \"false\". Setting to \"true\" guarantees high "
          + "availability for pull queries. If set to \"false\", pull queries will fail when"
          + "the active is dead and until a new active is elected. Default value is \"false\". "
          + "For using this functionality, the server must be configured with "
          + "to ksql.streams.num.standby.replicas >= 1";
  public static final boolean KSQL_QUERY_PULL_ENABLE_STANDBY_READS_DEFAULT = false;

  public static final String KSQL_QUERY_PULL_MAX_ALLOWED_OFFSET_LAG_CONFIG =
      "ksql.query.pull.max.allowed.offset.lag";
  public static final Long KSQL_QUERY_PULL_MAX_ALLOWED_OFFSET_LAG_DEFAULT = Long.MAX_VALUE;
  private static final String KSQL_QUERY_PULL_MAX_ALLOWED_OFFSET_LAG_DOC =
      "Controls the maximum lag tolerated by a pull query against a table. This is applied to all "
          + "hosts storing it, both active and standbys included. This can be overridden per query "
          + "or set in the CLI. It's only enabled when lag.reporting.enable is true. "
          + "By default, any amount of lag is is allowed.";

  public static final String KSQL_QUERY_PULL_METRICS_ENABLED =
      "ksql.query.pull.metrics.enabled";
  public static final String KSQL_QUERY_PULL_METRICS_ENABLED_DOC =
      "Config to enable/disable collecting JMX metrics for pull queries.";

  public static final String KSQL_QUERY_PULL_MAX_QPS_CONFIG = "ksql.query.pull.max.qps";
  public static final Integer KSQL_QUERY_PULL_MAX_QPS_DEFAULT = Integer.MAX_VALUE;
  public static final String KSQL_QUERY_PULL_MAX_QPS_DOC = "The maximum qps allowed for pull "
      + "queries. Once the limit is hit, queries will fail immediately";

  public static final String KSQL_STRING_CASE_CONFIG_TOGGLE = "ksql.cast.strings.preserve.nulls";
  public static final String KSQL_STRING_CASE_CONFIG_TOGGLE_DOC =
      "When casting a SQLType to string, if false, use String.valueof(), else if true use"
          + "Objects.toString()";

  public static final String KSQL_SHUTDOWN_TIMEOUT_MS_CONFIG =
      "ksql.streams.shutdown.timeout.ms";
  public static final Long KSQL_SHUTDOWN_TIMEOUT_MS_DEFAULT = 300_000L;
  public static final String KSQL_SHUTDOWN_TIMEOUT_MS_DOC = "Timeout in "
      + "milliseconds to block waiting for the underlying streams instance to exit";

  public static final String KSQL_AUTH_CACHE_EXPIRY_TIME_SECS =
      "ksql.authorization.cache.expiry.time.secs";
  public static final Long KSQL_AUTH_CACHE_EXPIRY_TIME_SECS_DEFAULT = 30L;
  public static final String KSQL_AUTH_CACHE_EXPIRY_TIME_SECS_DOC = "Time in "
      + "seconds to keep KSQL authorization responses in the cache. (The cache is disabled if "
      + "0 or a negative number is set).";

  public static final String KSQL_AUTH_CACHE_MAX_ENTRIES =
      "ksql.authorization.cache.max.entries";
  public static final Long KSQL_AUTH_CACHE_MAX_ENTRIES_DEFAULT = 10000L;
  public static final String KSQL_AUTH_CACHE_MAX_ENTRIES_DOC = "Controls the size of the cache "
      + "to a maximum number of KSQL authorization responses entries.";

  public static final String KSQL_HIDDEN_TOPICS_CONFIG = "ksql.hidden.topics";
  public static final String KSQL_HIDDEN_TOPICS_DEFAULT = "_confluent.*,__confluent.*"
      + ",_schemas,__consumer_offsets,__transaction_state,connect-configs,connect-offsets,"
      + "connect-status,connect-statuses";
  public static final String KSQL_HIDDEN_TOPICS_DOC = "Comma-separated list of topics that will "
      + "be hidden. Entries in the list may be literal topic names or "
      + "[Java regular expressions](https://docs.oracle.com/javase/8/docs/api/java/util/regex/"
      + "Pattern.html). "
      + "For example, `_confluent.*` will match any topic whose name starts with the `_confluent`)."
      + "\nHidden topics will not visible when running the `SHOW TOPICS` command unless "
      + "`SHOW ALL TOPICS` is used."
      + "\nThe default value hides known system topics from Kafka and Confluent products."
      + "\nKSQL also marks its own internal topics as hidden. This is not controlled by this "
      + "config.";

  public static final String KSQL_READONLY_TOPICS_CONFIG = "ksql.readonly.topics";
  public static final String KSQL_READONLY_TOPICS_DEFAULT = "_confluent.*,__confluent.*"
      + ",_schemas,__consumer_offsets,__transaction_state,connect-configs,connect-offsets,"
      + "connect-status,connect-statuses";
  public static final String KSQL_READONLY_TOPICS_DOC = "Comma-separated list of topics that "
      + "should be marked as read-only. Entries in the list may be literal topic names or "
      + "[Java regular expressions](https://docs.oracle.com/javase/8/docs/api/java/util/regex/"
      + "Pattern.html). "
      + "For example, `_confluent.*` will match any topic whose name starts with the `_confluent`)."
      + "\nRead-only topics cannot be modified by any KSQL command."
      + "\nThe default value marks known system topics from Kafka and Confluent products as "
      + "read-only."
      + "\nKSQL also marks its own internal topics as read-only. This is not controlled by this "
      + "config.";

  public static final String KSQL_TIMESTAMP_THROW_ON_INVALID = "ksql.timestamp.throw.on.invalid";
  public static final Boolean KSQL_TIMESTAMP_THROW_ON_INVALID_DEFAULT = false;
  public static final String KSQL_TIMESTAMP_THROW_ON_INVALID_DOC = "If an incoming message "
      + "contains an invalid timestamp, ksqlDB will log a warning and continue. To disable this "
      + "behavior, and instead throw an exception to ensure that no data is missed, set "
      + "ksql.timestamp.throw.on.invalid to true.";

  public static final String KSQL_ERROR_CLASSIFIER_REGEX_PREFIX = "ksql.error.classifier.regex";
  public static final String KSQL_ERROR_CLASSIFIER_REGEX_PREFIX_DOC = "Any configuration with the "
      + "regex prefix will create a new classifier that will be configured to classify anything "
      + "that matches the content as the specified type. The value must match "
      + "<TYPE><whitespace><REGEX> (for example " + KSQL_ERROR_CLASSIFIER_REGEX_PREFIX + ".invalid"
      + "=\"USER .*InvalidTopicException.*\"). The type can be one of "
      + GrammaticalJoiner.or().join(Arrays.stream(QueryError.Type.values()))
      + " and the regex pattern will be matched against the error class name and message of any "
      + "uncaught error and subsequent error causes in the Kafka Streams applications.";

  public static final String KSQL_CREATE_OR_REPLACE_ENABLED = "ksql.create.or.replace.enabled";
  public static final Boolean KSQL_CREATE_OR_REPLACE_ENABLED_DEFAULT = false;
  public static final String KSQL_CREATE_OR_REPLACE_ENABLED_DOC =
      "Feature flag for CREATE OR REPLACE";

  public static final String KSQL_ENABLE_METASTORE_BACKUP = "ksql.enable.metastore.backup";
  public static final Boolean KSQL_ENABLE_METASTORE_BACKUP_DEFAULT = false;
  public static final String KSQL_ENABLE_METASTORE_BACKUP_DOC = "Enable the KSQL metastore "
      + "backup service. The backup replays the KSQL command_topic to a file located in the "
      + "same KSQL node.";

  public static final String KSQL_METASTORE_BACKUP_LOCATION = "ksql.metastore.backup.location";
  public static final String KSQL_METASTORE_BACKUP_LOCATION_DEFAULT = "";
  public static final String KSQL_METASTORE_BACKUP_LOCATION_DOC = "Specify the directory where "
      + "KSQL metastore backup files are located.";

  public static final String KSQL_SUPPRESS_ENABLED = "ksql.suppress.enabled";
  public static final Boolean KSQL_SUPPRESS_ENABLED_DEFAULT = true;
  public static final String KSQL_SUPPRESS_ENABLED_DOC =
      "Feature flag for suppression, specifically EMIT FINAL";

  public static final String KSQL_SUPPRESS_BUFFER_SIZE = "ksql.suppress.buffer.size";
  public static final Long KSQL_SUPPRESS_BUFFER_SIZE_DEFAULT = -1L;
  public static final String KSQL_SUPPRESS_BUFFER_SIZE_DOC = "Bound the size of the buffer used "
      + "for suppression. Negative size means the buffer will be unbounded. If the buffer exceeds "
      + "its max capacity, a StreamsException stating this is thrown";

  // Defaults for config NOT defined by this class's ConfigDef:
  static final ImmutableMap<String, ?> NON_KSQL_DEFAULTS = ImmutableMap
      .<String, Object>builder()
      // Improve join predictability by generally allowing a second poll to ensure both sizes
      // of a join have data. See https://github.com/confluentinc/ksql/issues/5537.
      .put(KSQL_STREAMS_PREFIX + StreamsConfig.MAX_TASK_IDLE_MS_CONFIG, 500L)
      .build();

  public static final String KSQL_QUERY_RETRY_BACKOFF_INITIAL_MS
      = "ksql.query.retry.backoff.initial.ms";
  public static final Long KSQL_QUERY_RETRY_BACKOFF_INITIAL_MS_DEFAULT = 15000L;
  public static final String KSQL_QUERY_RETRY_BACKOFF_INITIAL_MS_DOC = "The initial amount of time "
      + "to wait before attempting to retry a persistent query in ERROR state.";

  public static final String KSQL_QUERY_RETRY_BACKOFF_MAX_MS = "ksql.query.retry.backoff.max.ms";
  public static final Long KSQL_QUERY_RETRY_BACKOFF_MAX_MS_DEFAULT = 900000L;
  public static final String KSQL_QUERY_RETRY_BACKOFF_MAX_MS_DOC = "The maximum amount of time "
      + "to wait before attempting to retry a persistent query in ERROR state.";

  public static final String KSQL_QUERY_ERROR_MAX_QUEUE_SIZE = "ksql.query.error.max.queue.size";
  public static final Integer KSQL_QUERY_ERROR_MAX_QUEUE_SIZE_DEFAULT = 10;
  public static final String KSQL_QUERY_ERROR_MAX_QUEUE_SIZE_DOC = "The maximum number of "
      + "error messages (per query) to hold in the internal query errors queue and display"
      + "in the query description when executing the `EXPLAIN <query>` command.";

  public static final String KSQL_PROPERTIES_OVERRIDES_DENYLIST =
      "ksql.properties.overrides.denylist";
  private static final String KSQL_PROPERTIES_OVERRIDES_DENYLIST_DOC = "Comma-separated list of "
      + "properties that KSQL users cannot override.";

  private enum ConfigGeneration {
    LEGACY,
    CURRENT
  }

  public static final Collection<CompatibilityBreakingConfigDef> COMPATIBLY_BREAKING_CONFIG_DEFS
      = ImmutableList.of(new CompatibilityBreakingConfigDef(
          KSQL_STRING_CASE_CONFIG_TOGGLE,
          Type.BOOLEAN,
          false,
          true,
          Importance.LOW,
          Optional.empty(),
          KSQL_STRING_CASE_CONFIG_TOGGLE_DOC
      ));

  public static class CompatibilityBreakingConfigDef {

    private final String name;
    private final ConfigDef.Type type;
    private final Object defaultValueLegacy;
    private final Object defaultValueCurrent;
    private final ConfigDef.Importance importance;
    private final String documentation;
    private final Optional<SemanticVersion> since;
    private final Validator validator;

    CompatibilityBreakingConfigDef(
        final String name,
        final ConfigDef.Type type,
        final Object defaultValueLegacy,
        final Object defaultValueCurrent,
        final ConfigDef.Importance importance,
        final Optional<SemanticVersion> since,
        final String documentation
    ) {
      this(
          name,
          type,
          defaultValueLegacy,
          defaultValueCurrent,
          importance,
          documentation,
          since,
          null);
    }

    CompatibilityBreakingConfigDef(
        final String name,
        final ConfigDef.Type type,
        final Object defaultValueLegacy,
        final Object defaultValueCurrent,
        final ConfigDef.Importance importance,
        final String documentation,
        final Optional<SemanticVersion> since,
        final Validator validator
    ) {
      this.name = Objects.requireNonNull(name, "name");
      this.type = Objects.requireNonNull(type, "type");
      this.defaultValueLegacy = defaultValueLegacy;
      this.defaultValueCurrent = defaultValueCurrent;
      this.importance = Objects.requireNonNull(importance, "importance");
      this.documentation = Objects.requireNonNull(documentation, "documentation");
      this.since = Objects.requireNonNull(since, "since");
      this.validator = validator;
    }

    public String getName() {
      return this.name;
    }

    public Optional<SemanticVersion> since() {
      return since;
    }

    public Object getCurrentDefaultValue() {
      return defaultValueCurrent;
    }

    private void define(final ConfigDef configDef, final Object defaultValue) {
      configDef.define(name, type, defaultValue, validator, importance, documentation);
    }

    void defineLegacy(final ConfigDef configDef) {
      define(configDef, defaultValueLegacy);
    }

    void defineCurrent(final ConfigDef configDef) {
      define(configDef, defaultValueCurrent);
    }
  }

  private static final Collection<CompatibilityBreakingStreamsConfig>
      COMPATIBILITY_BREAKING_STREAMS_CONFIGS = ImmutableList.of(
          // Turn on optimizations by default, unless the user explicitly disables in config:
          new CompatibilityBreakingStreamsConfig(
            StreamsConfig.TOPOLOGY_OPTIMIZATION_CONFIG,
            StreamsConfig.OPTIMIZE,
            StreamsConfig.OPTIMIZE)
  );

  private static final class CompatibilityBreakingStreamsConfig {
    final String name;
    final Object defaultValueLegacy;
    final Object defaultValueCurrent;

    CompatibilityBreakingStreamsConfig(final String name, final Object defaultValueLegacy,
        final Object defaultValueCurrent) {
      this.name = Objects.requireNonNull(name);
      if (!StreamsConfig.configDef().names().contains(name)) {
        throw new IllegalArgumentException(
            String.format("%s is not a valid streams config", name));
      }
      this.defaultValueLegacy = defaultValueLegacy;
      this.defaultValueCurrent = defaultValueCurrent;
    }

    String getName() {
      return this.name;
    }
  }

  public static final ConfigDef CURRENT_DEF = buildConfigDef(ConfigGeneration.CURRENT);
  public static final ConfigDef LEGACY_DEF = buildConfigDef(ConfigGeneration.LEGACY);
  public static final Set<String> SSL_CONFIG_NAMES = sslConfigNames();

  private static ConfigDef configDef(final ConfigGeneration generation) {
    return generation == ConfigGeneration.CURRENT ? CURRENT_DEF : LEGACY_DEF;
  }

  // CHECKSTYLE_RULES.OFF: MethodLength
  private static ConfigDef buildConfigDef(final ConfigGeneration generation) {
    final ConfigDef configDef = new ConfigDef()
        .define(
            KSQL_SERVICE_ID_CONFIG,
            ConfigDef.Type.STRING,
            KSQL_SERVICE_ID_DEFAULT,
            ConfigDef.Importance.MEDIUM,
            "Indicates the ID of the ksql service. It will be used as prefix for "
                + "all implicitly named resources created by this instance in Kafka. "
                + "By convention, the id should end in a seperator character of some form, e.g. "
                + "a dash or underscore, as this makes identifiers easier to read."
        )
        .define(
            KSQL_TRANSIENT_QUERY_NAME_PREFIX_CONFIG,
            ConfigDef.Type.STRING,
            KSQL_TRANSIENT_QUERY_NAME_PREFIX_DEFAULT,
            ConfigDef.Importance.MEDIUM,
            "Second part of the prefix for transient queries. For instance if "
            + "the prefix is transient_ the query name would be "
            + "ksql_transient_4120896722607083946_1509389010601 where 'ksql_' is the first prefix"
            + " and '_transient' is the second part of the prefix for the query id the third and "
            + "4th parts are a random long value and the current timestamp. "
        ).define(
            KSQL_OUTPUT_TOPIC_NAME_PREFIX_CONFIG,
            ConfigDef.Type.STRING,
            "",
            ConfigDef.Importance.LOW,
            KSQL_OUTPUT_TOPIC_NAME_PREFIX_DOCS
        ).define(
            SINK_WINDOW_CHANGE_LOG_ADDITIONAL_RETENTION_MS_PROPERTY,
            ConfigDef.Type.LONG,
            KsqlConstants.defaultSinkWindowChangeLogAdditionalRetention,
            ConfigDef.Importance.MEDIUM,
            "The default window change log additional retention time. This "
            + "is a streams config value which will be added to a windows maintainMs to ensure "
            + "data is not deleted from the log prematurely. Allows for clock drift. "
            + "Default is 1 day"
        ).define(
            SCHEMA_REGISTRY_URL_PROPERTY,
            ConfigDef.Type.STRING,
            "",
            ConfigDef.Importance.MEDIUM,
            "The URL for the schema registry"
        ).define(
            CONNECT_URL_PROPERTY,
            ConfigDef.Type.STRING,
            DEFAULT_CONNECT_URL,
            Importance.MEDIUM,
            "The URL for the connect deployment, defaults to http://localhost:8083"
        ).define(
            CONNECT_WORKER_CONFIG_FILE_PROPERTY,
            ConfigDef.Type.STRING,
            "",
            Importance.LOW,
            "The path to a connect worker configuration file. An empty value for this configuration"
                + "will prevent connect from starting up embedded within KSQL. For more information"
                + " on configuring connect, see "
                + "https://docs.confluent.io/current/connect/userguide.html#configuring-workers."
        ).define(
            KSQL_ENABLE_UDFS,
            ConfigDef.Type.BOOLEAN,
            true,
            ConfigDef.Importance.MEDIUM,
            "Whether or not custom UDF jars found in the ext dir should be loaded. Default is true "
        ).define(
            KSQL_COLLECT_UDF_METRICS,
            ConfigDef.Type.BOOLEAN,
            false,
            ConfigDef.Importance.LOW,
            "Whether or not metrics should be collected for custom udfs. Default is false. Note: "
                + "this will add some overhead to udf invocation. It is recommended that this "
                + " be set to false in production."
        ).define(
            KSQL_EXT_DIR,
            ConfigDef.Type.STRING,
            DEFAULT_EXT_DIR,
            ConfigDef.Importance.LOW,
            "The path to look for and load extensions such as UDFs from."
        ).define(
            KSQL_INTERNAL_TOPIC_REPLICAS_PROPERTY,
            Type.SHORT,
            (short) 1,
            ConfigDef.Importance.MEDIUM,
            "The replication factor for the internal topics of KSQL server."
        ).define(
            KSQL_INTERNAL_TOPIC_MIN_INSYNC_REPLICAS_PROPERTY,
            Type.SHORT,
            (short) 1,
            ConfigDef.Importance.MEDIUM,
            "The minimum number of insync replicas for the internal topics of KSQL server."
        ).define(
            KSQL_UDF_SECURITY_MANAGER_ENABLED,
            ConfigDef.Type.BOOLEAN,
            true,
            ConfigDef.Importance.LOW,
            "Enable the security manager for UDFs. Default is true and will stop UDFs from"
               + " calling System.exit or executing processes"
        ).define(
            KSQL_INSERT_INTO_VALUES_ENABLED,
            Type.BOOLEAN,
            true,
            ConfigDef.Importance.LOW,
            "Enable the INSERT INTO ... VALUES functionality."
        ).define(
            KSQL_SECURITY_EXTENSION_CLASS,
            Type.CLASS,
            KSQL_SECURITY_EXTENSION_DEFAULT,
            ConfigDef.Importance.LOW,
            KSQL_SECURITY_EXTENSION_DOC
        ).define(
            KSQL_WRAP_SINGLE_VALUES,
            ConfigDef.Type.BOOLEAN,
            true,
            ConfigDef.Importance.LOW,
            "Controls how KSQL will serialize a value whose schema contains only a "
                + "single column. The setting only sets the default for `CREATE STREAM`, "
                + "`CREATE TABLE`, `CREATE STREAM AS SELECT`, `CREATE TABLE AS SELECT` and "
                + "`INSERT INTO` statements, where `WRAP_SINGLE_VALUE` is not provided explicitly "
                + "in the statement." + System.lineSeparator()
                + "When set to true, KSQL will persist the single column nested with a STRUCT, "
                + "for formats that support them. When set to false KSQL will persist "
                + "the column as the anonymous values." + System.lineSeparator()
                + "For example, if the value contains only a single column 'FOO INT' and the "
                + "format is JSON,  and this setting is `false`, then KSQL will persist the value "
                + "as an unnamed JSON number, e.g. '10'. Where as, if this setting is `true`, KSQL "
                + "will persist the value as a JSON document with a single numeric property, "
                + "e.g. '{\"FOO\": 10}." + System.lineSeparator()
                + "Note: the DELIMITED format ignores this setting as it does not support the "
                + "concept of a STRUCT, record or object."
        ).define(
            KSQL_CUSTOM_METRICS_TAGS,
            ConfigDef.Type.STRING,
            "",
            ConfigDef.Importance.LOW,
            KSQL_CUSTOM_METRICS_TAGS_DOC
        ).define(
            KSQL_CUSTOM_METRICS_EXTENSION,
            ConfigDef.Type.CLASS,
            null,
            ConfigDef.Importance.LOW,
            KSQL_CUSTOM_METRICS_EXTENSION_DOC
        ).define(
            KSQL_ENABLE_TOPIC_ACCESS_VALIDATOR,
            Type.STRING,
            KSQL_ACCESS_VALIDATOR_AUTO,
            ValidString.in(
                KSQL_ACCESS_VALIDATOR_ON,
                KSQL_ACCESS_VALIDATOR_OFF,
                KSQL_ACCESS_VALIDATOR_AUTO
            ),
            ConfigDef.Importance.LOW,
            KSQL_ACCESS_VALIDATOR_DOC
        ).define(METRIC_REPORTER_CLASSES_CONFIG,
            Type.LIST,
            "",
            Importance.LOW,
            METRIC_REPORTER_CLASSES_DOC
        ).define(
            KSQL_PULL_QUERIES_ENABLE_CONFIG,
            Type.BOOLEAN,
            KSQL_QUERY_PULL_ENABLE_DEFAULT,
            Importance.LOW,
            KSQL_QUERY_PULL_ENABLE_DOC
        ).define(
            KSQL_QUERY_PULL_ENABLE_STANDBY_READS,
            Type.BOOLEAN,
            KSQL_QUERY_PULL_ENABLE_STANDBY_READS_DEFAULT,
            Importance.MEDIUM,
            KSQL_QUERY_PULL_ENABLE_STANDBY_READS_DOC
        ).define(
            KSQL_QUERY_PULL_MAX_ALLOWED_OFFSET_LAG_CONFIG,
            Type.LONG,
            KSQL_QUERY_PULL_MAX_ALLOWED_OFFSET_LAG_DEFAULT,
            zeroOrPositive(),
            Importance.MEDIUM,
            KSQL_QUERY_PULL_MAX_ALLOWED_OFFSET_LAG_DOC
        ).define(
            KSQL_PERSISTENT_QUERY_NAME_PREFIX_CONFIG,
            Type.STRING,
            KSQL_PERSISTENT_QUERY_NAME_PREFIX_DEFAULT,
            Importance.LOW,
            KSQL_PERSISTENT_QUERY_NAME_PREFIX_DOC
        ).define(
            KSQL_ACTIVE_PERSISTENT_QUERY_LIMIT_CONFIG,
            Type.INT,
            KSQL_ACTIVE_PERSISTENT_QUERY_LIMIT_DEFAULT,
            Importance.MEDIUM,
            KSQL_ACTIVE_PERSISTENT_QUERY_LIMIT_DOC
        ).define(
            KSQL_SHUTDOWN_TIMEOUT_MS_CONFIG,
            Type.LONG,
            KSQL_SHUTDOWN_TIMEOUT_MS_DEFAULT,
            Importance.MEDIUM,
            KSQL_SHUTDOWN_TIMEOUT_MS_DOC
        ).define(
            KSQL_AUTH_CACHE_EXPIRY_TIME_SECS,
            Type.LONG,
            KSQL_AUTH_CACHE_EXPIRY_TIME_SECS_DEFAULT,
            Importance.LOW,
            KSQL_AUTH_CACHE_EXPIRY_TIME_SECS_DOC
        ).define(
            KSQL_AUTH_CACHE_MAX_ENTRIES,
            Type.LONG,
            KSQL_AUTH_CACHE_MAX_ENTRIES_DEFAULT,
            Importance.LOW,
            KSQL_AUTH_CACHE_MAX_ENTRIES_DOC
        ).define(
            KSQL_HIDDEN_TOPICS_CONFIG,
            Type.LIST,
            KSQL_HIDDEN_TOPICS_DEFAULT,
            ConfigValidators.validRegex(),
            Importance.LOW,
            KSQL_HIDDEN_TOPICS_DOC
        ).define(
            KSQL_READONLY_TOPICS_CONFIG,
            Type.LIST,
            KSQL_READONLY_TOPICS_DEFAULT,
            ConfigValidators.validRegex(),
            Importance.LOW,
            KSQL_READONLY_TOPICS_DOC
        )
        .define(
            KSQL_TIMESTAMP_THROW_ON_INVALID,
            Type.BOOLEAN,
            KSQL_TIMESTAMP_THROW_ON_INVALID_DEFAULT,
            Importance.MEDIUM,
            KSQL_TIMESTAMP_THROW_ON_INVALID_DOC
        )
        .define(
            KSQL_QUERY_PULL_METRICS_ENABLED,
            Type.BOOLEAN,
            false,
            Importance.LOW,
            KSQL_QUERY_PULL_METRICS_ENABLED_DOC
        )
        .define(
            KSQL_QUERY_PULL_MAX_QPS_CONFIG,
            Type.INT,
            KSQL_QUERY_PULL_MAX_QPS_DEFAULT,
            Importance.LOW,
            KSQL_QUERY_PULL_MAX_QPS_DOC
        )
        .define(
            KSQL_ERROR_CLASSIFIER_REGEX_PREFIX,
            Type.STRING,
            "",
            Importance.LOW,
            KSQL_ERROR_CLASSIFIER_REGEX_PREFIX_DOC
        )
        .define(
            KSQL_CREATE_OR_REPLACE_ENABLED,
            Type.BOOLEAN,
            KSQL_CREATE_OR_REPLACE_ENABLED_DEFAULT,
            Importance.LOW,
            KSQL_CREATE_OR_REPLACE_ENABLED_DOC
        )
        .define(
            KSQL_ENABLE_METASTORE_BACKUP,
            Type.BOOLEAN,
            KSQL_ENABLE_METASTORE_BACKUP_DEFAULT,
            Importance.LOW,
            KSQL_ENABLE_METASTORE_BACKUP_DOC
        )
        .define(
            KSQL_METASTORE_BACKUP_LOCATION,
            Type.STRING,
            KSQL_METASTORE_BACKUP_LOCATION_DEFAULT,
            Importance.LOW,
            KSQL_METASTORE_BACKUP_LOCATION_DOC
        )
        .define(
            KSQL_SUPPRESS_ENABLED,
            Type.BOOLEAN,
            KSQL_SUPPRESS_ENABLED_DEFAULT,
            Importance.LOW,
            KSQL_SUPPRESS_ENABLED_DOC
        )
        .define(
            KSQL_QUERY_RETRY_BACKOFF_INITIAL_MS,
            Type.LONG,
            KSQL_QUERY_RETRY_BACKOFF_INITIAL_MS_DEFAULT,
            Importance.LOW,
            KSQL_QUERY_RETRY_BACKOFF_INITIAL_MS_DOC
        )
        .define(
            KSQL_QUERY_RETRY_BACKOFF_MAX_MS,
            Type.LONG,
            KSQL_QUERY_RETRY_BACKOFF_MAX_MS_DEFAULT,
            Importance.LOW,
            KSQL_QUERY_RETRY_BACKOFF_MAX_MS_DOC
        )
        .define(
            KSQL_QUERY_ERROR_MAX_QUEUE_SIZE,
            Type.INT,
            KSQL_QUERY_ERROR_MAX_QUEUE_SIZE_DEFAULT,
            Importance.LOW,
            KSQL_QUERY_ERROR_MAX_QUEUE_SIZE_DOC
        )
        .define(
<<<<<<< HEAD
            KSQL_SUPPRESS_BUFFER_SIZE,
            Type.LONG,
            KSQL_SUPPRESS_BUFFER_SIZE_DEFAULT,
            Importance.LOW,
            KSQL_SUPPRESS_BUFFER_SIZE_DOC
=======
            KSQL_PROPERTIES_OVERRIDES_DENYLIST,
            Type.LIST,
            "",
            Importance.LOW,
            KSQL_PROPERTIES_OVERRIDES_DENYLIST_DOC
>>>>>>> cce2c107
        )
        .withClientSslSupport();

    for (final CompatibilityBreakingConfigDef compatibilityBreakingConfigDef
        : COMPATIBLY_BREAKING_CONFIG_DEFS) {
      if (generation == ConfigGeneration.CURRENT) {
        compatibilityBreakingConfigDef.defineCurrent(configDef);
      } else {
        compatibilityBreakingConfigDef.defineLegacy(configDef);
      }
    }
    return configDef;
  }
  // CHECKSTYLE_RULES.ON: MethodLength

  private static final class ConfigValue {
    final ConfigItem configItem;
    final String key;
    final Object value;

    private ConfigValue(final ConfigItem configItem, final String key, final Object value) {
      this.configItem = configItem;
      this.key = key;
      this.value = value;
    }

    private boolean isResolved() {
      return configItem.isResolved();
    }

    private String convertToObfuscatedString() {
      return configItem.convertToString(value);
    }
  }

  private static void applyStreamsConfig(
      final Map<String, ?> props,
      final Map<String, ConfigValue> streamsConfigProps) {
    props.entrySet()
        .stream()
        .map(e -> resolveStreamsConfig(e.getKey(), e.getValue()))
        .filter(Optional::isPresent)
        .map(Optional::get)
        .forEach(
            configValue -> streamsConfigProps.put(configValue.key, configValue));
  }

  private static Optional<ConfigValue> resolveStreamsConfig(
      final String maybePrefixedKey,
      final Object value) {
    final String key = maybePrefixedKey.startsWith(KSQL_STREAMS_PREFIX)
        ? maybePrefixedKey.substring(KSQL_STREAMS_PREFIX.length()) : maybePrefixedKey;

    if (key.startsWith(KsqlConfig.KSQL_CONFIG_PROPERTY_PREFIX)) {
      return Optional.empty();
    }

    return new KsqlConfigResolver().resolve(maybePrefixedKey, false)
        .map(configItem -> new ConfigValue(configItem, key, configItem.parseValue(value)));
  }

  private static Map<String, ConfigValue> buildStreamingConfig(
      final Map<String, ?> baseStreamConfig,
      final Map<String, ?> overrides) {
    final Map<String, ConfigValue> streamConfigProps = new HashMap<>();
    applyStreamsConfig(baseStreamConfig, streamConfigProps);
    applyStreamsConfig(overrides, streamConfigProps);
    return ImmutableMap.copyOf(streamConfigProps);
  }

  private final Map<String, ConfigValue> ksqlStreamConfigProps;

  public KsqlConfig(final Map<?, ?> props) {
    this(ConfigGeneration.CURRENT, props);
  }

  private KsqlConfig(final ConfigGeneration generation, final Map<?, ?> props) {
    super(configDef(generation), addNonKsqlDefaults(props));

    final Map<String, Object> streamsConfigDefaults = new HashMap<>();
    streamsConfigDefaults.put(StreamsConfig.COMMIT_INTERVAL_MS_CONFIG, KsqlConstants
        .defaultCommitIntervalMsConfig);
    streamsConfigDefaults.put(
        StreamsConfig.CACHE_MAX_BYTES_BUFFERING_CONFIG, KsqlConstants
            .defaultCacheMaxBytesBufferingConfig);
    streamsConfigDefaults.put(StreamsConfig.NUM_STREAM_THREADS_CONFIG, KsqlConstants
        .defaultNumberOfStreamsThreads);
    if (!getBooleanConfig(FAIL_ON_DESERIALIZATION_ERROR_CONFIG, false)) {
      streamsConfigDefaults.put(
          StreamsConfig.DEFAULT_DESERIALIZATION_EXCEPTION_HANDLER_CLASS_CONFIG,
          LogMetricAndContinueExceptionHandler.class
      );
    }
    streamsConfigDefaults.put(
        StreamsConfig.DEFAULT_PRODUCTION_EXCEPTION_HANDLER_CLASS_CONFIG,
        ProductionExceptionHandlerUtil.getHandler(
            getBooleanConfig(FAIL_ON_PRODUCTION_ERROR_CONFIG, true))
    );
    COMPATIBILITY_BREAKING_STREAMS_CONFIGS.forEach(
        config -> streamsConfigDefaults.put(
            config.name,
            generation == ConfigGeneration.CURRENT
                ? config.defaultValueCurrent : config.defaultValueLegacy));
    this.ksqlStreamConfigProps = buildStreamingConfig(streamsConfigDefaults, originals());
  }

  private static Map<?, ?> addNonKsqlDefaults(final Map<?, ?> props) {
    final Map<Object, Object> withDefaults = new HashMap<>(props);
    NON_KSQL_DEFAULTS.forEach(withDefaults::putIfAbsent);
    return withDefaults;
  }

  private boolean getBooleanConfig(final String config, final boolean defaultValue) {
    final Object value = originals().get(config);
    if (value == null) {
      return defaultValue;
    }
    return Boolean.parseBoolean(value.toString());
  }

  private KsqlConfig(final ConfigGeneration generation,
                     final Map<String, ?> values,
                     final Map<String, ConfigValue> ksqlStreamConfigProps) {
    super(configDef(generation), values);
    this.ksqlStreamConfigProps = ksqlStreamConfigProps;
  }

  public Map<String, Object> getKsqlStreamConfigProps(final String applicationId) {
    final Map<String, Object> map = new HashMap<>(getKsqlStreamConfigProps());
    map.put(
        MetricCollectors.RESOURCE_LABEL_PREFIX
            + StreamsConfig.APPLICATION_ID_CONFIG,
        applicationId
    );
    map.putAll(addConfluentMetricsContextConfigsKafka(Collections.emptyMap()));
    return Collections.unmodifiableMap(map);
  }

  public Map<String, Object> getKsqlStreamConfigProps() {
    final Map<String, Object> map = new HashMap<>();
    for (final ConfigValue config : ksqlStreamConfigProps.values()) {
      map.put(config.key, config.value);
    }
    return Collections.unmodifiableMap(map);
  }

  public Map<String, Object> getKsqlAdminClientConfigProps() {
    final Map<String, Object> map = new HashMap<>();
    map.putAll(getConfigsFor(AdminClientConfig.configNames()));
    map.putAll(addConfluentMetricsContextConfigsKafka(Collections.emptyMap()));
    return Collections.unmodifiableMap(map);
  }

  public Map<String, Object> getProducerClientConfigProps() {
    final Map<String, Object> map = new HashMap<>();
    map.putAll(getConfigsFor(ProducerConfig.configNames()));
    map.putAll(addConfluentMetricsContextConfigsKafka(Collections.emptyMap()));
    return Collections.unmodifiableMap(map);
  }

  public Map<String, Object> addConfluentMetricsContextConfigsKafka(
      final Map<String,Object> props
  ) {
    final Map<String, Object> updatedProps = new HashMap<>(props);
    final AppInfoParser.AppInfo appInfo = new AppInfoParser.AppInfo(System.currentTimeMillis());
    updatedProps.putAll(getConfigsForPrefix(REPORTER_CONFIGS_PREFIXES));
    updatedProps.put(MetricCollectors.RESOURCE_LABEL_VERSION, appInfo.getVersion());
    updatedProps.put(MetricCollectors.RESOURCE_LABEL_COMMIT_ID, appInfo.getCommitId());
    return updatedProps;
  }

  public Map<String, Object> getProcessingLogConfigProps() {
    return getConfigsFor(ProcessingLogConfig.configNames());
  }

  private Map<String, Object> getConfigsFor(final Set<String> configs) {
    final Map<String, Object> props = new HashMap<>();
    ksqlStreamConfigProps.values().stream()
        .filter(configValue -> configs.contains(configValue.key))
        .forEach(configValue -> props.put(configValue.key, configValue.value));
    return Collections.unmodifiableMap(props);
  }

  private Map<String, Object> getConfigsForPrefix(final Set<String> configs) {
    final Map<String, Object> props = new HashMap<>();
    ksqlStreamConfigProps.values().stream()
        .filter(configValue -> configs.stream().anyMatch(configValue.key::startsWith))
        .forEach(configValue -> props.put(configValue.key, configValue.value));
    return Collections.unmodifiableMap(props);
  }

  public Map<String, Object> getKsqlFunctionsConfigProps(final String functionName) {
    final Map<String, Object> udfProps = originalsWithPrefix(
        KSQL_FUNCTIONS_PROPERTY_PREFIX + functionName.toLowerCase(), false);

    final Map<String, Object> globals = originalsWithPrefix(
        KSQ_FUNCTIONS_GLOBAL_PROPERTY_PREFIX, false);

    udfProps.putAll(globals);

    return udfProps;
  }

  private Map<String, String> getKsqlConfigPropsWithSecretsObfuscated() {
    final Map<String, String> props = new HashMap<>();

    originalsWithPrefix(KSQL_FUNCTIONS_PROPERTY_PREFIX, false)
        .forEach((key, value) -> props.put(key, "[hidden]"));

    configDef(ConfigGeneration.CURRENT).names().stream()
        .filter(key -> !SSL_CONFIG_NAMES.contains(key))
        .forEach(
            key -> props.put(key, ConfigDef.convertToString(values().get(key), typeOf(key))));

    return Collections.unmodifiableMap(props);
  }

  private Map<String, String> getKsqlStreamConfigPropsWithSecretsObfuscated() {
    final Map<String, String> props = new HashMap<>();
    // build a properties map with obfuscated values for sensitive configs.
    // Obfuscation is handled by ConfigDef.convertToString
    ksqlStreamConfigProps.values().stream()
        // we must only return props for which we could resolve
        .filter(ConfigValue::isResolved)
        .forEach(
            configValue -> props.put(
                configValue.key,
                configValue.convertToObfuscatedString()));
    return Collections.unmodifiableMap(props);
  }

  public Map<String, String> getAllConfigPropsWithSecretsObfuscated() {
    final Map<String, String> allPropsCleaned = new HashMap<>();
    // build a properties map with obfuscated values for sensitive configs.
    // Obfuscation is handled by ConfigDef.convertToString
    allPropsCleaned.putAll(getKsqlConfigPropsWithSecretsObfuscated());
    allPropsCleaned.putAll(
        getKsqlStreamConfigPropsWithSecretsObfuscated().entrySet().stream().collect(
            Collectors.toMap(
                e -> KSQL_STREAMS_PREFIX + e.getKey(), Map.Entry::getValue
            )
        )
    );
    return Collections.unmodifiableMap(allPropsCleaned);
  }

  public KsqlConfig cloneWithPropertyOverwrite(final Map<String, ?> props) {
    final Map<String, Object> cloneProps = new HashMap<>(originals());
    cloneProps.putAll(props);
    final Map<String, ConfigValue> streamConfigProps =
        buildStreamingConfig(getKsqlStreamConfigProps(), props);

    return new KsqlConfig(ConfigGeneration.CURRENT, cloneProps, streamConfigProps);
  }

  public KsqlConfig overrideBreakingConfigsWithOriginalValues(final Map<String, ?> props) {
    final KsqlConfig originalConfig = new KsqlConfig(ConfigGeneration.LEGACY, props);
    final Map<String, Object> mergedProperties = new HashMap<>(originals());
    COMPATIBLY_BREAKING_CONFIG_DEFS.stream()
        .map(CompatibilityBreakingConfigDef::getName)
        .forEach(
            k -> mergedProperties.put(k, originalConfig.get(k)));
    final Map<String, ConfigValue> mergedStreamConfigProps
        = new HashMap<>(this.ksqlStreamConfigProps);
    COMPATIBILITY_BREAKING_STREAMS_CONFIGS.stream()
        .map(CompatibilityBreakingStreamsConfig::getName)
        .forEach(
            k -> mergedStreamConfigProps.put(k, originalConfig.ksqlStreamConfigProps.get(k)));
    return new KsqlConfig(ConfigGeneration.LEGACY, mergedProperties, mergedStreamConfigProps);
  }

  public Map<String, String> getStringAsMap(final String key) {
    final String value = getString(key).trim();
    try {
      return value.equals("")
          ? Collections.emptyMap()
          : Splitter.on(",").trimResults().withKeyValueSeparator(":").split(value);
    } catch (final IllegalArgumentException e) {
      throw new KsqlException(
          String.format(
              "Invalid config value for '%s'. value: %s. reason: %s",
              key,
              value,
              e.getMessage()));
    }
  }

  private static Set<String> sslConfigNames() {
    final ConfigDef sslConfig = new ConfigDef();
    SslConfigs.addClientSslSupport(sslConfig);
    return sslConfig.names();
  }
}<|MERGE_RESOLUTION|>--- conflicted
+++ resolved
@@ -774,19 +774,18 @@
             KSQL_QUERY_ERROR_MAX_QUEUE_SIZE_DOC
         )
         .define(
-<<<<<<< HEAD
             KSQL_SUPPRESS_BUFFER_SIZE,
             Type.LONG,
             KSQL_SUPPRESS_BUFFER_SIZE_DEFAULT,
             Importance.LOW,
             KSQL_SUPPRESS_BUFFER_SIZE_DOC
-=======
+        )
+        .define(
             KSQL_PROPERTIES_OVERRIDES_DENYLIST,
             Type.LIST,
             "",
             Importance.LOW,
             KSQL_PROPERTIES_OVERRIDES_DENYLIST_DOC
->>>>>>> cce2c107
         )
         .withClientSslSupport();
 
