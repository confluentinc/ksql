/*
 * Copyright 2024 Confluent Inc.
 *
 * Licensed under the Apache License, Version 2.0 (the "License");
 * you may not use this file except in compliance with the License.
 * You may obtain a copy of the License at
 *
 * http://www.apache.org/licenses/LICENSE-2.0
 *
 * Unless required by applicable law or agreed to in writing, software
 * distributed under the License is distributed on an "AS IS" BASIS,
 * WITHOUT WARRANTIES OR CONDITIONS OF ANY KIND, either express or implied.
 * See the License for the specific language governing permissions and
 * limitations under the License.
 */

package io.confluent.ksql.security;

import io.confluent.ksql.security.oauth.OAuthBearerCredentials;
<<<<<<< HEAD
import org.apache.kafka.common.config.ConfigException;
=======
import io.confluent.ksql.security.oauth.StaticTokenCredentials;
>>>>>>> 15f66c63
import org.junit.Test;

import static org.junit.jupiter.api.Assertions.*;

public class CredentialsFactoryTest {
  @Test
  public void testCreateBasicCredentials() {
    Credentials credentials = CredentialsFactory.createCredentials(AuthType.BASIC, null);
    assertInstanceOf(BasicCredentials.class, credentials,
        "Should return an instance of BasicCredentials");
  }

  @Test
  public void testCreateOAuthBearerCredentials() {
    Credentials credentials = CredentialsFactory.createCredentials(AuthType.OAUTHBEARER, null);
    assertInstanceOf(OAuthBearerCredentials.class, credentials,
        "Should return an instance of OAuthBearerCredentials");
  }

  @Test
<<<<<<< HEAD
  public void testCreateCustomCredentialsThrowsException() {
    assertThrows(ConfigException.class, () -> CredentialsFactory.createCredentials(AuthType.CUSTOM, null),
        "Should throw ConfigException when custom token credentials class name is not provided");
=======
  public void testCreateStaticTokenCredentials() {
    Credentials credentials = CredentialsFactory.createCredentials(AuthType.STATIC_TOKEN);
    assertInstanceOf(StaticTokenCredentials.class, credentials,
        "Should return an instance of StaticTokenCredentials");
>>>>>>> 15f66c63
  }

  @Test
  public void testCreateCredentialsWithUnsupportedAuthType() {
    Credentials credentials = CredentialsFactory.createCredentials(AuthType.NONE, null);
    assertNull(credentials, "Should return null for unsupported AuthType");
  }
}<|MERGE_RESOLUTION|>--- conflicted
+++ resolved
@@ -17,11 +17,8 @@
 package io.confluent.ksql.security;
 
 import io.confluent.ksql.security.oauth.OAuthBearerCredentials;
-<<<<<<< HEAD
 import org.apache.kafka.common.config.ConfigException;
-=======
 import io.confluent.ksql.security.oauth.StaticTokenCredentials;
->>>>>>> 15f66c63
 import org.junit.Test;
 
 import static org.junit.jupiter.api.Assertions.*;
@@ -42,16 +39,16 @@
   }
 
   @Test
-<<<<<<< HEAD
   public void testCreateCustomCredentialsThrowsException() {
     assertThrows(ConfigException.class, () -> CredentialsFactory.createCredentials(AuthType.CUSTOM, null),
-        "Should throw ConfigException when custom token credentials class name is not provided");
-=======
+            "Should throw ConfigException when custom token credentials class name is not provided");
+  }
+
+  @Test
   public void testCreateStaticTokenCredentials() {
-    Credentials credentials = CredentialsFactory.createCredentials(AuthType.STATIC_TOKEN);
+    Credentials credentials = CredentialsFactory.createCredentials(AuthType.STATIC_TOKEN, null);
     assertInstanceOf(StaticTokenCredentials.class, credentials,
         "Should return an instance of StaticTokenCredentials");
->>>>>>> 15f66c63
   }
 
   @Test
