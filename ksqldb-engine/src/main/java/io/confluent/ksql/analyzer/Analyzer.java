--- conflicted
+++ resolved
@@ -264,18 +264,13 @@
       analysis.getWhereExpression()
           .ifPresent(expression -> columnValidator.analyzeExpression(expression, "WHERE"));
 
-<<<<<<< HEAD
       analysis.getGroupBy()
           .map(GroupBy::getGroupingExpressions)
           .orElseGet(ImmutableList::of)
-          .forEach(columnValidator::analyzeExpression);
-=======
-      analysis.getGroupByExpressions()
           .forEach(expression -> columnValidator.analyzeExpression(expression, "GROUP BY"));
 
       analysis.getPartitionBy()
           .ifPresent(expression -> columnValidator.analyzeExpression(expression, "PARTITION BY"));
->>>>>>> 3628e234
 
       analysis.getHavingExpression()
           .ifPresent(expression -> columnValidator.analyzeExpression(expression, "HAVING"));
