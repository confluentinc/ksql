/*
 * Copyright 2019 Confluent Inc.
 *
 * Licensed under the Confluent Community License (the "License"); you may not use
 * this file except in compliance with the License.  You may obtain a copy of the
 * License at
 *
 * http://www.confluent.io/confluent-community-license
 *
 * Unless required by applicable law or agreed to in writing, software
 * distributed under the License is distributed on an "AS IS" BASIS, WITHOUT
 * WARRANTIES OF ANY KIND, either express or implied.  See the License for the
 * specific language governing permissions and limitations under the License.
 */

package io.confluent.ksql.ddl.commands;

import static java.util.Objects.requireNonNull;

import com.google.common.annotations.VisibleForTesting;
import com.google.common.collect.Iterables;
import io.confluent.ksql.execution.ddl.commands.CreateStreamCommand;
import io.confluent.ksql.execution.ddl.commands.CreateTableCommand;
import io.confluent.ksql.execution.plan.Formats;
import io.confluent.ksql.execution.streams.timestamp.TimestampExtractionPolicyFactory;
import io.confluent.ksql.execution.timestamp.TimestampColumn;
import io.confluent.ksql.logging.processing.NoopProcessingLogContext;
import io.confluent.ksql.name.ColumnName;
import io.confluent.ksql.name.SourceName;
import io.confluent.ksql.parser.properties.with.CreateSourceProperties;
import io.confluent.ksql.parser.properties.with.SourcePropertiesUtil;
import io.confluent.ksql.parser.tree.CreateStream;
import io.confluent.ksql.parser.tree.CreateTable;
import io.confluent.ksql.parser.tree.TableElements;
import io.confluent.ksql.schema.ksql.LogicalSchema;
import io.confluent.ksql.schema.ksql.PhysicalSchema;
import io.confluent.ksql.schema.ksql.SystemColumns;
import io.confluent.ksql.serde.Format;
import io.confluent.ksql.serde.FormatFactory;
import io.confluent.ksql.serde.FormatInfo;
import io.confluent.ksql.serde.GenericKeySerDe;
import io.confluent.ksql.serde.GenericRowSerDe;
import io.confluent.ksql.serde.KeySerdeFactory;
import io.confluent.ksql.serde.SerdeFeatures;
import io.confluent.ksql.serde.SerdeFeaturesFactory;
import io.confluent.ksql.serde.ValueSerdeFactory;
import io.confluent.ksql.serde.WindowInfo;
import io.confluent.ksql.services.ServiceContext;
import io.confluent.ksql.util.KsqlConfig;
import io.confluent.ksql.util.KsqlException;
import java.util.Optional;

public final class CreateSourceFactory {

  private final ServiceContext serviceContext;
  private final SerdeFeaturessSupplier keySerdeFeaturesSupplier;
  private final SerdeFeaturessSupplier valueSerdeFeaturesSupplier;
  private final KeySerdeFactory keySerdeFactory;
  private final ValueSerdeFactory valueSerdeFactory;

  public CreateSourceFactory(final ServiceContext serviceContext) {
    this(
        serviceContext,
<<<<<<< HEAD
        SerdeOptionsFactory::build,
=======
        (s, f, e, k) -> SerdeFeaturesFactory.buildKeyFeatures(s, f),
        SerdeFeaturesFactory::buildValueFeatures,
>>>>>>> f97c9a64
        new GenericKeySerDe(),
        new GenericRowSerDe()
    );
  }

  @VisibleForTesting
  CreateSourceFactory(
      final ServiceContext serviceContext,
      final SerdeFeaturessSupplier keySerdeFeaturesSupplier,
      final SerdeFeaturessSupplier valueSerdeFeaturesSupplier,
      final KeySerdeFactory keySerdeFactory,
      final ValueSerdeFactory valueSerdeFactory
  ) {
    this.serviceContext = requireNonNull(serviceContext, "serviceContext");
    this.keySerdeFeaturesSupplier =
        requireNonNull(keySerdeFeaturesSupplier, "keySerdeFeaturesSupplier");
    this.valueSerdeFeaturesSupplier =
        requireNonNull(valueSerdeFeaturesSupplier, "valueSerdeFeaturesSupplier");
    this.keySerdeFactory = requireNonNull(keySerdeFactory, "keySerdeFactory");
    this.valueSerdeFactory = requireNonNull(valueSerdeFactory, "valueSerdeFactory");
  }

  public CreateStreamCommand createStreamCommand(
      final CreateStream statement,
      final KsqlConfig ksqlConfig
  ) {
    final SourceName sourceName = statement.getName();
    final CreateSourceProperties props = statement.getProperties();
    final String topicName = ensureTopicExists(props, serviceContext);
    final LogicalSchema schema = buildSchema(statement.getElements());
    final Optional<TimestampColumn> timestampColumn =
        buildTimestampColumn(ksqlConfig, props, schema);

    return new CreateStreamCommand(
        sourceName,
        schema,
        timestampColumn,
        topicName,
        buildFormats(schema, props, ksqlConfig),
        getWindowInfo(props),
        Optional.of(statement.isOrReplace())
    );
  }

  public CreateTableCommand createTableCommand(
      final CreateTable statement,
      final KsqlConfig ksqlConfig
  ) {
    final SourceName sourceName = statement.getName();
    final CreateSourceProperties props = statement.getProperties();
    final String topicName = ensureTopicExists(props, serviceContext);
    final LogicalSchema schema = buildSchema(statement.getElements());
    if (schema.key().isEmpty()) {
      final boolean usingSchemaInference = props.getSchemaId().isPresent();

      final String additional = usingSchemaInference
          ? System.lineSeparator()
          + "Use a partial schema to define the primary key and still load the value columns from "
          + "the Schema Registry, for example:"
          + System.lineSeparator()
          + "\tCREATE TABLE " + sourceName.text() + " (ID INT PRIMARY KEY) WITH (...);"
          : "";

      throw new KsqlException(
          "Tables require a PRIMARY KEY. Please define the PRIMARY KEY." + additional
      );
    }

    final Optional<TimestampColumn> timestampColumn =
        buildTimestampColumn(ksqlConfig, props, schema);

    return new CreateTableCommand(
        sourceName,
        schema,
        timestampColumn,
        topicName,
        buildFormats(schema, props, ksqlConfig),
        getWindowInfo(props),
        Optional.of(statement.isOrReplace())
    );
  }

  private Formats buildFormats(
      final LogicalSchema schema,
      final CreateSourceProperties props,
      final KsqlConfig ksqlConfig
  ) {
    final FormatInfo keyFormat = SourcePropertiesUtil.getKeyFormat(props);
    final FormatInfo valueFormat = SourcePropertiesUtil.getValueFormat(props);

    final SerdeFeatures keyFeatures = keySerdeFeaturesSupplier.build(
        schema,
        FormatFactory.of(keyFormat),
        SerdeFeatures.of(),
        ksqlConfig
    );

    final SerdeFeatures valFeatures = valueSerdeFeaturesSupplier.build(
        schema,
        FormatFactory.of(valueFormat),
        props.getValueSerdeFeatures(),
        ksqlConfig
    );

    final Formats formats = Formats.of(keyFormat, valueFormat, keyFeatures, valFeatures);
    validateSerdesCanHandleSchemas(ksqlConfig, schema, formats);
    return formats;
  }

  private static LogicalSchema buildSchema(final TableElements tableElements) {
    if (Iterables.isEmpty(tableElements)) {
      throw new KsqlException("The statement does not define any columns.");
    }

    tableElements.forEach(e -> {
      if (SystemColumns.isSystemColumn(e.getName())) {
        throw new KsqlException("'" + e.getName().text() + "' is a reserved column name.");
      }
    });

    return tableElements.toLogicalSchema();
  }

  private static Optional<WindowInfo> getWindowInfo(final CreateSourceProperties props) {
    return props.getWindowType().map(type -> WindowInfo.of(type, props.getWindowSize()));
  }

  private static String ensureTopicExists(
      final CreateSourceProperties properties,
      final ServiceContext serviceContext
  ) {
    final String kafkaTopicName = properties.getKafkaTopic();
    if (!serviceContext.getTopicClient().isTopicExists(kafkaTopicName)) {
      throw new KsqlException("Kafka topic does not exist: " + kafkaTopicName);
    }

    return kafkaTopicName;
  }

  private static Optional<TimestampColumn> buildTimestampColumn(
      final KsqlConfig ksqlConfig,
      final CreateSourceProperties properties,
      final LogicalSchema schema
  ) {
    final Optional<ColumnName> timestampName = properties.getTimestampColumnName();
    final Optional<TimestampColumn> timestampColumn = timestampName.map(
        n -> new TimestampColumn(n, properties.getTimestampFormat())
    );
    // create the final extraction policy to validate that the ref/format are OK
    TimestampExtractionPolicyFactory.validateTimestampColumn(ksqlConfig, schema, timestampColumn);
    return timestampColumn;
  }

  private void validateSerdesCanHandleSchemas(
      final KsqlConfig ksqlConfig,
      final LogicalSchema schema,
      final Formats formats
  ) {
    final PhysicalSchema physicalSchema = PhysicalSchema
        .from(schema, formats.getKeyFeatures(), formats.getValueFeatures());

    keySerdeFactory.create(
        formats.getKeyFormat(),
        physicalSchema.keySchema(),
        ksqlConfig,
        serviceContext.getSchemaRegistryClientFactory(),
        "",
        NoopProcessingLogContext.INSTANCE
    ).close();

    valueSerdeFactory.create(
        formats.getValueFormat(),
        physicalSchema.valueSchema(),
        ksqlConfig,
        serviceContext.getSchemaRegistryClientFactory(),
        "",
        NoopProcessingLogContext.INSTANCE
    ).close();
  }

  @FunctionalInterface
  interface SerdeFeaturessSupplier {

    SerdeFeatures build(
        LogicalSchema schema,
        Format format,
        SerdeFeatures explicitFeatures,
        KsqlConfig ksqlConfig
    );
  }
}<|MERGE_RESOLUTION|>--- conflicted
+++ resolved
@@ -61,12 +61,8 @@
   public CreateSourceFactory(final ServiceContext serviceContext) {
     this(
         serviceContext,
-<<<<<<< HEAD
-        SerdeOptionsFactory::build,
-=======
         (s, f, e, k) -> SerdeFeaturesFactory.buildKeyFeatures(s, f),
         SerdeFeaturesFactory::buildValueFeatures,
->>>>>>> f97c9a64
         new GenericKeySerDe(),
         new GenericRowSerDe()
     );
