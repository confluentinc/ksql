/*
 * Copyright 2019 Confluent Inc.
 *
 * Licensed under the Confluent Community License (the "License"); you may not use
 * this file except in compliance with the License.  You may obtain a copy of the
 * License at
 *
 * http://www.confluent.io/confluent-community-license
 *
 * Unless required by applicable law or agreed to in writing, software
 * distributed under the License is distributed on an "AS IS" BASIS, WITHOUT
 * WARRANTIES OF ANY KIND, either express or implied.  See the License for the
 * specific language governing permissions and limitations under the License.
 */

package io.confluent.ksql.ddl.commands;

import com.google.common.annotations.VisibleForTesting;
import com.google.common.collect.Iterables;
import io.confluent.ksql.execution.ddl.commands.CreateStreamCommand;
import io.confluent.ksql.execution.ddl.commands.CreateTableCommand;
import io.confluent.ksql.execution.ddl.commands.KsqlTopic;
import io.confluent.ksql.execution.streams.timestamp.TimestampExtractionPolicyFactory;
import io.confluent.ksql.execution.timestamp.TimestampColumn;
import io.confluent.ksql.logging.processing.NoopProcessingLogContext;
import io.confluent.ksql.name.ColumnName;
import io.confluent.ksql.name.SourceName;
import io.confluent.ksql.parser.properties.with.CreateSourceProperties;
import io.confluent.ksql.parser.tree.CreateSource;
import io.confluent.ksql.parser.tree.CreateStream;
import io.confluent.ksql.parser.tree.CreateTable;
import io.confluent.ksql.parser.tree.TableElements;
import io.confluent.ksql.schema.ksql.LogicalSchema;
import io.confluent.ksql.schema.ksql.PhysicalSchema;
import io.confluent.ksql.schema.ksql.SystemColumns;
import io.confluent.ksql.schema.utils.FormatOptions;
import io.confluent.ksql.serde.Format;
import io.confluent.ksql.serde.GenericKeySerDe;
import io.confluent.ksql.serde.GenericRowSerDe;
import io.confluent.ksql.serde.KeySerdeFactory;
import io.confluent.ksql.serde.SerdeOption;
import io.confluent.ksql.serde.SerdeOptions;
import io.confluent.ksql.serde.ValueSerdeFactory;
import io.confluent.ksql.services.ServiceContext;
import io.confluent.ksql.topic.TopicFactory;
import io.confluent.ksql.util.KsqlConfig;
import io.confluent.ksql.util.KsqlException;
import java.util.Objects;
import java.util.Optional;
import java.util.Set;

public final class CreateSourceFactory {

  private final ServiceContext serviceContext;
  private final SerdeOptionsSupplier serdeOptionsSupplier;
  private final KeySerdeFactory keySerdeFactory;
  private final ValueSerdeFactory valueSerdeFactory;

  public CreateSourceFactory(final ServiceContext serviceContext) {
    this(
        serviceContext,
        SerdeOptions::buildForCreateStatement,
        new GenericKeySerDe(),
        new GenericRowSerDe()
    );
  }

  @VisibleForTesting
  CreateSourceFactory(
      final ServiceContext serviceContext,
      final SerdeOptionsSupplier serdeOptionsSupplier,
      final KeySerdeFactory keySerdeFactory,
      final ValueSerdeFactory valueSerdeFactory
  ) {
    this.serviceContext = Objects.requireNonNull(serviceContext, "serviceContext");
    this.serdeOptionsSupplier =
        Objects.requireNonNull(serdeOptionsSupplier, "serdeOptionsSupplier");
    this.keySerdeFactory = Objects.requireNonNull(keySerdeFactory, "keySerdeFactory");
    this.valueSerdeFactory = Objects.requireNonNull(valueSerdeFactory, "valueSerdeFactory");
  }

  public CreateStreamCommand createStreamCommand(
      final CreateStream statement,
      final KsqlConfig ksqlConfig
  ) {
    final SourceName sourceName = statement.getName();
    final KsqlTopic topic = buildTopic(statement.getProperties(), serviceContext);
    final LogicalSchema schema = buildSchema(statement.getElements(), ksqlConfig);
    final Optional<ColumnName> keyFieldName = buildKeyFieldName(statement, schema);
    final Optional<TimestampColumn> timestampColumn = buildTimestampColumn(
        ksqlConfig,
        statement.getProperties(),
        schema
    );

    final Set<SerdeOption> serdeOptions = serdeOptionsSupplier.build(
        schema,
        topic.getValueFormat().getFormat(),
        statement.getProperties().getWrapSingleValues(),
        ksqlConfig
    );

    validateSerdesCanHandleSchemas(ksqlConfig, PhysicalSchema.from(schema, serdeOptions), topic);

    return new CreateStreamCommand(
        sourceName,
        schema,
        keyFieldName,
        timestampColumn,
        topic.getKafkaTopicName(),
        io.confluent.ksql.execution.plan.Formats
            .of(topic.getKeyFormat(), topic.getValueFormat(), serdeOptions),
        topic.getKeyFormat().getWindowInfo()
    );
  }

  public CreateTableCommand createTableCommand(
      final CreateTable statement,
      final KsqlConfig ksqlConfig
  ) {
    final SourceName sourceName = statement.getName();
    final KsqlTopic topic = buildTopic(statement.getProperties(), serviceContext);
    final LogicalSchema schema = buildSchema(statement.getElements(), ksqlConfig);
    final Optional<ColumnName> keyFieldName = buildKeyFieldName(statement, schema);
    final Optional<TimestampColumn> timestampColumn = buildTimestampColumn(
        ksqlConfig,
        statement.getProperties(),
        schema
    );
    final Set<SerdeOption> serdeOptions = serdeOptionsSupplier.build(
        schema,
        topic.getValueFormat().getFormat(),
        statement.getProperties().getWrapSingleValues(),
        ksqlConfig
    );

    validateSerdesCanHandleSchemas(ksqlConfig, PhysicalSchema.from(schema, serdeOptions), topic);

    return new CreateTableCommand(
        sourceName,
        schema,
        keyFieldName,
        timestampColumn,
        topic.getKafkaTopicName(),
        io.confluent.ksql.execution.plan.Formats
            .of(topic.getKeyFormat(), topic.getValueFormat(), serdeOptions),
        topic.getKeyFormat().getWindowInfo()
    );
  }

  private static Optional<ColumnName> buildKeyFieldName(
      final CreateSource statement,
      final LogicalSchema schema) {
    if (statement.getProperties().getKeyField().isPresent()) {
      final ColumnName column = statement.getProperties().getKeyField().get();
      schema.findValueColumn(column)
          .orElseThrow(() -> new KsqlException(
              "The KEY column set in the WITH clause does not exist in the schema: '"
                  + column.toString(FormatOptions.noEscape()) + "'"
          ));
      return Optional.of(column);
    } else {
      return Optional.empty();
    }
  }

  private static LogicalSchema buildSchema(
      final TableElements tableElements,
      final KsqlConfig ksqlConfig
  ) {
    if (Iterables.isEmpty(tableElements)) {
      throw new KsqlException("The statement does not define any columns.");
    }

    tableElements.forEach(e -> {
      if (SystemColumns.isSystemColumn(e.getName())) {
        throw new KsqlException("'" + e.getName().text() + "' is a reserved column name.");
      }
<<<<<<< HEAD
=======

      if (!ksqlConfig.getBoolean(KsqlConfig.KSQL_ANY_KEY_NAME_ENABLED)) {
        final boolean isRowKey = e.getName().equals(SystemColumns.ROWKEY_NAME);
        if (e.getNamespace().isKey()) {
          if (!isRowKey) {
            throw new KsqlException("'" + e.getName().text() + "' is an invalid KEY column name. "
                + "KSQL currently only supports KEY columns named ROWKEY.");
          }
        } else if (isRowKey) {
          throw new KsqlException("'" + e.getName().text() + "' is a reserved column name. "
              + "It can only be used for KEY columns.");
        }
      }
>>>>>>> 28dfbc21
    });

    return tableElements.toLogicalSchema(true);
  }

  private static KsqlTopic buildTopic(
      final CreateSourceProperties properties,
      final ServiceContext serviceContext
  ) {
    final String kafkaTopicName = properties.getKafkaTopic();
    if (!serviceContext.getTopicClient().isTopicExists(kafkaTopicName)) {
      throw new KsqlException("Kafka topic does not exist: " + kafkaTopicName);
    }

    return TopicFactory.create(properties);
  }

  private static Optional<TimestampColumn> buildTimestampColumn(
      final KsqlConfig ksqlConfig,
      final CreateSourceProperties properties,
      final LogicalSchema schema
  ) {
    final Optional<ColumnName> timestampName = properties.getTimestampColumnName();
    final Optional<TimestampColumn> timestampColumn = timestampName.map(
        n -> new TimestampColumn(n, properties.getTimestampFormat())
    );
    // create the final extraction policy to validate that the ref/format are OK
    TimestampExtractionPolicyFactory.validateTimestampColumn(ksqlConfig, schema, timestampColumn);
    return timestampColumn;
  }

  private void validateSerdesCanHandleSchemas(
      final KsqlConfig ksqlConfig,
      final PhysicalSchema physicalSchema,
      final KsqlTopic topic
  ) {
    keySerdeFactory.create(
        topic.getKeyFormat().getFormatInfo(),
        physicalSchema.keySchema(),
        ksqlConfig,
        serviceContext.getSchemaRegistryClientFactory(),
        "",
        NoopProcessingLogContext.INSTANCE
    ).close();

    valueSerdeFactory.create(
        topic.getValueFormat().getFormatInfo(),
        physicalSchema.valueSchema(),
        ksqlConfig,
        serviceContext.getSchemaRegistryClientFactory(),
        "",
        NoopProcessingLogContext.INSTANCE
    ).close();
  }

  @FunctionalInterface
  interface SerdeOptionsSupplier {

    Set<SerdeOption> build(
        LogicalSchema schema,
        Format valueFormat,
        Optional<Boolean> wrapSingleValues,
        KsqlConfig ksqlConfig
    );
  }
}<|MERGE_RESOLUTION|>--- conflicted
+++ resolved
@@ -176,22 +176,6 @@
       if (SystemColumns.isSystemColumn(e.getName())) {
         throw new KsqlException("'" + e.getName().text() + "' is a reserved column name.");
       }
-<<<<<<< HEAD
-=======
-
-      if (!ksqlConfig.getBoolean(KsqlConfig.KSQL_ANY_KEY_NAME_ENABLED)) {
-        final boolean isRowKey = e.getName().equals(SystemColumns.ROWKEY_NAME);
-        if (e.getNamespace().isKey()) {
-          if (!isRowKey) {
-            throw new KsqlException("'" + e.getName().text() + "' is an invalid KEY column name. "
-                + "KSQL currently only supports KEY columns named ROWKEY.");
-          }
-        } else if (isRowKey) {
-          throw new KsqlException("'" + e.getName().text() + "' is a reserved column name. "
-              + "It can only be used for KEY columns.");
-        }
-      }
->>>>>>> 28dfbc21
     });
 
     return tableElements.toLogicalSchema(true);
