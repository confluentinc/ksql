--- conflicted
+++ resolved
@@ -289,18 +289,9 @@
     try {
       return valueSerde.serializer().serialize(topicName, row);
     } catch (final Exception e) {
-<<<<<<< HEAD
-      final boolean supportsSchemaInference = dataSource.getKsqlTopic()
-          .getValueFormat()
-          .getFormat()
-          .supportsFeature(SerdeFeature.SCHEMA_INFERENCE);
-
-      if (supportsSchemaInference) {
-=======
       final Format valueFormat = FormatFactory
           .fromName(dataSource.getKsqlTopic().getValueFormat().getFormat());
-      if (valueFormat.supportsSchemaInference()) {
->>>>>>> f97c9a64
+      if (valueFormat.supportsFeature(SerdeFeature.SCHEMA_INFERENCE)) {
         final Throwable rootCause = ExceptionUtils.getRootCause(e);
         if (rootCause instanceof RestClientException) {
           switch (((RestClientException) rootCause).getStatus()) {
