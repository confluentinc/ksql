--- conflicted
+++ resolved
@@ -132,17 +132,10 @@
           LOG.warn(String.format("Deleted local state store for non-existing query %s. "
                   + "This is not expected and was likely due to a "
                   + "race condition when the query was dropped before.",
-<<<<<<< HEAD
-              appId));
+              queryTopicPrefix));
         }
       } catch (Exception e) {
-        LOG.error(String.format("Error cleaning up state directory %s.", appId), e);
-=======
-              queryTopicPrefix);
-        }
-      } catch (Exception e) {
-        LOG.error("Error cleaning up state directory {}\n. {}", pathName, e);
->>>>>>> 588b004e
+        LOG.error(String.format("Error cleaning up state directory %s.", pathName), e);
       }
       tryRun(
           () -> {
