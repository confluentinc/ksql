--- conflicted
+++ resolved
@@ -19,7 +19,6 @@
 
 import io.confluent.ksql.analyzer.Analysis.AliasedDataSource;
 import io.confluent.ksql.engine.rewrite.ExpressionTreeRewriter.Context;
-import io.confluent.ksql.execution.expression.tree.ColumnReferenceExp;
 import io.confluent.ksql.execution.expression.tree.Expression;
 import io.confluent.ksql.execution.expression.tree.QualifiedColumnReferenceExp;
 import io.confluent.ksql.execution.expression.tree.UnqualifiedColumnReferenceExp;
@@ -158,54 +157,6 @@
       );
     }
 
-    @Override
-<<<<<<< HEAD
-    protected Optional<AstNode> visitGroupBy(
-        final GroupBy node,
-        final StatementRewriter.Context<Void> context
-    ) {
-      final List<Expression> groupingExpressions = node.getGroupingExpressions();
-
-      if (node.getAlias().isPresent()
-          && groupingExpressions.size() == 1
-          && groupingExpressions.get(0) instanceof ColumnReferenceExp) {
-
-        final ColumnName groupByColName = ((ColumnReferenceExp) groupingExpressions.get(0))
-=======
-    protected Optional<AstNode> visitPartitionBy(
-        final PartitionBy node,
-        final StatementRewriter.Context<Void> context
-    ) {
-      if (node.getAlias().isPresent()
-          && node.getExpression() instanceof ColumnReferenceExp) {
-
-        final ColumnName groupByColName = ((ColumnReferenceExp) node.getExpression())
->>>>>>> 3171e88a
-            .getColumnName();
-
-        if (node.getAlias().get().equals(groupByColName)) {
-          // Alias is a no-op - remove it:
-<<<<<<< HEAD
-          return Optional.of(new GroupBy(
-              node.getLocation(),
-              groupingExpressions,
-=======
-          return Optional.of(new PartitionBy(
-              node.getLocation(),
-              node.getExpression(),
->>>>>>> 3171e88a
-              Optional.empty()
-          ));
-        }
-      }
-<<<<<<< HEAD
-      return super.visitGroupBy(node, context);
-=======
-
-      return super.visitPartitionBy(node, context);
->>>>>>> 3171e88a
-    }
-
     private DataSource getSource(
         final SourceName name,
         final Optional<NodeLocation> location
