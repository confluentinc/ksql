--- conflicted
+++ resolved
@@ -57,13 +57,10 @@
       .add(List.class)
       .add(Map.class)
       .add(Timestamp.class)
-<<<<<<< HEAD
       .add(Duration.class)
-=======
       .add(Function.class)
       .add(BiFunction.class)
       .add(TriFunction.class)
->>>>>>> b2c717a3
       .build();
 
   private final Type inputType;
