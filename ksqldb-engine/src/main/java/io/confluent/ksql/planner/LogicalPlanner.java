--- conflicted
+++ resolved
@@ -604,17 +604,9 @@
 
     private final boolean isJoin;
 
-<<<<<<< HEAD
     ColumnReferenceRewriter(final boolean isJoin) {
       super(Optional.empty());
       this.isJoin = isJoin;
-=======
-        return Optional.of(new UnqualifiedColumnReferenceExp(
-            ColumnNames.generatedJoinColumnAlias(sourceName, node.getColumnName())
-        ));
-      }
-      return Optional.empty();
->>>>>>> 2ed4dc87
     }
 
     @Override
