--- conflicted
+++ resolved
@@ -539,11 +539,8 @@
       if (ksqlConfig.getBoolean(KsqlConfig.KSQL_ANY_KEY_NAME_ENABLED)) {
         if (expression instanceof ColumnReferenceExp) {
           keyName = ((ColumnReferenceExp) expression).getColumnName();
-<<<<<<< HEAD
         } else if (expression instanceof DereferenceExpression) {
           keyName = ColumnName.of(((DereferenceExpression) expression).getFieldName());
-=======
->>>>>>> e7cbdfcc
         } else {
           keyName = keyColNameGen.get();
         }
