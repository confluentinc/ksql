--- conflicted
+++ resolved
@@ -540,12 +540,8 @@
 
     if (groupByExps.size() != 1) {
       if (ksqlConfig.getBoolean(KsqlConfig.KSQL_ANY_KEY_NAME_ENABLED)) {
-<<<<<<< HEAD
         keyName = groupBy.getAlias()
-            .orElseGet(keyColNameGen);
-=======
-        keyName = keyColNameGen.nextKsqlColAlias();
->>>>>>> 588c1e90
+            .orElseGet(keyColNameGen::nextKsqlColAlias);
       } else {
         keyName = SchemaUtil.ROWKEY_NAME;
       }
