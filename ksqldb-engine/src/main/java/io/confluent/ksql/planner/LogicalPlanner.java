/*
 * Copyright 2018 Confluent Inc.
 *
 * Licensed under the Confluent Community License (the "License"); you may not use
 * this file except in compliance with the License.  You may obtain a copy of the
 * License at
 *
 * http://www.confluent.io/confluent-community-license
 *
 * Unless required by applicable law or agreed to in writing, software
 * distributed under the License is distributed on an "AS IS" BASIS, WITHOUT
 * WARRANTIES OF ANY KIND, either express or implied.  See the License for the
 * specific language governing permissions and limitations under the License.
 */

package io.confluent.ksql.planner;

import com.google.common.collect.ImmutableMap;
import com.google.common.collect.ImmutableSet;
import io.confluent.ksql.analyzer.AggregateAnalysisResult;
import io.confluent.ksql.analyzer.AggregateAnalyzer;
import io.confluent.ksql.analyzer.Analysis.AliasedDataSource;
import io.confluent.ksql.analyzer.Analysis.Into;
import io.confluent.ksql.analyzer.Analysis.JoinInfo;
import io.confluent.ksql.analyzer.FilterTypeValidator;
import io.confluent.ksql.analyzer.FilterTypeValidator.FilterType;
import io.confluent.ksql.analyzer.ImmutableAnalysis;
import io.confluent.ksql.analyzer.RewrittenAnalysis;
import io.confluent.ksql.engine.rewrite.ExpressionTreeRewriter;
import io.confluent.ksql.engine.rewrite.ExpressionTreeRewriter.Context;
import io.confluent.ksql.execution.expression.tree.ColumnReferenceExp;
import io.confluent.ksql.execution.expression.tree.Expression;
import io.confluent.ksql.execution.expression.tree.FunctionCall;
import io.confluent.ksql.execution.expression.tree.QualifiedColumnReferenceExp;
import io.confluent.ksql.execution.expression.tree.UnqualifiedColumnReferenceExp;
import io.confluent.ksql.execution.expression.tree.VisitParentExpressionVisitor;
import io.confluent.ksql.execution.plan.SelectExpression;
import io.confluent.ksql.execution.streams.PartitionByParamsFactory;
import io.confluent.ksql.execution.streams.timestamp.TimestampExtractionPolicyFactory;
import io.confluent.ksql.execution.timestamp.TimestampColumn;
import io.confluent.ksql.execution.util.ExpressionTypeManager;
import io.confluent.ksql.function.FunctionRegistry;
import io.confluent.ksql.function.udf.AsValue;
import io.confluent.ksql.metastore.model.KeyField;
import io.confluent.ksql.name.ColumnName;
import io.confluent.ksql.name.SourceName;
import io.confluent.ksql.parser.tree.AllColumns;
import io.confluent.ksql.parser.tree.GroupBy;
import io.confluent.ksql.parser.tree.PartitionBy;
import io.confluent.ksql.parser.tree.SelectItem;
import io.confluent.ksql.parser.tree.SingleColumn;
import io.confluent.ksql.planner.JoinTree.Join;
import io.confluent.ksql.planner.JoinTree.Leaf;
import io.confluent.ksql.planner.plan.AggregateNode;
import io.confluent.ksql.planner.plan.DataSourceNode;
import io.confluent.ksql.planner.plan.FilterNode;
import io.confluent.ksql.planner.plan.FinalProjectNode;
import io.confluent.ksql.planner.plan.FlatMapNode;
import io.confluent.ksql.planner.plan.JoinNode;
import io.confluent.ksql.planner.plan.JoinNode.JoinKey;
import io.confluent.ksql.planner.plan.KsqlBareOutputNode;
import io.confluent.ksql.planner.plan.KsqlStructuredDataOutputNode;
import io.confluent.ksql.planner.plan.OutputNode;
import io.confluent.ksql.planner.plan.PlanNode;
import io.confluent.ksql.planner.plan.PlanNodeId;
import io.confluent.ksql.planner.plan.ProjectNode;
import io.confluent.ksql.planner.plan.RepartitionNode;
import io.confluent.ksql.planner.plan.VerifiableNode;
import io.confluent.ksql.schema.ksql.Column;
import io.confluent.ksql.schema.ksql.Column.Namespace;
import io.confluent.ksql.schema.ksql.ColumnNames;
import io.confluent.ksql.schema.ksql.LogicalSchema;
import io.confluent.ksql.schema.ksql.LogicalSchema.Builder;
import io.confluent.ksql.schema.ksql.SystemColumns;
import io.confluent.ksql.schema.ksql.types.SqlType;
import io.confluent.ksql.schema.ksql.types.SqlTypes;
import io.confluent.ksql.serde.Format;
import io.confluent.ksql.serde.SerdeOption;
import io.confluent.ksql.serde.SerdeOptions;
import io.confluent.ksql.util.GrammaticalJoiner;
import io.confluent.ksql.util.KsqlConfig;
import io.confluent.ksql.util.KsqlException;
import java.util.List;
import java.util.Objects;
import java.util.Optional;
import java.util.Set;
import java.util.function.BiFunction;
import java.util.function.Function;
import java.util.stream.Collectors;
import java.util.stream.IntStream;
import java.util.stream.Stream;

// CHECKSTYLE_RULES.OFF: ClassDataAbstractionCoupling
public class LogicalPlanner {
  // CHECKSTYLE_RULES.ON: ClassDataAbstractionCoupling

  private final KsqlConfig ksqlConfig;
  private final RewrittenAnalysis analysis;
  private final FunctionRegistry functionRegistry;
  private final AggregateAnalyzer aggregateAnalyzer;
  private final ColumnReferenceRewriter refRewriter;

  public LogicalPlanner(
      final KsqlConfig ksqlConfig,
      final ImmutableAnalysis analysis,
      final FunctionRegistry functionRegistry
  ) {
    this.ksqlConfig = Objects.requireNonNull(ksqlConfig, "ksqlConfig");
    this.refRewriter =
        new ColumnReferenceRewriter(analysis.getFromSourceSchemas(false).isJoin());
    this.analysis = new RewrittenAnalysis(analysis, refRewriter::process);
    this.functionRegistry = Objects.requireNonNull(functionRegistry, "functionRegistry");
    this.aggregateAnalyzer = new AggregateAnalyzer(functionRegistry);
  }

  public OutputNode buildPlan() {
    PlanNode currentNode = buildSourceNode();

    if (analysis.getWhereExpression().isPresent()) {
      currentNode = buildFilterNode(currentNode, analysis.getWhereExpression().get());
    }

    if (analysis.original().getPartitionBy().isPresent()) {
      currentNode = buildUserRepartitionNode(
          currentNode,
          analysis.original().getPartitionBy().get()
      );
    }

    if (!analysis.getTableFunctions().isEmpty()) {
      currentNode = buildFlatMapNode(currentNode);
    }

    if (analysis.getGroupBy().isPresent()) {
      currentNode = buildAggregateNode(currentNode);
    } else {
      currentNode = buildUserProjectNode(currentNode);
    }

    return buildOutputNode(currentNode);
  }

  private OutputNode buildOutputNode(final PlanNode sourcePlanNode) {
    final LogicalSchema inputSchema = sourcePlanNode.getSchema();
    final Optional<TimestampColumn> timestampColumn = getTimestampColumn(inputSchema, analysis);

    if (!analysis.getInto().isPresent()) {
      return new KsqlBareOutputNode(
          new PlanNodeId("KSQL_STDOUT_NAME"),
          sourcePlanNode,
          inputSchema,
          analysis.getLimitClause(),
          timestampColumn
      );
    }

    final Into intoDataSource = analysis.getInto().get();

    if (ksqlConfig.getBoolean(KsqlConfig.KSQL_ANY_KEY_NAME_ENABLED)) {
      ((VerifiableNode) sourcePlanNode)
          .validateKeyPresent(intoDataSource.getName());
    }

    return new KsqlStructuredDataOutputNode(
        new PlanNodeId(intoDataSource.getName().text()),
        sourcePlanNode,
        inputSchema,
        timestampColumn,
        sourcePlanNode.getKeyField(),
        intoDataSource.getKsqlTopic(),
        analysis.getLimitClause(),
        intoDataSource.isCreate(),
        getSerdeOptions(sourcePlanNode, intoDataSource),
        intoDataSource.getName()
    );
  }

  private Set<SerdeOption> getSerdeOptions(
      final PlanNode sourcePlanNode,
      final Into intoDataSource
  ) {
    final List<ColumnName> columnNames = sourcePlanNode.getSchema().value().stream()
        .map(Column::name)
        .collect(Collectors.toList());

    final Format valueFormat = intoDataSource.getKsqlTopic()
        .getValueFormat()
        .getFormat();

    return SerdeOptions.buildForCreateAsStatement(
        columnNames,
        valueFormat,
        analysis.getProperties().getWrapSingleValues(),
        intoDataSource.getDefaultSerdeOptions()
    );
  }

  private Optional<TimestampColumn> getTimestampColumn(
      final LogicalSchema inputSchema,
      final ImmutableAnalysis analysis
  ) {
    final Optional<ColumnName> timestampColumnName =
        analysis.getProperties().getTimestampColumnName();
    final Optional<TimestampColumn> timestampColumn = timestampColumnName.map(
        n -> new TimestampColumn(n, analysis.getProperties().getTimestampFormat())
    );
    TimestampExtractionPolicyFactory.validateTimestampColumn(
        ksqlConfig,
        inputSchema,
        timestampColumn
    );
    return timestampColumn;
  }

  private AggregateNode buildAggregateNode(final PlanNode sourcePlanNode) {
    final GroupBy groupBy = analysis.getGroupBy()
        .orElseThrow(IllegalStateException::new);

    final List<Expression> groupByExps = groupBy
        .getGroupingExpressions();

    final List<SelectExpression> projectionExpressions = buildSelectExpressions(
        sourcePlanNode,
        analysis.getSelectItems()
    );

    final LogicalSchema schema =
        buildAggregateSchema(sourcePlanNode, groupBy, projectionExpressions);

    final Expression groupBySingle = groupByExps.size() == 1
        ? groupByExps.get(0)
        : null;

    final Optional<ColumnName> keyFieldName = getSelectAliasMatching(
        (expression, alias) ->
            expression.equals(groupBySingle)
                && !SystemColumns.isSystemColumn(alias)
                && !schema.isKeyColumn(alias),
        projectionExpressions);

    final RewrittenAggregateAnalysis aggregateAnalysis = new RewrittenAggregateAnalysis(
        aggregateAnalyzer.analyze(analysis, projectionExpressions),
        refRewriter::process
    );

    if (analysis.getHavingExpression().isPresent()) {
      final FilterTypeValidator validator = new FilterTypeValidator(
          sourcePlanNode.getSchema(),
          functionRegistry,
          FilterType.HAVING);

      validator.validateFilterExpression(analysis.getHavingExpression().get());
    }

    return new AggregateNode(
        new PlanNodeId("Aggregate"),
        sourcePlanNode,
        schema,
        keyFieldName,
        groupBy,
        functionRegistry,
        analysis,
        aggregateAnalysis,
        projectionExpressions,
        ksqlConfig.getBoolean(KsqlConfig.KSQL_ANY_KEY_NAME_ENABLED)
    );
  }

  private ProjectNode buildUserProjectNode(final PlanNode parentNode) {
    final List<SelectExpression> projection =
        buildSelectExpressions(parentNode, analysis.getSelectItems());

    final LogicalSchema schema = buildProjectionSchema(parentNode.getSchema(), projection);

    final ColumnName sourceKeyFieldName = parentNode
        .getKeyField()
        .ref()
        .orElse(null);

    final Optional<ColumnName> keyFieldName = getSelectAliasMatching(
        (expression, alias) -> expression instanceof UnqualifiedColumnReferenceExp
            && ((UnqualifiedColumnReferenceExp) expression).getColumnName().equals(
            sourceKeyFieldName),
        projection
    );

    return new FinalProjectNode(
        new PlanNodeId("Project"),
        parentNode,
        projection,
        schema,
        keyFieldName,
        analysis.getSelectItems(),
        ksqlConfig.getBoolean(KsqlConfig.KSQL_ANY_KEY_NAME_ENABLED)
    );
  }

  private ProjectNode buildInternalProjectNode(
      final PlanNode parent,
      final String id,
      final SourceName sourceAlias
  ) {
    final List<SelectExpression> projection = selectWithPrependAlias(
        sourceAlias,
        parent.getSchema()
    );

    final LogicalSchema schema = ksqlConfig.getBoolean(KsqlConfig.KSQL_ANY_KEY_NAME_ENABLED)
        ? buildJoinSourceSchema(sourceAlias, parent.getSchema())
        : buildLegacyProjectionSchema(parent.getSchema(), projection);

    final ColumnName sourceKeyFieldName = parent
        .getKeyField()
        .ref()
        .orElse(null);

    final Optional<ColumnName> keyFieldName = getSelectAliasMatching(
        (expression, alias) -> expression instanceof UnqualifiedColumnReferenceExp
            && ((UnqualifiedColumnReferenceExp) expression).getColumnName().equals(
            sourceKeyFieldName),
        projection
    );

    return new ProjectNode(
        new PlanNodeId(id),
        parent,
        projection,
        schema,
        keyFieldName,
        true,
        ksqlConfig.getBoolean(KsqlConfig.KSQL_ANY_KEY_NAME_ENABLED)
    );
  }

  private List<SelectExpression> buildSelectExpressions(
      final PlanNode parentNode,
      final List<SelectItem> selectItems
  ) {
    return IntStream.range(0, selectItems.size())
        .boxed()
        .flatMap(idx -> resolveSelectItem(idx, selectItems, parentNode))
        .collect(Collectors.toList());
  }

  private Stream<SelectExpression> resolveSelectItem(
      final int idx,
      final List<SelectItem> selectItems,
      final PlanNode parentNode
  ) {
    final SelectItem selectItem = selectItems.get(idx);

    if (selectItem instanceof SingleColumn) {
      final SingleColumn column = (SingleColumn) selectItem;
      final Expression expression = parentNode.resolveSelect(idx, column.getExpression());
      final ColumnName alias = column.getAlias()
          .orElseThrow(() -> new IllegalStateException("Alias should be present by this point"));

      return Stream.of(SelectExpression.of(alias, expression));
    }

    if (selectItem instanceof AllColumns) {
      final AllColumns allColumns = (AllColumns) selectItem;

      final boolean valueOnly =
          !ksqlConfig.getBoolean(KsqlConfig.KSQL_ANY_KEY_NAME_ENABLED)
              && analysis.getInto().isPresent();

      final Stream<ColumnName> columns = parentNode
          .resolveSelectStar(allColumns.getSource(), valueOnly);

      return columns
          .map(name -> SelectExpression.of(name, new UnqualifiedColumnReferenceExp(
              allColumns.getLocation(),
              name
          )));
    }

    throw new IllegalArgumentException(
        "Unsupported SelectItem type: " + selectItem.getClass().getName());
  }

  private FilterNode buildFilterNode(
      final PlanNode sourcePlanNode,
      final Expression filterExpression
  ) {
    final FilterTypeValidator validator = new FilterTypeValidator(
        sourcePlanNode.getSchema(),
        functionRegistry,
        FilterType.WHERE);

    validator.validateFilterExpression(filterExpression);

    return new FilterNode(new PlanNodeId("WhereFilter"), sourcePlanNode, filterExpression);
  }

  private RepartitionNode buildUserRepartitionNode(
      final PlanNode currentNode,
      final PartitionBy partitionBy
  ) {
    return buildRepartitionNode(
        "PartitionBy",
        currentNode,
        partitionBy.getExpression(),
        refRewriter::process,
        false
    );
  }

  private RepartitionNode buildInternalRepartitionNode(
      final PlanNode source,
      final String side,
      final Expression joinExpression,
      final BiFunction<Expression, Context<Void>, Optional<Expression>> plugin
  ) {
    return buildRepartitionNode(
        side + "SourceKeyed",
        source,
        joinExpression,
        plugin,
        true
    );
  }

  private RepartitionNode buildRepartitionNode(
      final String planId,
      final PlanNode sourceNode,
      final Expression partitionBy,
      final BiFunction<Expression, Context<Void>, Optional<Expression>> plugin,
      final boolean internal
  ) {
    final Expression rewrittenPartitionBy =
        ExpressionTreeRewriter.rewriteWith(plugin, partitionBy);

    final KeyField keyField;

    if (!(rewrittenPartitionBy instanceof UnqualifiedColumnReferenceExp)) {
      keyField = KeyField.none();
    } else {
      final ColumnName columnName = ((UnqualifiedColumnReferenceExp) rewrittenPartitionBy)
          .getColumnName();

      final LogicalSchema sourceSchema = sourceNode.getSchema();

      final Column proposedKey = sourceSchema
          .findColumn(columnName)
          .orElseThrow(IllegalStateException::new);

      switch (proposedKey.namespace()) {
        case KEY:
          keyField = sourceNode.getKeyField();
          break;
        case VALUE:
          keyField = KeyField.of(columnName);
          break;
        default:
          keyField = KeyField.none();
          break;
      }
    }

    final LogicalSchema schema =
        buildRepartitionedSchema(sourceNode, rewrittenPartitionBy);

    return new RepartitionNode(
        new PlanNodeId(planId),
        sourceNode,
        schema,
        partitionBy,
        rewrittenPartitionBy,
        keyField,
        ksqlConfig.getBoolean(KsqlConfig.KSQL_ANY_KEY_NAME_ENABLED),
        internal
    );
  }

  private FlatMapNode buildFlatMapNode(final PlanNode sourcePlanNode) {
    return new FlatMapNode(new PlanNodeId("FlatMap"), sourcePlanNode, functionRegistry, analysis);
  }

  private PlanNode buildSourceForJoin(
      final AliasedDataSource source,
      final String side,
      final Expression joinExpression
  ) {
    final DataSourceNode sourceNode = new DataSourceNode(
        new PlanNodeId("KafkaTopic_" + side),
        source.getDataSource(),
        source.getAlias()
    );

    // it is always safe to build the repartition node - this operation will be
    // a no-op if a repartition is not required. if the source is a table, and
    // a repartition is needed, then an exception will be thrown
    final VisitParentExpressionVisitor<Optional<Expression>, Context<Void>> rewriter =
        new VisitParentExpressionVisitor<Optional<Expression>, Context<Void>>(Optional.empty()) {
          @Override
          public Optional<Expression> visitQualifiedColumnReference(
              final QualifiedColumnReferenceExp node,
              final Context<Void> ctx
          ) {
            return Optional.of(new UnqualifiedColumnReferenceExp(node.getColumnName()));
          }
        };

    final PlanNode repartition =
        buildInternalRepartitionNode(sourceNode, side, joinExpression, rewriter::process);

    return buildInternalProjectNode(
        repartition,
        "PrependAlias" + side,
        source.getAlias()
    );
  }

  private PlanNode buildSourceForJoin(
      final Join join,
      final PlanNode joinedSource,
      final String side,
      final Expression joinExpression
  ) {
    // we do not need to repartition if the joinExpression
    // is already part of the join equivalence set
    if (join.joinEquivalenceSet().contains(joinExpression)) {
      return joinedSource;
    }

    return buildInternalRepartitionNode(joinedSource, side, joinExpression, refRewriter::process);
  }

  private static LogicalSchema buildJoinSourceSchema(
      final SourceName alias,
      final LogicalSchema parentSchema
  ) {
    final Builder builder = LogicalSchema.builder();

    parentSchema.columns()
        .forEach(c -> {
          final ColumnName aliasedName = ColumnNames.generatedJoinColumnAlias(alias, c.name());

          if (c.namespace() == Namespace.KEY) {
            builder.keyColumn(aliasedName, c.type());
          } else {
            builder.valueColumn(aliasedName, c.type());
          }
        });

    return builder.build();
  }

  private PlanNode buildSourceNode() {
    if (!analysis.isJoin()) {
      return buildNonJoinNode(analysis.getFrom());
    }

    final List<JoinInfo> joinInfo = analysis.getJoin();
    final JoinTree.Node tree = JoinTree.build(joinInfo);
    if (tree instanceof JoinTree.Leaf) {
      throw new IllegalStateException("Expected more than one source:"
          + analysis.getAllDataSources());
    }

    return buildJoin((Join) tree, "");
  }

  /**
   * @param root    the root of the Join Tree
   * @param prefix  the prefix to uniquely identify the plan node
   * @return the PlanNode representing this Join Tree
   */
  private PlanNode buildJoin(final Join root, final String prefix) {
    final PlanNode left;
    if (root.getLeft() instanceof JoinTree.Join) {
      left = buildSourceForJoin(
          (JoinTree.Join) root.getLeft(),
          buildJoin((Join) root.getLeft(), prefix + "L_"),
          prefix + "Left",
          root.getInfo().getLeftJoinExpression()
      );
    } else {
      final JoinTree.Leaf leaf = (Leaf) root.getLeft();
      left = buildSourceForJoin(
          leaf.getSource(), prefix + "Left", root.getInfo().getLeftJoinExpression());
    }

    final PlanNode right;
    if (root.getRight() instanceof JoinTree.Join) {
      right = buildSourceForJoin(
          (JoinTree.Join) root.getRight(),
          buildJoin((Join) root.getRight(), prefix + "R_"),
          prefix + "Right",
          root.getInfo().getRightJoinExpression()
      );
    } else {
      final JoinTree.Leaf leaf = (Leaf) root.getRight();
      right = buildSourceForJoin(
          leaf.getSource(), prefix + "Right", root.getInfo().getRightJoinExpression());
    }

    final boolean finalJoin = prefix.isEmpty();

    final JoinKey joinKey = buildJoinKey(root);

    return new JoinNode(
        new PlanNodeId(prefix + "Join"),
        root.getInfo().getType(),
        joinKey.rewriteWith(refRewriter::process),
        finalJoin,
        left,
        right,
        root.getInfo().getWithinExpression()
    );
  }

  private JoinKey buildJoinKey(final Join join) {
    if (!ksqlConfig.getBoolean(KsqlConfig.KSQL_ANY_KEY_NAME_ENABLED)) {
      return JoinKey.sourceColumn(SystemColumns.ROWKEY_NAME, ImmutableSet.of());
    }

    final JoinInfo info = join.getInfo();

    final List<QualifiedColumnReferenceExp> viableKeyColumns = join.viableKeyColumns();
    if (viableKeyColumns.isEmpty()) {
      return JoinKey.syntheticColumn(info.getLeftJoinExpression(), info.getRightJoinExpression());
    }

    final Projection projection = Projection.of(analysis.original().getSelectItems());

    final List<QualifiedColumnReferenceExp> availableKeyColumns = viableKeyColumns.stream()
        .filter(projection::containsExpression)
        .collect(Collectors.toList());

    final QualifiedColumnReferenceExp keyColumn = availableKeyColumns.isEmpty()
        ? viableKeyColumns.get(0) // Lack of availability is handle later.
        : availableKeyColumns.get(0);

    final ColumnName keyColumnName = ColumnNames
        .generatedJoinColumnAlias(keyColumn.getQualifier(), keyColumn.getColumnName());

    return JoinKey.sourceColumn(keyColumnName, viableKeyColumns);
  }

  private static DataSourceNode buildNonJoinNode(final AliasedDataSource dataSource) {
    return new DataSourceNode(
        new PlanNodeId("KsqlTopic"),
        dataSource.getDataSource(),
        dataSource.getAlias()
    );
  }

  private static Optional<ColumnName> getSelectAliasMatching(
      final BiFunction<Expression, ColumnName, Boolean> matcher,
      final List<SelectExpression> projection
  ) {
    for (final SelectExpression select : projection) {
      if (matcher.apply(select.getExpression(), select.getAlias())) {
        return Optional.of(select.getAlias());
      }
    }

    return Optional.empty();
  }

  private LogicalSchema buildProjectionSchema(
      final LogicalSchema parentSchema,
      final List<SelectExpression> projection
  ) {
    if (!ksqlConfig.getBoolean(KsqlConfig.KSQL_ANY_KEY_NAME_ENABLED)) {
      return buildLegacyProjectionSchema(parentSchema, projection);
    }

    final ExpressionTypeManager expressionTypeManager = new ExpressionTypeManager(
        parentSchema,
        functionRegistry
    );

    final Builder builder = LogicalSchema.builder();

    final ImmutableMap.Builder<ColumnName, SqlType> keys = ImmutableMap.builder();

    for (final SelectExpression select : projection) {
      final Expression expression = select.getExpression();

      final SqlType expressionType = expressionTypeManager
          .getExpressionSqlType(expression);

      final boolean keyColumn = expression instanceof ColumnReferenceExp
          && parentSchema.isKeyColumn(((ColumnReferenceExp) expression).getColumnName());

      if (keyColumn) {
        builder.keyColumn(select.getAlias(), expressionType);
        keys.put(select.getAlias(), expressionType);
      } else {
        builder.valueColumn(select.getAlias(), expressionType);
      }
    }

    return builder.build();
  }

  private LogicalSchema buildLegacyProjectionSchema(
      final LogicalSchema parentSchema,
      final List<SelectExpression> projection
  ) {
    final ExpressionTypeManager expressionTypeManager = new ExpressionTypeManager(
        parentSchema,
        functionRegistry
    );

    final Builder builder = LogicalSchema.builder();

    builder.keyColumns(parentSchema.key());

    for (final SelectExpression select : projection) {
      final SqlType expressionType = expressionTypeManager
          .getExpressionSqlType(select.getExpression());

      builder.valueColumn(select.getAlias(), expressionType);
    }

    return builder.build();
  }

  private LogicalSchema buildAggregateSchema(
      final PlanNode sourcePlanNode,
      final GroupBy groupBy,
      final List<SelectExpression> projectionExpressions
  ) {
    final LogicalSchema sourceSchema = sourcePlanNode.getSchema();

    final LogicalSchema projectionSchema = buildProjectionSchema(
        sourceSchema
            .withPseudoAndKeyColsInValue(analysis.getWindowExpression().isPresent()),
        projectionExpressions
    );

    final List<Expression> groupByExps = groupBy.getGroupingExpressions();

    final Function<Expression, Optional<ColumnName>> selectResolver = expression -> {
      final List<ColumnName> foundInProjection = projectionExpressions.stream()
          .filter(e -> e.getExpression().equals(expression))
          .map(SelectExpression::getAlias)
          .collect(Collectors.toList());

      switch (foundInProjection.size()) {
        case 0:
          return Optional.empty();

        case 1:
          return Optional.of(foundInProjection.get(0));

        default:
          final String keys = GrammaticalJoiner.and().join(foundInProjection);
          throw new KsqlException("The projection contains a key column more than once: " + keys
              + "."
              + System.lineSeparator()
              + "Each key column must only be in the projection once. "
              + "If you intended to copy the key into the value, then consider using the "
              + AsValue.NAME + " function to indicate which key reference should be copied."
          );
      }
    };

    final Optional<ColumnName> keyName;
    final SqlType keyType;
    final Set<ColumnName> keyColumnNames;

    if (groupByExps.size() != 1) {
<<<<<<< HEAD
=======
      if (ksqlConfig.getBoolean(KsqlConfig.KSQL_ANY_KEY_NAME_ENABLED)) {

        keyName = Optional.of(ColumnNames.nextKsqlColAlias(
            sourceSchema,
            LogicalSchema.builder()
                .valueColumns(projectionSchema.value())
                .build()
        ));

        keyColumnNames = groupBy.getGroupingExpressions().stream()
            .map(selectResolver)
            .filter(Optional::isPresent)
            .map(Optional::get)
            .collect(Collectors.toSet());
      } else {
        keyName = Optional.of(SystemColumns.ROWKEY_NAME);
        keyColumnNames = ImmutableSet.of(SystemColumns.ROWKEY_NAME);
      }
>>>>>>> 28dfbc21
      keyType = SqlTypes.STRING;
      keyName = groupBy.getAlias()
          .orElseGet(keyColNameGen::nextKsqlColAlias);

    } else {
      final Expression expression = groupByExps.get(0);

<<<<<<< HEAD
=======
      if (ksqlConfig.getBoolean(KsqlConfig.KSQL_ANY_KEY_NAME_ENABLED)) {
        keyName = selectResolver.apply(expression);
      } else {
        keyName = Optional.of(exactlyMatchesKeyColumns(expression, sourceSchema)
            ? ((ColumnReferenceExp) expression).getColumnName()
            : SystemColumns.ROWKEY_NAME);
      }

>>>>>>> 28dfbc21
      final ExpressionTypeManager typeManager =
          new ExpressionTypeManager(sourceSchema, functionRegistry);

      keyType = typeManager.getExpressionSqlType(expression);
<<<<<<< HEAD

      if (groupBy.getAlias().isPresent()) {
        keyName = groupBy.getAlias().get();
      } else if (expression instanceof ColumnReferenceExp) {
        keyName = ((ColumnReferenceExp) expression).getColumnName();
      } else {
        keyName = keyColNameGen.uniqueAliasFor(expression);
      }
=======
      keyColumnNames = keyName.map(ImmutableSet::of).orElse(ImmutableSet.of());
>>>>>>> 28dfbc21
    }

    final List<Column> valueColumns = ksqlConfig.getBoolean(KsqlConfig.KSQL_ANY_KEY_NAME_ENABLED)
        ? projectionSchema.value().stream()
        .filter(col -> !keyColumnNames.contains(col.name()))
        .collect(Collectors.toList())
        : projectionSchema.value();

    final Builder builder = LogicalSchema.builder();

    keyName
        .ifPresent(name -> builder.keyColumn(name, keyType));

    return builder
        .valueColumns(valueColumns)
        .build();
  }

  private LogicalSchema buildRepartitionedSchema(
      final PlanNode sourceNode,
      final Expression partitionBy
  ) {
    final LogicalSchema sourceSchema = sourceNode.getSchema();

<<<<<<< HEAD
=======
    if (!ksqlConfig.getBoolean(KsqlConfig.KSQL_ANY_KEY_NAME_ENABLED)) {
      final ExpressionTypeManager expressionTypeManager =
          new ExpressionTypeManager(sourceSchema, functionRegistry);

      final SqlType keyType = expressionTypeManager
          .getExpressionSqlType(partitionBy);

      return LogicalSchema.builder()
          .keyColumn(SystemColumns.ROWKEY_NAME, keyType)
          .valueColumns(sourceSchema.value())
          .build();
    }

>>>>>>> 28dfbc21
    return PartitionByParamsFactory.buildSchema(
        sourceSchema,
        partitionBy,
        functionRegistry
    );
  }

  private static boolean exactlyMatchesKeyColumns(
      final Expression expression,
      final LogicalSchema schema
  ) {
    if (schema.key().size() != 1) {
      // Currently only support single key column:
      return false;
    }

    if (!(expression instanceof ColumnReferenceExp)) {
      // Anything not a column ref can't be a match:
      return false;
    }

    final ColumnName columnName = ((ColumnReferenceExp) expression).getColumnName();

    final Namespace ns = schema
        .findColumn(columnName)
        .map(Column::namespace)
        .orElse(Namespace.VALUE);

    return ns == Namespace.KEY;
  }

  private static List<SelectExpression> selectWithPrependAlias(
      final SourceName alias,
      final LogicalSchema schema
  ) {
    return schema.value().stream()
        .map(c -> SelectExpression.of(
            ColumnNames.generatedJoinColumnAlias(alias, c.name()),
            new UnqualifiedColumnReferenceExp(c.name()))
        ).collect(Collectors.toList());
  }

  private static final class ColumnReferenceRewriter
      extends VisitParentExpressionVisitor<Optional<Expression>, Context<Void>> {

    private final boolean isJoin;

    ColumnReferenceRewriter(final boolean isJoin) {
      super(Optional.empty());
      this.isJoin = isJoin;
    }

    @Override
    public Optional<Expression> visitQualifiedColumnReference(
        final QualifiedColumnReferenceExp node,
        final Context<Void> ctx
    ) {
      if (isJoin) {
        return Optional.of(new UnqualifiedColumnReferenceExp(
            ColumnNames.generatedJoinColumnAlias(node.getQualifier(), node.getColumnName())
        ));
      } else {
        return Optional.of(new UnqualifiedColumnReferenceExp(node.getColumnName()));
      }
    }
  }

  private static final class RewrittenAggregateAnalysis implements AggregateAnalysisResult {

    private final AggregateAnalysisResult original;
    private final BiFunction<Expression, Context<Void>, Optional<Expression>> rewriter;

    private RewrittenAggregateAnalysis(
        final AggregateAnalysisResult original,
        final BiFunction<Expression, Context<Void>, Optional<Expression>> rewriter
    ) {
      this.original = Objects.requireNonNull(original, "original");
      this.rewriter = Objects.requireNonNull(rewriter, "rewriter");
    }

    @Override
    public List<Expression> getAggregateFunctionArguments() {
      return rewriteList(original.getAggregateFunctionArguments());
    }

    @Override
    public List<ColumnReferenceExp> getRequiredColumns() {
      return rewriteList(original.getRequiredColumns());
    }

    @Override
    public List<FunctionCall> getAggregateFunctions() {
      return rewriteList(original.getAggregateFunctions());
    }

    @Override
    public List<Expression> getFinalSelectExpressions() {
      return original.getFinalSelectExpressions().stream()
          .map(this::rewriteFinalSelectExpression)
          .collect(Collectors.toList());
    }

    @Override
    public Optional<Expression> getHavingExpression() {
      return rewriteOptional(original.getHavingExpression());
    }

    private Expression rewriteFinalSelectExpression(final Expression expression) {
      if (expression instanceof UnqualifiedColumnReferenceExp) {
        final ColumnName columnName = ((UnqualifiedColumnReferenceExp) expression).getColumnName();
        if (ColumnNames.isAggregate(columnName)) {
          return expression;
        }
      }

      return ExpressionTreeRewriter.rewriteWith(rewriter, expression);
    }

    private <T extends Expression> Optional<T> rewriteOptional(final Optional<T> expression) {
      return expression.map(e -> ExpressionTreeRewriter.rewriteWith(rewriter, e));
    }

    private <T extends Expression> List<T> rewriteList(final List<T> expressions) {
      return expressions.stream()
          .map(e -> ExpressionTreeRewriter.rewriteWith(rewriter, e))
          .collect(Collectors.toList());
    }
  }
}<|MERGE_RESOLUTION|>--- conflicted
+++ resolved
@@ -156,10 +156,10 @@
 
     final Into intoDataSource = analysis.getInto().get();
 
-    if (ksqlConfig.getBoolean(KsqlConfig.KSQL_ANY_KEY_NAME_ENABLED)) {
-      ((VerifiableNode) sourcePlanNode)
-          .validateKeyPresent(intoDataSource.getName());
-    }
+    // Todo(ac): move into node?
+    ((VerifiableNode) sourcePlanNode)
+        .validateKeyPresent(intoDataSource.getName());
+
 
     return new KsqlStructuredDataOutputNode(
         new PlanNodeId(intoDataSource.getName().text()),
@@ -261,8 +261,7 @@
         functionRegistry,
         analysis,
         aggregateAnalysis,
-        projectionExpressions,
-        ksqlConfig.getBoolean(KsqlConfig.KSQL_ANY_KEY_NAME_ENABLED)
+        projectionExpressions
     );
   }
 
@@ -290,8 +289,7 @@
         projection,
         schema,
         keyFieldName,
-        analysis.getSelectItems(),
-        ksqlConfig.getBoolean(KsqlConfig.KSQL_ANY_KEY_NAME_ENABLED)
+        analysis.getSelectItems()
     );
   }
 
@@ -305,9 +303,7 @@
         parent.getSchema()
     );
 
-    final LogicalSchema schema = ksqlConfig.getBoolean(KsqlConfig.KSQL_ANY_KEY_NAME_ENABLED)
-        ? buildJoinSourceSchema(sourceAlias, parent.getSchema())
-        : buildLegacyProjectionSchema(parent.getSchema(), projection);
+    final LogicalSchema schema = buildJoinSourceSchema(sourceAlias, parent.getSchema());
 
     final ColumnName sourceKeyFieldName = parent
         .getKeyField()
@@ -327,8 +323,7 @@
         projection,
         schema,
         keyFieldName,
-        true,
-        ksqlConfig.getBoolean(KsqlConfig.KSQL_ANY_KEY_NAME_ENABLED)
+        true
     );
   }
 
@@ -361,12 +356,8 @@
     if (selectItem instanceof AllColumns) {
       final AllColumns allColumns = (AllColumns) selectItem;
 
-      final boolean valueOnly =
-          !ksqlConfig.getBoolean(KsqlConfig.KSQL_ANY_KEY_NAME_ENABLED)
-              && analysis.getInto().isPresent();
-
       final Stream<ColumnName> columns = parentNode
-          .resolveSelectStar(allColumns.getSource(), valueOnly);
+          .resolveSelectStar(allColumns.getSource(), false); // Todo(ac): always false now
 
       return columns
           .map(name -> SelectExpression.of(name, new UnqualifiedColumnReferenceExp(
@@ -468,7 +459,6 @@
         partitionBy,
         rewrittenPartitionBy,
         keyField,
-        ksqlConfig.getBoolean(KsqlConfig.KSQL_ANY_KEY_NAME_ENABLED),
         internal
     );
   }
@@ -612,10 +602,6 @@
   }
 
   private JoinKey buildJoinKey(final Join join) {
-    if (!ksqlConfig.getBoolean(KsqlConfig.KSQL_ANY_KEY_NAME_ENABLED)) {
-      return JoinKey.sourceColumn(SystemColumns.ROWKEY_NAME, ImmutableSet.of());
-    }
-
     final JoinInfo info = join.getInfo();
 
     final List<QualifiedColumnReferenceExp> viableKeyColumns = join.viableKeyColumns();
@@ -664,10 +650,6 @@
       final LogicalSchema parentSchema,
       final List<SelectExpression> projection
   ) {
-    if (!ksqlConfig.getBoolean(KsqlConfig.KSQL_ANY_KEY_NAME_ENABLED)) {
-      return buildLegacyProjectionSchema(parentSchema, projection);
-    }
-
     final ExpressionTypeManager expressionTypeManager = new ExpressionTypeManager(
         parentSchema,
         functionRegistry
@@ -692,29 +674,6 @@
       } else {
         builder.valueColumn(select.getAlias(), expressionType);
       }
-    }
-
-    return builder.build();
-  }
-
-  private LogicalSchema buildLegacyProjectionSchema(
-      final LogicalSchema parentSchema,
-      final List<SelectExpression> projection
-  ) {
-    final ExpressionTypeManager expressionTypeManager = new ExpressionTypeManager(
-        parentSchema,
-        functionRegistry
-    );
-
-    final Builder builder = LogicalSchema.builder();
-
-    builder.keyColumns(parentSchema.key());
-
-    for (final SelectExpression select : projection) {
-      final SqlType expressionType = expressionTypeManager
-          .getExpressionSqlType(select.getExpression());
-
-      builder.valueColumn(select.getAlias(), expressionType);
     }
 
     return builder.build();
@@ -764,69 +723,37 @@
     final SqlType keyType;
     final Set<ColumnName> keyColumnNames;
 
+    // Todo(ac): Can we refactor this to make it simpler?
     if (groupByExps.size() != 1) {
-<<<<<<< HEAD
-=======
-      if (ksqlConfig.getBoolean(KsqlConfig.KSQL_ANY_KEY_NAME_ENABLED)) {
-
-        keyName = Optional.of(ColumnNames.nextKsqlColAlias(
-            sourceSchema,
-            LogicalSchema.builder()
-                .valueColumns(projectionSchema.value())
-                .build()
-        ));
-
-        keyColumnNames = groupBy.getGroupingExpressions().stream()
-            .map(selectResolver)
-            .filter(Optional::isPresent)
-            .map(Optional::get)
-            .collect(Collectors.toSet());
-      } else {
-        keyName = Optional.of(SystemColumns.ROWKEY_NAME);
-        keyColumnNames = ImmutableSet.of(SystemColumns.ROWKEY_NAME);
-      }
->>>>>>> 28dfbc21
       keyType = SqlTypes.STRING;
-      keyName = groupBy.getAlias()
-          .orElseGet(keyColNameGen::nextKsqlColAlias);
+
+      keyName = Optional.of(ColumnNames.nextKsqlColAlias(
+          sourceSchema,
+          LogicalSchema.builder()
+              .valueColumns(projectionSchema.value())
+              .build()
+      ));
+
+      keyColumnNames = groupBy.getGroupingExpressions().stream()
+          .map(selectResolver)
+          .filter(Optional::isPresent)
+          .map(Optional::get)
+          .collect(Collectors.toSet());
 
     } else {
-      final Expression expression = groupByExps.get(0);
-
-<<<<<<< HEAD
-=======
-      if (ksqlConfig.getBoolean(KsqlConfig.KSQL_ANY_KEY_NAME_ENABLED)) {
-        keyName = selectResolver.apply(expression);
-      } else {
-        keyName = Optional.of(exactlyMatchesKeyColumns(expression, sourceSchema)
-            ? ((ColumnReferenceExp) expression).getColumnName()
-            : SystemColumns.ROWKEY_NAME);
-      }
-
->>>>>>> 28dfbc21
       final ExpressionTypeManager typeManager =
           new ExpressionTypeManager(sourceSchema, functionRegistry);
 
+      final Expression expression = groupByExps.get(0);
+
+      keyName = selectResolver.apply(expression);
       keyType = typeManager.getExpressionSqlType(expression);
-<<<<<<< HEAD
-
-      if (groupBy.getAlias().isPresent()) {
-        keyName = groupBy.getAlias().get();
-      } else if (expression instanceof ColumnReferenceExp) {
-        keyName = ((ColumnReferenceExp) expression).getColumnName();
-      } else {
-        keyName = keyColNameGen.uniqueAliasFor(expression);
-      }
-=======
       keyColumnNames = keyName.map(ImmutableSet::of).orElse(ImmutableSet.of());
->>>>>>> 28dfbc21
-    }
-
-    final List<Column> valueColumns = ksqlConfig.getBoolean(KsqlConfig.KSQL_ANY_KEY_NAME_ENABLED)
-        ? projectionSchema.value().stream()
+    }
+
+    final List<Column> valueColumns = projectionSchema.value().stream()
         .filter(col -> !keyColumnNames.contains(col.name()))
-        .collect(Collectors.toList())
-        : projectionSchema.value();
+        .collect(Collectors.toList());
 
     final Builder builder = LogicalSchema.builder();
 
@@ -844,22 +771,6 @@
   ) {
     final LogicalSchema sourceSchema = sourceNode.getSchema();
 
-<<<<<<< HEAD
-=======
-    if (!ksqlConfig.getBoolean(KsqlConfig.KSQL_ANY_KEY_NAME_ENABLED)) {
-      final ExpressionTypeManager expressionTypeManager =
-          new ExpressionTypeManager(sourceSchema, functionRegistry);
-
-      final SqlType keyType = expressionTypeManager
-          .getExpressionSqlType(partitionBy);
-
-      return LogicalSchema.builder()
-          .keyColumn(SystemColumns.ROWKEY_NAME, keyType)
-          .valueColumns(sourceSchema.value())
-          .build();
-    }
-
->>>>>>> 28dfbc21
     return PartitionByParamsFactory.buildSchema(
         sourceSchema,
         partitionBy,
