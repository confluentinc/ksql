--- conflicted
+++ resolved
@@ -15,11 +15,6 @@
 
 package io.confluent.ksql.planner;
 
-<<<<<<< HEAD
-import com.google.common.collect.ImmutableSet;
-=======
-import com.google.common.collect.ImmutableMap;
->>>>>>> 3596ceb0
 import io.confluent.ksql.analyzer.AggregateAnalysisResult;
 import io.confluent.ksql.analyzer.AggregateAnalyzer;
 import io.confluent.ksql.analyzer.Analysis.AliasedDataSource;
@@ -73,7 +68,6 @@
 import io.confluent.ksql.schema.ksql.ColumnNames;
 import io.confluent.ksql.schema.ksql.LogicalSchema;
 import io.confluent.ksql.schema.ksql.LogicalSchema.Builder;
-import io.confluent.ksql.schema.ksql.SystemColumns;
 import io.confluent.ksql.schema.ksql.types.SqlType;
 import io.confluent.ksql.schema.ksql.types.SqlTypes;
 import io.confluent.ksql.serde.Format;
@@ -268,7 +262,6 @@
     return project;
   }
 
-<<<<<<< HEAD
   private void validate(final VerifiableNode node) {
     final Set<? extends ColumnReferenceExp> unknown = node.validateColumns(functionRegistry);
     if (unknown.isEmpty()) {
@@ -281,53 +274,6 @@
         ).collect(Collectors.joining(System.lineSeparator()));
 
     throw new KsqlException(errors);
-=======
-      // Window bounds columns are currently removed if not aliased:
-      SystemColumns.windowBoundsColumnNames().stream()
-          .map(name -> SelectExpression.of(name, new UnqualifiedColumnReferenceExp(name)))
-          .forEach(keySelects::add);
-
-      projection.removeIf(keySelects::contains);
-    }
-
-    final LogicalSchema nodeSchema;
-    if (persistent) {
-      nodeSchema = schema.withoutPseudoAndKeyColsInValue();
-    } else {
-      // Transient queries return key columns in the value, so the projection includes them, and
-      // the schema needs to include them too:
-      final Builder builder = LogicalSchema.builder();
-
-      builder.keyColumns(parentNode.getSchema().key());
-
-      schema.columns()
-          .forEach(builder::valueColumn);
-
-      nodeSchema = builder.build();
-    }
-
-    return new FinalProjectNode(
-        new PlanNodeId("Project"),
-        parentNode,
-        projection,
-        nodeSchema,
-        analysis.getSelectItems()
-    );
-  }
-
-  private static SelectExpression resolveProjectionAlias(
-      final ColumnName name,
-      final List<SelectExpression> projection
-  ) {
-    final ColumnName alias = projection.stream()
-        .filter(se -> se.getExpression() instanceof ColumnReferenceExp)
-        .filter(se -> ((ColumnReferenceExp) se.getExpression()).getColumnName().equals(name))
-        .map(SelectExpression::getAlias)
-        .findFirst()
-        .orElse(name);
-
-    return SelectExpression.of(alias, new UnqualifiedColumnReferenceExp(name));
->>>>>>> 3596ceb0
   }
 
   private static ProjectNode buildInternalProjectNode(
