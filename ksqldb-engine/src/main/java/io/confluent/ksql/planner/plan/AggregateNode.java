/*
 * Copyright 2018 Confluent Inc.
 *
 * Licensed under the Confluent Community License (the "License"); you may not use
 * this file except in compliance with the License.  You may obtain a copy of the
 * License at
 *
 * http://www.confluent.io/confluent-community-license
 *
 * Unless required by applicable law or agreed to in writing, software
 * distributed under the License is distributed on an "AS IS" BASIS, WITHOUT
 * WARRANTIES OF ANY KIND, either express or implied.  See the License for the
 * specific language governing permissions and limitations under the License.
 */

package io.confluent.ksql.planner.plan;

import static io.confluent.ksql.metastore.model.DataSource.DataSourceType;
import static io.confluent.ksql.util.GrammaticalJoiner.and;
import static java.util.Objects.requireNonNull;

import com.google.common.collect.ImmutableList;
import com.google.common.collect.ImmutableSet;
import io.confluent.ksql.analyzer.AggregateAnalysisResult;
import io.confluent.ksql.analyzer.AggregateExpressionRewriter;
import io.confluent.ksql.analyzer.ImmutableAnalysis;
import io.confluent.ksql.engine.rewrite.ExpressionTreeRewriter;
import io.confluent.ksql.engine.rewrite.ExpressionTreeRewriter.Context;
import io.confluent.ksql.execution.builder.KsqlQueryBuilder;
import io.confluent.ksql.execution.context.QueryContext;
import io.confluent.ksql.execution.context.QueryContext.Stacker;
import io.confluent.ksql.execution.expression.tree.ColumnReferenceExp;
import io.confluent.ksql.execution.expression.tree.Expression;
import io.confluent.ksql.execution.expression.tree.FunctionCall;
import io.confluent.ksql.execution.expression.tree.Literal;
import io.confluent.ksql.execution.expression.tree.UnqualifiedColumnReferenceExp;
import io.confluent.ksql.execution.expression.tree.VisitParentExpressionVisitor;
import io.confluent.ksql.execution.plan.SelectExpression;
import io.confluent.ksql.function.FunctionRegistry;
import io.confluent.ksql.name.ColumnName;
import io.confluent.ksql.name.SourceName;
import io.confluent.ksql.parser.tree.GroupBy;
import io.confluent.ksql.parser.tree.WindowExpression;
import io.confluent.ksql.planner.Projection;
import io.confluent.ksql.schema.ksql.Column;
import io.confluent.ksql.schema.ksql.ColumnNames;
import io.confluent.ksql.schema.ksql.LogicalSchema;
import io.confluent.ksql.schema.ksql.SystemColumns;
import io.confluent.ksql.serde.ValueFormat;
import io.confluent.ksql.services.KafkaTopicClient;
import io.confluent.ksql.structured.SchemaKGroupedStream;
import io.confluent.ksql.structured.SchemaKStream;
import io.confluent.ksql.structured.SchemaKTable;
import io.confluent.ksql.util.KsqlException;
import java.util.ArrayList;
import java.util.Collection;
import java.util.Collections;
import java.util.HashMap;
import java.util.List;
import java.util.Map;
import java.util.Optional;
import java.util.Set;
import java.util.stream.Collectors;


public class AggregateNode extends PlanNode implements VerifiableNode {

  private static final String INTERNAL_COLUMN_NAME_PREFIX = "KSQL_INTERNAL_COL_";

  private static final String PREPARE_OP_NAME = "Prepare";
  private static final String AGGREGATION_OP_NAME = "Aggregate";
  private static final String GROUP_BY_OP_NAME = "GroupBy";
  private static final String HAVING_FILTER_OP_NAME = "HavingFilter";
  private static final String PROJECT_OP_NAME = "Project";

  private final PlanNode source;
  private final GroupBy groupBy;
  private final Optional<WindowExpression> windowExpression;
  private final ImmutableList<Expression> aggregateFunctionArguments;
  private final ImmutableList<FunctionCall> functionList;
  private final ImmutableList<ColumnReferenceExp> requiredColumns;
  private final Optional<Expression> havingExpressions;
  private final ImmutableList<SelectExpression> selectExpressions;
  private final ImmutableList<SelectExpression> finalSelectExpressions;
  private final ValueFormat valueFormat;
  private final Projection projection;
  private final LogicalSchema schema;

  public AggregateNode(
      final PlanNodeId id,
      final PlanNode source,
      final LogicalSchema schema,
      final GroupBy groupBy,
      final FunctionRegistry functionRegistry,
      final ImmutableAnalysis analysis,
      final AggregateAnalysisResult rewrittenAggregateAnalysis,
      final List<SelectExpression> projectionExpressions
  ) {
    super(id, DataSourceType.KTABLE, Optional.empty());

    this.schema = requireNonNull(schema, "schema");
    this.source = requireNonNull(source, "source");
    this.groupBy = requireNonNull(groupBy, "groupBy");
    this.windowExpression = requireNonNull(analysis, "analysis").getWindowExpression();
    this.projection = Projection.of(analysis.getSelectItems());

    final AggregateExpressionRewriter aggregateExpressionRewriter =
        new AggregateExpressionRewriter(functionRegistry);

    this.aggregateFunctionArguments = ImmutableList
        .copyOf(rewrittenAggregateAnalysis.getAggregateFunctionArguments());
    this.functionList = ImmutableList
        .copyOf(rewrittenAggregateAnalysis.getAggregateFunctions());
    this.requiredColumns = ImmutableList
        .copyOf(rewrittenAggregateAnalysis.getRequiredColumns());
    this.selectExpressions = ImmutableList
        .copyOf(requireNonNull(projectionExpressions, "projectionExpresions"));

    final Set<Expression> groupings = ImmutableSet.copyOf(groupBy.getGroupingExpressions());

    this.finalSelectExpressions = ImmutableList.copyOf(projectionExpressions.stream()
        .map(se -> SelectExpression.of(
            se.getAlias(),
            ExpressionTreeRewriter
                .rewriteWith(aggregateExpressionRewriter::process, se.getExpression())
        ))
        .filter(e -> !groupings.contains(e.getExpression()))
        .collect(Collectors.toList()));

    this.havingExpressions = rewrittenAggregateAnalysis.getHavingExpression()
        .map(exp -> ExpressionTreeRewriter.rewriteWith(aggregateExpressionRewriter::process, exp));

<<<<<<< HEAD
    this.valueFormat = getLeftmostSourceNode()
=======
    this.valueFormat = getTheSourceNode()
>>>>>>> 3838e0a8
        .getDataSource()
        .getKsqlTopic()
        .getValueFormat();
  }

  @Override
  public LogicalSchema getSchema() {
    return schema;
  }

  @Override
  public List<PlanNode> getSources() {
    return ImmutableList.of(source);
  }

  public PlanNode getSource() {
    return source;
  }

  public List<Expression> getGroupByExpressions() {
    return groupBy.getGroupingExpressions();
  }

  public Optional<WindowExpression> getWindowExpression() {
    return windowExpression;
  }

  public List<FunctionCall> getFunctionCalls() {
    return functionList;
  }

  public List<ColumnReferenceExp> getRequiredColumns() {
    return requiredColumns;
  }

  @Override
  public SchemaKStream<?> buildStream(final KsqlQueryBuilder builder) {
    final QueryContext.Stacker contextStacker = builder.buildNodeContext(getId().toString());
    final SchemaKStream<?> sourceSchemaKStream = getSource().buildStream(builder);

    final InternalSchema internalSchema =
        new InternalSchema(requiredColumns, aggregateFunctionArguments);

    final SchemaKStream<?> preSelected =
        selectRequiredInputColumns(sourceSchemaKStream, internalSchema, contextStacker, builder);

    final SchemaKGroupedStream grouped = groupBy(contextStacker, preSelected);

    SchemaKTable<?> aggregated = aggregate(grouped, internalSchema, contextStacker);

    aggregated = applyHavingFilter(aggregated, contextStacker);

    return selectRequiredOutputColumns(aggregated, contextStacker, builder);
  }

  @Override
  public void validateKeyPresent(final SourceName sinkName) {
    final List<Expression> missing = new ArrayList<>(groupBy.getGroupingExpressions());

    selectExpressions.stream()
        .map(SelectExpression::getExpression)
        .forEach(missing::remove);

    if (!missing.isEmpty()) {
      throwKeysNotIncludedError(sinkName, "grouping expression", missing, and());
    }
  }

  protected int getPartitions(final KafkaTopicClient kafkaTopicClient) {
    return source.getPartitions(kafkaTopicClient);
  }

  private SchemaKStream<?> selectRequiredInputColumns(
      final SchemaKStream<?> sourceSchemaKStream,
      final InternalSchema internalSchema,
      final Stacker contextStacker,
      final KsqlQueryBuilder builder
  ) {
    final List<ColumnName> keyColumnNames = getSource().getSchema().key().stream()
        .map(Column::name)
        .collect(Collectors.toList());

    return sourceSchemaKStream.select(
        keyColumnNames,
        internalSchema.getAggArgExpansionList(),
        contextStacker.push(PREPARE_OP_NAME),
        builder
    );
  }

  private SchemaKTable<?> aggregate(
      final SchemaKGroupedStream grouped,
      final InternalSchema internalSchema,
      final Stacker contextStacker
  ) {
    final List<FunctionCall> functions = internalSchema.updateFunctionList(functionList);

    final Stacker aggregationContext = contextStacker.push(AGGREGATION_OP_NAME);

    final List<ColumnName> requiredColumnNames = requiredColumns.stream()
        .map(e -> (UnqualifiedColumnReferenceExp) internalSchema.resolveToInternal(e))
        .map(UnqualifiedColumnReferenceExp::getColumnName)
        .collect(Collectors.toList());

    return grouped.aggregate(
        requiredColumnNames,
        functions,
        windowExpression,
        valueFormat,
        aggregationContext
    );
  }

  private SchemaKTable<?> applyHavingFilter(
      final SchemaKTable<?> aggregated,
      final Stacker contextStacker
  ) {
    return havingExpressions.isPresent()
        ? aggregated.filter(havingExpressions.get(), contextStacker.push(HAVING_FILTER_OP_NAME))
        : aggregated;
  }

  private SchemaKStream<?> selectRequiredOutputColumns(
      final SchemaKTable<?> aggregated,
      final Stacker contextStacker,
      final KsqlQueryBuilder builder
  ) {
    final List<ColumnName> keyColumnNames = getSchema().key().stream()
        .map(Column::name)
        .collect(Collectors.toList());

    return aggregated.select(
        keyColumnNames,
        finalSelectExpressions,
        contextStacker.push(PROJECT_OP_NAME),
        builder
    );
  }

  private SchemaKGroupedStream groupBy(
      final Stacker contextStacker,
      final SchemaKStream<?> preSelected
  ) {
    return preSelected.groupBy(
        valueFormat,
        groupBy.getGroupingExpressions(),
        contextStacker.push(GROUP_BY_OP_NAME)
    );
  }

  private static class InternalSchema {

    private final List<SelectExpression> aggArgExpansions = new ArrayList<>();
    private final Map<String, ColumnName> expressionToInternalColumnName = new HashMap<>();

    InternalSchema(
        final List<ColumnReferenceExp> requiredColumns,
        final List<Expression> aggregateFunctionArguments
    ) {
      collectAggregateArgExpressions(requiredColumns);
      collectAggregateArgExpressions(aggregateFunctionArguments);
    }

    private void collectAggregateArgExpressions(
        final Collection<? extends Expression> expressions
    ) {
      for (final Expression expression : expressions) {
        final String sql = expression.toString();
        if (expressionToInternalColumnName.containsKey(sql)) {
          continue;
        }

        final ColumnName internalName = expression instanceof ColumnReferenceExp
            ? ((ColumnReferenceExp) expression).getColumnName()
            : ColumnName.of(INTERNAL_COLUMN_NAME_PREFIX + aggArgExpansions.size());

        aggArgExpansions.add(SelectExpression.of(internalName, expression));
        expressionToInternalColumnName.put(sql, internalName);
      }
    }

    /**
     * Return the aggregate function arguments based on the internal expressions. Currently we
     * support aggregate functions with at most two arguments where the second argument should be a
     * literal.
     *
     * @param argExpressionList The list of parameters for the aggregate fuunction.
     * @return The list of arguments based on the internal expressions for the aggregate function.
     */
    List<Expression> updateArgsExpressionList(final List<Expression> argExpressionList) {
      // Currently we only support aggregations on one column only
      if (argExpressionList.size() > 2) {
        throw new KsqlException("Currently, KSQL UDAFs can only have two arguments.");
      }
      if (argExpressionList.isEmpty()) {
        return Collections.emptyList();
      }
      final List<Expression> internalExpressionList = new ArrayList<>();
      internalExpressionList.add(resolveToInternal(argExpressionList.get(0)));
      if (argExpressionList.size() == 2) {
        if (!(argExpressionList.get(1) instanceof Literal)) {
          throw new KsqlException("Currently, second argument in UDAF should be literal.");
        }
        internalExpressionList.add(argExpressionList.get(1));
      }
      return internalExpressionList;

    }

    List<FunctionCall> updateFunctionList(final ImmutableList<FunctionCall> functions) {
      return functions.stream()
          .map(fc -> new FunctionCall(fc.getName(), updateArgsExpressionList(fc.getArguments())))
          .collect(Collectors.toList());
    }

    List<SelectExpression> getAggArgExpansionList() {
      return aggArgExpansions;
    }

    private Expression resolveToInternal(final Expression exp) {
      final ColumnName name = expressionToInternalColumnName.get(exp.toString());
      if (name != null) {
        return new UnqualifiedColumnReferenceExp(
            exp.getLocation(),
            name);
      }

      return ExpressionTreeRewriter.rewriteWith(new ResolveToInternalRewriter()::process, exp);
    }

    private final class ResolveToInternalRewriter
        extends VisitParentExpressionVisitor<Optional<Expression>, Context<Void>> {

      private ResolveToInternalRewriter() {
        super(Optional.empty());
      }

      @Override
      public Optional<Expression> visitUnqualifiedColumnReference(
          final UnqualifiedColumnReferenceExp node,
          final Context<Void> context
      ) {
        // internal names are source-less
        final ColumnName name = expressionToInternalColumnName.get(node.toString());
        if (name != null) {
          return Optional.of(
              new UnqualifiedColumnReferenceExp(
                  node.getLocation(),
                  name));
        }

        final boolean isAggregate = ColumnNames.isAggregate(node.getColumnName());
        final boolean windowBounds = SystemColumns.isWindowBound(node.getColumnName());

        if (isAggregate && windowBounds) {
          throw new KsqlException("Window bound " + node + " is not available as a parameter "
              + "to aggregate functions");
        }

        if (!isAggregate && !windowBounds) {
          throw new KsqlException("Unknown source column: " + node);
        }

        return Optional.of(node);
      }
    }
  }
}<|MERGE_RESOLUTION|>--- conflicted
+++ resolved
@@ -130,11 +130,7 @@
     this.havingExpressions = rewrittenAggregateAnalysis.getHavingExpression()
         .map(exp -> ExpressionTreeRewriter.rewriteWith(aggregateExpressionRewriter::process, exp));
 
-<<<<<<< HEAD
     this.valueFormat = getLeftmostSourceNode()
-=======
-    this.valueFormat = getTheSourceNode()
->>>>>>> 3838e0a8
         .getDataSource()
         .getKsqlTopic()
         .getValueFormat();
