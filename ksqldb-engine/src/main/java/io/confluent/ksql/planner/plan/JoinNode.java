--- conflicted
+++ resolved
@@ -357,19 +357,8 @@
       );
     }
 
-<<<<<<< HEAD
-    Joiner<?> getJoiner(final DataSourceType leftType,
-        final DataSourceType rightType) {
-
-      return Optional.ofNullable(joinerMap.get(new Pair<>(leftType, rightType)))
-          .orElseThrow(
-              () -> new KsqlException("Join between invalid operands requested: left type: "
-                  + leftType + ", right type: " + rightType))
-          .get();
-=======
     Joiner<?> getJoiner(final DataSourceType leftType, final DataSourceType rightType) {
       return joinerMap.get(new Pair<>(leftType, rightType)).get();
->>>>>>> cae69dac
     }
   }
 
