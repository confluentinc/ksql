--- conflicted
+++ resolved
@@ -604,15 +604,10 @@
           ksqlConfig.getLong(KsqlConfig.KSQL_SHUTDOWN_TIMEOUT_MS_CONFIG),
           buildStreamsProperties(
               applicationId,
-<<<<<<< HEAD
-              queryId,
-              metricCollectors
-=======
               Optional.empty(),
               metricCollectors,
               config.getConfig(true),
               processingLogContext
->>>>>>> df29d277
           )
       );
     } else {
@@ -620,15 +615,10 @@
           kafkaStreamsBuilder,
           buildStreamsProperties(
               applicationId + "-validation",
-<<<<<<< HEAD
-              queryId,
-              metricCollectors
-=======
               Optional.empty(),
               metricCollectors,
               config.getConfig(true),
               processingLogContext
->>>>>>> df29d277
           )
       );
     }
