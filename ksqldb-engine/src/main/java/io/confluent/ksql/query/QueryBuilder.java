--- conflicted
+++ resolved
@@ -579,12 +579,7 @@
         ? queryId.get().toString()
         : QueryApplicationId.PERSISTENT_QUERY_INDICATOR;
 
-<<<<<<< HEAD
-    if (config.getBoolean(KsqlConfig.KSQL_SHARED_RUNTIME_ENABLED)
-        && type.equals(QueryApplicationId.PERSISTENT_QUERY_INDICATOR)) {
-=======
     if (!queryId.isPresent()) {
->>>>>>> 74e9d82c
       newStreamsProperties.put(StreamsConfig.InternalConfig.TOPIC_PREFIX_ALTERNATIVE,
           ReservedInternalTopics.KSQL_INTERNAL_TOPIC_PREFIX
               + config.getString(KsqlConfig.KSQL_SERVICE_ID_CONFIG)
