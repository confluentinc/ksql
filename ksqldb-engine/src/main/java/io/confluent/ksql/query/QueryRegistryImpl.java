--- conflicted
+++ resolved
@@ -289,10 +289,6 @@
       query.initialize();
     }
     allLiveQueries.add(query);
-<<<<<<< HEAD
-    query.initialize();
-=======
->>>>>>> 50ed5b2f
     notifyCreate(serviceContext, metaStore, query);
   }
 
