--- conflicted
+++ resolved
@@ -81,12 +81,8 @@
         SourcePropertiesUtil.getValueFormat(cs.getStatement().getProperties());
     final SerdeOptions serdeOptions = SerdeOptionsFactory.buildForCreateStatement(
         schema,
-<<<<<<< HEAD
+        FormatFactory.of(SourcePropertiesUtil.getKeyFormat(cs.getStatement().getProperties())),
         FormatFactory.of(valueFormat),
-=======
-        FormatFactory.KAFKA,
-        cs.getStatement().getProperties().getValueFormat(),
->>>>>>> 78564da0
         cs.getStatement().getProperties().getSerdeOptions(),
         cs.getConfig()
     );
