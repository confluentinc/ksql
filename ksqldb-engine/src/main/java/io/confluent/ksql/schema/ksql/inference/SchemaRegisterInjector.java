--- conflicted
+++ resolved
@@ -80,11 +80,7 @@
     final FormatInfo valueFormat = SourcePropertiesUtil
         .getValueFormat(cs.getStatement().getProperties());
 
-<<<<<<< HEAD
-    final SerdeOptions serdeOptions = SerdeOptionsFactory.build(
-=======
     final SerdeFeatures valFeatures = SerdeFeaturesFactory.buildValueFeatures(
->>>>>>> f97c9a64
         schema,
         FormatFactory.of(valueFormat),
         cs.getStatement().getProperties().getValueSerdeFeatures(),
