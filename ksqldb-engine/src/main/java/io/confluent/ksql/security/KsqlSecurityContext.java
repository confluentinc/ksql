--- conflicted
+++ resolved
@@ -40,11 +40,7 @@
    * {@code Optional.empty}.
    *
    * @return a {@code java.security.Principal} containing the name of the user making this request;
-<<<<<<< HEAD
-   *     {@code Optional.empty} if the user has not been authenticated
-=======
    *         {@code Optional.empty} if the user has not been authenticated
->>>>>>> e907daca
    */
   public Optional<Principal> getUserPrincipal() {
     return userPrincipal;
