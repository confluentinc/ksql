/*
 * Copyright 2019 Confluent Inc.
 *
 * Licensed under the Confluent Community License (the "License"); you may not use
 * this file except in compliance with the License.  You may obtain a copy of the
 * License at
 *
 * http://www.confluent.io/confluent-community-license
 *
 * Unless required by applicable law or agreed to in writing, software
 * distributed under the License is distributed on an "AS IS" BASIS, WITHOUT
 * WARRANTIES OF ANY KIND, either express or implied.  See the License for the
 * specific language governing permissions and limitations under the License.
 */

package io.confluent.ksql.serde;

import io.confluent.ksql.name.ColumnName;
import io.confluent.ksql.properties.with.CommonCreateConfigs;
import io.confluent.ksql.schema.ksql.LogicalSchema;
import io.confluent.ksql.serde.SerdeOptions.Builder;
import io.confluent.ksql.util.KsqlConfig;
import io.confluent.ksql.util.KsqlException;
import java.util.List;
import java.util.Optional;

/**
 * Validated set of {@link SerdeOption}s.
 *
 * <p>The class ensures no invalid combinations of options are possible.
 */
public final class SerdeOptionsFactory {

  private SerdeOptionsFactory() {
  }

  /**
   * Build serde options for {@code `CREATE STREAM`} and {@code `CREATE TABLE`} statements.
   *
   * @param schema the logical schema of the create statement.
   * @param keyFormat the format of the key.
   * @param valueFormat the format of the value.
   * @param explicitOptions explicitly set options.
   * @param ksqlConfig the session config, used to retrieve defaults.
   * @return the set of serde options the statement defines.
   */
  public static SerdeOptions buildForCreateStatement(
      final LogicalSchema schema,
      final Format keyFormat,
      final Format valueFormat,
      final SerdeOptions explicitOptions,
      final KsqlConfig ksqlConfig
  ) {
<<<<<<< HEAD
    final boolean singleColumn = schema.valueConnectSchema().fields().size() == 1;
    return build(singleColumn, keyFormat, valueFormat, explicitOptions, ksqlConfig);
=======
    final boolean singleColumn = schema.value().size() == 1;
    return build(singleColumn, valueFormat, explicitOptions, ksqlConfig);
>>>>>>> 689cb9ab
  }

  /**
   * Build serde options for {@code `CREATE STREAM AS SELECT`} and {@code `CREATE TABLE AS SELECT`}
   * statements.
   *
   * @param valueColumnNames the set of column names in the schema.
   * @param keyFormat the format of the key.
   * @param valueFormat the format of the value.
   * @param wrapSingleValues explicitly set single value wrapping flag.
   * @param ksqlConfig the session config, used to retrieve defaults.
   * @return the set of serde options the statement defines.
   */
  public static SerdeOptions buildForCreateAsStatement(
      final List<ColumnName> valueColumnNames,
      final Format keyFormat,
      final Format valueFormat,
      final SerdeOptions wrapSingleValues,
      final KsqlConfig ksqlConfig
  ) {
    final boolean singleColumn = valueColumnNames.size() == 1;
    return build(singleColumn, keyFormat, valueFormat, wrapSingleValues, ksqlConfig);
  }

  private static SerdeOptions build(
      final boolean singleColumn,
      final Format keyFormat,
      final Format valueFormat,
      final SerdeOptions explicitOptions,
      final KsqlConfig ksqlConfig
  ) {
    final Builder builder = SerdeOptions.builder();

    getKeyWrapping(keyFormat)
        .ifPresent(builder::add);

    getValueWrapping(singleColumn, valueFormat, explicitOptions, ksqlConfig)
        .ifPresent(builder::add);

    return builder.build();
  }

  private static Optional<SerdeOption> getKeyWrapping(final Format keyFormat) {
    // Until ksqlDB supports WRAP_SINGLE_KEYS in the WITH clause, we explicitly set
    // UNWRAP_SINGLE_KEYS for any key format that supports both wrapping and unwrapping to avoid
    // ambiguity later:
    if (keyFormat.supportsFeature(SerdeFeature.UNWRAP_SINGLES)
        && keyFormat.supportsFeature(SerdeFeature.WRAP_SINGLES)
    ) {
      return Optional.of(SerdeOption.UNWRAP_SINGLE_KEYS);
    }
    return Optional.empty();
  }

  private static Optional<SerdeOption> getValueWrapping(
      final boolean singleColumn,
      final Format valueFormat,
      final SerdeOptions explicitOptions,
      final KsqlConfig ksqlConfig
  ) {
    final Optional<SerdeOption> valueWrapping = explicitOptions.valueWrapping();
    if (valueWrapping.isPresent()) {
      validateExplicitValueWrapping(singleColumn, valueFormat, valueWrapping.get());
      return valueWrapping;
    }

    return getDefaultValueWrapping(singleColumn, valueFormat, ksqlConfig);
  }

  private static void validateExplicitValueWrapping(
      final boolean singleColumn,
      final Format valueFormat,
      final SerdeOption wrappingOption
  ) {
    if (!valueFormat.supportedFeatures().contains(wrappingOption.requiredFeature())) {
      final boolean value = wrappingOption == SerdeOption.WRAP_SINGLE_VALUES;
      throw new KsqlException("Format '" + valueFormat.name() + "' "
          + "does not support '" + CommonCreateConfigs.WRAP_SINGLE_VALUE + "' set to '"
          + value + "'.");
    }

    if (!singleColumn) {
      throw new KsqlException("'" + CommonCreateConfigs.WRAP_SINGLE_VALUE
          + "' is only valid for single-field value schemas");
    }
  }

  private static Optional<SerdeOption> getDefaultValueWrapping(
      final boolean singleColumn,
      final Format valueFormat,
      final KsqlConfig ksqlConfig
  ) {
    if (!singleColumn) {
      return Optional.empty();
    }

    final Boolean valueWrapping = ksqlConfig.getBoolean(KsqlConfig.KSQL_WRAP_SINGLE_VALUES);
    if (valueWrapping == null) {
      return Optional.empty();
    }

    final SerdeOption option = valueWrapping
        ? SerdeOption.WRAP_SINGLE_VALUES
        : SerdeOption.UNWRAP_SINGLE_VALUES;

    if (!valueFormat.supportsFeature(option.requiredFeature())) {
      return Optional.empty();
    }

    return Optional.of(option);
  }
}<|MERGE_RESOLUTION|>--- conflicted
+++ resolved
@@ -51,13 +51,8 @@
       final SerdeOptions explicitOptions,
       final KsqlConfig ksqlConfig
   ) {
-<<<<<<< HEAD
-    final boolean singleColumn = schema.valueConnectSchema().fields().size() == 1;
+    final boolean singleColumn = schema.value().size() == 1;
     return build(singleColumn, keyFormat, valueFormat, explicitOptions, ksqlConfig);
-=======
-    final boolean singleColumn = schema.value().size() == 1;
-    return build(singleColumn, valueFormat, explicitOptions, ksqlConfig);
->>>>>>> 689cb9ab
   }
 
   /**
