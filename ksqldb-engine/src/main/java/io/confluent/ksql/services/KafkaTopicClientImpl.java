--- conflicted
+++ resolved
@@ -61,13 +61,8 @@
 import org.apache.kafka.common.errors.TopicDeletionDisabledException;
 import org.apache.kafka.common.errors.TopicExistsException;
 import org.apache.kafka.common.errors.UnknownTopicOrPartitionException;
-<<<<<<< HEAD
 import org.apache.logging.log4j.LogManager;
 import org.apache.logging.log4j.Logger;
-=======
-import org.slf4j.Logger;
-import org.slf4j.LoggerFactory;
->>>>>>> 72f3d621
 
 /**
  * Note: all calls make cross machine calls and are synchronous.
@@ -444,8 +439,6 @@
     }
   }
 
-<<<<<<< HEAD
-=======
   @SuppressWarnings({"deprecation", "RedundantSuppression"})
   private boolean addTopicConfigLegacy(
       final String topicName,
@@ -481,7 +474,6 @@
     }
   }
 
->>>>>>> 72f3d621
   private static Map<String, String> toStringConfigs(final Map<String, ?> configs) {
     return configs.entrySet().stream()
         .collect(Collectors.toMap(Map.Entry::getKey, e -> e.getValue().toString()));
