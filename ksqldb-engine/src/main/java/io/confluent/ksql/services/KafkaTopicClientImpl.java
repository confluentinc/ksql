--- conflicted
+++ resolved
@@ -212,11 +212,7 @@
                 () -> adminClient.get().describeTopics(
                         topicNames,
                         new DescribeTopicsOptions().includeAuthorizedOperations(true)
-<<<<<<< HEAD
-                ).all().get(),
-=======
                 ).allTopicNames().get(),
->>>>>>> 7d09fedb
                 ExecutorUtil.RetryBehaviour.ON_RETRYABLE);
       }
     } catch (final ExecutionException e) {
