/*
 * Copyright 2018 Confluent Inc.
 *
 * Licensed under the Confluent Community License (the "License"); you may not use
 * this file except in compliance with the License.  You may obtain a copy of the
 * License at
 *
 * http://www.confluent.io/confluent-community-license
 *
 * Unless required by applicable law or agreed to in writing, software
 * distributed under the License is distributed on an "AS IS" BASIS, WITHOUT
 * WARRANTIES OF ANY KIND, either express or implied.  See the License for the
 * specific language governing permissions and limitations under the License.
 */

package io.confluent.ksql.services;

import static io.confluent.ksql.util.LimitedProxyBuilder.methodParams;

import com.google.common.collect.ImmutableList;
import com.google.common.collect.Sets;
import edu.umd.cs.findbugs.annotations.SuppressFBWarnings;
import io.confluent.ksql.topic.TopicProperties;
import io.confluent.ksql.util.KsqlServerException;
import io.confluent.ksql.util.LimitedProxyBuilder;
import java.util.Collection;
import java.util.Collections;
import java.util.HashMap;
import java.util.HashSet;
import java.util.List;
import java.util.Map;
import java.util.Objects;
<<<<<<< HEAD
=======
import java.util.Optional;
>>>>>>> 44d19405
import java.util.Set;
import java.util.function.Function;
import java.util.function.Supplier;
import java.util.stream.Collectors;
import java.util.stream.IntStream;
import org.apache.kafka.clients.admin.Admin;
import org.apache.kafka.clients.admin.TopicDescription;
import org.apache.kafka.common.Node;
import org.apache.kafka.common.TopicPartition;
import org.apache.kafka.common.TopicPartitionInfo;
import org.apache.kafka.common.acl.AclOperation;

/**
 * A topic client to use when trying out operations.
 *
 * <p>The client will not make changes to the remote Kafka cluster.
 */
@SuppressFBWarnings("UPM_UNCALLED_PRIVATE_METHOD") // Methods invoked via reflection.
@SuppressWarnings("unused")  // Methods invoked via reflection.
final class SandboxedKafkaTopicClient {

  static KafkaTopicClient createProxy(final KafkaTopicClient delegate,
                                      final Supplier<Admin> sharedAdmin) {
    final SandboxedKafkaTopicClient sandbox = new SandboxedKafkaTopicClient(delegate, sharedAdmin);

    return LimitedProxyBuilder.forClass(KafkaTopicClient.class)
        .forward("createTopic",
            methodParams(String.class, int.class, short.class), sandbox)
        .forward("createTopic",
            methodParams(String.class, int.class, short.class, Map.class), sandbox)
        .forward("isTopicExists", methodParams(String.class), sandbox)
        .forward("describeTopic", methodParams(String.class), sandbox)
<<<<<<< HEAD
=======
        .forward("getTopicConfig", methodParams(String.class), sandbox)
>>>>>>> 44d19405
        .forward("describeTopic", methodParams(String.class, Boolean.class), sandbox)
        .forward("describeTopics", methodParams(Collection.class), sandbox)
        .forward("describeTopics", methodParams(Collection.class, Boolean.class), sandbox)
        .forward("deleteTopics", methodParams(Collection.class), sandbox)
        .forward("listTopicsStartOffsets", methodParams(Collection.class), sandbox)
        .forward("listTopicsEndOffsets", methodParams(Collection.class), sandbox)
        .build();
  }

  private static final String DEFAULT_REPLICATION_PROP = "default.replication.factor";

  private final KafkaTopicClient delegate;
  private final Supplier<Admin> adminClient;

  private final Map<String, TopicDescription> createdTopics = new HashMap<>();
  private final Map<String, Map<String, String>> createdTopicsConfig = new HashMap<>();

  private SandboxedKafkaTopicClient(final KafkaTopicClient delegate,
                                    final Supplier<Admin> sharedAdminClient) {
    this.delegate = Objects.requireNonNull(delegate, "delegate");
    this.adminClient = Objects.requireNonNull(sharedAdminClient, "sharedAdminClient");
  }

  private void createTopic(
      final String topic,
      final int numPartitions,
      final short replicationFactor
  ) {
    createTopic(topic, numPartitions, replicationFactor, Collections.emptyMap());
  }

  private void createTopic(
      final String topic,
      final int numPartitions,
      final short replicationFactor,
      final Map<String, Object> configs
  ) {
    if (isTopicExists(topic)) {
      final Optional<Long> retentionMs = KafkaTopicClient.getRetentionMs(configs);
      validateTopicProperties(topic, numPartitions, replicationFactor, retentionMs);
      return;
    }

    final short resolvedReplicationFactor = replicationFactor == TopicProperties.DEFAULT_REPLICAS
        ? getDefaultClusterReplication()
        : replicationFactor;

    final List<Node> replicas = IntStream.range(0, resolvedReplicationFactor)
        .mapToObj(idx -> (Node) null)
        .collect(Collectors.toList());

    final List<TopicPartitionInfo> partitions = IntStream.range(1, numPartitions + 1)
        .mapToObj(partition -> new TopicPartitionInfo(
            partition,
            null,
            replicas,
            Collections.emptyList()))
        .collect(Collectors.toList());

    // This is useful to validate permissions to create the topic
    delegate.validateCreateTopic(topic, numPartitions, resolvedReplicationFactor, configs);

    createdTopics.put(topic, new TopicDescription(
        topic,
        false,
        partitions,
        Sets.newHashSet(AclOperation.READ, AclOperation.WRITE)
    ));

    createdTopicsConfig.put(topic, toStringConfigs(configs));
  }

  private short getDefaultClusterReplication() {
    try {
      final String defaultReplication = KafkaClusterUtil.getConfig(adminClient.get())
          .get(DEFAULT_REPLICATION_PROP)
          .value();
      return Short.parseShort(defaultReplication);
    } catch (final KsqlServerException e) {
      throw e;
    } catch (final Exception e) {
      throw new KsqlServerException("Could not get default replication from Kafka cluster!", e);
    }
  }

  private boolean isTopicExists(final String topic) {
    if (createdTopics.containsKey(topic)) {
      return true;
    }

    return delegate.isTopicExists(topic);
  }

  public TopicDescription describeTopic(final String topicName) {
    return describeTopics(ImmutableList.of(topicName)).get(topicName);
  }

  public TopicDescription describeTopic(final String topicName,
                                        final Boolean skipRetriesOnFailure) {
    return describeTopics(ImmutableList.of(topicName), skipRetriesOnFailure).get(topicName);
  }

  private Map<String, TopicDescription> describeTopics(final Collection<String> topicNames) {
    return describeTopics(topicNames, false);
  }

  private Map<String, TopicDescription> describeTopics(final Collection<String> topicNames,
                                                       final Boolean skipRetriesOnFailure) {
    final Map<String, TopicDescription> descriptions = topicNames.stream()
        .map(createdTopics::get)
        .filter(Objects::nonNull)
        .collect(Collectors.toMap(TopicDescription::name, Function.identity()));

    final Set<String> topicsToFetch = new HashSet<>(topicNames);
    topicsToFetch.removeAll(descriptions.keySet());
    if (topicsToFetch.isEmpty()) {
      return descriptions;
    }

    final Map<String, TopicDescription> remainingTopicDescriptionMap =
                delegate.describeTopics(topicsToFetch, skipRetriesOnFailure);

    descriptions.putAll(remainingTopicDescriptionMap);
    return descriptions;
  }

  public Map<String, String> getTopicConfig(final String topicName) {
    if (createdTopicsConfig.containsKey(topicName)) {
      return createdTopicsConfig.get(topicName);
    }
    return delegate.getTopicConfig(topicName);
  }

  private void deleteTopics(final Collection<String> topicsToDelete) {
    topicsToDelete.forEach(createdTopics::remove);
  }

  private void validateTopicProperties(
      final String topic,
      final int requiredNumPartition,
      final int requiredNumReplicas,
      final Optional<Long> requiredRetentionMs
  ) {
    final TopicDescription existingTopic = describeTopic(topic);
    final Map<String, String> existingConfig = getTopicConfig(topic);
    TopicValidationUtil
        .validateTopicProperties(
            requiredNumPartition,
            requiredNumReplicas,
            requiredRetentionMs,
            existingTopic,
            existingConfig);
  }

  private Map<TopicPartition, Long> listTopicsStartOffsets(final Collection<String> topics) {
    return delegate.listTopicsStartOffsets(topics);
  }

  private Map<TopicPartition, Long> listTopicsEndOffsets(final Collection<String> topics) {
    return delegate.listTopicsEndOffsets(topics);
  }

  private static Map<String, String> toStringConfigs(final Map<String, ?> configs) {
    return configs.entrySet().stream()
        .collect(Collectors.toMap(Map.Entry::getKey, e -> e.getValue().toString()));
  }
}<|MERGE_RESOLUTION|>--- conflicted
+++ resolved
@@ -30,10 +30,7 @@
 import java.util.List;
 import java.util.Map;
 import java.util.Objects;
-<<<<<<< HEAD
-=======
 import java.util.Optional;
->>>>>>> 44d19405
 import java.util.Set;
 import java.util.function.Function;
 import java.util.function.Supplier;
@@ -66,10 +63,7 @@
             methodParams(String.class, int.class, short.class, Map.class), sandbox)
         .forward("isTopicExists", methodParams(String.class), sandbox)
         .forward("describeTopic", methodParams(String.class), sandbox)
-<<<<<<< HEAD
-=======
         .forward("getTopicConfig", methodParams(String.class), sandbox)
->>>>>>> 44d19405
         .forward("describeTopic", methodParams(String.class, Boolean.class), sandbox)
         .forward("describeTopics", methodParams(Collection.class), sandbox)
         .forward("describeTopics", methodParams(Collection.class, Boolean.class), sandbox)
