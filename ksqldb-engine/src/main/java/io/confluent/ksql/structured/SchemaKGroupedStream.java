/*
 * Copyright 2018 Confluent Inc.
 *
 * Licensed under the Confluent Community License (the "License"); you may not use
 * this file except in compliance with the License.  You may obtain a copy of the
 * License at
 *
 * http://www.confluent.io/confluent-community-license
 *
 * Unless required by applicable law or agreed to in writing, software
 * distributed under the License is distributed on an "AS IS" BASIS, WITHOUT
 * WARRANTIES OF ANY KIND, either express or implied.  See the License for the
 * specific language governing permissions and limitations under the License.
 */

package io.confluent.ksql.structured;

import io.confluent.ksql.execution.context.QueryContext;
import io.confluent.ksql.execution.expression.tree.FunctionCall;
import io.confluent.ksql.execution.plan.ExecutionStep;
import io.confluent.ksql.execution.plan.KGroupedStreamHolder;
import io.confluent.ksql.execution.plan.KTableHolder;
import io.confluent.ksql.execution.streams.ExecutionStepFactory;
import io.confluent.ksql.execution.streams.StepSchemaResolver;
import io.confluent.ksql.function.FunctionRegistry;
import io.confluent.ksql.name.ColumnName;
import io.confluent.ksql.parser.tree.WindowExpression;
import io.confluent.ksql.schema.ksql.LogicalSchema;
<<<<<<< HEAD
=======
import io.confluent.ksql.serde.FormatFactory;
import io.confluent.ksql.serde.FormatInfo;
import io.confluent.ksql.serde.InternalFormats;
>>>>>>> f97c9a64
import io.confluent.ksql.serde.KeyFormat;
import io.confluent.ksql.serde.SerdeFeatures;
import io.confluent.ksql.serde.ValueFormat;
import io.confluent.ksql.util.KsqlConfig;
import java.util.List;
import java.util.Objects;
import java.util.Optional;

public class SchemaKGroupedStream {

  final ExecutionStep<KGroupedStreamHolder> sourceStep;
  final LogicalSchema schema;
  final KeyFormat keyFormat;
  final KsqlConfig ksqlConfig;
  final FunctionRegistry functionRegistry;

  SchemaKGroupedStream(
      final ExecutionStep<KGroupedStreamHolder> sourceStep,
      final LogicalSchema schema,
      final KeyFormat keyFormat,
      final KsqlConfig ksqlConfig,
      final FunctionRegistry functionRegistry
  ) {
    this.sourceStep = sourceStep;
    this.schema = Objects.requireNonNull(schema, "schema");
    this.keyFormat = Objects.requireNonNull(keyFormat, "keyFormat");
    this.ksqlConfig = Objects.requireNonNull(ksqlConfig, "ksqlConfig");
    this.functionRegistry = functionRegistry;
  }

  public ExecutionStep<KGroupedStreamHolder> getSourceStep() {
    return sourceStep;
  }

  @SuppressWarnings("unchecked")
  public SchemaKTable<?> aggregate(
      final List<ColumnName> nonAggregateColumns,
      final List<FunctionCall> aggregations,
      final Optional<WindowExpression> windowExpression,
      final ValueFormat valueFormat,
      final QueryContext.Stacker contextStacker
  ) {
    final ExecutionStep<? extends KTableHolder<?>> step;
    final KeyFormat keyFormat;

    if (windowExpression.isPresent()) {
      keyFormat = getKeyFormat(windowExpression.get());
      step = ExecutionStepFactory.streamWindowedAggregate(
          contextStacker,
          sourceStep,
          InternalFormats.of(keyFormat, valueFormat),
          nonAggregateColumns,
          aggregations,
          windowExpression.get().getKsqlWindowExpression()
      );
    } else {
      keyFormat = this.keyFormat;
      step = ExecutionStepFactory.streamAggregate(
          contextStacker,
          sourceStep,
          InternalFormats.of(keyFormat, valueFormat),
          nonAggregateColumns,
          aggregations
      );
    }

    return new SchemaKTable(
        step,
        resolveSchema(step),
        keyFormat,
        ksqlConfig,
        functionRegistry
    );
  }

  private KeyFormat getKeyFormat(final WindowExpression windowExpression) {
    return KeyFormat.windowed(
<<<<<<< HEAD
        keyFormat.getFormatInfo(),
=======
        FormatInfo.of(FormatFactory.KAFKA.name()),
        SerdeFeatures.of(),
>>>>>>> f97c9a64
        windowExpression.getKsqlWindowExpression().getWindowInfo()
    );
  }

  LogicalSchema resolveSchema(final ExecutionStep<?> step) {
    return new StepSchemaResolver(ksqlConfig, functionRegistry).resolve(step, schema);
  }
}<|MERGE_RESOLUTION|>--- conflicted
+++ resolved
@@ -26,12 +26,7 @@
 import io.confluent.ksql.name.ColumnName;
 import io.confluent.ksql.parser.tree.WindowExpression;
 import io.confluent.ksql.schema.ksql.LogicalSchema;
-<<<<<<< HEAD
-=======
-import io.confluent.ksql.serde.FormatFactory;
-import io.confluent.ksql.serde.FormatInfo;
 import io.confluent.ksql.serde.InternalFormats;
->>>>>>> f97c9a64
 import io.confluent.ksql.serde.KeyFormat;
 import io.confluent.ksql.serde.SerdeFeatures;
 import io.confluent.ksql.serde.ValueFormat;
@@ -109,12 +104,8 @@
 
   private KeyFormat getKeyFormat(final WindowExpression windowExpression) {
     return KeyFormat.windowed(
-<<<<<<< HEAD
         keyFormat.getFormatInfo(),
-=======
-        FormatInfo.of(FormatFactory.KAFKA.name()),
         SerdeFeatures.of(),
->>>>>>> f97c9a64
         windowExpression.getKsqlWindowExpression().getWindowInfo()
     );
   }
