--- conflicted
+++ resolved
@@ -96,11 +96,7 @@
         Formats.from(dataSource.getKsqlTopic()),
         windowInfo,
         dataSource.getTimestampColumn(),
-<<<<<<< HEAD
-        getPseudoColumnVersionFromConfig(buildContext.getKsqlConfig())
-=======
         SystemColumns.getPseudoColumnVersionFromConfig(buildContext.getKsqlConfig())
->>>>>>> f7c20021
     );
 
     return schemaKStream(
@@ -126,11 +122,7 @@
         dataSource.getKafkaTopicName(),
         Formats.from(dataSource.getKsqlTopic()),
         dataSource.getTimestampColumn(),
-<<<<<<< HEAD
-        getPseudoColumnVersionFromConfig(buildContext.getKsqlConfig())
-=======
         SystemColumns.getPseudoColumnVersionFromConfig(buildContext.getKsqlConfig())
->>>>>>> f7c20021
     );
 
     return schemaKStream(
@@ -157,11 +149,7 @@
         Formats.from(dataSource.getKsqlTopic()),
         windowInfo,
         dataSource.getTimestampColumn(),
-<<<<<<< HEAD
-        getPseudoColumnVersionFromConfig(buildContext.getKsqlConfig())
-=======
         SystemColumns.getPseudoColumnVersionFromConfig(buildContext.getKsqlConfig())
->>>>>>> f7c20021
       );
 
     return schemaKTable(
@@ -194,11 +182,7 @@
           Formats.from(dataSource.getKsqlTopic()),
           dataSource.getTimestampColumn(),
           InternalFormats.of(keyFormat, Formats.from(dataSource.getKsqlTopic()).getValueFormat()),
-<<<<<<< HEAD
-          getPseudoColumnVersionFromConfig(buildContext.getKsqlConfig())
-=======
           SystemColumns.getPseudoColumnVersionFromConfig(buildContext.getKsqlConfig())
->>>>>>> f7c20021
       );
 
     } else {
@@ -208,11 +192,7 @@
           dataSource.getKafkaTopicName(),
           Formats.from(dataSource.getKsqlTopic()),
           dataSource.getTimestampColumn(),
-<<<<<<< HEAD
-          getPseudoColumnVersionFromConfig(buildContext.getKsqlConfig())
-=======
           SystemColumns.getPseudoColumnVersionFromConfig(buildContext.getKsqlConfig())
->>>>>>> f7c20021
       );
     }
 
@@ -263,14 +243,5 @@
         buildContext.getFunctionRegistry()
     ).resolve(step, dataSource.getSchema());
   }
-<<<<<<< HEAD
-
-  private static int getPseudoColumnVersionFromConfig(final KsqlConfig ksqlConfig) {
-    return ksqlConfig.getBoolean(KsqlConfig.KSQL_ROWPARTITION_ROWOFFSET_ENABLED)
-        ? SystemColumns.CURRENT_PSEUDOCOLUMN_VERSION_NUMBER
-        : SystemColumns.LEGACY_PSEUDOCOLUMN_VERSION_NUMBER;
-  }
-=======
   
->>>>>>> f7c20021
 }