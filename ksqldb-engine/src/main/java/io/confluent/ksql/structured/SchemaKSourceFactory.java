--- conflicted
+++ resolved
@@ -30,11 +30,8 @@
 import io.confluent.ksql.metastore.model.DataSource;
 import io.confluent.ksql.planner.plan.PlanBuildContext;
 import io.confluent.ksql.schema.ksql.LogicalSchema;
-<<<<<<< HEAD
+import io.confluent.ksql.serde.InternalFormats;
 import io.confluent.ksql.schema.ksql.SystemColumns;
-=======
-import io.confluent.ksql.serde.InternalFormats;
->>>>>>> cc5c02b8
 import io.confluent.ksql.serde.KeyFormat;
 import io.confluent.ksql.serde.WindowInfo;
 import io.confluent.ksql.util.KsqlConfig;
@@ -184,11 +181,8 @@
           dataSource.getKafkaTopicName(),
           Formats.from(dataSource.getKsqlTopic()),
           dataSource.getTimestampColumn(),
-<<<<<<< HEAD
+          InternalFormats.of(keyFormat, Formats.from(dataSource.getKsqlTopic()).getValueFormat()),
           getPseudoColumnVersionFromConfig(buildContext.getKsqlConfig())
-=======
-          InternalFormats.of(keyFormat, Formats.from(dataSource.getKsqlTopic()).getValueFormat())
->>>>>>> cc5c02b8
       );
 
     } else {
