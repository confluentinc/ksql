--- conflicted
+++ resolved
@@ -344,11 +344,7 @@
       final Expression keyExpression,
       final Stacker contextStacker
   ) {
-<<<<<<< HEAD
-    if (repartitionNotNeeded(ImmutableList.of(keyExpression), Optional.empty())) {
-=======
     if (repartitionNotNeeded(ImmutableList.of(keyExpression))) {
->>>>>>> 3171e88a
       return (SchemaKStream<Struct>) this;
     }
 
