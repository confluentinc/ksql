/*
 * Copyright 2018 Confluent Inc.
 *
 * Licensed under the Confluent Community License (the "License"); you may not use
 * this file except in compliance with the License.  You may obtain a copy of the
 * License at
 *
 * http://www.confluent.io/confluent-community-license
 *
 * Unless required by applicable law or agreed to in writing, software
 * distributed under the License is distributed on an "AS IS" BASIS, WITHOUT
 * WARRANTIES OF ANY KIND, either express or implied.  See the License for the
 * specific language governing permissions and limitations under the License.
 */

package io.confluent.ksql.structured;

import static java.util.Objects.requireNonNull;

import com.google.common.collect.ImmutableList;
import io.confluent.ksql.engine.rewrite.StatementRewriteForMagicPseudoTimestamp;
import io.confluent.ksql.execution.builder.KsqlQueryBuilder;
import io.confluent.ksql.execution.context.QueryContext;
import io.confluent.ksql.execution.context.QueryContext.Stacker;
import io.confluent.ksql.execution.expression.tree.ColumnReferenceExp;
import io.confluent.ksql.execution.expression.tree.Expression;
import io.confluent.ksql.execution.expression.tree.FunctionCall;
import io.confluent.ksql.execution.expression.tree.UnqualifiedColumnReferenceExp;
import io.confluent.ksql.execution.plan.ExecutionStep;
import io.confluent.ksql.execution.plan.Formats;
import io.confluent.ksql.execution.plan.JoinType;
import io.confluent.ksql.execution.plan.KStreamHolder;
import io.confluent.ksql.execution.plan.SelectExpression;
import io.confluent.ksql.execution.plan.StreamFilter;
import io.confluent.ksql.execution.plan.StreamFlatMap;
import io.confluent.ksql.execution.plan.StreamGroupBy;
import io.confluent.ksql.execution.plan.StreamGroupByKey;
import io.confluent.ksql.execution.plan.StreamSelect;
import io.confluent.ksql.execution.plan.StreamSink;
import io.confluent.ksql.execution.plan.StreamStreamJoin;
import io.confluent.ksql.execution.plan.StreamTableJoin;
import io.confluent.ksql.execution.streams.ExecutionStepFactory;
import io.confluent.ksql.execution.streams.StepSchemaResolver;
import io.confluent.ksql.execution.timestamp.TimestampColumn;
import io.confluent.ksql.function.FunctionRegistry;
import io.confluent.ksql.metastore.model.KeyField;
import io.confluent.ksql.name.ColumnName;
import io.confluent.ksql.schema.ksql.Column;
import io.confluent.ksql.schema.ksql.LogicalSchema;
import io.confluent.ksql.schema.ksql.types.SqlTypes;
import io.confluent.ksql.serde.KeyFormat;
import io.confluent.ksql.serde.SerdeOption;
import io.confluent.ksql.serde.ValueFormat;
import io.confluent.ksql.util.KsqlConfig;
import io.confluent.ksql.util.KsqlException;
import io.confluent.ksql.util.SchemaUtil;
import java.util.List;
import java.util.Objects;
import java.util.Optional;
import java.util.Set;
import java.util.stream.Collectors;
import org.apache.kafka.connect.data.Struct;
import org.apache.kafka.streams.kstream.JoinWindows;

// CHECKSTYLE_RULES.OFF: ClassDataAbstractionCoupling
@SuppressWarnings("OptionalUsedAsFieldOrParameterType")
public class SchemaKStream<K> {
  // CHECKSTYLE_RULES.ON: ClassDataAbstractionCoupling

  private static final String GROUP_BY_COLUMN_SEPARATOR = "|+|";

  public enum Type { SOURCE, PROJECT, FILTER, AGGREGATE, SINK, REKEY, JOIN }

  final KeyFormat keyFormat;
  final KeyField keyField;
  final KsqlConfig ksqlConfig;
  final FunctionRegistry functionRegistry;
  final LogicalSchema schema;
  private final ExecutionStep<KStreamHolder<K>> sourceStep;

  SchemaKStream(
      final ExecutionStep<KStreamHolder<K>> sourceStep,
      final LogicalSchema schema,
      final KeyFormat keyFormat,
      final KeyField keyField,
      final KsqlConfig ksqlConfig,
      final FunctionRegistry functionRegistry
  ) {
    this.keyFormat = requireNonNull(keyFormat, "keyFormat");
    this.sourceStep = sourceStep;
    this.schema = Objects.requireNonNull(schema, "schema");
    this.keyField = requireNonNull(keyField, "keyField").validateKeyExistsIn(schema);
    this.ksqlConfig = requireNonNull(ksqlConfig, "ksqlConfig");
    this.functionRegistry = requireNonNull(functionRegistry, "functionRegistry");
  }

  public SchemaKStream<K> into(
      final String kafkaTopicName,
      final ValueFormat valueFormat,
      final Set<SerdeOption> options,
      final QueryContext.Stacker contextStacker,
      final Optional<TimestampColumn> timestampColumn
  ) {
    final StreamSink<K> step = ExecutionStepFactory.streamSink(
        contextStacker,
        Formats.of(keyFormat, valueFormat, options),
        sourceStep,
        kafkaTopicName,
        timestampColumn
    );
    return new SchemaKStream<>(
        step,
        resolveSchema(step),
        keyFormat,
        keyField,
        ksqlConfig,
        functionRegistry
    );
  }

  public SchemaKStream<K> filter(
      final Expression filterExpression,
      final Stacker contextStacker
  ) {
    final StreamFilter<K> step = ExecutionStepFactory.streamFilter(
        contextStacker,
        sourceStep,
        rewriteTimeComparisonForFilter(filterExpression)
    );

    return new SchemaKStream<>(
        step,
        resolveSchema(step),
        keyFormat,
        keyField,
        ksqlConfig,
        functionRegistry
    );
  }

  static Expression rewriteTimeComparisonForFilter(final Expression expression) {
    return new StatementRewriteForMagicPseudoTimestamp().rewrite(expression);
  }

  public SchemaKStream<K> select(
      final List<SelectExpression> selectExpressions,
      final QueryContext.Stacker contextStacker,
      final KsqlQueryBuilder ksqlQueryBuilder
  ) {
    final KeyField keyField = findKeyField(selectExpressions);
    final StreamSelect<K> step = ExecutionStepFactory.streamSelect(
        contextStacker,
        sourceStep,
        selectExpressions
    );

    return new SchemaKStream<>(
        step,
        resolveSchema(step),
        keyFormat,
        keyField,
        ksqlConfig,
        functionRegistry
    );
  }

  @SuppressWarnings("deprecation")
  KeyField findKeyField(final List<SelectExpression> selectExpressions) {
    if (!getKeyField().ref().isPresent()) {
      return KeyField.none();
    }

    final ColumnName keyColumnName = getKeyField().ref().get();

    Optional<Column> found = Optional.empty();

    for (final SelectExpression selectExpression : selectExpressions) {
      final ColumnName toName = selectExpression.getAlias();
      final Expression toExpression = selectExpression.getExpression();

      if (toExpression instanceof UnqualifiedColumnReferenceExp) {
        final UnqualifiedColumnReferenceExp nameRef = (UnqualifiedColumnReferenceExp) toExpression;

        if (keyColumnName.equals(nameRef.getColumnName())) {
          found = Optional.of(Column.legacyKeyFieldColumn(toName, SqlTypes.STRING));
          break;
        }
      }
    }

    final Optional<ColumnName> filtered = found
        // System columns can not be key fields:
        .filter(f -> !SchemaUtil.isSystemColumn(f.name()))
        .map(Column::name);

    return KeyField.of(filtered);
  }


  public SchemaKStream<K> leftJoin(
      final SchemaKTable<K> schemaKTable,
      final KeyField keyField,
      final ValueFormat valueFormat,
      final QueryContext.Stacker contextStacker
  ) {
    final StreamTableJoin<K> step = ExecutionStepFactory.streamTableJoin(
        contextStacker,
        JoinType.LEFT,
        Formats.of(keyFormat, valueFormat, SerdeOption.none()),
        sourceStep,
        schemaKTable.getSourceTableStep()
    );
    return new SchemaKStream<>(
        step,
        resolveSchema(step, schemaKTable),
        keyFormat,
        keyField,
        ksqlConfig,
        functionRegistry
    );
  }

  public SchemaKStream<K> leftJoin(
      final SchemaKStream<K> otherSchemaKStream,
      final KeyField keyField,
      final JoinWindows joinWindows,
      final ValueFormat leftFormat,
      final ValueFormat rightFormat,
      final QueryContext.Stacker contextStacker) {

    final StreamStreamJoin<K> step = ExecutionStepFactory.streamStreamJoin(
        contextStacker,
        JoinType.LEFT,
        Formats.of(keyFormat, leftFormat, SerdeOption.none()),
        Formats.of(keyFormat, rightFormat, SerdeOption.none()),
        sourceStep,
        otherSchemaKStream.sourceStep,
        joinWindows
    );
    return new SchemaKStream<>(
        step,
        resolveSchema(step, otherSchemaKStream),
        keyFormat,
        keyField,
        ksqlConfig,
        functionRegistry
    );
  }

  public SchemaKStream<K> join(
      final SchemaKTable<K> schemaKTable,
      final KeyField keyField,
      final ValueFormat valueFormat,
      final QueryContext.Stacker contextStacker
  ) {
    final StreamTableJoin<K> step = ExecutionStepFactory.streamTableJoin(
        contextStacker,
        JoinType.INNER,
        Formats.of(keyFormat, valueFormat, SerdeOption.none()),
        sourceStep,
        schemaKTable.getSourceTableStep()
    );
    return new SchemaKStream<>(
        step,
        resolveSchema(step, schemaKTable),
        keyFormat,
        keyField,
        ksqlConfig,
        functionRegistry
    );
  }

  public SchemaKStream<K> join(
      final SchemaKStream<K> otherSchemaKStream,
      final KeyField keyField,
      final JoinWindows joinWindows,
      final ValueFormat leftFormat,
      final ValueFormat rightFormat,
      final QueryContext.Stacker contextStacker) {
    final StreamStreamJoin<K> step = ExecutionStepFactory.streamStreamJoin(
        contextStacker,
        JoinType.INNER,
        Formats.of(keyFormat, leftFormat, SerdeOption.none()),
        Formats.of(keyFormat, rightFormat, SerdeOption.none()),
        sourceStep,
        otherSchemaKStream.sourceStep,
        joinWindows
    );
    return new SchemaKStream<>(
        step,
        resolveSchema(step, otherSchemaKStream),
        keyFormat,
        keyField,
        ksqlConfig,
        functionRegistry
    );
  }

  public SchemaKStream<K> outerJoin(
      final SchemaKStream<K> otherSchemaKStream,
      final KeyField keyField,
      final JoinWindows joinWindows,
      final ValueFormat leftFormat,
      final ValueFormat rightFormat,
      final QueryContext.Stacker contextStacker) {
    final StreamStreamJoin<K> step = ExecutionStepFactory.streamStreamJoin(
        contextStacker,
        JoinType.OUTER,
        Formats.of(keyFormat, leftFormat, SerdeOption.none()),
        Formats.of(keyFormat, rightFormat, SerdeOption.none()),
        sourceStep,
        otherSchemaKStream.sourceStep,
        joinWindows
    );
    return new SchemaKStream<>(
        step,
        resolveSchema(step, otherSchemaKStream),
        keyFormat,
        keyField,
        ksqlConfig,
        functionRegistry
    );
  }

  @SuppressWarnings("unchecked")
  public SchemaKStream<Struct> selectKey(
      final Expression keyExpression,
      final Optional<ColumnName> alias,
      final Stacker contextStacker
  ) {
    if (repartitionNotNeeded(ImmutableList.of(keyExpression), alias)) {
      return (SchemaKStream<Struct>) this;
    }

    if (keyFormat.isWindowed()) {
      throw new KsqlException("Implicit repartitioning of windowed sources is not supported. "
          + "See https://github.com/confluentinc/ksql/issues/4385.");
    }

    final ExecutionStep<KStreamHolder<Struct>> step = ksqlConfig
        .getBoolean(KsqlConfig.KSQL_ANY_KEY_NAME_ENABLED)
        ? ExecutionStepFactory.streamSelectKey(contextStacker, sourceStep, keyExpression, alias)
        : ExecutionStepFactory.streamSelectKeyV1(contextStacker, sourceStep, keyExpression);

    return new SchemaKStream<>(
        step,
        resolveSchema(step),
        keyFormat,
        getNewKeyField(keyExpression),
        ksqlConfig,
        functionRegistry
    );
  }

  private KeyField getNewKeyField(final Expression expression) {
    if (!(expression instanceof UnqualifiedColumnReferenceExp)) {
      return KeyField.none();
    }

    final ColumnName columnName = ((UnqualifiedColumnReferenceExp) expression).getColumnName();
    final KeyField newKeyField = isKeyColumn(columnName) ? keyField : KeyField.of(columnName);
    return getSchema().isMetaColumn(columnName) ? KeyField.none() : newKeyField;
  }

  boolean repartitionNotNeeded(
      final List<Expression> expressions,
      final Optional<ColumnName> alias
  ) {
    // Note: A repartition is only not required if partitioning by the existing key column, or
    // the existing keyField.

    if (schema.key().size() != 1) {
      throw new UnsupportedOperationException("logic only supports single key column");
    }

    if (expressions.size() != 1) {
      // Currently only support single key column,
      // so a repartition on multiple expressions _must_ require a re-key
      return false;
    }

    final Expression expression = expressions.get(0);
    if (!(expression instanceof ColumnReferenceExp)) {
      // If expression is not a column reference then the key will be changing
      return false;
    }

    final ColumnName newKeyColName = ((ColumnReferenceExp) expression).getColumnName();

<<<<<<< HEAD
    getSchema()
        .findValueColumn(newKeyColName)
        .orElseThrow(() -> new KsqlException("Invalid identifier for PARTITION BY clause: '"
            + newKeyColName.toString(FormatOptions.noEscape()) + "' Only columns from the "
            + "source schema can be referenced in the PARTITION BY clause."));

=======
    final Column proposedKey = getSchema()
        .findValueColumn(columnName)
        .orElseThrow(IllegalStateException::new);
>>>>>>> 3628e234

    if (alias.isPresent() && !alias.get().equals(newKeyColName)) {
      // Aliasing the new key to a different name, so re-key must be required.
      return false;
    }

    final boolean matchesKeyField = keyField.resolve(getSchema())
        .map(kf -> kf.name().equals(newKeyColName))
        .orElse(false);

    return matchesKeyField || isKeyColumn(newKeyColName);
  }

  private boolean isKeyColumn(final ColumnName fieldName) {
    // until we support structured keys, there will only be a single key column
    // - furthermore, that key column is always prefixed at this point
    // unless it is a join, in which case every other source field is prefixed
    return fieldName.equals(schema.key().get(0).name());
  }

  public SchemaKGroupedStream groupBy(
      final ValueFormat valueFormat,
      final List<Expression> groupByExpressions,
      final Optional<ColumnName> alias,
      final Stacker contextStacker
  ) {
    final KeyFormat rekeyedKeyFormat = KeyFormat.nonWindowed(keyFormat.getFormatInfo());

    if (repartitionNotNeeded(groupByExpressions, alias)) {
      return groupByKey(rekeyedKeyFormat, valueFormat, contextStacker);
    }

    final ColumnName aggregateKeyName = groupedKeyNameFor(groupByExpressions);

    final Optional<ColumnName> newKeyCol = getSchema()
        .findValueColumn(aggregateKeyName)
        .map(Column::name);

    final StreamGroupBy<K> source = ExecutionStepFactory.streamGroupBy(
        contextStacker,
        sourceStep,
        Formats.of(rekeyedKeyFormat, valueFormat, SerdeOption.none()),
        groupByExpressions,
        alias
    );

    return new SchemaKGroupedStream(
        source,
        resolveSchema(source),
        rekeyedKeyFormat,
        KeyField.of(newKeyCol),
        ksqlConfig,
        functionRegistry
    );
  }

  @SuppressWarnings({"unchecked", "rawtypes"})
  private SchemaKGroupedStream groupByKey(
      final KeyFormat rekeyedKeyFormat,
      final ValueFormat valueFormat,
      final QueryContext.Stacker contextStacker
  ) {
    if (keyFormat.isWindowed()) {
      throw new UnsupportedOperationException("Group by on windowed should always require rekey");
    }
    final StreamGroupByKey step =
        ExecutionStepFactory.streamGroupByKey(
            contextStacker,
            (ExecutionStep) sourceStep,
            Formats.of(rekeyedKeyFormat, valueFormat, SerdeOption.none())
        );
    return new SchemaKGroupedStream(
        step,
        resolveSchema(step),
        keyFormat,
        keyField,
        ksqlConfig,
        functionRegistry
    );
  }

  public SchemaKStream<K> flatMap(
      final List<FunctionCall> tableFunctions,
      final QueryContext.Stacker contextStacker
  ) {
    final StreamFlatMap<K> step = ExecutionStepFactory.streamFlatMap(
        contextStacker,
        sourceStep,
        tableFunctions
    );
    return new SchemaKStream<>(
        step,
        resolveSchema(step),
        keyFormat,
        keyField,
        ksqlConfig,
        functionRegistry);
  }

  public ExecutionStep<?> getSourceStep() {
    return sourceStep;
  }

  public KeyField getKeyField() {
    return keyField;
  }

  public LogicalSchema getSchema() {
    return schema;
  }

  public KeyFormat getKeyFormat() {
    return keyFormat;
  }

  public FunctionRegistry getFunctionRegistry() {
    return functionRegistry;
  }

  static ColumnName groupedKeyNameFor(final List<Expression> groupByExpressions) {
    if (groupByExpressions.size() == 1
        && groupByExpressions.get(0) instanceof UnqualifiedColumnReferenceExp) {
      return ((UnqualifiedColumnReferenceExp) groupByExpressions.get(0)).getColumnName();
    }

    // this is safe because if we group by multiple fields the original field
    // will never be in the original schema, so we're necessarily creating a
    // new field
    return ColumnName.of(groupByExpressions.stream()
        .map(Expression::toString)
        .collect(Collectors.joining(GROUP_BY_COLUMN_SEPARATOR)));
  }

  LogicalSchema resolveSchema(final ExecutionStep<?> step) {
    return new StepSchemaResolver(ksqlConfig, functionRegistry).resolve(step, schema);
  }

  LogicalSchema resolveSchema(final ExecutionStep<?> step, final SchemaKStream<?> right) {
    return new StepSchemaResolver(ksqlConfig, functionRegistry).resolve(
        step,
        schema,
        right.getSchema()
    );
  }
}<|MERGE_RESOLUTION|>--- conflicted
+++ resolved
@@ -387,18 +387,10 @@
 
     final ColumnName newKeyColName = ((ColumnReferenceExp) expression).getColumnName();
 
-<<<<<<< HEAD
     getSchema()
         .findValueColumn(newKeyColName)
-        .orElseThrow(() -> new KsqlException("Invalid identifier for PARTITION BY clause: '"
-            + newKeyColName.toString(FormatOptions.noEscape()) + "' Only columns from the "
-            + "source schema can be referenced in the PARTITION BY clause."));
-
-=======
-    final Column proposedKey = getSchema()
-        .findValueColumn(columnName)
         .orElseThrow(IllegalStateException::new);
->>>>>>> 3628e234
+
 
     if (alias.isPresent() && !alias.get().equals(newKeyColName)) {
       // Aliasing the new key to a different name, so re-key must be required.
