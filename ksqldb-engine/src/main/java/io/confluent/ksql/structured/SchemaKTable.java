/*
 * Copyright 2018 Confluent Inc.
 *
 * Licensed under the Confluent Community License (the "License"); you may not use
 * this file except in compliance with the License.  You may obtain a copy of the
 * License at
 *
 * http://www.confluent.io/confluent-community-license
 *
 * Unless required by applicable law or agreed to in writing, software
 * distributed under the License is distributed on an "AS IS" BASIS, WITHOUT
 * WARRANTIES OF ANY KIND, either express or implied.  See the License for the
 * specific language governing permissions and limitations under the License.
 */

package io.confluent.ksql.structured;

import com.google.common.collect.ImmutableList;
import com.google.common.collect.Iterables;
import io.confluent.ksql.execution.builder.KsqlQueryBuilder;
import io.confluent.ksql.execution.context.QueryContext;
import io.confluent.ksql.execution.context.QueryContext.Stacker;
import io.confluent.ksql.execution.expression.tree.Expression;
import io.confluent.ksql.execution.plan.ExecutionStep;
import io.confluent.ksql.execution.plan.Formats;
import io.confluent.ksql.execution.plan.JoinType;
import io.confluent.ksql.execution.plan.KTableHolder;
import io.confluent.ksql.execution.plan.SelectExpression;
import io.confluent.ksql.execution.plan.TableFilter;
import io.confluent.ksql.execution.plan.TableGroupBy;
import io.confluent.ksql.execution.plan.TableSelect;
import io.confluent.ksql.execution.plan.TableSink;
import io.confluent.ksql.execution.plan.TableTableJoin;
import io.confluent.ksql.execution.streams.ExecutionStepFactory;
import io.confluent.ksql.execution.timestamp.TimestampColumn;
import io.confluent.ksql.function.FunctionRegistry;
import io.confluent.ksql.metastore.model.KeyField;
import io.confluent.ksql.name.ColumnName;
import io.confluent.ksql.schema.ksql.Column;
import io.confluent.ksql.schema.ksql.LogicalSchema;
import io.confluent.ksql.serde.KeyFormat;
import io.confluent.ksql.serde.SerdeOption;
import io.confluent.ksql.serde.ValueFormat;
import io.confluent.ksql.util.KsqlConfig;
import java.util.List;
import java.util.Optional;
import java.util.Set;
import org.apache.kafka.connect.data.Struct;

// CHECKSTYLE_RULES.OFF: ClassDataAbstractionCoupling
public class SchemaKTable<K> extends SchemaKStream<K> {
  // CHECKSTYLE_RULES.ON: ClassDataAbstractionCoupling
  private final ExecutionStep<KTableHolder<K>> sourceTableStep;

  public SchemaKTable(
      final ExecutionStep<KTableHolder<K>> sourceTableStep,
      final LogicalSchema schema,
      final KeyFormat keyFormat,
      final KeyField keyField,
      final KsqlConfig ksqlConfig,
      final FunctionRegistry functionRegistry
  ) {
    super(
        null,
        schema,
        keyFormat,
        keyField,
        ksqlConfig,
        functionRegistry
    );
    this.sourceTableStep = sourceTableStep;
  }

  @Override
  public SchemaKTable<K> into(
      final String kafkaTopicName,
      final ValueFormat valueFormat,
      final Set<SerdeOption> options,
      final QueryContext.Stacker contextStacker,
      final Optional<TimestampColumn> timestampColumn
  ) {
    final TableSink<K> step = ExecutionStepFactory.tableSink(
        contextStacker,
        sourceTableStep,
        Formats.of(keyFormat, valueFormat, options),
        kafkaTopicName,
        timestampColumn
    );
    return new SchemaKTable<>(
        step,
        resolveSchema(step),
        keyFormat,
        keyField,
        ksqlConfig,
        functionRegistry
    );
  }

  @Override
  public SchemaKTable<K> filter(
      final Expression filterExpression,
      final Stacker contextStacker
  ) {
    final TableFilter<K> step = ExecutionStepFactory.tableFilter(
        contextStacker,
        sourceTableStep,
        rewriteTimeComparisonForFilter(filterExpression)
    );

    return new SchemaKTable<>(
        step,
        resolveSchema(step),
        keyFormat,
        keyField,
        ksqlConfig,
        functionRegistry
    );
  }

  @Override
  public SchemaKTable<K> select(
      final List<SelectExpression> selectExpressions,
      final QueryContext.Stacker contextStacker,
      final KsqlQueryBuilder ksqlQueryBuilder
  ) {
    final KeyField keyField = findKeyField(selectExpressions);
    final TableSelect<K> step = ExecutionStepFactory.tableMapValues(
        contextStacker,
        sourceTableStep,
        selectExpressions
    );

    return new SchemaKTable<>(
        step,
        resolveSchema(step),
        keyFormat,
        keyField,
        ksqlConfig,
        functionRegistry
    );
  }

  @SuppressWarnings("unchecked")
  @Override
  public SchemaKStream<Struct> selectKey(
      final Expression keyExpression,
      final Stacker contextStacker
  ) {
<<<<<<< HEAD
    if (repartitionNotNeeded(ImmutableList.of(keyExpression), Optional.empty())) {
=======
    if (repartitionNotNeeded(ImmutableList.of(keyExpression))) {
>>>>>>> 3171e88a
      return (SchemaKStream<Struct>) this;
    }

    throw new UnsupportedOperationException("Cannot repartition a TABLE source. "
        + "If this is a join, make sure that the criteria uses the TABLE's key column "
        + Iterables.getOnlyElement(schema.key()).name().text() + " instead of "
        + keyExpression);
  }

  @Override
  public ExecutionStep<?> getSourceStep() {
    return sourceTableStep;
  }

  public ExecutionStep<KTableHolder<K>> getSourceTableStep() {
    return sourceTableStep;
  }

  @Override
  public SchemaKGroupedTable groupBy(
      final ValueFormat valueFormat,
      final List<Expression> groupByExpressions,
      final Stacker contextStacker
  ) {
    final KeyFormat groupedKeyFormat = KeyFormat.nonWindowed(keyFormat.getFormatInfo());

    final ColumnName aggregateKeyName = groupedKeyNameFor(groupByExpressions);
    final Optional<ColumnName> newKeyField = getSchema()
        .findValueColumn(aggregateKeyName)
        .map(Column::name);

    final TableGroupBy<K> step = ExecutionStepFactory.tableGroupBy(
        contextStacker,
        sourceTableStep,
        Formats.of(groupedKeyFormat, valueFormat, SerdeOption.none()),
        groupByExpressions
    );

    return new SchemaKGroupedTable(
        step,
        resolveSchema(step),
        groupedKeyFormat,
        KeyField.of(newKeyField),
        ksqlConfig,
        functionRegistry);
  }

  public SchemaKTable<K> join(
      final SchemaKTable<K> schemaKTable,
      final ColumnName keyColName,
      final KeyField keyField,
      final Stacker contextStacker
  ) {
    final TableTableJoin<K> step = ExecutionStepFactory.tableTableJoin(
        contextStacker,
        JoinType.INNER,
        keyColName,
        sourceTableStep,
        schemaKTable.getSourceTableStep()
    );
    return new SchemaKTable<>(
        step,
        resolveSchema(step, schemaKTable),
        keyFormat,
        keyField,
        ksqlConfig,
        functionRegistry
    );
  }

  public SchemaKTable<K> leftJoin(
      final SchemaKTable<K> schemaKTable,
      final ColumnName keyColName,
      final KeyField keyField,
      final Stacker contextStacker
  ) {
    final TableTableJoin<K> step = ExecutionStepFactory.tableTableJoin(
        contextStacker,
        JoinType.LEFT,
        keyColName,
        sourceTableStep,
        schemaKTable.getSourceTableStep()
    );
    return new SchemaKTable<>(
        step,
        resolveSchema(step, schemaKTable),
        keyFormat,
        keyField,
        ksqlConfig,
        functionRegistry
    );
  }

  public SchemaKTable<K> outerJoin(
      final SchemaKTable<K> schemaKTable,
      final ColumnName keyColName,
      final KeyField keyField,
      final QueryContext.Stacker contextStacker
  ) {
    final TableTableJoin<K> step = ExecutionStepFactory.tableTableJoin(
        contextStacker,
        JoinType.OUTER,
        keyColName,
        sourceTableStep,
        schemaKTable.getSourceTableStep()
    );
    return new SchemaKTable<>(
        step,
        resolveSchema(step, schemaKTable),
        keyFormat,
        keyField,
        ksqlConfig,
        functionRegistry
    );
  }
}<|MERGE_RESOLUTION|>--- conflicted
+++ resolved
@@ -146,11 +146,7 @@
       final Expression keyExpression,
       final Stacker contextStacker
   ) {
-<<<<<<< HEAD
-    if (repartitionNotNeeded(ImmutableList.of(keyExpression), Optional.empty())) {
-=======
     if (repartitionNotNeeded(ImmutableList.of(keyExpression))) {
->>>>>>> 3171e88a
       return (SchemaKStream<Struct>) this;
     }
 
