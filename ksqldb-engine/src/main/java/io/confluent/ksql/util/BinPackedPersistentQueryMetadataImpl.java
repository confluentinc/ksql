/*
 * Copyright 2021 Confluent Inc.
 *
 * Licensed under the Confluent Community License (the "License"); you may not use
 * this file except in compliance with the License.  You may obtain a copy of the
 * License at
 *
 * http://www.confluent.io/confluent-community-license
 *
 * Unless required by applicable law or agreed to in writing, software
 * distributed under the License is distributed on an "AS IS" BASIS, WITHOUT
 * WARRANTIES OF ANY KIND, either express or implied.  See the License for the
 * specific language governing permissions and limitations under the License.
 */

package io.confluent.ksql.util;

import static java.util.Objects.requireNonNull;

import com.google.common.annotations.VisibleForTesting;
import com.google.common.collect.ImmutableList;
import com.google.common.collect.ImmutableMap;
import com.google.common.collect.ImmutableSet;
import edu.umd.cs.findbugs.annotations.SuppressFBWarnings;
import io.confluent.ksql.execution.context.QueryContext;
import io.confluent.ksql.execution.ddl.commands.KsqlTopic;
import io.confluent.ksql.execution.materialization.MaterializationInfo;
import io.confluent.ksql.execution.plan.ExecutionStep;
import io.confluent.ksql.execution.scalablepush.ScalablePushRegistry;
import io.confluent.ksql.execution.streams.materialization.Materialization;
import io.confluent.ksql.logging.processing.ProcessingLogger;
import io.confluent.ksql.metastore.model.DataSource;
import io.confluent.ksql.name.SourceName;
import io.confluent.ksql.query.MaterializationProviderBuilderFactory;
import io.confluent.ksql.query.QueryError;
import io.confluent.ksql.query.QueryId;
import io.confluent.ksql.rest.entity.StreamsTaskMetadata;
import io.confluent.ksql.schema.ksql.LogicalSchema;
import io.confluent.ksql.schema.ksql.PhysicalSchema;
import io.confluent.ksql.schema.query.QuerySchemas;
import io.confluent.ksql.serde.KeyFormat;
import io.confluent.ksql.util.QueryMetadataImpl.TimeBoundedQueue;
import java.util.Collection;
import java.util.List;
import java.util.Map;
import java.util.Objects;
import java.util.Optional;
import java.util.Set;
import java.util.function.Function;

import org.apache.kafka.common.MetricName;
import org.apache.kafka.common.metrics.Metrics;
import org.apache.kafka.common.metrics.Sensor;
import org.apache.kafka.common.metrics.stats.CumulativeSum;
import org.apache.kafka.streams.KafkaStreams;
import org.apache.kafka.streams.KafkaStreams.State;
import org.apache.kafka.streams.LagInfo;
import org.apache.kafka.streams.StreamsMetadata;
import org.apache.kafka.streams.errors.StreamsUncaughtExceptionHandler;
import org.apache.kafka.streams.processor.internals.namedtopology.NamedTopology;
import org.slf4j.Logger;
import org.slf4j.LoggerFactory;

public class BinPackedPersistentQueryMetadataImpl implements PersistentQueryMetadata {

  private static final Logger LOG = LoggerFactory
      .getLogger(BinPackedPersistentQueryMetadataImpl.class);

  private final KsqlConstants.PersistentQueryType persistentQueryType;
  private final String statementString;
  private final String executionPlan;
  private final String applicationId;
  private final Optional<MaterializationInfo> materializationInfo;
  private final KeyFormat keyFormat;
  private NamedTopology topology;
  private final SharedKafkaStreamsRuntime sharedKafkaStreamsRuntime;
  private final QuerySchemas schemas;
  private final ImmutableMap<String, Object> overriddenProperties;
  private final Set<SourceName> sourceNames;
  private final QueryId queryId;
  private final Optional<DataSource> sinkDataSource;
  private final ProcessingLogger processingLogger;
  private final ExecutionStep<?> physicalPlan;
  private final PhysicalSchema resultSchema;
  private final Listener listener;
  private final Function<SharedKafkaStreamsRuntime, NamedTopology> namedTopologyBuilder;
  private final TimeBoundedQueue queryErrors;
<<<<<<< HEAD
  private final Optional<Metrics> metrics;
  private final Optional<Sensor> restartSensor;

  private final Optional<MaterializationProviderBuilderFactory.MaterializationProviderBuilder>
      materializationProviderBuilder;
  private final Optional<MaterializationProvider> materializationProvider;
=======
  private final MaterializationProviderBuilderFactory
      materializationProviderBuilderFactory;
>>>>>>> e7109f65
  private final Optional<ScalablePushRegistry> scalablePushRegistry;
  public boolean everStarted = false;
  private boolean corruptionCommandTopic = false;


  // CHECKSTYLE_RULES.OFF: ParameterNumberCheck
  @VisibleForTesting
  public BinPackedPersistentQueryMetadataImpl(
      final KsqlConstants.PersistentQueryType persistentQueryType,
      final String statementString,
      final PhysicalSchema schema,
      final Set<SourceName> sourceNames,
      final String executionPlan,
      final String applicationId,
      final NamedTopology topology,
      final SharedKafkaStreamsRuntime sharedKafkaStreamsRuntime,
      final QuerySchemas schemas,
      final Map<String, Object> overriddenProperties,
      final QueryId queryId,
      final Optional<MaterializationInfo> materializationInfo,
      final MaterializationProviderBuilderFactory materializationProviderBuilderFactory,
      final ExecutionStep<?> physicalPlan,
      final ProcessingLogger processingLogger,
      final Optional<DataSource> sinkDataSource,
      final Listener listener,
      final Optional<ScalablePushRegistry> scalablePushRegistry,
      final Function<SharedKafkaStreamsRuntime, NamedTopology> namedTopologyBuilder,
<<<<<<< HEAD
      final Metrics metrics,
      final Map<String, String> metricsTags) {
=======
      final KeyFormat keyFormat) {
>>>>>>> e7109f65
    // CHECKSTYLE_RULES.ON: ParameterNumberCheck
    this.persistentQueryType = Objects.requireNonNull(persistentQueryType, "persistentQueryType");
    this.statementString = Objects.requireNonNull(statementString, "statementString");
    this.executionPlan = Objects.requireNonNull(executionPlan, "executionPlan");
    this.applicationId = Objects.requireNonNull(applicationId, "applicationId");
    this.topology = Objects.requireNonNull(topology, "namedTopology");
    this.sharedKafkaStreamsRuntime =
        Objects.requireNonNull(sharedKafkaStreamsRuntime, "sharedKafkaStreamsRuntime");
    this.sinkDataSource = requireNonNull(sinkDataSource, "sinkDataSource");
    this.schemas = requireNonNull(schemas, "schemas");
    this.overriddenProperties =
        ImmutableMap.copyOf(
            Objects.requireNonNull(overriddenProperties, "overriddenProperties"));
    this.sourceNames = Objects.requireNonNull(sourceNames, "sourceNames");
    this.queryId = Objects.requireNonNull(queryId, "queryId");
    this.processingLogger = requireNonNull(processingLogger, "processingLogger");
    this.physicalPlan = requireNonNull(physicalPlan, "physicalPlan");
    this.resultSchema = requireNonNull(schema, "schema");
    this.materializationProviderBuilderFactory = requireNonNull(
        materializationProviderBuilderFactory, "materializationProviderBuilderFactory");
    this.materializationInfo = requireNonNull(materializationInfo, "materializationInfo");
    this.listener = new QueryListenerWrapper(listener, scalablePushRegistry);
    this.namedTopologyBuilder = requireNonNull(namedTopologyBuilder, "namedTopologyBuilder");
    this.queryErrors = sharedKafkaStreamsRuntime.getNewQueryErrorQueue();
    this.scalablePushRegistry = requireNonNull(scalablePushRegistry, "scalablePushRegistry");
<<<<<<< HEAD
    this.metrics = Optional.of(metrics);
    this.restartSensor = Optional.of(
        QueryMetricsUtil.createQueryRestartMetricSensor(queryId.toString(), metricsTags, metrics));
=======
    this.keyFormat = requireNonNull(keyFormat, "keyFormat");
>>>>>>> e7109f65
  }

  // for creating sandbox instances
  public BinPackedPersistentQueryMetadataImpl(
          final BinPackedPersistentQueryMetadataImpl original,
          final QueryMetadata.Listener listener
  ) {
    this.persistentQueryType = original.getPersistentQueryType();
    this.statementString = original.statementString;
    this.executionPlan = original.executionPlan;
    this.applicationId = original.applicationId;
    this.topology = original.topology;
    this.sharedKafkaStreamsRuntime = original.sharedKafkaStreamsRuntime;
    this.sinkDataSource = original.getSink();
    this.schemas = original.schemas;
    this.overriddenProperties =
            ImmutableMap.copyOf(original.getOverriddenProperties());
    this.sourceNames = original.getSourceNames();
    this.queryId = original.getQueryId();
    this.processingLogger = original.processingLogger;
    this.physicalPlan = original.getPhysicalPlan();
    this.resultSchema = original.resultSchema;
    this.materializationProviderBuilderFactory = original.materializationProviderBuilderFactory;
    this.materializationInfo = original.materializationInfo;
    this.listener = requireNonNull(listener, "listener");
    this.queryErrors = sharedKafkaStreamsRuntime.getNewQueryErrorQueue();
    this.scalablePushRegistry = original.scalablePushRegistry;
    this.namedTopologyBuilder = original.namedTopologyBuilder;
<<<<<<< HEAD
    this.metrics = Optional.empty();
    this.restartSensor = Optional.empty();
=======
    this.keyFormat = original.keyFormat;
>>>>>>> e7109f65
  }

  @Override
  public Optional<DataSource.DataSourceType> getDataSourceType() {
    return sinkDataSource.map(DataSource::getDataSourceType);
  }

  @Override
  public Optional<KsqlTopic> getResultTopic() {
    return sinkDataSource.map(DataSource::getKsqlTopic);
  }

  @Override
  public Optional<SourceName> getSinkName() {
    return sinkDataSource.map(DataSource::getName);
  }

  @Override
  public QuerySchemas getQuerySchemas() {
    return schemas;
  }

  @Override
  public PhysicalSchema getPhysicalSchema() {
    return resultSchema;
  }

  @Override
  public ExecutionStep<?> getPhysicalPlan() {
    return physicalPlan;
  }

  @Override
  public Optional<DataSource> getSink() {
    return sinkDataSource;
  }

  @Override
  public KsqlConstants.PersistentQueryType getPersistentQueryType() {
    return persistentQueryType;
  }

  @Override
  public ProcessingLogger getProcessingLogger() {
    return processingLogger;
  }

  @Override
  public Optional<Materialization> getMaterialization(
      final QueryId queryId,
      final QueryContext.Stacker contextStacker) {
    return this.materializationInfo.map(info ->
        materializationProviderBuilderFactory.materializationProviderBuilder(
            info,
            resultSchema,
            keyFormat,
            getStreamsProperties(),
            applicationId,
            this.queryId.toString()
        )
    ).flatMap(builder -> builder.apply(
            sharedKafkaStreamsRuntime.getKafkaStreams(),
            topology)
    ).map(builder -> builder.build(queryId, contextStacker));
  }

  @Override
  public void stop() {
    stop(false);
  }

  public void stop(final boolean isCreateOrReplace) {
    sharedKafkaStreamsRuntime.stop(queryId, isCreateOrReplace);
    scalablePushRegistry.ifPresent(ScalablePushRegistry::close);
  }

  @Override
  public StreamsUncaughtExceptionHandler.StreamThreadExceptionResponse uncaughtHandler(
      final Throwable error) {
    // handler is defined in the SharedKafkaStreamsRuntime
    throw new UnsupportedOperationException("Should not get uncaught exception handler for"
                                                + " individual queries in shared runtime");
  }

  @Override
  public Optional<ScalablePushRegistry> getScalablePushRegistry() {
    return scalablePushRegistry;
  }

  @Override
  public void initialize() {

  }

  @Override
  public Set<StreamsTaskMetadata> getTaskMetadata() {
    return sharedKafkaStreamsRuntime.getAllTaskMetadataForQuery(queryId);
  }

  @SuppressFBWarnings(value = "EI_EXPOSE_REP", justification = "overriddenProperties is immutable")
  @Override
  public Map<String, Object> getOverriddenProperties() {
    return overriddenProperties;
  }

  @Override
  public String getStatementString() {
    return statementString;
  }

  @Override
  public void setUncaughtExceptionHandler(final StreamsUncaughtExceptionHandler handler) {
    // handler has already been set on the shared runtime of bin-packed queries
    throw new UnsupportedOperationException("Should not set uncaught exception handler for"
                                                + " individual queries in shared runtime");
  }

  @Override
  public KafkaStreams.State getState() {
    if (corruptionCommandTopic) {
      return KafkaStreams.State.ERROR;
    }
    return sharedKafkaStreamsRuntime.state();
  }

  @Override
  public String getExecutionPlan() {
    return executionPlan;
  }

  @Override
  public String getQueryApplicationId() {
    return applicationId;
  }

  @SuppressFBWarnings(value = "EI_EXPOSE_REP", justification = "topology is for reference")
  @Override
  public NamedTopology getTopology() {
    return topology;
  }

  public NamedTopology getTopologyCopy(final SharedKafkaStreamsRuntime builder) {
    return namedTopologyBuilder.apply(builder);
  }

  public void updateTopology(final NamedTopology topology) {
    this.topology = topology;
  }

  @Override
  public Map<String, Map<Integer, LagInfo>> getAllLocalStorePartitionLags() {
    return sharedKafkaStreamsRuntime.getAllLocalStorePartitionLagsForQuery(queryId);
  }

  @Override
  public Collection<StreamsMetadata> getAllStreamsHostMetadata() {
    try {
      return ImmutableList.copyOf(
          sharedKafkaStreamsRuntime.getAllStreamsClientsMetadataForQuery(queryId));
    } catch (IllegalStateException e) {
      LOG.error(e.getMessage());
    }
    return ImmutableList.of();
  }

  @Override
  public Map<String, Object> getStreamsProperties() {
    return sharedKafkaStreamsRuntime.getStreamProperties();
  }

  @Override
  public LogicalSchema getLogicalSchema() {
    return resultSchema.logicalSchema();
  }

  @Override
  public Set<SourceName> getSourceNames() {
    return ImmutableSet.copyOf(sourceNames);
  }

  @Override
  public boolean hasEverBeenStarted() {
    return everStarted;
  }

  @Override
  public QueryId getQueryId() {
    return queryId;
  }

  @Override
  public KsqlConstants.KsqlQueryType getQueryType() {
    return KsqlConstants.KsqlQueryType.PERSISTENT;
  }

  @Override
  public String getTopologyDescription() {
    return topology.describe().toString();
  }

  @Override
  public List<QueryError> getQueryErrors() {
    return queryErrors.toImmutableList();
  }

  @Override
  public void setCorruptionQueryError() {
    final QueryError corruptionQueryError = new QueryError(
        System.currentTimeMillis(),
        "Query not started due to corruption in the command topic.",
        QueryError.Type.USER
    );
    setQueryError(corruptionQueryError);
    corruptionCommandTopic = true;
  }

  public void setQueryError(final QueryError error) {
    listener.onError(this, error);
    queryErrors.add(error);
  }

  @Override
  public KafkaStreams getKafkaStreams() {
    return sharedKafkaStreamsRuntime.getKafkaStreams();
  }

  public void onStateChange(final State newState, final State oldState) {
    listener.onStateChange(this, newState, oldState);
  }

  @Override
  public void close() {
    sharedKafkaStreamsRuntime.stop(queryId, false);
    scalablePushRegistry.ifPresent(ScalablePushRegistry::close);
    listener.onClose(this);
    if (metrics.isPresent() && restartSensor.isPresent()) {
      metrics.get().removeSensor(restartSensor.get().name());
    }
  }

  @Override
  public void start() {
    if (!everStarted) {
      sharedKafkaStreamsRuntime.start(queryId);
    }
    everStarted = true;
  }

  @Override
  public void register() {
    sharedKafkaStreamsRuntime.register(
        this
    );
  }

  Listener getListener() {
    return listener;
  }

  Optional<Sensor> getSensor() {
    return restartSensor;
  }
}<|MERGE_RESOLUTION|>--- conflicted
+++ resolved
@@ -47,11 +47,8 @@
 import java.util.Optional;
 import java.util.Set;
 import java.util.function.Function;
-
-import org.apache.kafka.common.MetricName;
 import org.apache.kafka.common.metrics.Metrics;
 import org.apache.kafka.common.metrics.Sensor;
-import org.apache.kafka.common.metrics.stats.CumulativeSum;
 import org.apache.kafka.streams.KafkaStreams;
 import org.apache.kafka.streams.KafkaStreams.State;
 import org.apache.kafka.streams.LagInfo;
@@ -85,17 +82,11 @@
   private final Listener listener;
   private final Function<SharedKafkaStreamsRuntime, NamedTopology> namedTopologyBuilder;
   private final TimeBoundedQueue queryErrors;
-<<<<<<< HEAD
   private final Optional<Metrics> metrics;
   private final Optional<Sensor> restartSensor;
 
-  private final Optional<MaterializationProviderBuilderFactory.MaterializationProviderBuilder>
-      materializationProviderBuilder;
-  private final Optional<MaterializationProvider> materializationProvider;
-=======
   private final MaterializationProviderBuilderFactory
       materializationProviderBuilderFactory;
->>>>>>> e7109f65
   private final Optional<ScalablePushRegistry> scalablePushRegistry;
   public boolean everStarted = false;
   private boolean corruptionCommandTopic = false;
@@ -123,12 +114,9 @@
       final Listener listener,
       final Optional<ScalablePushRegistry> scalablePushRegistry,
       final Function<SharedKafkaStreamsRuntime, NamedTopology> namedTopologyBuilder,
-<<<<<<< HEAD
+      final KeyFormat keyFormat,
       final Metrics metrics,
       final Map<String, String> metricsTags) {
-=======
-      final KeyFormat keyFormat) {
->>>>>>> e7109f65
     // CHECKSTYLE_RULES.ON: ParameterNumberCheck
     this.persistentQueryType = Objects.requireNonNull(persistentQueryType, "persistentQueryType");
     this.statementString = Objects.requireNonNull(statementString, "statementString");
@@ -154,13 +142,10 @@
     this.namedTopologyBuilder = requireNonNull(namedTopologyBuilder, "namedTopologyBuilder");
     this.queryErrors = sharedKafkaStreamsRuntime.getNewQueryErrorQueue();
     this.scalablePushRegistry = requireNonNull(scalablePushRegistry, "scalablePushRegistry");
-<<<<<<< HEAD
     this.metrics = Optional.of(metrics);
     this.restartSensor = Optional.of(
         QueryMetricsUtil.createQueryRestartMetricSensor(queryId.toString(), metricsTags, metrics));
-=======
     this.keyFormat = requireNonNull(keyFormat, "keyFormat");
->>>>>>> e7109f65
   }
 
   // for creating sandbox instances
@@ -189,12 +174,9 @@
     this.queryErrors = sharedKafkaStreamsRuntime.getNewQueryErrorQueue();
     this.scalablePushRegistry = original.scalablePushRegistry;
     this.namedTopologyBuilder = original.namedTopologyBuilder;
-<<<<<<< HEAD
     this.metrics = Optional.empty();
     this.restartSensor = Optional.empty();
-=======
     this.keyFormat = original.keyFormat;
->>>>>>> e7109f65
   }
 
   @Override
@@ -454,7 +436,8 @@
     return listener;
   }
 
-  Optional<Sensor> getSensor() {
+  @Override
+  public Optional<Sensor> getRestartMetricsSensor() {
     return restartSensor;
   }
 }