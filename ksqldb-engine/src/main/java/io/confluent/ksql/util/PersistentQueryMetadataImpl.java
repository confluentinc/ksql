/*
 * Copyright 2021 Confluent Inc.
 *
 * Licensed under the Confluent Community License (the "License"); you may not use
 * this file except in compliance with the License.  You may obtain a copy of the
 * License at
 *
 * http://www.confluent.io/confluent-community-license
 *
 * Unless required by applicable law or agreed to in writing, software
 * distributed under the License is distributed on an "AS IS" BASIS, WITHOUT
 * WARRANTIES OF ANY KIND, either express or implied.  See the License for the
 * specific language governing permissions and limitations under the License.
 */

package io.confluent.ksql.util;

import static java.util.Objects.requireNonNull;

import com.google.common.annotations.VisibleForTesting;
import com.google.common.util.concurrent.ThreadFactoryBuilder;
import io.confluent.ksql.execution.context.QueryContext;
import io.confluent.ksql.execution.ddl.commands.KsqlTopic;
import io.confluent.ksql.execution.plan.ExecutionStep;
import io.confluent.ksql.execution.scalablepush.ScalablePushRegistry;
import io.confluent.ksql.execution.streams.materialization.Materialization;
import io.confluent.ksql.execution.streams.materialization.MaterializationProvider;
import io.confluent.ksql.logging.processing.ProcessingLogger;
import io.confluent.ksql.logging.processing.ProcessingLoggerFactory;
import io.confluent.ksql.metastore.model.DataSource;
import io.confluent.ksql.metastore.model.DataSource.DataSourceType;
import io.confluent.ksql.name.SourceName;
import io.confluent.ksql.query.KafkaStreamsBuilder;
import io.confluent.ksql.query.MaterializationProviderBuilderFactory;
import io.confluent.ksql.query.QueryErrorClassifier;
import io.confluent.ksql.query.QueryId;
import io.confluent.ksql.schema.ksql.PhysicalSchema;
import io.confluent.ksql.schema.query.QuerySchemas;
import java.util.Map;
import java.util.Optional;
import java.util.Set;
import java.util.concurrent.Executors;
import java.util.concurrent.ScheduledExecutorService;
import org.apache.kafka.common.metrics.Metrics;
import org.apache.kafka.streams.Topology;
import org.apache.kafka.streams.errors.StreamsUncaughtExceptionHandler;

/**
 * Metadata of a persistent query, e.g. {@code CREATE STREAM FOO AS SELECT * FROM BAR;}.
 */
public class PersistentQueryMetadataImpl
    extends QueryMetadataImpl implements PersistentQueryMetadata {
  private final KsqlConstants.PersistentQueryType persistentQueryType;
  private final Optional<DataSource> sinkDataSource;
  private final QuerySchemas schemas;
  private final PhysicalSchema resultSchema;
  private final ExecutionStep<?> physicalPlan;
  private final Optional<MaterializationProviderBuilderFactory.MaterializationProviderBuilder>
      materializationProviderBuilder;
  private final Optional<ScalablePushRegistry> scalablePushRegistry;
  private final ProcessingLogger processingLogger;

  private Optional<MaterializationProvider> materializationProvider;
  private final ScheduledExecutorService executorService;

  // CHECKSTYLE_RULES.OFF: ParameterNumberCheck
  public PersistentQueryMetadataImpl(
      final KsqlConstants.PersistentQueryType persistentQueryType,
      final String statementString,
      final PhysicalSchema schema,
      final Set<SourceName> sourceNames,
      final Optional<DataSource> sinkDataSource,
      final String executionPlan,
      final QueryId id,
      final Optional<MaterializationProviderBuilderFactory.MaterializationProviderBuilder>
          materializationProviderBuilder,
      final String queryApplicationId,
      final Topology topology,
      final KafkaStreamsBuilder kafkaStreamsBuilder,
      final QuerySchemas schemas,
      final Map<String, Object> streamsProperties,
      final Map<String, Object> overriddenProperties,
      final long closeTimeout,
      final QueryErrorClassifier errorClassifier,
      final ExecutionStep<?> physicalPlan,
      final int maxQueryErrorsQueueSize,
      final ProcessingLogger processingLogger,
      final long retryBackoffInitialMs,
      final long retryBackoffMaxMs,
      final QueryMetadata.Listener listener,
      final Optional<ScalablePushRegistry> scalablePushRegistry,
<<<<<<< HEAD
      final Metrics metrics,
      final Map<String, String> metricsTags
=======
      final ProcessingLoggerFactory loggerFactory
>>>>>>> 4dd682f7
  ) {
    // CHECKSTYLE_RULES.ON: ParameterNumberCheck
    super(
        statementString,
        schema.logicalSchema(),
        sourceNames,
        executionPlan,
        queryApplicationId,
        topology,
        kafkaStreamsBuilder,
        streamsProperties,
        overriddenProperties,
        closeTimeout,
        id,
        errorClassifier,
        maxQueryErrorsQueueSize,
        retryBackoffInitialMs,
        retryBackoffMaxMs,
        new QueryListenerWrapper(listener, scalablePushRegistry),
<<<<<<< HEAD
        metrics,
        metricsTags
=======
        loggerFactory
>>>>>>> 4dd682f7
    );
    this.sinkDataSource = requireNonNull(sinkDataSource, "sinkDataSource");
    this.schemas = requireNonNull(schemas, "schemas");
    this.resultSchema = requireNonNull(schema, "schema");
    this.physicalPlan = requireNonNull(physicalPlan, "physicalPlan");
    this.materializationProviderBuilder =
        requireNonNull(materializationProviderBuilder, "materializationProviderBuilder");
    this.processingLogger = requireNonNull(processingLogger, "processingLogger");
    this.scalablePushRegistry = requireNonNull(scalablePushRegistry, "scalablePushRegistry");
    this.persistentQueryType = requireNonNull(persistentQueryType, "persistentQueryType");
    this.executorService =
      Executors.newScheduledThreadPool(
        1,
        new ThreadFactoryBuilder().setNameFormat("ksql-csu-metrics-reporter-%d").build()
      );
  }

  // for creating sandbox instances
  protected PersistentQueryMetadataImpl(
      final PersistentQueryMetadataImpl original,
      final QueryMetadata.Listener listener
  ) {
    super(original, listener);
    this.sinkDataSource = original.getSink();
    this.schemas = original.schemas;
    this.resultSchema = original.resultSchema;
    this.materializationProvider = original.materializationProvider;
    this.physicalPlan = original.getPhysicalPlan();
    this.materializationProviderBuilder = original.materializationProviderBuilder;
    this.processingLogger = original.processingLogger;
    this.scalablePushRegistry = original.scalablePushRegistry;
    this.persistentQueryType = original.getPersistentQueryType();
    this.executorService = original.executorService;
  }

  @Override
  public void initialize() {
    // initialize the first KafkaStreams
    super.initialize();
    setUncaughtExceptionHandler(this::uncaughtHandler);

    this.materializationProvider = materializationProviderBuilder
        .flatMap(builder -> builder.apply(getKafkaStreams(), getTopology()));
  }

  @Override
  public StreamsUncaughtExceptionHandler.StreamThreadExceptionResponse uncaughtHandler(
      final Throwable error
  ) {
    final StreamsUncaughtExceptionHandler.StreamThreadExceptionResponse response =
            super.uncaughtHandler(error);

    processingLogger.error(KafkaStreamsThreadError.of(
        "Unhandled exception caught in streams thread", Thread.currentThread(), error));
    return response;
  }

  @Override
  public Optional<DataSourceType> getDataSourceType() {
    return sinkDataSource.map(DataSource::getDataSourceType);
  }

  @Override
  public Optional<KsqlTopic> getResultTopic() {
    return sinkDataSource.map(DataSource::getKsqlTopic);
  }

  @Override
  public Optional<SourceName> getSinkName() {
    return sinkDataSource.map(DataSource::getName);
  }

  public QuerySchemas getQuerySchemas() {
    return schemas;
  }

  public PhysicalSchema getPhysicalSchema() {
    return resultSchema;
  }

  public ExecutionStep<?> getPhysicalPlan() {
    return physicalPlan;
  }

  @Override
  public Optional<DataSource> getSink() {
    return sinkDataSource;
  }

  public KsqlConstants.PersistentQueryType getPersistentQueryType() {
    return persistentQueryType;
  }

  @VisibleForTesting
  public ProcessingLogger getProcessingLogger() {
    return processingLogger;
  }

  public Optional<Materialization> getMaterialization(
      final QueryId queryId,
      final QueryContext.Stacker contextStacker
  ) {
    return materializationProvider.map(builder -> builder.build(queryId, contextStacker));
  }

  /**
   * Stops the query without cleaning up the external resources
   * so that it can be resumed when we call {@link #start()}.
   *
   * @see #close()
   */
  public synchronized void stop() {
    doClose(false);
    scalablePushRegistry.ifPresent(ScalablePushRegistry::close);
  }

  public void stop(final boolean resetOffsets) {
    stop();
  }

  @Override
  public void register() {

  }

  public Optional<ScalablePushRegistry> getScalablePushRegistry() {
    return scalablePushRegistry;
  }

}<|MERGE_RESOLUTION|>--- conflicted
+++ resolved
@@ -89,12 +89,9 @@
       final long retryBackoffMaxMs,
       final QueryMetadata.Listener listener,
       final Optional<ScalablePushRegistry> scalablePushRegistry,
-<<<<<<< HEAD
+      final ProcessingLoggerFactory loggerFactory,
       final Metrics metrics,
       final Map<String, String> metricsTags
-=======
-      final ProcessingLoggerFactory loggerFactory
->>>>>>> 4dd682f7
   ) {
     // CHECKSTYLE_RULES.ON: ParameterNumberCheck
     super(
@@ -114,12 +111,9 @@
         retryBackoffInitialMs,
         retryBackoffMaxMs,
         new QueryListenerWrapper(listener, scalablePushRegistry),
-<<<<<<< HEAD
+        loggerFactory,
         metrics,
         metricsTags
-=======
-        loggerFactory
->>>>>>> 4dd682f7
     );
     this.sinkDataSource = requireNonNull(sinkDataSource, "sinkDataSource");
     this.schemas = requireNonNull(schemas, "schemas");
