/*
 * Copyright 2021 Confluent Inc.
 *
 * Licensed under the Confluent Community License (the "License"); you may not use
 * this file except in compliance with the License.  You may obtain a copy of the
 * License at
 *
 * http://www.confluent.io/confluent-community-license
 *
 * Unless required by applicable law or agreed to in writing, software
 * distributed under the License is distributed on an "AS IS" BASIS, WITHOUT
 * WARRANTIES OF ANY KIND, either express or implied.  See the License for the
 * specific language governing permissions and limitations under the License.
 */

package io.confluent.ksql.util;

import com.google.common.annotations.VisibleForTesting;
import com.google.common.base.Throwables;
import com.google.common.base.Ticker;
import com.google.common.collect.EvictingQueue;
import com.google.common.collect.ImmutableList;
import com.google.common.collect.ImmutableMap;
import com.google.common.collect.ImmutableSet;
import edu.umd.cs.findbugs.annotations.SuppressFBWarnings;
import io.confluent.ksql.logging.processing.ProcessingLogger;
import io.confluent.ksql.logging.processing.ProcessingLoggerFactory;
import io.confluent.ksql.logging.query.QueryLogger;
import io.confluent.ksql.name.SourceName;
import io.confluent.ksql.query.KafkaStreamsBuilder;
import io.confluent.ksql.query.QueryError;
import io.confluent.ksql.query.QueryError.Type;
import io.confluent.ksql.query.QueryErrorClassifier;
import io.confluent.ksql.query.QueryId;
import io.confluent.ksql.rest.entity.StreamsTaskMetadata;
import io.confluent.ksql.schema.ksql.LogicalSchema;
import io.confluent.ksql.util.KsqlConstants.KsqlQueryType;
import java.time.Duration;
import java.util.Collection;
import java.util.List;
import java.util.Map;
import java.util.Objects;
import java.util.Optional;
import java.util.Queue;
import java.util.Set;
import java.util.concurrent.ConcurrentHashMap;
import java.util.concurrent.ConcurrentLinkedQueue;
import java.util.stream.Collectors;
import org.apache.kafka.common.metrics.Metrics;
import org.apache.kafka.common.metrics.Sensor;
import org.apache.kafka.streams.KafkaStreams;
import org.apache.kafka.streams.KafkaStreams.State;
import org.apache.kafka.streams.LagInfo;
import org.apache.kafka.streams.StreamsMetadata;
import org.apache.kafka.streams.Topology;
import org.apache.kafka.streams.errors.StreamsException;
import org.apache.kafka.streams.errors.StreamsUncaughtExceptionHandler;
import org.slf4j.Logger;
import org.slf4j.LoggerFactory;

public class QueryMetadataImpl implements QueryMetadata {
  public static final String QUERY_RESTART_METRIC_NAME = "query-restart-total";
  public static final String QUERY_RESTART_METRIC_GROUP_NAME = "query-restart-metrics";
  public static final String QUERY_RESTART_METRIC_DESCRIPTION =
      "The total number of times that a query thread has failed and then been restarted.";

  private static final Logger LOG = LoggerFactory.getLogger(QueryMetadataImpl.class);

  private final String statementString;
  private final String executionPlan;
  private final String queryApplicationId;
  private final Topology topology;
  private final KafkaStreamsBuilder kafkaStreamsBuilder;
  private final ImmutableMap<String, Object> streamsProperties;
  private final ImmutableMap<String, Object> overriddenProperties;
  private final ImmutableSet<SourceName> sourceNames;
  private final LogicalSchema logicalSchema;
  private final Duration closeTimeout;
  private final QueryId queryId;
  private final QueryErrorClassifier errorClassifier;
  private final TimeBoundedQueue queryErrors;
  private final RetryEvent retryEvent;
  private final Listener listener;
<<<<<<< HEAD
  private final Optional<Metrics> metrics;
  private final Optional<Sensor> restartSensor;

=======
  private final ProcessingLoggerFactory loggerFactory;
>>>>>>> 4dd682f7
  private volatile boolean everStarted = false;
  private volatile KafkaStreams kafkaStreams;
  // These fields don't need synchronization because they are initialized in initialize() before
  // the object is made available to other threads.
  private boolean initialized = false;
  private boolean corruptionCommandTopic = false;

  private static final Ticker CURRENT_TIME_MILLIS_TICKER = new Ticker() {
    @Override
    public long read() {
      return System.currentTimeMillis();
    }
  };

  // CHECKSTYLE_RULES.OFF: ParameterNumberCheck
  @VisibleForTesting
  QueryMetadataImpl(
      final String statementString,
      final LogicalSchema logicalSchema,
      final Set<SourceName> sourceNames,
      final String executionPlan,
      final String queryApplicationId,
      final Topology topology,
      final KafkaStreamsBuilder kafkaStreamsBuilder,
      final Map<String, Object> streamsProperties,
      final Map<String, Object> overriddenProperties,
      final long closeTimeout,
      final QueryId queryId,
      final QueryErrorClassifier errorClassifier,
      final int maxQueryErrorsQueueSize,
      final long baseWaitingTimeMs,
      final long retryBackoffMaxMs,
      final Listener listener,
<<<<<<< HEAD
      final Metrics metrics,
      final Map<String, String> metricsTags
=======
      final ProcessingLoggerFactory loggerFactory
>>>>>>> 4dd682f7
  ) {
    // CHECKSTYLE_RULES.ON: ParameterNumberCheck
    this.statementString = Objects.requireNonNull(statementString, "statementString");
    this.executionPlan = Objects.requireNonNull(executionPlan, "executionPlan");
    this.queryApplicationId = Objects.requireNonNull(queryApplicationId, "queryApplicationId");
    this.topology = Objects.requireNonNull(topology, "kafkaTopicClient");
    this.kafkaStreamsBuilder = Objects.requireNonNull(kafkaStreamsBuilder, "kafkaStreamsBuilder");
    this.streamsProperties =
        ImmutableMap.copyOf(
            Objects.requireNonNull(streamsProperties, "streamsPropeties"));
    this.overriddenProperties =
        ImmutableMap.copyOf(
            Objects.requireNonNull(overriddenProperties, "overriddenProperties"));
    this.listener = Objects.requireNonNull(listener, "listener");
    this.sourceNames = ImmutableSet.copyOf(
        Objects.requireNonNull(sourceNames, "sourceNames")
    );
    this.logicalSchema = Objects.requireNonNull(logicalSchema, "logicalSchema");
    this.closeTimeout = Duration.ofMillis(closeTimeout);
    this.queryId = Objects.requireNonNull(queryId, "queryId");
    this.errorClassifier = Objects.requireNonNull(errorClassifier, "errorClassifier");
    this.queryErrors = new TimeBoundedQueue(Duration.ofHours(1), maxQueryErrorsQueueSize);
    this.metrics = Optional.of(metrics);
    this.restartSensor = Optional.of(
        QueryMetricsUtil.createQueryRestartMetricSensor(queryId.toString(), metricsTags, metrics));
    this.retryEvent = new RetryEvent(
        queryId,
        baseWaitingTimeMs,
        retryBackoffMaxMs,
        CURRENT_TIME_MILLIS_TICKER,
        restartSensor
    );
    this.loggerFactory = Objects.requireNonNull(loggerFactory, "loggerFactory");
  }

  // Used for sandboxing
  QueryMetadataImpl(final QueryMetadataImpl other, final Listener listener) {
    // CHECKSTYLE_RULES.ON: ParameterNumberCheck
    this.statementString = other.getStatementString();
    this.kafkaStreams = other.getKafkaStreams();
    this.executionPlan = other.getExecutionPlan();
    this.queryApplicationId = other.getQueryApplicationId();
    this.topology = other.getTopology();
    this.kafkaStreamsBuilder = other.kafkaStreamsBuilder;
    this.streamsProperties = other.getStreamsProperties();
    this.overriddenProperties = other.getOverriddenProperties();
    this.sourceNames = other.getSourceNames();
    this.logicalSchema = other.getLogicalSchema();
    this.closeTimeout = other.closeTimeout;
    this.queryId = other.getQueryId();
    this.errorClassifier = other.errorClassifier;
    this.everStarted = other.everStarted;
    this.queryErrors = new TimeBoundedQueue(Duration.ZERO, 0);
    this.metrics = Optional.empty();
    this.restartSensor = Optional.empty();
    this.retryEvent = new RetryEvent(
        other.getQueryId(),
        0,
        0,
        new Ticker() {
          @Override
          public long read() {
            return 0;
          }
        },
        this.restartSensor
    );
    this.listener
        = Objects.requireNonNull(listener, "stopListeners");
    this.loggerFactory = other.loggerFactory;
  }

  public void initialize() {
    // initialize the first KafkaStreams
    resetKafkaStreams(kafkaStreamsBuilder.build(topology, streamsProperties));
    this.initialized = true;
  }

  protected StreamsUncaughtExceptionHandler.StreamThreadExceptionResponse uncaughtHandler(
      final Throwable e
  ) {
    QueryError.Type errorType = Type.UNKNOWN;
    try {
      QueryLogger.error(String.format("Uncaught exception in query %s", e),
          this.statementString);
      errorType = errorClassifier.classify(e);
    } catch (final Exception classificationException) {
      LOG.error("Error classifying unhandled exception", classificationException);
    } finally {
      // If error classification throws then we consider the error to be an UNKNOWN error.
      // We notify listeners and add the error to the errors queue in the finally block to ensure
      // all listeners and consumers of the error queue (e.g. the API) can see the error. Similarly,
      // log in finally block to make sure that if there's ever an error in the classification
      // we still get this in our logs.
      final QueryError queryError =
          new QueryError(
              System.currentTimeMillis(),
              Throwables.getStackTraceAsString(e),
              errorType
          );
      listener.onError(this, queryError);
      queryErrors.add(queryError);
      LOG.error(
          "Unhandled exception caught in streams thread {}. ({})",
          Thread.currentThread().getName(),
          errorType,
          e
      );
    }
    retryEvent.backOff(Thread.currentThread().getName());
    return StreamsUncaughtExceptionHandler.StreamThreadExceptionResponse.REPLACE_THREAD;
  }

  public Set<StreamsTaskMetadata> getTaskMetadata() {
    return kafkaStreams.metadataForLocalThreads()
                       .stream()
                       .flatMap(t -> t.activeTasks().stream())
                       .map(StreamsTaskMetadata::fromStreamsTaskMetadata)
                       .collect(Collectors.toSet());
  }

  @SuppressFBWarnings(
      value = "EI_EXPOSE_REP",
      justification = "overriddenProperties is ImmutableMap"
  )
  public ImmutableMap<String, Object> getOverriddenProperties() {
    return overriddenProperties;
  }

  public String getStatementString() {
    return statementString;
  }

  public void setUncaughtExceptionHandler(final StreamsUncaughtExceptionHandler handler) {
    kafkaStreams.setUncaughtExceptionHandler(handler);
  }

  public State getState() {
    if (corruptionCommandTopic) {
      return State.ERROR;
    }
    return kafkaStreams.state();
  }

  public String getExecutionPlan() {
    return executionPlan;
  }

  public String getQueryApplicationId() {
    return queryApplicationId;
  }

  public Topology getTopology() {
    return topology;
  }

  @Override
  public Optional<Sensor> getRestartMetricsSensor() {
    return restartSensor;
  }

  public Map<String, Map<Integer, LagInfo>> getAllLocalStorePartitionLags() {
    try {
      return kafkaStreams.allLocalStorePartitionLags();
    } catch (IllegalStateException | StreamsException e) {
      LOG.error(e.getMessage());
      return ImmutableMap.of();
    }
  }

  public Collection<StreamsMetadata> getAllStreamsHostMetadata() {
    try {
      return ImmutableList.copyOf(kafkaStreams.metadataForAllStreamsClients());
    } catch (IllegalStateException e) {
      LOG.error(e.getMessage());
    }
    return ImmutableList.of();
  }

  @SuppressFBWarnings(value = "EI_EXPOSE_REP", justification = "streamsProperties is ImmutableMap")
  public ImmutableMap<String, Object> getStreamsProperties() {
    return streamsProperties;
  }

  public LogicalSchema getLogicalSchema() {
    return logicalSchema;
  }

  @SuppressFBWarnings(value = "EI_EXPOSE_REP", justification = "sourceNames is ImmutableSet")
  public ImmutableSet<SourceName> getSourceNames() {
    return sourceNames;
  }

  public boolean hasEverBeenStarted() {
    return everStarted;
  }

  public QueryId getQueryId() {
    return queryId;
  }

  public KsqlQueryType getQueryType() {
    return KsqlQueryType.PERSISTENT;
  }

  public String getTopologyDescription() {
    return topology.describe().toString();
  }

  public List<QueryError> getQueryErrors() {
    return queryErrors.toImmutableList();
  }

  public void setCorruptionQueryError() {
    final QueryError corruptionQueryError = new QueryError(
        System.currentTimeMillis(),
        "Query not started due to corruption in the command topic.",
        Type.USER
    );
    listener.onError(this, corruptionQueryError);
    queryErrors.add(corruptionQueryError);
    corruptionCommandTopic = true;
  }

  @SuppressFBWarnings(value = "EI_EXPOSE_REP")
  public KafkaStreams getKafkaStreams() {
    return kafkaStreams;
  }

  Listener getListener() {
    return listener;
  }

  private void resetKafkaStreams(final KafkaStreams kafkaStreams) {
    this.kafkaStreams = kafkaStreams;
    setUncaughtExceptionHandler(this::uncaughtHandler);
    kafkaStreams.setStateListener((b, a) -> listener.onStateChange(this, b, a));
  }

  /**
   * @return If the close was successful
   */
  protected boolean closeKafkaStreams() {
    if (initialized) {
      kafkaStreams.close(closeTimeout);
      if (!getState().equals(State.NOT_RUNNING)) {
        LOG.warn(
            "query has not terminated even after close. "
                + "This may happen when streams threads are hung. State: " + getState()
        );
        return false;
      }
    }
    return true;
  }

  /**
   * Closes the {@code QueryMetadata} and cleans up any of
   * the resources associated with it (e.g. internal topics,
   * schemas, etc...).
   */
  public void close() {
    loggerFactory.getLoggersWithPrefix(queryId.toString()).forEach(ProcessingLogger::close);
    doClose(true);
    listener.onClose(this);
    if (metrics.isPresent() && restartSensor.isPresent()) {
      metrics.get().removeSensor(restartSensor.get().name());
    }
  }

  void doClose(final boolean cleanUp) {
    final boolean closedKafkaStreams = closeKafkaStreams();

    if (cleanUp && closedKafkaStreams) {
      kafkaStreams.cleanUp();
    } else if (!closedKafkaStreams) {
      LOG.warn("Query has not successfully closed, skipping cleanup");
    }
  }

  public boolean isInitialized() {
    return initialized;
  }

  public static class TimeBoundedQueue {
    private final Duration duration;
    private final Queue<QueryError> queue;

    TimeBoundedQueue(final Duration duration, final int capacity) {
      queue = new ConcurrentLinkedQueue<>(EvictingQueue.create(capacity));
      this.duration = duration;
    }

    public void add(final QueryError e) {
      queue.add(e);
      evict();
    }

    public List<QueryError> toImmutableList() {
      evict();
      return ImmutableList.copyOf(queue);
    }
    
    private void evict() {
      while (queue.peek() != null) {
        if (queue.peek().getTimestamp() > System.currentTimeMillis() - duration.toMillis()) {
          break;
        }
        queue.poll();
      }
    }

  }

  public void start() {
    if (!initialized) {
      throw new KsqlException(
          String.format(
              "Failed to initialize query %s before starting it",
              queryApplicationId));
    }
    LOG.info("Starting query with application id: {}", queryApplicationId);
    everStarted = true;
    listener.onStateChange(this, kafkaStreams.state(), kafkaStreams.state());
    kafkaStreams.start();
  }

  public static class RetryEvent implements QueryMetadata.RetryEvent {
    private final Ticker ticker;
    private final QueryId queryId;

    private Map<String, Integer> numRetries = new ConcurrentHashMap<>();
    private long waitingTimeMs;
    private long expiryTimeMs;
    private long retryBackoffMaxMs;
    private Optional<Sensor> sensor;

    RetryEvent(
            final QueryId queryId,
            final long baseWaitingTimeMs,
            final long retryBackoffMaxMs,
            final Ticker ticker,
            final Optional<Sensor> sensor
    ) {
      this.ticker = ticker;
      this.queryId = queryId;

      final long now = ticker.read();

      this.waitingTimeMs = baseWaitingTimeMs;
      this.retryBackoffMaxMs = retryBackoffMaxMs;
      this.expiryTimeMs = now + baseWaitingTimeMs;
      this.sensor = sensor;
    }

    public long nextRestartTimeMs() {
      return expiryTimeMs;
    }

    public int getNumRetries(final String threadName) {
      return numRetries.getOrDefault(threadName, 0);
    }

    public void backOff(final String threadName) {
      final long now = ticker.read();

      this.waitingTimeMs = getWaitingTimeMs();

      try {
        Thread.sleep(this.waitingTimeMs);
      } catch (InterruptedException e) {
        Thread.currentThread().interrupt();
      }

      sensor.ifPresent(Sensor::record);
      final int retries = numRetries.merge(threadName, 1, Integer::sum);

      LOG.info(
          "Restarting query {} thread {} (attempt #{})",
          queryId,
          threadName,
          retries);

      // Math.max() prevents overflow if now is Long.MAX_VALUE (found just in tests)
      this.expiryTimeMs = Math.max(now, now + waitingTimeMs);
    }

    private long getWaitingTimeMs() {
      if ((waitingTimeMs * 2) < retryBackoffMaxMs) {
        return waitingTimeMs * 2;
      } else {
        return retryBackoffMaxMs;
      }
    }
  }
}<|MERGE_RESOLUTION|>--- conflicted
+++ resolved
@@ -81,13 +81,10 @@
   private final TimeBoundedQueue queryErrors;
   private final RetryEvent retryEvent;
   private final Listener listener;
-<<<<<<< HEAD
+  private final ProcessingLoggerFactory loggerFactory;
   private final Optional<Metrics> metrics;
   private final Optional<Sensor> restartSensor;
 
-=======
-  private final ProcessingLoggerFactory loggerFactory;
->>>>>>> 4dd682f7
   private volatile boolean everStarted = false;
   private volatile KafkaStreams kafkaStreams;
   // These fields don't need synchronization because they are initialized in initialize() before
@@ -121,12 +118,9 @@
       final long baseWaitingTimeMs,
       final long retryBackoffMaxMs,
       final Listener listener,
-<<<<<<< HEAD
+      final ProcessingLoggerFactory loggerFactory,
       final Metrics metrics,
       final Map<String, String> metricsTags
-=======
-      final ProcessingLoggerFactory loggerFactory
->>>>>>> 4dd682f7
   ) {
     // CHECKSTYLE_RULES.ON: ParameterNumberCheck
     this.statementString = Objects.requireNonNull(statementString, "statementString");
