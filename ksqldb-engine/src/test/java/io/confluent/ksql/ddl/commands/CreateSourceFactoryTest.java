/*
 * Copyright 2019 Confluent Inc.
 *
 * Licensed under the Confluent Community License (the "License"); you may not use
 * this file except in compliance with the License.  You may obtain a copy of the
 * License at
 *
 * http://www.confluent.io/confluent-community-license
 *
 * Unless required by applicable law or agreed to in writing, software
 * distributed under the License is distributed on an "AS IS" BASIS, WITHOUT
 * WARRANTIES OF ANY KIND, either express or implied.  See the License for the
 * specific language governing permissions and limitations under the License.
 */

package io.confluent.ksql.ddl.commands;

import static io.confluent.ksql.model.WindowType.HOPPING;
import static io.confluent.ksql.model.WindowType.SESSION;
import static io.confluent.ksql.model.WindowType.TUMBLING;
import static io.confluent.ksql.parser.tree.TableElement.Namespace.KEY;
import static io.confluent.ksql.parser.tree.TableElement.Namespace.VALUE;
import static io.confluent.ksql.schema.ksql.ColumnMatchers.keyColumn;
import static io.confluent.ksql.schema.ksql.SystemColumns.ROWKEY_NAME;
import static io.confluent.ksql.schema.ksql.SystemColumns.ROWTIME_NAME;
import static io.confluent.ksql.schema.ksql.SystemColumns.WINDOWEND_NAME;
import static io.confluent.ksql.schema.ksql.SystemColumns.WINDOWSTART_NAME;
import static io.confluent.ksql.schema.ksql.types.SqlTypes.BIGINT;
import static io.confluent.ksql.serde.FormatFactory.AVRO;
import static io.confluent.ksql.serde.FormatFactory.JSON;
import static io.confluent.ksql.serde.FormatFactory.KAFKA;
import static org.hamcrest.MatcherAssert.assertThat;
import static org.hamcrest.Matchers.contains;
import static org.hamcrest.Matchers.containsString;
import static org.hamcrest.Matchers.is;
import static org.hamcrest.Matchers.not;
import static org.junit.Assert.assertThrows;
import static org.mockito.ArgumentMatchers.any;
import static org.mockito.Mockito.mock;
import static org.mockito.Mockito.verify;
import static org.mockito.Mockito.when;

import com.google.common.collect.ImmutableMap;
import com.google.common.collect.ImmutableSet;
import edu.umd.cs.findbugs.annotations.SuppressFBWarnings;
import io.confluent.ksql.GenericRow;
import io.confluent.ksql.ddl.commands.CreateSourceFactory.SerdeOptionsSupplier;
import io.confluent.ksql.execution.ddl.commands.CreateStreamCommand;
import io.confluent.ksql.execution.ddl.commands.CreateTableCommand;
import io.confluent.ksql.execution.expression.tree.BooleanLiteral;
import io.confluent.ksql.execution.expression.tree.Literal;
import io.confluent.ksql.execution.expression.tree.StringLiteral;
import io.confluent.ksql.execution.expression.tree.Type;
import io.confluent.ksql.execution.timestamp.TimestampColumn;
import io.confluent.ksql.logging.processing.NoopProcessingLogContext;
import io.confluent.ksql.name.ColumnName;
import io.confluent.ksql.name.SourceName;
import io.confluent.ksql.parser.properties.with.CreateSourceProperties;
import io.confluent.ksql.parser.tree.CreateStream;
import io.confluent.ksql.parser.tree.CreateTable;
import io.confluent.ksql.parser.tree.TableElement;
import io.confluent.ksql.parser.tree.TableElement.Namespace;
import io.confluent.ksql.parser.tree.TableElements;
import io.confluent.ksql.properties.with.CommonCreateConfigs;
import io.confluent.ksql.properties.with.CreateConfigs;
import io.confluent.ksql.schema.ksql.LogicalSchema;
import io.confluent.ksql.schema.ksql.PersistenceSchema;
import io.confluent.ksql.schema.ksql.SystemColumns;
import io.confluent.ksql.schema.ksql.types.SqlTypes;
import io.confluent.ksql.serde.FormatInfo;
import io.confluent.ksql.serde.KeySerdeFactory;
import io.confluent.ksql.serde.SerdeOption;
import io.confluent.ksql.serde.ValueSerdeFactory;
import io.confluent.ksql.serde.WindowInfo;
import io.confluent.ksql.serde.avro.AvroFormat;
import io.confluent.ksql.services.KafkaTopicClient;
import io.confluent.ksql.services.ServiceContext;
import io.confluent.ksql.util.KsqlConfig;
import io.confluent.ksql.util.KsqlException;
import java.time.Duration;
import java.util.Map;
import java.util.Optional;
import java.util.Set;
import org.apache.kafka.common.serialization.Serde;
import org.apache.kafka.connect.data.Struct;
import org.junit.Before;
import org.junit.Test;
import org.junit.runner.RunWith;
import org.mockito.Mock;
import org.mockito.junit.MockitoJUnitRunner;

@RunWith(MockitoJUnitRunner.class)
public class CreateSourceFactoryTest {

  private static final SourceName SOME_NAME = SourceName.of("bob");

  private static final TableElement EXPLICIT_KEY =
      tableElement(Namespace.KEY, ROWKEY_NAME.text(), new Type(SqlTypes.INTEGER));

  private static final TableElement EXPLICIT_PRIMARY_KEY =
      tableElement(Namespace.PRIMARY_KEY, ROWKEY_NAME.text(), new Type(SqlTypes.INTEGER));

  private static final TableElement ELEMENT1 =
      tableElement(VALUE, "bob", new Type(SqlTypes.STRING));

  private static final TableElement ELEMENT2 =
      tableElement(VALUE, "hojjat", new Type(BIGINT));

  private static final TableElements ONE_ELEMENTS = TableElements.of(ELEMENT1);

  private static final TableElements TABLE_ELEMENTS =
      TableElements.of(EXPLICIT_PRIMARY_KEY, ELEMENT1, ELEMENT2);

  private static final TableElements STREAM_ELEMENTS =
      TableElements.of(EXPLICIT_KEY, ELEMENT1, ELEMENT2);

  private static final LogicalSchema EXPECTED_SCHEMA = LogicalSchema.builder()
      .keyColumn(ROWKEY_NAME, SqlTypes.INTEGER)
      .valueColumn(ColumnName.of("bob"), SqlTypes.STRING)
      .valueColumn(ColumnName.of("hojjat"), BIGINT)
      .build();

  private static final String TOPIC_NAME = "some topic";

  private static final Map<String, Literal> MINIMIM_PROPS = ImmutableMap.of(
      CommonCreateConfigs.VALUE_FORMAT_PROPERTY, new StringLiteral("JSON"),
      CommonCreateConfigs.KAFKA_TOPIC_NAME_PROPERTY, new StringLiteral(TOPIC_NAME)
  );

  private static final Set<SerdeOption> SOME_SERDE_OPTIONS = ImmutableSet
      .of(SerdeOption.UNWRAP_SINGLE_VALUES);

  @Mock
  private KafkaTopicClient topicClient;
  @Mock
  private ServiceContext serviceContext;
  @Mock
  private SerdeOptionsSupplier serdeOptionsSupplier;
  @Mock
  private KeySerdeFactory keySerdeFactory;
  @Mock
  private ValueSerdeFactory valueSerdeFactory;
  @Mock
  private Serde<Struct> keySerde;
  @Mock
  private Serde<GenericRow> valueSerde;

  private CreateSourceFactory createSourceFactory;
  private KsqlConfig ksqlConfig = new KsqlConfig(ImmutableMap.of());
  private CreateSourceProperties withProperties =
      CreateSourceProperties.from(MINIMIM_PROPS);

  @Before
  public void before() {
    when(serviceContext.getTopicClient()).thenReturn(topicClient);
    when(topicClient.isTopicExists(any())).thenReturn(true);
    when(keySerdeFactory.create(any(), any(), any(), any(), any(), any())).thenReturn(keySerde);
    when(valueSerdeFactory.create(any(), any(), any(), any(), any(), any())).thenReturn(valueSerde);

    givenCommandFactories();
  }

  private void givenCommandFactories() {
    createSourceFactory = new CreateSourceFactory(serviceContext);
  }

  private void givenCommandFactoriesWithMocks() {
    createSourceFactory = new CreateSourceFactory(
        serviceContext,
        serdeOptionsSupplier,
        keySerdeFactory,
        valueSerdeFactory
    );
  }

  @Test
  public void shouldCreateCommandForCreateStream() {
    // Given:
    final CreateStream ddlStatement =
        new CreateStream(SOME_NAME, STREAM_ELEMENTS, true, withProperties);

    // When:
    final CreateStreamCommand result = createSourceFactory
        .createStreamCommand(ddlStatement, ksqlConfig);

    // Then:
    assertThat(result.getSourceName(), is(SOME_NAME));
    assertThat(result.getTopicName(), is(TOPIC_NAME));
  }

  @Test
  public void shouldCreateCommandForCreateTable() {
    // Given:
    final CreateTable ddlStatement = new CreateTable(SOME_NAME,
        TableElements.of(
            tableElement(VALUE, "COL1", new Type(BIGINT)),
            tableElement(VALUE, "COL2", new Type(SqlTypes.STRING))),
        true, withProperties);

    // When:
    final CreateTableCommand result = createSourceFactory
        .createTableCommand(ddlStatement, ksqlConfig);

    // Then:
    assertThat(result.getSourceName(), is(SOME_NAME));
    assertThat(result.getTopicName(), is(TOPIC_NAME));
  }

  @Test
  public void shouldCreateStreamCommandWithSingleValueWrappingFromPropertiesNotConfig() {
    // Given:
    ksqlConfig = new KsqlConfig(ImmutableMap.of(
        KsqlConfig.KSQL_WRAP_SINGLE_VALUES, true
    ));

    final ImmutableMap<String, Object> overrides = ImmutableMap.of(
        KsqlConfig.KSQL_WRAP_SINGLE_VALUES, true
    );

    givenProperty(CommonCreateConfigs.WRAP_SINGLE_VALUE, new BooleanLiteral("false"));

    final CreateStream statement =
        new CreateStream(SOME_NAME, ONE_ELEMENTS, true, withProperties);

    // When:
    final CreateStreamCommand cmd = createSourceFactory
        .createStreamCommand(
            statement,
            ksqlConfig.cloneWithPropertyOverwrite(overrides)
        );

    // Then:
    assertThat(cmd.getFormats().getOptions(), contains(SerdeOption.UNWRAP_SINGLE_VALUES));
  }

  @Test
  public void shouldCreateStreamCommandWithSingleValueWrappingFromConfig() {
    // Given:
    ksqlConfig = new KsqlConfig(ImmutableMap.of(
        KsqlConfig.KSQL_WRAP_SINGLE_VALUES, false
    ));

    final CreateStream statement =
        new CreateStream(SOME_NAME, ONE_ELEMENTS, true, withProperties);

    // When:
    final CreateStreamCommand cmd = createSourceFactory
        .createStreamCommand(statement, ksqlConfig);

    // Then:
    assertThat(cmd.getFormats().getOptions(), contains(SerdeOption.UNWRAP_SINGLE_VALUES));
  }

  @Test
  public void shouldCreateStreamCommandWithSingleValueWrappingFromDefaultConfig() {
    // Given:
    final CreateStream statement =
        new CreateStream(SOME_NAME, ONE_ELEMENTS, true, withProperties);

    // When:
    final CreateStreamCommand cmd = createSourceFactory
        .createStreamCommand(statement, ksqlConfig);

    // Then:
    assertThat(cmd.getFormats().getOptions(), not(contains(SerdeOption.UNWRAP_SINGLE_VALUES)));
  }

  @Test
  public void shouldCreateTableCommandWithSingleValueWrappingFromPropertiesNotConfig() {
    // Given:
    ksqlConfig = new KsqlConfig(ImmutableMap.of(
        KsqlConfig.KSQL_WRAP_SINGLE_VALUES, true
    ));

    final ImmutableMap<String, Object> overrides = ImmutableMap.of(
        KsqlConfig.KSQL_WRAP_SINGLE_VALUES, true
    );

    givenProperty(CommonCreateConfigs.WRAP_SINGLE_VALUE, new BooleanLiteral("false"));

    final CreateTable statement =
        new CreateTable(SOME_NAME, ONE_ELEMENTS, true, withProperties);

    // When:
    final CreateTableCommand cmd = createSourceFactory
        .createTableCommand(
            statement,
            ksqlConfig.cloneWithPropertyOverwrite(overrides));

    // Then:
    assertThat(cmd.getFormats().getOptions(), contains(SerdeOption.UNWRAP_SINGLE_VALUES));
  }

  @Test
  public void shouldCreateTableCommandWithSingleValueWrappingFromConfig() {
    // Given:
    ksqlConfig = new KsqlConfig(ImmutableMap.of(
        KsqlConfig.KSQL_WRAP_SINGLE_VALUES, false
    ));

    final CreateTable statement =
        new CreateTable(SOME_NAME, ONE_ELEMENTS, true, withProperties);

    // When:
    final CreateTableCommand cmd = createSourceFactory
        .createTableCommand(statement, ksqlConfig);

    // Then:
    assertThat(cmd.getFormats().getOptions(), contains(SerdeOption.UNWRAP_SINGLE_VALUES));
  }

  @Test
  public void shouldCreateTableCommandWithSingleValueWrappingFromDefaultConfig() {
    // Given:
    final CreateTable statement =
        new CreateTable(SOME_NAME, ONE_ELEMENTS, true, withProperties);

    // When:
    final CreateTableCommand cmd = createSourceFactory
        .createTableCommand(statement, ksqlConfig);

    // Then:
    assertThat(cmd.getFormats().getOptions(), not(contains(SerdeOption.UNWRAP_SINGLE_VALUES)));
  }

  @Test
  public void shouldThrowOnNoElementsInCreateStream() {
    // Given:
    final CreateStream statement
        = new CreateStream(SOME_NAME, TableElements.of(), true, withProperties);

    // When:
    final Exception e = assertThrows(
        KsqlException.class,
        () -> createSourceFactory.createStreamCommand(statement, ksqlConfig)
    );

    // Then:
    assertThat(e.getMessage(), containsString(
        "The statement does not define any columns."));
  }

  @Test
  public void shouldThrowOnNoElementsInCreateTable() {
    // Given:
    final CreateTable statement
        = new CreateTable(SOME_NAME, TableElements.of(), true, withProperties);

    // When:
    final Exception e = assertThrows(
        KsqlException.class,
        () -> createSourceFactory.createTableCommand(statement, ksqlConfig)
    );

    // Then:
    assertThat(e.getMessage(), containsString(
        "The statement does not define any columns."));
  }

  @Test
  public void shouldNotThrowWhenThereAreElementsInCreateStream() {
    // Given:
    final CreateStream statement =
        new CreateStream(SOME_NAME, ONE_ELEMENTS, true, withProperties);

    // When:
    createSourceFactory.createStreamCommand(statement, ksqlConfig);

    // Then: not exception thrown
  }

  @Test
  public void shouldNotThrowWhenThereAreElementsInCreateTable() {
    // Given:
    final CreateTable statement =
        new CreateTable(SOME_NAME, ONE_ELEMENTS, true, withProperties);

    // When:
    createSourceFactory.createTableCommand(statement, ksqlConfig);

    // Then: not exception thrown
  }

  @Test
  public void shouldThrowIfTopicDoesNotExistForStream() {
    // Given:
    when(topicClient.isTopicExists(any())).thenReturn(false);
    final CreateStream statement =
        new CreateStream(SOME_NAME, ONE_ELEMENTS, true, withProperties);

    // When:
    final Exception e = assertThrows(
        KsqlException.class,
        () -> createSourceFactory.createStreamCommand(statement, ksqlConfig)
    );

    // Then:
    assertThat(e.getMessage(), containsString(
        "Kafka topic does not exist: " + TOPIC_NAME));
  }

  @SuppressFBWarnings("RV_RETURN_VALUE_IGNORED_NO_SIDE_EFFECT")
  @Test
  public void shouldNotThrowIfTopicDoesExist() {
    // Given:
    final CreateStream statement =
        new CreateStream(SOME_NAME, ONE_ELEMENTS, true, withProperties);

    // When:
    createSourceFactory.createStreamCommand(statement, ksqlConfig);

    // Then:
    verify(topicClient).isTopicExists(TOPIC_NAME);
  }

  @Test
  public void shouldThrowIfKeyFieldNotInSchemaForStream() {
    // Given:
    givenProperty(CreateConfigs.KEY_NAME_PROPERTY, new StringLiteral("`will-not-find-me`"));
    final CreateStream statement = new CreateStream(SOME_NAME, ONE_ELEMENTS, true, withProperties);

    // When:
    final Exception e = assertThrows(
        KsqlException.class,
        () -> createSourceFactory.createStreamCommand(statement, ksqlConfig)
    );

    // Then:
    assertThat(e.getMessage(), containsString(
        "The KEY column set in the WITH clause does not exist in the schema: "
            + "'will-not-find-me'"));
  }

  @Test
  public void shouldThrowIfTimestampColumnDoesNotExistForStream() {
    // Given:
    givenProperty(
        CommonCreateConfigs.TIMESTAMP_NAME_PROPERTY,
        new StringLiteral("`will-not-find-me`")
    );
    final CreateStream statement =
        new CreateStream(SOME_NAME, ONE_ELEMENTS, true, withProperties);

    // When:
    final Exception e = assertThrows(
        KsqlException.class,
        () -> createSourceFactory.createStreamCommand(statement, ksqlConfig)
    );

    // Then:
    assertThat(e.getMessage(), containsString(
        "The TIMESTAMP column set in the WITH clause does not exist in the schema: "
            + "'will-not-find-me'"));
  }

  @Test
  public void shouldBuildSerdeOptionsForStream() {
    // Given:
    givenCommandFactoriesWithMocks();
    final CreateStream statement = new CreateStream(SOME_NAME, ONE_ELEMENTS, true, withProperties);
    final LogicalSchema schema = LogicalSchema.builder()
        .keyColumn(SystemColumns.ROWKEY_NAME, SqlTypes.STRING)
        .valueColumn(ColumnName.of("bob"), SqlTypes.STRING)
        .build();
    when(serdeOptionsSupplier.build(any(), any(), any(), any())).thenReturn(SOME_SERDE_OPTIONS);

    // When:
    final CreateStreamCommand cmd = createSourceFactory.createStreamCommand(
        statement,
        ksqlConfig
    );

    // Then:
    verify(serdeOptionsSupplier).build(
        schema,
        statement.getProperties().getValueFormat(),
        statement.getProperties().getWrapSingleValues(),
        ksqlConfig
    );
    assertThat(cmd.getFormats().getOptions(), is(SOME_SERDE_OPTIONS));
  }

  @Test
  public void shouldBuildTimestampColumnForStream() {
    // Given:
    givenProperty(
        CommonCreateConfigs.TIMESTAMP_NAME_PROPERTY,
        new StringLiteral(quote(ELEMENT2.getName().text()))
    );
    final CreateStream statement =
        new CreateStream(SOME_NAME, STREAM_ELEMENTS, true, withProperties);

    // When:
    final CreateStreamCommand cmd = createSourceFactory.createStreamCommand(
        statement,
        ksqlConfig
    );

    // Then:
    assertThat(
        cmd.getTimestampColumn(),
        is(Optional.of(
            new TimestampColumn(ELEMENT2.getName(), Optional.empty()))
        )
    );
  }

  @Test
  public void shouldBuildTimestampColumnForTable() {
    // Given:
    givenProperty(
        CommonCreateConfigs.TIMESTAMP_NAME_PROPERTY,
        new StringLiteral(quote(ELEMENT2.getName().text()))
    );
    final CreateTable statement =
        new CreateTable(SOME_NAME, TABLE_ELEMENTS, true, withProperties);

    // When:
    final CreateTableCommand cmd = createSourceFactory.createTableCommand(
        statement,
        ksqlConfig
    );

    // Then:
    assertThat(
        cmd.getTimestampColumn(),
        is(Optional.of(
            new TimestampColumn(ELEMENT2.getName(), Optional.empty()))
        )
    );
  }

  @Test
  public void shouldBuildTimestampColumnWithFormat() {
    // Given:
    givenProperties(ImmutableMap.of(
        CommonCreateConfigs.TIMESTAMP_NAME_PROPERTY,
        new StringLiteral(quote(ELEMENT1.getName().text())),
        CommonCreateConfigs.TIMESTAMP_FORMAT_PROPERTY,
        new StringLiteral("%s")
    ));
    final CreateStream statement =
        new CreateStream(SOME_NAME, STREAM_ELEMENTS, true, withProperties);

    // When:
    final CreateStreamCommand cmd = createSourceFactory.createStreamCommand(
        statement,
        ksqlConfig
    );

    // Then:
    assertThat(
        cmd.getTimestampColumn(),
        is(Optional.of(
            new TimestampColumn(ELEMENT1.getName(), Optional.of("%s")))
        )
    );
  }

  @Test
  public void shouldBuildSchemaWithImplicitKeyFieldForStream() {
    // Given:
    final CreateStream statement = new CreateStream(SOME_NAME, STREAM_ELEMENTS, true,
        withProperties);

    // When:
    final CreateStreamCommand result = createSourceFactory.createStreamCommand(
        statement,
        ksqlConfig
    );

    // Then:
    assertThat(result.getSchema(), is(EXPECTED_SCHEMA));
  }

  @Test
  public void shouldBuildSchemaWithExplicitKeyFieldForStream() {
    // Given:
    final CreateStream statement = new CreateStream(
        SOME_NAME,
        TableElements.of(
            tableElement(Namespace.KEY, "ROWKEY", new Type(SqlTypes.STRING)),
            ELEMENT1,
            ELEMENT2
        ),
        true,
        withProperties
    );

    // When:
    final CreateStreamCommand result = createSourceFactory.createStreamCommand(
        statement,
        ksqlConfig
    );

    // Then:
    assertThat(result.getSchema(), is(LogicalSchema.builder()
        .keyColumn(SystemColumns.ROWKEY_NAME, SqlTypes.STRING)
        .valueColumn(ColumnName.of("bob"), SqlTypes.STRING)
        .valueColumn(ColumnName.of("hojjat"), BIGINT)
        .build()
    ));
  }

  @Test
  public void shouldValidateKeyFormatCanHandleKeySchema() {
    // Given:
    givenCommandFactoriesWithMocks();
    final CreateStream statement = new CreateStream(SOME_NAME, STREAM_ELEMENTS, true,
        withProperties);

    when(keySerdeFactory.create(
        FormatInfo.of(KAFKA.name()),
        PersistenceSchema.from(EXPECTED_SCHEMA.keyConnectSchema(), false),
        ksqlConfig,
        serviceContext.getSchemaRegistryClientFactory(),
        "",
        NoopProcessingLogContext.INSTANCE
    )).thenThrow(new RuntimeException("Boom!"));

    // When:
    final Exception e = assertThrows(
        Exception.class,
        () -> createSourceFactory.createStreamCommand(statement, ksqlConfig)
    );

    // Then:
    assertThat(e.getMessage(), containsString(
        "Boom!"));
  }

  @Test
  public void shouldCreateValueSerdeToValidateValueFormatCanHandleValueSchema() {
    // Given:
    givenCommandFactoriesWithMocks();
    final CreateTable statement = new CreateTable(SOME_NAME, TABLE_ELEMENTS, true,
        withProperties);

    when(valueSerdeFactory.create(
        FormatInfo.of(JSON.name()),
        PersistenceSchema.from(EXPECTED_SCHEMA.valueConnectSchema(), false),
        ksqlConfig,
        serviceContext.getSchemaRegistryClientFactory(),
        "",
        NoopProcessingLogContext.INSTANCE
    )).thenThrow(new RuntimeException("Boom!"));

    // When:
    final Exception e = assertThrows(
        Exception.class,
        () -> createSourceFactory.createTableCommand(statement, ksqlConfig)
    );

    // Then:
    assertThat(e.getMessage(), containsString(
        "Boom!"));
  }

  @Test
  public void shouldDefaultToKafkaKeySerdeForStream() {
    final CreateStream statement = new CreateStream(SOME_NAME, ONE_ELEMENTS, true, withProperties);

    // When:
    final CreateStreamCommand cmd = createSourceFactory.createStreamCommand(
        statement,
        ksqlConfig
    );

    // Then:
    assertThat(cmd.getFormats().getKeyFormat(), is(FormatInfo.of(KAFKA.name())));
    assertThat(cmd.getWindowInfo(), is(Optional.empty()));
  }

  @Test
  public void shouldHandleValueAvroSchemaNameForStream() {
    // Given:
    givenCommandFactoriesWithMocks();
    givenProperty("VALUE_FORMAT", new StringLiteral("Avro"));
    givenProperty("value_avro_schema_full_name", new StringLiteral("full.schema.name"));
    final CreateStream statement = new CreateStream(SOME_NAME, ONE_ELEMENTS, true, withProperties);

    // When:
    final CreateStreamCommand cmd = createSourceFactory.createStreamCommand(
        statement,
        ksqlConfig
    );

    // Then:
    assertThat(
        cmd.getFormats().getValueFormat(),
        is(FormatInfo.of(AVRO.name(), ImmutableMap.of(AvroFormat.FULL_SCHEMA_NAME, "full.schema.name"))));
  }

  @Test
  public void shouldHandleSessionWindowedKeyForStream() {
    // Given:
    givenProperty("window_type", new StringLiteral("session"));
    final CreateStream statement = new CreateStream(SOME_NAME, ONE_ELEMENTS, true, withProperties);

    // When:
    final CreateStreamCommand cmd = createSourceFactory.createStreamCommand(
        statement,
        ksqlConfig
    );

    // Then:
    assertThat(cmd.getFormats().getKeyFormat(), is(FormatInfo.of(KAFKA.name())));
    assertThat(cmd.getWindowInfo(), is(Optional.of(WindowInfo.of(SESSION, Optional.empty()))));
  }

  @Test
  public void shouldHandleTumblingWindowedKeyForStream() {
    // Given:
    givenProperties(ImmutableMap.of(
        "window_type", new StringLiteral("tumbling"),
        "window_size", new StringLiteral("1 MINUTE")
    ));
    final CreateStream statement = new CreateStream(SOME_NAME, ONE_ELEMENTS, true, withProperties);

    // When:
    final CreateStreamCommand cmd = createSourceFactory.createStreamCommand(
        statement,
        ksqlConfig
    );

    // Then:
    assertThat(cmd.getFormats().getKeyFormat(), is(FormatInfo.of(KAFKA.name())));
    assertThat(
        cmd.getWindowInfo(),
        is(Optional.of(WindowInfo.of(TUMBLING, Optional.of(Duration.ofMinutes(1)))))
    );
  }

  @Test
  public void shouldHandleHoppingWindowedKeyForStream() {
    // Given:
    givenProperties(ImmutableMap.of(
        "window_type", new StringLiteral("Hopping"),
        "window_size", new StringLiteral("2 SECONDS")
    ));
    final CreateStream statement = new CreateStream(SOME_NAME, ONE_ELEMENTS, true, withProperties);

    // When:
    final CreateStreamCommand cmd = createSourceFactory.createStreamCommand(
        statement,
        ksqlConfig
    );

    // Then:
    assertThat(cmd.getFormats().getKeyFormat(), is(FormatInfo.of(KAFKA.name())));
    assertThat(
        cmd.getWindowInfo(),
        is(Optional.of(WindowInfo.of(HOPPING, Optional.of(Duration.ofSeconds(2)))))
    );
  }

  @Test
  public void shouldThrowOnRowTimeValueColumn() {
    // Given:
    final CreateStream statement = new CreateStream(
        SOME_NAME,
        TableElements.of(tableElement(VALUE, ROWTIME_NAME.text(), new Type(BIGINT))),
        true,
        withProperties
    );

    // When:
    final Exception e = assertThrows(
        KsqlException.class,
        () -> createSourceFactory.createStreamCommand(statement, ksqlConfig)
    );

    // Then:
    assertThat(e.getMessage(), containsString(
        "'ROWTIME' is a reserved column name."));
  }

  @Test
  public void shouldThrowOnRowTimeKeyColumn() {
    // Given:
    final CreateStream statement = new CreateStream(
        SOME_NAME,
        TableElements.of(tableElement(Namespace.KEY, ROWTIME_NAME.text(), new Type(BIGINT))),
        true,
        withProperties
    );

    // When:
    final Exception e = assertThrows(
        KsqlException.class,
        () -> createSourceFactory.createStreamCommand(statement, ksqlConfig)
    );

    // Then:
    assertThat(e.getMessage(), containsString(
        "'ROWTIME' is a reserved column name."));
  }

  @Test
  public void shouldThrowOnWindowStartValueColumn() {
    // Given:
    final CreateStream statement = new CreateStream(
        SOME_NAME,
        TableElements.of(tableElement(VALUE, WINDOWSTART_NAME.text(), new Type(BIGINT))),
        true,
        withProperties
    );

    // When:
    final Exception e = assertThrows(
        KsqlException.class,
        () -> createSourceFactory.createStreamCommand(statement, ksqlConfig)
    );

    // Then:
    assertThat(e.getMessage(), containsString(
        "'WINDOWSTART' is a reserved column name."));
  }

  @Test
  public void shouldThrowOnWindowEndValueColumn() {
    // Given:
    final CreateStream statement = new CreateStream(
        SOME_NAME,
        TableElements.of(tableElement(VALUE, WINDOWEND_NAME.text(), new Type(BIGINT))),
        true,
        withProperties
    );

    // When:
    final Exception e = assertThrows(
        KsqlException.class,
        () -> createSourceFactory.createStreamCommand(statement, ksqlConfig)
    );

    // Then:
    assertThat(e.getMessage(), containsString(
        "'WINDOWEND' is a reserved column name."));
  }

  @Test
<<<<<<< HEAD
=======
  public void shouldThrowOnRowKeyValueColumn() {
    // Given:
    final CreateStream statement = new CreateStream(
        SOME_NAME,
        TableElements.of(tableElement(VALUE, ROWKEY_NAME.text(), new Type(SqlTypes.STRING))),
        true,
        withProperties
    );

    // When:
    final Exception e = assertThrows(
        KsqlException.class,
        () -> createSourceFactory.createStreamCommand(statement, ksqlConfig)
    );

    // Then:
    assertThat(e.getMessage(), containsString(
        "'ROWKEY' is a reserved column name. It can only be used for KEY columns."));
  }

  @Test
>>>>>>> 28dfbc21
  public void shouldNotThrowOnRowKeyKeyColumn() {
    // Given:
    final CreateStream statement = new CreateStream(
        SOME_NAME,
        TableElements.of(tableElement(KEY, ROWKEY_NAME.text(), new Type(SqlTypes.STRING))),
        true,
        withProperties
    );

    // When:
    createSourceFactory.createStreamCommand(statement, ksqlConfig);

    // Then: did not throw
  }

  @Test
  public void shouldAllowNonStringKeyColumn() {
    // Given:
    final CreateStream statement = new CreateStream(
        SOME_NAME,
        TableElements.of(tableElement(KEY, ROWKEY_NAME.text(), new Type(SqlTypes.INTEGER))),
        true,
        withProperties
    );

    // When:
    final CreateStreamCommand cmd = createSourceFactory
        .createStreamCommand(statement, ksqlConfig);

    // Then:
    assertThat(cmd.getSchema().key(), contains(
        keyColumn(ROWKEY_NAME, SqlTypes.INTEGER)
    ));
  }

  @Test
  public void shouldNotThrowOnKeyColumnThatIsNotCalledRowKey() {
    // Given:
    final CreateStream statement = new CreateStream(
        SOME_NAME,
        TableElements.of(tableElement(KEY, "someKey", new Type(SqlTypes.STRING))),
        true,
        withProperties
    );

    // When:
    final CreateStreamCommand result = createSourceFactory
        .createStreamCommand(statement, ksqlConfig);

    // Then:
    assertThat(result.getSchema().key(), contains(
        keyColumn(ColumnName.of("someKey"), SqlTypes.STRING)
    ));
  }

  private void givenProperty(final String name, final Literal value) {
    givenProperties(ImmutableMap.of(name, value));
  }

  private void givenProperties(final Map<String, Literal> properties) {
    final Map<String, Literal> props = withProperties.copyOfOriginalLiterals();
    props.putAll(properties);
    withProperties = CreateSourceProperties.from(props);
  }

  private static TableElement tableElement(
      final Namespace namespace,
      final String name,
      final Type type
  ) {
    final TableElement te = mock(TableElement.class, name);
    when(te.getName()).thenReturn(ColumnName.of(name));
    when(te.getType()).thenReturn(type);
    when(te.getNamespace()).thenReturn(namespace);
    return te;
  }

  private static String quote(final String identifier) {
    return String.format("`%s`", identifier);
  }
}<|MERGE_RESOLUTION|>--- conflicted
+++ resolved
@@ -839,30 +839,6 @@
   }
 
   @Test
-<<<<<<< HEAD
-=======
-  public void shouldThrowOnRowKeyValueColumn() {
-    // Given:
-    final CreateStream statement = new CreateStream(
-        SOME_NAME,
-        TableElements.of(tableElement(VALUE, ROWKEY_NAME.text(), new Type(SqlTypes.STRING))),
-        true,
-        withProperties
-    );
-
-    // When:
-    final Exception e = assertThrows(
-        KsqlException.class,
-        () -> createSourceFactory.createStreamCommand(statement, ksqlConfig)
-    );
-
-    // Then:
-    assertThat(e.getMessage(), containsString(
-        "'ROWKEY' is a reserved column name. It can only be used for KEY columns."));
-  }
-
-  @Test
->>>>>>> 28dfbc21
   public void shouldNotThrowOnRowKeyKeyColumn() {
     // Given:
     final CreateStream statement = new CreateStream(
