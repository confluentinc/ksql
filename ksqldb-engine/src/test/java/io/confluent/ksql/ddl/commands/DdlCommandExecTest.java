--- conflicted
+++ resolved
@@ -61,14 +61,9 @@
   private static final ValueFormat VALUE_FORMAT = ValueFormat
       .of(FormatInfo.of(FormatFactory.JSON.name()), SerdeFeatures.of());
   private static final KeyFormat KEY_FORMAT = KeyFormat
-<<<<<<< HEAD
-      .nonWindowed(FormatInfo.of(FormatFactory.KAFKA.name()));
-  private static final SerdeOptions SERDE_OPTIONS = SerdeOptions.of();
+      .nonWindowed(FormatInfo.of(FormatFactory.KAFKA.name()), SerdeFeatures.of());
   private static final SourceName EXISTING_STREAM = SourceName.of("TEST0");
   private static final SourceName EXISTING_TABLE = SourceName.of("TEST2");
-=======
-      .nonWindowed(FormatInfo.of(FormatFactory.KAFKA.name()), SerdeFeatures.of());
->>>>>>> aa1a53c9
 
   private CreateStreamCommand createStream;
   private CreateTableCommand createTable;
