--- conflicted
+++ resolved
@@ -249,7 +249,7 @@
     KsqlEngineTestUtil.execute(
         serviceContext,
         ksqlEngine,
-        "create stream bar as select itemid, orderid from orders;",
+        "create stream bar as select ROWKEY, itemid, orderid from orders;",
         KSQL_CONFIG,
         Collections.emptyMap()
     );
@@ -270,22 +270,8 @@
     assertThat(e, rawMessage(containsString(
         "Incompatible data sink and query result. "
             + "Data sink (BAR) type is KSTREAM but select query result is KTABLE.")));
-<<<<<<< HEAD
-    expectedException.expect(statementText(
-        is("insert into bar select count(*) from orders group by itemid;")));
-
-    // When:
-    KsqlEngineTestUtil.execute(
-        serviceContext,
-        ksqlEngine,
-        "insert into bar select count(*) from orders group by itemid;",
-        KSQL_CONFIG,
-        Collections.emptyMap()
-    );
-=======
     assertThat(e, statementText(is(
         "insert into bar select itemid, count(*) from orders group by itemid;")));
->>>>>>> 28dfbc21
   }
 
   @Test
@@ -311,26 +297,12 @@
     );
 
     // Then:
-    assertThat(e, rawMessage(containsString(
-        "Incompatible key fields for sink and results. "
-            + "Sink key field is ORDERTIME (type: BIGINT) "
-            + "while result key field is ORDERID (type: BIGINT)")));
-<<<<<<< HEAD
-    expectedException.expect(statementText(
-        is("insert into bar select * from orders partition by orderid as ROWKEY;")));
-
-    // When:
-    KsqlEngineTestUtil.execute(
-        serviceContext,
-        ksqlEngine,
-        "insert into bar select * from orders partition by orderid as ROWKEY;",
-        KSQL_CONFIG,
-        Collections.emptyMap()
-    );
-=======
+    assertThat(e, rawMessage(containsString("Incompatible schema between results and sink.")));
+    assertThat(e, rawMessage(containsString("Result schema is `ORDERID` BIGINT KEY, ")));
+    assertThat(e, rawMessage(containsString("Sink schema is `ROWKEY` BIGINT KEY, ")));
+
     assertThat(e, statementText(is(
         "insert into bar select * from orders partition by orderid;")));
->>>>>>> 28dfbc21
   }
 
   @Test
@@ -350,7 +322,7 @@
         () -> execute(
             serviceContext,
             ksqlEngine,
-            "insert into bar select itemid from orders;",
+            "insert into bar select rowkey, itemid from orders;",
             KSQL_CONFIG,
             emptyMap()
         )
@@ -361,7 +333,7 @@
         containsString(
             "Incompatible schema between results and sink.")));
     assertThat(e, statementText(
-        is("insert into bar select itemid from orders;")));
+        is("insert into bar select rowkey, itemid from orders;")));
   }
 
   @Test
@@ -858,7 +830,7 @@
         serviceContext,
         ksqlEngine,
         "create stream s as select * from orders;"
-            + "create table t as select count(*) from orders group by itemid;",
+            + "create table t as select itemid, count(*) from orders group by itemid;",
         KSQL_CONFIG, Collections.emptyMap()
     );
 
@@ -1036,7 +1008,7 @@
         () -> KsqlEngineTestUtil.execute(
             serviceContext,
             ksqlEngine,
-            "CREATE STREAM FOO AS SELECT COUNT(ORDERID) FROM ORDERS GROUP BY ORDERID;",
+            "CREATE STREAM FOO AS SELECT ORDERID, COUNT(ORDERID) FROM ORDERS GROUP BY ORDERID;",
             KSQL_CONFIG, Collections.emptyMap()
         )
     );
@@ -1046,7 +1018,7 @@
         "Invalid result type. Your SELECT query produces a TABLE. "
             + "Please use CREATE TABLE AS SELECT statement instead.")));
     assertThat(e, statementText(is(
-        "CREATE STREAM FOO AS SELECT COUNT(ORDERID) FROM ORDERS GROUP BY ORDERID;")));
+        "CREATE STREAM FOO AS SELECT ORDERID, COUNT(ORDERID) FROM ORDERS GROUP BY ORDERID;")));
   }
 
   @Test
@@ -1074,7 +1046,7 @@
   public void shouldThrowWhenTryExecuteCsasThatCreatesTable() {
     // Given:
     final PreparedStatement<?> statement = prepare(parse(
-        "CREATE STREAM FOO AS SELECT COUNT(ORDERID) FROM ORDERS GROUP BY ORDERID;").get(0));
+        "CREATE STREAM FOO AS SELECT ORDERID, COUNT(ORDERID) FROM ORDERS GROUP BY ORDERID;").get(0));
 
     // When:
     final KsqlStatementException e = assertThrows(
@@ -1090,7 +1062,7 @@
         "Invalid result type. Your SELECT query produces a TABLE. "
             + "Please use CREATE TABLE AS SELECT statement instead.")));
     assertThat(e, statementText(is(
-        "CREATE STREAM FOO AS SELECT COUNT(ORDERID) FROM ORDERS GROUP BY ORDERID;")));
+        "CREATE STREAM FOO AS SELECT ORDERID, COUNT(ORDERID) FROM ORDERS GROUP BY ORDERID;")));
   }
 
   @Test
