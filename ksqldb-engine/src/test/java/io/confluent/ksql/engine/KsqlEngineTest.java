/*
 * Copyright 2019 Confluent Inc.
 *
 * Licensed under the Confluent Community License (the "License"); you may not use
 * this file except in compliance with the License.  You may obtain a copy of the
 * License at
 *
 * http://www.confluent.io/confluent-community-license
 *
 * Unless required by applicable law or agreed to in writing, software
 * distributed under the License is distributed on an "AS IS" BASIS, WITHOUT
 * WARRANTIES OF ANY KIND, either express or implied.  See the License for the
 * specific language governing permissions and limitations under the License.
 */

package io.confluent.ksql.engine;

import static io.confluent.ksql.engine.KsqlEngineTestUtil.execute;
import static io.confluent.ksql.function.UserFunctionLoaderTestUtil.loadAllUserFunctions;
import static io.confluent.ksql.metastore.model.MetaStoreMatchers.FieldMatchers.hasFullName;
import static io.confluent.ksql.util.KsqlExceptionMatcher.rawMessage;
import static io.confluent.ksql.util.KsqlExceptionMatcher.statementText;
import static java.util.Collections.emptyMap;
import static org.hamcrest.MatcherAssert.assertThat;
import static org.hamcrest.Matchers.contains;
import static org.hamcrest.Matchers.containsString;
import static org.hamcrest.Matchers.empty;
import static org.hamcrest.Matchers.equalTo;
import static org.hamcrest.Matchers.hasItem;
import static org.hamcrest.Matchers.hasItems;
import static org.hamcrest.Matchers.hasSize;
import static org.hamcrest.Matchers.instanceOf;
import static org.hamcrest.Matchers.is;
import static org.hamcrest.Matchers.not;
import static org.hamcrest.Matchers.notNullValue;
import static org.hamcrest.Matchers.nullValue;
import static org.junit.Assert.assertThrows;
import static org.junit.Assert.assertTrue;
import static org.junit.Assert.fail;
import static org.mockito.ArgumentMatchers.any;
import static org.mockito.ArgumentMatchers.eq;
import static org.mockito.Mockito.mock;
import static org.mockito.Mockito.never;
import static org.mockito.Mockito.times;
import static org.mockito.Mockito.verify;
import static org.mockito.Mockito.verifyNoMoreInteractions;
import static org.mockito.Mockito.when;

import com.google.common.collect.ImmutableMap;
import com.google.common.collect.Iterables;
import io.confluent.kafka.schemaregistry.avro.AvroSchema;
import io.confluent.kafka.schemaregistry.client.MockSchemaRegistryClient;
import io.confluent.kafka.schemaregistry.client.SchemaRegistryClient;
import io.confluent.kafka.schemaregistry.client.rest.exceptions.RestClientException;
import io.confluent.ksql.KsqlConfigTestUtil;
import io.confluent.ksql.KsqlExecutionContext;
import io.confluent.ksql.KsqlExecutionContext.ExecuteResult;
import io.confluent.ksql.config.SessionConfig;
import io.confluent.ksql.engine.QueryCleanupService.QueryCleanupTask;
import io.confluent.ksql.function.InternalFunctionRegistry;
import io.confluent.ksql.function.MutableFunctionRegistry;
import io.confluent.ksql.metastore.MutableMetaStore;
import io.confluent.ksql.name.SourceName;
import io.confluent.ksql.parser.KsqlParser.ParsedStatement;
import io.confluent.ksql.parser.KsqlParser.PreparedStatement;
import io.confluent.ksql.parser.exception.ParseFailedException;
import io.confluent.ksql.parser.tree.CreateStream;
import io.confluent.ksql.parser.tree.CreateStreamAsSelect;
import io.confluent.ksql.parser.tree.CreateTable;
import io.confluent.ksql.parser.tree.DropTable;
import io.confluent.ksql.parser.tree.Query;
import io.confluent.ksql.query.QueryId;
import io.confluent.ksql.schema.ksql.SystemColumns;
import io.confluent.ksql.services.FakeKafkaConsumerGroupClient;
import io.confluent.ksql.services.FakeKafkaTopicClient;
import io.confluent.ksql.services.ServiceContext;
import io.confluent.ksql.services.TestServiceContext;
import io.confluent.ksql.statement.ConfiguredStatement;
import io.confluent.ksql.util.KsqlConfig;
import io.confluent.ksql.util.KsqlConstants;
import io.confluent.ksql.util.KsqlException;
import io.confluent.ksql.util.KsqlStatementException;
import io.confluent.ksql.util.MetaStoreFixture;
import io.confluent.ksql.util.PersistentQueryMetadata;
import io.confluent.ksql.util.QueryMetadata;
import io.confluent.ksql.util.ReservedInternalTopics;
import io.confluent.ksql.util.SandboxedBinPackedPersistentQueryMetadataImpl;
import io.confluent.ksql.util.SandboxedPersistentQueryMetadataImpl;
import io.confluent.ksql.util.SandboxedTransientQueryMetadata;
import io.confluent.ksql.util.TransientQueryMetadata;
import java.io.IOException;
import java.util.ArrayList;
import java.util.Arrays;
import java.util.Collections;
import java.util.HashMap;
import java.util.List;
import java.util.Map;
import java.util.Optional;
import java.util.Set;
import java.util.function.Supplier;
import java.util.stream.Collectors;

import org.apache.avro.Schema;
import org.apache.avro.SchemaBuilder;

import org.apache.kafka.streams.KafkaStreams;

import org.apache.kafka.common.config.ConfigException;
import org.apache.kafka.streams.StreamsConfig;
import org.junit.After;
import org.junit.Assert;
import org.junit.Before;
import org.junit.BeforeClass;
import org.junit.Test;
import org.junit.runner.RunWith;
import org.mockito.Spy;
import org.mockito.junit.MockitoJUnitRunner;
import org.slf4j.Logger;
import org.slf4j.LoggerFactory;

@SuppressWarnings({"OptionalGetWithoutIsPresent", "SameParameterValue"})
@RunWith(MockitoJUnitRunner.class)
public class KsqlEngineTest {
<<<<<<< HEAD
  private static final MutableFunctionRegistry functionRegistry = new InternalFunctionRegistry();
=======
  private static final Logger log = LoggerFactory.getLogger(KsqlEngineTest.class);
>>>>>>> 7de76764

  private KsqlConfig ksqlConfig;
  private final Map<String, Object> sharedRuntimeEnabled = new HashMap<>();
  private final Map<String, Object> sharedRuntimeDisabled = new HashMap<>();
  private MutableMetaStore metaStore;
  @Spy
  private final SchemaRegistryClient schemaRegistryClient = new MockSchemaRegistryClient();
  private final Supplier<SchemaRegistryClient> schemaRegistryClientFactory =
      () -> schemaRegistryClient;

  private KsqlEngine ksqlEngine;
  private ServiceContext serviceContext;
  private ServiceContext sandboxServiceContext;
  @Spy
  private final FakeKafkaTopicClient topicClient = new FakeKafkaTopicClient();
  private KsqlExecutionContext sandbox;

  @BeforeClass
  public static void setUpFunctionRegistry() {
    loadAllUserFunctions(functionRegistry);
  }

  @Before
  public void setUp() {
    sharedRuntimeEnabled.put(StreamsConfig.InternalConfig.TOPIC_PREFIX_ALTERNATIVE,
        ReservedInternalTopics.KSQL_INTERNAL_TOPIC_PREFIX
            + "default_"
            + "query");
    sharedRuntimeDisabled.put(KsqlConfig.KSQL_SHARED_RUNTIME_ENABLED, false);
    ksqlConfig = KsqlConfigTestUtil.create("what-eva", sharedRuntimeEnabled);


    metaStore = MetaStoreFixture.getNewMetaStore(functionRegistry);

    serviceContext = TestServiceContext.create(
        topicClient,
        schemaRegistryClientFactory
    );

    ksqlEngine = KsqlEngineTestUtil.createKsqlEngine(
        serviceContext,
        metaStore,
        ksqlConfig
    );

    sandbox = ksqlEngine.createSandbox(serviceContext);
    sandboxServiceContext = sandbox.getServiceContext();
  }

  @After
  public void closeEngine() {
    try {
      ksqlEngine.close();
    } catch (Exception e) {
      log.warn("Error while closing ksqlEngine", e);
    }
    try {
      serviceContext.close();
    } catch (Exception e) {
      log.warn("Error while closing serviceContext", e);
    }
  }

  @Test
  public void shouldCreatePersistentQueries() {
    // When:
    final List<QueryMetadata> queries
        = KsqlEngineTestUtil.execute(
        serviceContext,
        ksqlEngine,
        "create table bar as select * from test2;"
            + "create table foo as select * from test2;",
        ksqlConfig,
        Collections.emptyMap()
    );

    // Then:
    assertThat(queries, hasSize(2));
    assertThat(queries.get(0), is(instanceOf(PersistentQueryMetadata.class)));
    assertThat(queries.get(1), is(instanceOf(PersistentQueryMetadata.class)));
    assertThat(((PersistentQueryMetadata) queries.get(0)).getSinkName().get(),
        is(SourceName.of("BAR")));
    assertThat(((PersistentQueryMetadata) queries.get(1)).getSinkName().get(),
        is(SourceName.of("FOO")));
  }

  @Test
  public void shouldCreateSourceTablesQueries() {
    // Given:
    givenTopicsExist("t1_topic");

    // When:
    final List<QueryMetadata> queries = KsqlEngineTestUtil.execute(
        serviceContext,
        ksqlEngine,
        "create source table t1 (f0 bigint primary key, f1 double, f2 boolean) "
            + "with (kafka_topic='t1_topic', value_format='json');",
        ksqlConfig,
        Collections.emptyMap());

    // Then:
    assertThat(queries, hasSize(1));
    assertThat(queries.get(0), is(instanceOf(PersistentQueryMetadata.class)));

    final PersistentQueryMetadata metadata = (PersistentQueryMetadata) queries.get(0);
    assertThat(metadata.getPersistentQueryType(),
        is(KsqlConstants.PersistentQueryType.CREATE_SOURCE));
    assertThat((metadata).getSink(), is(Optional.empty()));
    assertThat((metadata).getSinkName(), is(Optional.empty()));
    assertThat((metadata).getDataSourceType(), is(Optional.empty()));
    assertThat((metadata).getResultTopic(), is(Optional.empty()));
    assertThat(metadata.getLogicalSchema().key(), hasItems(hasFullName("F0")));
    assertThat(metadata.getLogicalSchema().value(), hasItems(hasFullName("F1"), hasFullName("F2")));
  }

  @Test
  public void shouldNotHaveRowTimeAndRowKeyColumnsInPersistentQueryValueSchema() {
    // When:
    final PersistentQueryMetadata query = (PersistentQueryMetadata) KsqlEngineTestUtil.execute(
        serviceContext,
        ksqlEngine,
        "create table bar as select * from test2;",
        ksqlConfig,
        Collections.emptyMap()
    ).get(0);

    // Then:
    assertThat(query.getLogicalSchema().value(),
        not(hasItem(hasFullName(SystemColumns.ROWTIME_NAME))));

    assertThat(query.getLogicalSchema().value(),
        not(hasItem(hasFullName(SystemColumns.ROWKEY_NAME))));
  }

  @Test
  public void shouldThrowOnTerminateAsNotExecutable() {
    // Given:
    final PersistentQueryMetadata query = (PersistentQueryMetadata) KsqlEngineTestUtil
        .execute(
            serviceContext,
            ksqlEngine,
            "create table bar as select * from test2;",
            ksqlConfig,
            Collections.emptyMap())
        .get(0);

    // When:
    final KsqlStatementException e = assertThrows(
        KsqlStatementException.class,
        () -> KsqlEngineTestUtil.execute(
            serviceContext,
            ksqlEngine,
            "TERMINATE " + query.getQueryId() + ";",
            ksqlConfig,
            Collections.emptyMap()
        )
    );

    // Then:
    assertThat(e, rawMessage(containsString(
        "Statement not executable")));
    assertThat(e, statementText(is(
        "TERMINATE CTAS_BAR_0;")));
  }

  @Test
  public void shouldExecuteInsertIntoStreamOnSandBox() {
    // Given:
    final List<ParsedStatement> statements = parse(
        "create stream bar as select * from orders;"
            + "insert into bar select * from orders;"
    );

    givenStatementAlreadyExecuted(statements.get(0));

    // When:
    final ExecuteResult result = sandbox
        .execute(sandboxServiceContext, ConfiguredStatement.of(
            sandbox.prepare(statements.get(1)),
            SessionConfig.of(ksqlConfig, Collections.emptyMap())
        ));

    // Then:
    assertThat(result.getQuery(), is(not(Optional.empty())));
  }

  @Test
  public void shouldThrowWhenExecutingInsertIntoTable() {
    KsqlEngineTestUtil.execute(
        serviceContext, ksqlEngine, "create table bar as select * from test2;", ksqlConfig,
        Collections.emptyMap());

    final ParsedStatement parsed = ksqlEngine.parse("insert into bar select * from test2;").get(0);

    // When:
    final KsqlStatementException e = assertThrows(
        KsqlStatementException.class,
        () -> prepare(parsed)
    );

    // Then:
    assertThat(e, rawMessage(containsString(
        "INSERT INTO can only be used to insert into a stream. BAR is a table.")));
    assertThat(e, statementText(is("insert into bar select * from test2;")));
  }

  @Test
  public void shouldThrowForBadSumAggregate() {
    // When:
    final KsqlStatementException e = assertThrows(
        KsqlStatementException.class,
        () -> KsqlEngineTestUtil.executeQuery(
            serviceContext,
            ksqlEngine,
            "SELECT 'dummy', SUM(CAST(col1 AS STRING)) FROM test1 GROUP BY 'dummy' EMIT CHANGES;",
            ksqlConfig,
            Collections.emptyMap()
        )
    );

    // Then:
    assertThat(e, rawMessage(containsString(
        "Function 'SUM' does not accept parameters (STRING).")));
  }

  @Test
  public void shouldThrowOnInsertIntoStreamWithTableResult() {
    KsqlEngineTestUtil.execute(
        serviceContext,
        ksqlEngine,
        "create stream bar as select ordertime, itemid, orderid from orders;",
        ksqlConfig,
        Collections.emptyMap()
    );

    // When:
    final KsqlStatementException e = assertThrows(
        KsqlStatementException.class,
        () -> KsqlEngineTestUtil.execute(
            serviceContext,
            ksqlEngine,
            "insert into bar select itemid, count(*) from orders group by itemid;",
            ksqlConfig,
            Collections.emptyMap()
        )
    );

    // Then:
    assertThat(e, rawMessage(containsString(
        "Incompatible data sink and query result. "
            + "Data sink (BAR) type is KSTREAM but select query result is KTABLE.")));
    assertThat(e, statementText(is(
        "insert into bar select itemid, count(*) from orders group by itemid;")));
  }

  @Test
  public void shouldThrowOnInsertIntoWithKeyMismatch() {
    execute(
        serviceContext,
        ksqlEngine,
        "create stream bar as select * from orders;",
        ksqlConfig,
        emptyMap()
    );

    // When:
    final KsqlStatementException e = assertThrows(
        KsqlStatementException.class,
        () -> KsqlEngineTestUtil.execute(
            serviceContext,
            ksqlEngine,
            "insert into bar select * from orders partition by orderid;",
            ksqlConfig,
            Collections.emptyMap()
        )
    );

    // Then:
    assertThat(e, rawMessage(containsString("Incompatible schema between results and sink.")));
    assertThat(e, rawMessage(containsString("Result schema is `ORDERID` BIGINT KEY, ")));
    assertThat(e, rawMessage(containsString("Sink schema is `ORDERTIME` BIGINT KEY, ")));

    assertThat(e, statementText(is(
        "insert into bar select * from orders partition by orderid;")));
  }

  @Test
  public void shouldThrowWhenInsertIntoSchemaDoesNotMatch() {
    // Given:
    execute(
        serviceContext,
        ksqlEngine,
        "create stream bar as select * from orders;",
        ksqlConfig,
        emptyMap()
    );

    // When:
    final KsqlStatementException e = assertThrows(
        KsqlStatementException.class,
        () -> execute(
            serviceContext,
            ksqlEngine,
            "insert into bar select orderTime, itemid from orders;",
            ksqlConfig,
            emptyMap()
        )
    );

    // Then:
    assertThat(e, rawMessage(
        containsString(
            "Incompatible schema between results and sink.")));
    assertThat(e, statementText(
        is("insert into bar select orderTime, itemid from orders;")));
  }

  @Test
  public void shouldExecuteInsertIntoWithCustomQueryId() {
    // Given:
    KsqlEngineTestUtil.execute(
        serviceContext,
        ksqlEngine,
        "create stream bar as select * from orders;",
        ksqlConfig,
        Collections.emptyMap()
    );

    // When:
    final List<QueryMetadata> queries = KsqlEngineTestUtil.execute(
        serviceContext,
        ksqlEngine,
        "insert into bar with (query_id='my_insert_id') select * from orders;",
        ksqlConfig,
        Collections.emptyMap()
    );

    // Then:
    assertThat(queries, hasSize(1));
    assertThat(queries.get(0).getQueryId(), is(new QueryId("MY_INSERT_ID")));
  }

  @Test
  public void shouldThrowInsertIntoIfCustomQueryIdAlreadyExists() {
    // Given:
    KsqlEngineTestUtil.execute(
        serviceContext,
        ksqlEngine,
        "create stream bar as select * from orders;"
            + "insert into bar with (query_id='my_insert_id') select * from orders;",
        ksqlConfig,
        Collections.emptyMap()
    );

    // When:
    final Exception e = assertThrows(Exception.class,
        () -> KsqlEngineTestUtil.execute(
            serviceContext,
            ksqlEngine,
            "insert into bar with (query_id='my_insert_id') select * from orders;",
            ksqlConfig,
            Collections.emptyMap())
    );

    // Then:
    assertThat(e.getMessage(), containsString("Query ID 'MY_INSERT_ID' already exists."));
  }

  @Test
  public void shouldExecuteInsertIntoStream() {
    // Given:
    KsqlEngineTestUtil.execute(
        serviceContext,
        ksqlEngine,
        "create stream bar as select * from orders;",
        ksqlConfig,
        Collections.emptyMap()
    );

    // When:
    final List<QueryMetadata> queries = KsqlEngineTestUtil.execute(
        serviceContext,
        ksqlEngine,
        "insert into bar select * from orders;",
        ksqlConfig,
        Collections.emptyMap()
    );

    // Then:
    assertThat(queries, hasSize(1));
  }

  @Test
  public void shouldMaintainOrderOfReturnedQueries() {
    // When:
    final List<QueryMetadata> queries = KsqlEngineTestUtil.execute(
        serviceContext,
        ksqlEngine,
        "create stream foo as select * from orders;"
            + "create stream bar as select * from orders;",
        ksqlConfig, Collections.emptyMap());

    // Then:
    assertThat(queries, hasSize(2));
    assertThat(queries.get(0).getStatementString(), containsString("CREATE STREAM FOO"));
    assertThat(queries.get(1).getStatementString(), containsString("CREATE STREAM BAR"));
  }

  @Test(expected = KsqlStatementException.class)
  public void shouldFailToCreateQueryIfSelectingFromNonExistentEntity() {
    KsqlEngineTestUtil
        .execute(
            serviceContext,
            ksqlEngine,
            "select * from bar;",
            ksqlConfig,
            Collections.emptyMap()
        );
  }

  @Test(expected = ParseFailedException.class)
  public void shouldFailWhenSyntaxIsInvalid() {
    KsqlEngineTestUtil.execute(
        serviceContext,
        ksqlEngine,
        "blah;",
        ksqlConfig,
        Collections.emptyMap()
    );
  }

  @Test
  public void shouldFailDropTableWhenAnotherTableIsReadingTheTable() {
    // Given:
    KsqlEngineTestUtil.execute(
        serviceContext,
        ksqlEngine,
        "create table bar as select * from test2;"
            + "create table foo as select * from bar;",
        ksqlConfig,
        Collections.emptyMap()
    );

    // When:
    final KsqlStatementException e = assertThrows(
        KsqlStatementException.class,
        () -> KsqlEngineTestUtil.execute(
            serviceContext,
            ksqlEngine,
            "drop table bar;",
            ksqlConfig,
            Collections.emptyMap()
        )
    );

    // Then:
    assertThat(e, rawMessage(is(
        "Cannot drop BAR.\n"
            + "The following streams and/or tables read from this source: [FOO].\n"
            + "You need to drop them before dropping BAR.")));
    assertThat(e, statementText(is("drop table bar;")));
  }

  @Test
  public void shouldFailDropStreamWhenAnotherStreamIsReadingTheTable() {
    // Given:
    KsqlEngineTestUtil.execute(
        serviceContext,
        ksqlEngine,
        "create stream bar as select * from test1;"
            + "create stream foo as select * from bar;",
        ksqlConfig,
        Collections.emptyMap()
    );

    // When:
    final KsqlStatementException e = assertThrows(
        KsqlStatementException.class,
        () -> KsqlEngineTestUtil.execute(
            serviceContext,
            ksqlEngine,
            "drop stream bar;",
            ksqlConfig,
            Collections.emptyMap()
        )
    );

    // Then:
    assertThat(e, rawMessage(is(
        "Cannot drop BAR.\n"
            + "The following streams and/or tables read from this source: [FOO].\n"
            + "You need to drop them before dropping BAR.")));
    assertThat(e, statementText(is("drop stream bar;")));
  }

  @Test
  public void shouldFailDropStreamWhenMultipleStreamsAreReadingTheTable() {
    // Given:
    KsqlEngineTestUtil.execute(
        serviceContext,
        ksqlEngine,
        "create stream bar as select * from test1;"
            + "create stream foo as select * from bar;"
            + "create stream foo2 as select * from bar;",
        ksqlConfig,
        Collections.emptyMap()
    );

    // When:
    final KsqlStatementException e = assertThrows(
        KsqlStatementException.class,
        () -> KsqlEngineTestUtil.execute(
            serviceContext,
            ksqlEngine,
            "drop stream bar;",
            ksqlConfig,
            Collections.emptyMap()
        )
    );

    // Then:
    assertThat(e, rawMessage(is(
        "Cannot drop BAR.\n"
            + "The following streams and/or tables read from this source: [FOO, FOO2].\n"
            + "You need to drop them before dropping BAR.")));
    assertThat(e, statementText(is("drop stream bar;")));
  }

  @Test
  public void shouldFailDropStreamWhenAnInsertQueryIsWritingTheStream() {
    // Given:
    KsqlEngineTestUtil.execute(
        serviceContext,
        ksqlEngine,
        "create stream bar as select * from test1;"
            + "insert into bar select * from test1;",
        ksqlConfig,
        Collections.emptyMap()
    );

    // When:
    final KsqlStatementException e = assertThrows(
        KsqlStatementException.class,
        () -> KsqlEngineTestUtil.execute(
            serviceContext,
            ksqlEngine,
            "drop stream bar;",
            ksqlConfig,
            Collections.emptyMap()
        )
    );

    // Then:
    assertThat(e, rawMessage(is(
        "Cannot drop BAR.\n"
            + "The following queries read from this source: [].\n"
            + "The following queries write into this source: [INSERTQUERY_1].\n"
            + "You need to terminate them before dropping BAR.")));
    assertThat(e, statementText(is("drop stream bar;")));
  }

  @Test
  public void shouldFailDropStreamWhenAnInsertQueryIsReadingTheStream() {
    // Given:
    KsqlEngineTestUtil.execute(
        serviceContext,
        ksqlEngine,
        "create stream bar as select * from test1;"
            + "create stream foo as select * from test1;"
            + "insert into foo select * from bar;",
        ksqlConfig,
        Collections.emptyMap()
    );

    // When:
    final KsqlStatementException e = assertThrows(
        KsqlStatementException.class,
        () -> KsqlEngineTestUtil.execute(
            serviceContext,
            ksqlEngine,
            "drop stream bar;",
            ksqlConfig,
            Collections.emptyMap()
        )
    );

    // Then:
    assertThat(e, rawMessage(is(
        "Cannot drop BAR.\n"
            + "The following queries read from this source: [INSERTQUERY_2].\n"
            + "The following queries write into this source: [].\n"
            + "You need to terminate them before dropping BAR.")));
    assertThat(e, statementText(is("drop stream bar;")));
  }

  @Test
  public void shouldFailDropStreamWhenMultipleInsertQueriesAreReadingAndWritingTheStream() {
    // Given:
    KsqlEngineTestUtil.execute(
        serviceContext,
        ksqlEngine,
        "create stream bar as select * from test1;"
            + "create stream foo as select * from test1;"
            + "create stream foo2 as select * from test1;"
            + "insert into foo select * from bar;"
            + "insert into foo2 select * from bar;"
            + "insert into bar select * from foo;"
            + "insert into bar select * from foo2;",
        ksqlConfig,
        Collections.emptyMap()
    );

    // When:
    final KsqlStatementException e = assertThrows(
        KsqlStatementException.class,
        () -> KsqlEngineTestUtil.execute(
            serviceContext,
            ksqlEngine,
            "drop stream bar;",
            ksqlConfig,
            Collections.emptyMap()
        )
    );

    // Then:
    assertThat(e, rawMessage(is(
        "Cannot drop BAR.\n"
            + "The following queries read from this source: [INSERTQUERY_3, INSERTQUERY_4].\n"
            + "The following queries write into this source: [INSERTQUERY_5, INSERTQUERY_6].\n"
            + "You need to terminate them before dropping BAR.")));
    assertThat(e, statementText(is("drop stream bar;")));
  }

  @Test
  public void shouldDropTableAndTerminateQuery() {
    // Given:
    KsqlEngineTestUtil.execute(
        serviceContext,
        ksqlEngine,
        "create table foo as select * from test2;"
            + "create table bar as select * from foo;",
        ksqlConfig,
        Collections.emptyMap()
    );

    // When:
    KsqlEngineTestUtil.execute(
        serviceContext,
        ksqlEngine,
        "drop table bar;",
        ksqlConfig,
        Collections.emptyMap()
    );

    // Then:
    assertThat(metaStore.getSource(SourceName.of("bar")), nullValue());

    // Only CTAS_FOO_0 query must be running
    assertThat(ksqlEngine.getPersistentQueries().size(), is(1));
    assertThat(ksqlEngine.getPersistentQuery(new QueryId("CTAS_FOO_0")).get(), not(nullValue()));
  }

  @Test
  public void shouldDropStreamAndTerminateQuery() {
    // Given:
    KsqlEngineTestUtil.execute(
        serviceContext,
        ksqlEngine,
        "create stream foo as select * from test1;"
            + "create stream bar as select * from foo;",
        ksqlConfig,
        Collections.emptyMap()
    );

    // When:
    KsqlEngineTestUtil.execute(
        serviceContext,
        ksqlEngine,
        "drop stream bar;",
        ksqlConfig,
        Collections.emptyMap()
    );

    // Then:
    assertThat(metaStore.getSource(SourceName.of("bar")), nullValue());

    // Only CSAS_FOO_0 query must be running
    assertThat(ksqlEngine.getPersistentQueries().size(), is(1));
    assertThat(ksqlEngine.getPersistentQuery(new QueryId("CSAS_FOO_0")).get(), not(nullValue()));
  }

  @Test
  public void shouldDropStreamIfQueryWasTerminatedManually() {
    // Given:
    KsqlEngineTestUtil.execute(
        serviceContext,
        ksqlEngine,
        "create stream foo as select * from test1;",
        ksqlConfig,
        Collections.emptyMap()
    );

    // When:
    ksqlEngine.getPersistentQuery(new QueryId("CSAS_FOO_0")).get().close();
    KsqlEngineTestUtil.execute(
        serviceContext,
        ksqlEngine,
                "drop stream foo;",
        ksqlConfig,
        Collections.emptyMap()
    );

    // Then:
    assertThat(metaStore.getSource(SourceName.of("foo")), nullValue());

    // Only CSAS_FOO_0 query must be running
    assertThat(ksqlEngine.getPersistentQueries().size(), is(0));
  }

  @Test
  public void shouldDropTableIfQueryWasTerminatedManually() {
    // Given:
    KsqlEngineTestUtil.execute(
        serviceContext,
        ksqlEngine,
        "create table foo as select * from test2;",
        ksqlConfig,
        Collections.emptyMap()
    );

    // When:
    ksqlEngine.getPersistentQuery(new QueryId("CTAS_FOO_0")).get().close();
    KsqlEngineTestUtil.execute(
        serviceContext,
        ksqlEngine,
        "drop table foo;",
        ksqlConfig,
        Collections.emptyMap()
    );

    // Then:
    assertThat(metaStore.getSource(SourceName.of("foo")), nullValue());

    // Only CSAS_FOO_0 query must be running
    assertThat(ksqlEngine.getPersistentQueries().size(), is(0));
  }

  @Test
  public void shouldFailDDLStatementIfTopicDoesNotExist() {
    // Given:
    final ParsedStatement stmt = parse(
        "CREATE STREAM S1_NOTEXIST (COL1 BIGINT, COL2 VARCHAR) "
            + "WITH  (KAFKA_TOPIC = 'S1_NOTEXIST', VALUE_FORMAT = 'JSON', KEY_FORMAT = 'KAFKA');").get(0);

    final PreparedStatement<?> prepared = prepare(stmt);

    // When:
    final Exception e = assertThrows(
        KsqlStatementException.class,
        () -> sandbox.execute(
            sandboxServiceContext,
            ConfiguredStatement.of(prepared, SessionConfig.of(ksqlConfig, Collections.emptyMap()))
        )
    );

    // Then:
    assertThat(e.getMessage(), containsString("Kafka topic does not exist: S1_NOTEXIST"));
  }

  @Test
  public void shouldDropTableIfAllReferencedQueriesTerminated() {
    // Given:
    final QueryMetadata secondQuery = KsqlEngineTestUtil.execute(
        serviceContext,
        ksqlEngine,
        "create table bar as select * from test2;"
            + "create table foo as select * from test2;",
            ksqlConfig,
        Collections.emptyMap())
        .get(1);

    secondQuery.close();

    // When:
    KsqlEngineTestUtil.execute(
        serviceContext,
        ksqlEngine,
        "drop table foo;",
        ksqlConfig,
        Collections.emptyMap()
    );

    // Then:
    assertThat(metaStore.getSource(SourceName.of("foo")), nullValue());
  }

  @Test
  public void shouldNotEnforceTopicExistenceWhileParsing() {
    final String runScriptContent = "CREATE STREAM S1 (COL1 BIGINT, COL2 VARCHAR) "
        + "WITH  (KAFKA_TOPIC = 's1_topic', VALUE_FORMAT = 'JSON', KEY_FORMAT = 'KAFKA');\n"
        + "CREATE TABLE T1 AS SELECT COL1, count(*) FROM "
        + "S1 GROUP BY COL1;\n"
        + "CREATE STREAM S2 (C1 BIGINT, C2 BIGINT) "
        + "WITH (KAFKA_TOPIC = 'T1', VALUE_FORMAT = 'JSON', KEY_FORMAT = 'KAFKA');\n";

    final List<?> parsedStatements = ksqlEngine.parse(runScriptContent);

    assertThat(parsedStatements.size(), equalTo(3));
  }

  @Test
  public void shouldThrowFromSandBoxOnPrepareIfSourceTopicDoesNotExist() {
    // Given:
    final PreparedStatement<?> statement = prepare(parse(
        "CREATE STREAM S1 (COL1 BIGINT) "
            + "WITH (KAFKA_TOPIC = 'i_do_not_exist', VALUE_FORMAT = 'JSON', KEY_FORMAT = 'KAFKA');").get(0));

    // When:
    final KsqlStatementException e = assertThrows(
        KsqlStatementException.class,
        () -> sandbox.execute(
            sandboxServiceContext,
            ConfiguredStatement.of(statement, SessionConfig.of(ksqlConfig, ImmutableMap.of()))
        )
    );

    // Then:
    assertThat(e, rawMessage(is(
        "Kafka topic does not exist: i_do_not_exist")));
    assertThat(e, statementText(is(
        "CREATE STREAM S1 (COL1 BIGINT)"
            + " WITH (KAFKA_TOPIC = 'i_do_not_exist', VALUE_FORMAT = 'JSON', KEY_FORMAT = 'KAFKA');")));
  }

  @Test
  public void shouldThrowFromExecuteIfSourceTopicDoesNotExist() {
    // Given:
    final PreparedStatement<?> statement = prepare(parse(
        "CREATE STREAM S1 (COL1 BIGINT) "
            + "WITH (KAFKA_TOPIC = 'i_do_not_exist', VALUE_FORMAT = 'JSON', KEY_FORMAT = 'KAFKA');").get(0));

    // When:
    final KsqlStatementException e = assertThrows(
        KsqlStatementException.class,
        () -> ksqlEngine.execute(
            serviceContext,
            ConfiguredStatement.of(statement, SessionConfig.of(ksqlConfig, ImmutableMap.of()))
        )
    );

    // Then:
    assertThat(e, rawMessage(is("Kafka topic does not exist: i_do_not_exist")));
  }

  @Test
  public void shouldHandleCommandsSpreadOverMultipleLines() {
    final String runScriptContent = "CREATE STREAM S1 \n"
        + "(COL1 BIGINT, COL2 VARCHAR)\n"
        + " WITH \n"
        + "(KAFKA_TOPIC = 's1_topic', VALUE_FORMAT = 'JSON', KEY_FORMAT = 'KAFKA');\n";

    final List<?> parsedStatements = ksqlEngine.parse(runScriptContent);

    assertThat(parsedStatements, hasSize(1));
  }

  @Test
  public void shouldThrowIfSchemaNotPresent() {
    // Given:
    givenTopicsExist("bar");

    // When:
    final KsqlStatementException e = assertThrows(
        KsqlStatementException.class,
        () -> execute(
            serviceContext,
            ksqlEngine,
            "create stream bar with (key_format='kafka', value_format='avro', kafka_topic='bar');",
            ksqlConfig,
            emptyMap()
        )
    );

    // Then:
    assertThat(e, rawMessage(
        containsString(
            "The statement does not define any columns.")));
    assertThat(e, statementText(
        is(
            "create stream bar with (key_format='kafka', value_format='avro', kafka_topic='bar');")));
  }

  @Test
  public void shouldNotFailIfAvroSchemaEvolvable() {
    // Given:
    final Schema evolvableSchema = SchemaBuilder
        .record("KsqlDataSourceSchema").fields()
        .nullableInt("f1", 1)
        .endRecord();

    givenTopicWithValueSchema("T", evolvableSchema);

    // When:
    KsqlEngineTestUtil.execute(
        serviceContext,
        ksqlEngine,
        "CREATE TABLE T WITH(VALUE_FORMAT='AVRO') AS SELECT * FROM TEST2;",
        ksqlConfig,
        Collections.emptyMap()
    );

    // Then:
    assertThat(metaStore.getSource(SourceName.of("T")), is(notNullValue()));
  }

  @Test
  public void shouldNotDeleteSchemaNorTopicForTable() throws Exception {
    // Given:
    givenTopicsExist("BAR");
    final QueryMetadata query = KsqlEngineTestUtil.execute(
        serviceContext,
        ksqlEngine,
        "create table bar with (value_format = 'avro') as select * from test2;",
        ksqlConfig, Collections.emptyMap()
    ).get(0);

    query.close();

    final Schema schema = SchemaBuilder
        .record("Test").fields()
        .name("clientHash").type().fixed("MD5").size(16).noDefault()
        .endRecord();

    schemaRegistryClient.register("BAR-value", new AvroSchema(schema));

    // When:
    KsqlEngineTestUtil.execute(
        serviceContext,
        ksqlEngine,
        "DROP TABLE bar;",
        ksqlConfig,
        Collections.emptyMap()
    );

    // Then:
    assertThat(serviceContext.getTopicClient().isTopicExists("BAR"), equalTo(true));
    assertThat(schemaRegistryClient.getAllSubjects(), hasItem("BAR-value"));
  }

  @Test
  public void shouldCleanUpInternalTopicsOnClose() {
    // Given:
    final QueryMetadata query = KsqlEngineTestUtil.executeQuery(
        serviceContext,
        ksqlEngine,
        "select * from test1 EMIT CHANGES;",
        ksqlConfig, Collections.emptyMap()
    );

    query.start();

    // When:
    query.close();

    // Then:
    awaitCleanupComplete();
    verify(topicClient, times(2)).deleteInternalTopics(query.getQueryApplicationId());
  }

  @Test
  public void shouldCleanUpInternalTopicsOnCloseSharedRuntimes() {
    // Given:
    ksqlConfig = KsqlConfigTestUtil.create("what-eva", sharedRuntimeEnabled);
    final QueryMetadata query = KsqlEngineTestUtil.executeQuery(
        serviceContext,
        ksqlEngine,
        "select * from test1 EMIT CHANGES;",
        ksqlConfig,
        Collections.emptyMap()
    );

    query.start();

    // When:
    query.close();

    // Then:
    awaitCleanupComplete();
    verify(topicClient, times(2)).deleteInternalTopics(query.getQueryApplicationId());
  }

  @Test
  public void shouldCleanUpInternalTopicsOnEngineCloseForTransientQueries() {
    // Given:
    final QueryMetadata query = KsqlEngineTestUtil.executeQuery(
        serviceContext,
        ksqlEngine,
        "select * from test1 EMIT CHANGES;",
        ksqlConfig,
        Collections.emptyMap()
    );

    query.start();

    // When:
    ksqlEngine.close();

    // Then:
    verify(topicClient, times(2)).deleteInternalTopics(query.getQueryApplicationId());
  }

  @Test
  public void shouldCleanUpInternalTopicsOnEngineCloseForTransientQueriesSharedRuntimes() {
    // Given:
    ksqlConfig = KsqlConfigTestUtil.create("what-eva", sharedRuntimeEnabled);

    final QueryMetadata query = KsqlEngineTestUtil.executeQuery(
        serviceContext,
        ksqlEngine,
        "select * from test1 EMIT CHANGES;",
        ksqlConfig,
        Collections.emptyMap()
    );

    query.start();

    // When:
    ksqlEngine.close();

    // Then:
    verify(topicClient, times(2)).deleteInternalTopics(query.getQueryApplicationId());
  }

  @Test
  public void shouldCreateSandboxWithSandboxedQueryMetadata() {
    // Given:
    final QueryMetadata transientQ = KsqlEngineTestUtil.executeQuery(
        serviceContext,
        ksqlEngine,
        "select * from test1 EMIT CHANGES;",
        ksqlConfig, Collections.emptyMap()
    );
    final QueryMetadata persistentQ = KsqlEngineTestUtil.execute(
        serviceContext,
        ksqlEngine,
        "create stream banana as select * from test1 EMIT CHANGES;",
        ksqlConfig, Collections.emptyMap()
    ).get(0);

    // When:
    final KsqlExecutionContext sandbox = ksqlEngine.createSandbox(serviceContext);

    // Then:
    assertThat(sandbox.getAllLiveQueries().size(), is(2));
    assertSandboxHasQuery(sandbox, transientQ);
    assertSandboxHasQuery(sandbox, persistentQ);
  }

  private void assertSandboxHasQuery(final KsqlExecutionContext sandbox, final QueryMetadata q) {
    for (final QueryMetadata sq : sandbox.getAllLiveQueries()) {
      if (sq.getQueryId().equals(q.getQueryId())) {
        if (q instanceof TransientQueryMetadata) {
          assertTrue(sq instanceof SandboxedTransientQueryMetadata);
        } else {
          assertTrue(sq instanceof SandboxedPersistentQueryMetadataImpl || sq instanceof SandboxedBinPackedPersistentQueryMetadataImpl);
        }
      }
    }
  }

  @Test
  public void shouldHardDeleteSchemaOnEngineCloseForTransientQueries() throws IOException, RestClientException {
    // Given:
    final QueryMetadata query = KsqlEngineTestUtil.executeQuery(
        serviceContext,
        ksqlEngine,
        "select * from test1 EMIT CHANGES;",
        ksqlConfig, Collections.emptyMap()
    );
    final String internalTopic1Val = KsqlConstants.getSRSubject(
        query.getQueryApplicationId() + "-subject1" + KsqlConstants.STREAMS_CHANGELOG_TOPIC_SUFFIX, false);
    final String internalTopic2Val = KsqlConstants.getSRSubject(
        query.getQueryApplicationId() + "-subject3" + KsqlConstants.STREAMS_REPARTITION_TOPIC_SUFFIX, false);
    final String internalTopic1Key = KsqlConstants.getSRSubject(
        query.getQueryApplicationId() + "-subject1" + KsqlConstants.STREAMS_CHANGELOG_TOPIC_SUFFIX, true);
    final String internalTopic2Key = KsqlConstants.getSRSubject(
        query.getQueryApplicationId() + "-subject3" + KsqlConstants.STREAMS_REPARTITION_TOPIC_SUFFIX, true);

    when(schemaRegistryClient.getAllSubjects()).thenReturn(
        Arrays.asList(
            internalTopic1Val,
            internalTopic1Key,
            "subject2",
            internalTopic2Val,
            internalTopic2Key));

    query.start();

    // When:
    query.close();

    // Then:
    awaitCleanupComplete();
    verify(schemaRegistryClient, times(4)).deleteSubject(any());
    verify(schemaRegistryClient).deleteSubject(internalTopic1Val, true);
    verify(schemaRegistryClient).deleteSubject(internalTopic2Val, true);
    verify(schemaRegistryClient).deleteSubject(internalTopic1Key, true);
    verify(schemaRegistryClient).deleteSubject(internalTopic2Key, true);
    verify(schemaRegistryClient, never()).deleteSubject("subject2");
  }

  @Test
  public void shouldHardDeleteSchemaOnEngineCloseForTransientQueriesSharedRuntimes() throws IOException, RestClientException {
    // Given:
    ksqlConfig = KsqlConfigTestUtil.create("what-eva", sharedRuntimeEnabled);
    final QueryMetadata query = KsqlEngineTestUtil.executeQuery(
        serviceContext,
        ksqlEngine,
        "select * from test1 EMIT CHANGES;",
        ksqlConfig, Collections.emptyMap()
    );
    final String internalTopic1Val = KsqlConstants.getSRSubject(
        query.getQueryApplicationId() + "-subject1" + KsqlConstants.STREAMS_CHANGELOG_TOPIC_SUFFIX, false);
    final String internalTopic2Val = KsqlConstants.getSRSubject(
        query.getQueryApplicationId() + "-subject3" + KsqlConstants.STREAMS_REPARTITION_TOPIC_SUFFIX, false);
    final String internalTopic1Key = KsqlConstants.getSRSubject(
        query.getQueryApplicationId() + "-subject1" + KsqlConstants.STREAMS_CHANGELOG_TOPIC_SUFFIX, true);
    final String internalTopic2Key = KsqlConstants.getSRSubject(
        query.getQueryApplicationId() + "-subject3" + KsqlConstants.STREAMS_REPARTITION_TOPIC_SUFFIX, true);

    when(schemaRegistryClient.getAllSubjects()).thenReturn(
        Arrays.asList(
            internalTopic1Val,
            internalTopic1Key,
            "subject2",
            internalTopic2Val,
            internalTopic2Key));

    query.start();

    // When:
    query.close();

    // Then:
    awaitCleanupComplete();
    verify(schemaRegistryClient, times(4)).deleteSubject(any());
    verify(schemaRegistryClient).deleteSubject(internalTopic1Val, true);
    verify(schemaRegistryClient).deleteSubject(internalTopic2Val, true);
    verify(schemaRegistryClient).deleteSubject(internalTopic1Key, true);
    verify(schemaRegistryClient).deleteSubject(internalTopic2Key, true);
    verify(schemaRegistryClient, never()).deleteSubject("subject2");
  }

  @Test
  public void shouldCleanUpConsumerGroupsOnClose() {
    // Given:
    final QueryMetadata query = KsqlEngineTestUtil.execute(
        serviceContext,
        ksqlEngine,
        "create table bar as select * from test2;",
        ksqlConfig, Collections.emptyMap()
    ).get(0);

    query.start();

    // When:
    query.close();

    // Then:
    awaitCleanupComplete();
    final Set<String> deletedConsumerGroups = (
        (FakeKafkaConsumerGroupClient) serviceContext.getConsumerGroupClient()
    ).getDeletedConsumerGroups();

    assertThat(
        Iterables.getOnlyElement(deletedConsumerGroups),
        containsString("_confluent-ksql"));
  }

  @Test
  public void shouldCleanUpTransientConsumerGroupsOnClose() {
    // Given:
    final QueryMetadata query = KsqlEngineTestUtil.executeQuery(
        serviceContext,
        ksqlEngine,
        "select * from test1 EMIT CHANGES;",
        ksqlConfig, Collections.emptyMap()
    );

    query.start();

    // When:
    query.close();

    // Then:
    awaitCleanupComplete();
    final Set<String> deletedConsumerGroups = (
        (FakeKafkaConsumerGroupClient) serviceContext.getConsumerGroupClient()
    ).getDeletedConsumerGroups();

    assertThat(
        Iterables.getOnlyElement(deletedConsumerGroups),
        containsString("_confluent-ksql-default_transient_"));
  }

  @Test
  public void shouldCleanUpTransientConsumerGroupsOnCloseSharedRuntimes() {
    // Given:
    ksqlConfig = KsqlConfigTestUtil.create("what-eva", sharedRuntimeEnabled);
    final QueryMetadata query = KsqlEngineTestUtil.executeQuery(
        serviceContext,
        ksqlEngine,
        "select * from test1 EMIT CHANGES;",
        ksqlConfig,
        Collections.emptyMap()
    );

    query.start();

    // When:
    query.close();

    // Then:
    awaitCleanupComplete();
    final Set<String> deletedConsumerGroups = (
        (FakeKafkaConsumerGroupClient) serviceContext.getConsumerGroupClient()
    ).getDeletedConsumerGroups();

    assertThat(
        Iterables.getOnlyElement(deletedConsumerGroups),
        containsString("_confluent-ksql-default_transient_"));
  }

  @Test
  public void shouldNotCleanUpInternalTopicsOnEngineCloseForPersistentQueries() {
    // Given:
    final List<QueryMetadata> query = KsqlEngineTestUtil.execute(
        serviceContext,
        ksqlEngine,
        "create stream persistent as select * from test1 EMIT CHANGES;",
        ksqlConfig, Collections.emptyMap()
    );

    query.get(0).start();

    // When:
    ksqlEngine.close();

    // Then (there are no transient queries, so no internal topics should be deleted):
    verify(topicClient, never()).deleteInternalTopics(any());
  }

  @Test
  public void shouldCleanUpInternalTopicsOnQueryCloseForPersistentQueries() {
    // Given:
    final List<QueryMetadata> query = KsqlEngineTestUtil.execute(
        serviceContext,
        ksqlEngine,
        "create stream persistent as select * from test1 EMIT CHANGES;",
        ksqlConfig,
        Collections.emptyMap()
    );

    query.get(0).start();

    // When:
    query.get(0).close();

    // Then (there are no transient queries, so no internal topics should be deleted):
    awaitCleanupComplete();
    verify(topicClient, times(2)).deleteInternalTopics(query.get(0).getQueryApplicationId());
  }

  @Test
  public void shouldCleanUpInternalTopicsOnQueryCloseForPersistentQueriesSharedRuntimes() {
    // Given:
    ksqlConfig = KsqlConfigTestUtil.create("what-eva", sharedRuntimeEnabled);
    final List<QueryMetadata> query = KsqlEngineTestUtil.execute(
        serviceContext,
        ksqlEngine,
        "create stream persistent as select * from test1 EMIT CHANGES;",
        ksqlConfig, Collections.emptyMap()
    );

    query.get(0).start();

    // When:
    query.get(0).close();

    // Then (there are no transient queries, so no internal topics should be deleted):
    awaitCleanupComplete();
    final String topicPrefix = query.get(0).getQueryApplicationId().split("query")[0] + "query_";
    verify(topicClient, times(2)).deleteInternalTopics( topicPrefix + query.get(0).getQueryId().toString());
  }

  @Test
  public void shouldNotHardDeleteSubjectForPersistentQuery() throws IOException, RestClientException {
    // Given:
    final List<QueryMetadata> query = KsqlEngineTestUtil.execute(
        serviceContext,
        ksqlEngine,
        "create stream persistent as select * from test1 EMIT CHANGES;",
        ksqlConfig, Collections.emptyMap()
    );
    final String applicationId = query.get(0).getQueryApplicationId();
    final String internalTopic1Val = KsqlConstants.getSRSubject(
        applicationId + "-" + query.get(0).getQueryId() + "-subject1" + KsqlConstants.STREAMS_CHANGELOG_TOPIC_SUFFIX, false);
    final String internalTopic2Val = KsqlConstants.getSRSubject(
        applicationId + "-" + query.get(0).getQueryId()  + "-subject3" + KsqlConstants.STREAMS_REPARTITION_TOPIC_SUFFIX, false);
    final String internalTopic1Key = KsqlConstants.getSRSubject(
        applicationId + "-" + query.get(0).getQueryId()  + "-subject1" + KsqlConstants.STREAMS_CHANGELOG_TOPIC_SUFFIX, true);
    final String internalTopic2Key = KsqlConstants.getSRSubject(
        applicationId  + "-" + query.get(0).getQueryId() + "-subject3" + KsqlConstants.STREAMS_REPARTITION_TOPIC_SUFFIX, true);
    when(schemaRegistryClient.getAllSubjects()).thenReturn(
        Arrays.asList(
            internalTopic1Val,
            internalTopic1Key,
            "subject2",
            internalTopic2Val,
            internalTopic2Key));
    query.get(0).start();

    // When:
    query.get(0).close();

    // Then:
    awaitCleanupComplete();
    verify(schemaRegistryClient, times(4)).deleteSubject(any());
    verify(schemaRegistryClient, never()).deleteSubject(internalTopic1Val, true);
    verify(schemaRegistryClient, never()).deleteSubject(internalTopic1Key, true);
    verify(schemaRegistryClient, never()).deleteSubject(internalTopic2Val, true);
    verify(schemaRegistryClient, never()).deleteSubject(internalTopic2Key, true);
  }

  @Test
  public void shouldNotHardDeleteSubjectForPersistentQuerySharedRuntimes() throws IOException, RestClientException {
    // Given:
    ksqlConfig = KsqlConfigTestUtil.create("what-eva", sharedRuntimeEnabled);
    final List<QueryMetadata> query = KsqlEngineTestUtil.execute(
        serviceContext,
        ksqlEngine,
        "create stream persistent as select * from test1 EMIT CHANGES;",
        ksqlConfig,
        Collections.emptyMap()
    );
    final String topicPrefix = query.get(0).getQueryApplicationId().split("query")[0] + "query_";
    final String internalTopic1Val = KsqlConstants.getSRSubject(
        topicPrefix + query.get(0).getQueryId() + "-subject1" + KsqlConstants.STREAMS_CHANGELOG_TOPIC_SUFFIX, false);
    final String internalTopic2Val = KsqlConstants.getSRSubject(
        topicPrefix + query.get(0).getQueryId()  + "-subject3" + KsqlConstants.STREAMS_REPARTITION_TOPIC_SUFFIX, false);
    final String internalTopic1Key = KsqlConstants.getSRSubject(
        topicPrefix + query.get(0).getQueryId()  + "-subject1" + KsqlConstants.STREAMS_CHANGELOG_TOPIC_SUFFIX, true);
    final String internalTopic2Key = KsqlConstants.getSRSubject(
        topicPrefix + query.get(0).getQueryId() + "-subject3" + KsqlConstants.STREAMS_REPARTITION_TOPIC_SUFFIX, true);
    when(schemaRegistryClient.getAllSubjects()).thenReturn(
        Arrays.asList(
            internalTopic1Val,
            internalTopic1Key,
            "subject2",
            internalTopic2Val,
            internalTopic2Key));
    query.get(0).start();

    // When:
    query.get(0).close();

    // Then:
    awaitCleanupComplete();
    verify(schemaRegistryClient).getAllSubjects();
    verify(schemaRegistryClient, times(4)).deleteSubject(any());
    verify(schemaRegistryClient, never()).deleteSubject(internalTopic1Val, true);
    verify(schemaRegistryClient, never()).deleteSubject(internalTopic1Key, true);
    verify(schemaRegistryClient, never()).deleteSubject(internalTopic2Val, true);
    verify(schemaRegistryClient, never()).deleteSubject(internalTopic2Key, true);
  }

  @Test
  public void shouldNotCleanUpInternalTopicsOnCloseIfQueryNeverStarted() {
    // Given:
    final QueryMetadata query = KsqlEngineTestUtil.execute(
        serviceContext,
        ksqlEngine,
        "create stream s1 with (value_format = 'avro') as select * from test1;",
        ksqlConfig, Collections.emptyMap()
    ).get(0);

    // When:
    query.close();

    // Then:
    awaitCleanupComplete();
    verify(topicClient, never()).deleteInternalTopics(any());
  }

  @Test
  public void shouldNotCleanUpInternalTopicsOnReplace() {
    // Given:
    KsqlEngineTestUtil.execute(
        serviceContext,
        ksqlEngine,
        "create stream s1 with (value_format = 'avro') as select * from test1;",
        ksqlConfig, Collections.emptyMap()
    );

    // When:
    KsqlEngineTestUtil.execute(
        serviceContext,
        ksqlEngine,
        "create or replace stream s1 with (value_format = 'avro') as select *, 'foo' from test1;",
        ksqlConfig, Collections.emptyMap()
    );


    // Then:
    awaitCleanupComplete();
    verify(topicClient, never()).deleteInternalTopics(any());
  }

  @Test
  public void shouldNotCleanUpInternalTopicsOnSandboxQueryClose() {
    // Given:
    KsqlEngineTestUtil.execute(
        serviceContext,
        ksqlEngine,
        "create stream s1 with (value_format = 'avro') as select * from test1;",
        ksqlConfig, Collections.emptyMap()
    );
    final KsqlExecutionContext sandbox = ksqlEngine.createSandbox(serviceContext);

    // When:
    sandbox.getPersistentQueries().forEach(PersistentQueryMetadata::close);

    // Then:
    awaitCleanupComplete();
    verify(topicClient, never()).deleteInternalTopics(any());
  }

  @Test
  public void shouldRemovePersistentQueryFromEngineWhenClosed() {
    // Given:
    final int startingLiveQueries = ksqlEngine.numberOfLiveQueries();
    final int startingPersistentQueries = ksqlEngine.getPersistentQueries().size();

    final QueryMetadata query = KsqlEngineTestUtil.execute(
        serviceContext,
        ksqlEngine,
        "create stream s1 with (value_format = 'avro') as select * from test1;",
        ksqlConfig,
        Collections.emptyMap()
    ).get(0);

    // When:
    query.close();

    // Then:
    assertThat(ksqlEngine.getPersistentQuery(getQueryId(query)), is(Optional.empty()));
    assertThat(ksqlEngine.numberOfLiveQueries(), is(startingLiveQueries));
    assertThat(ksqlEngine.getPersistentQueries().size(), is(startingPersistentQueries));
  }

  @Test
  public void shouldRemoveTransientQueryFromEngineWhenClosed() {
    // Given:
    final int startingLiveQueries = ksqlEngine.numberOfLiveQueries();

    final QueryMetadata query = KsqlEngineTestUtil.executeQuery(
        serviceContext,
        ksqlEngine,
        "select * from test1 EMIT CHANGES;",
        ksqlConfig, Collections.emptyMap()
    );

    // When:
    query.close();

    // Then:
    assertThat(ksqlEngine.numberOfLiveQueries(), is(startingLiveQueries));
  }

  @Test
  public void shouldSetKsqlSinkForSinks() {
    // When:
    KsqlEngineTestUtil.execute(
        serviceContext,
        ksqlEngine,
        "create stream s as select * from orders;"
            + "create table t as select itemid, count(*) from orders group by itemid;",
        ksqlConfig, Collections.emptyMap()
    );

    // Then:
    assertThat(metaStore.getSource(SourceName.of("S")).isCasTarget(), is(true));
    assertThat(metaStore.getSource(SourceName.of("T")).isCasTarget(), is(true));
  }

  @Test
  public void shouldThrowIfLeftTableNotJoiningOnTableKey() {

  }

  @SuppressWarnings("unchecked")
  @Test
  public void shouldHandleMultipleStatements() {
    // Given:
    final String sql = ""
        + "-- single line comment\n"
        + "/*\n"
        + "   Multi-line comment\n"
        + "*/\n"
        + "CREATE STREAM S0 (a INT, b VARCHAR) "
        + "      WITH (kafka_topic='s0_topic', value_format='DELIMITED', key_format='KAFKA');\n"
        + "\n"
        + "CREATE TABLE T1 (f0 BIGINT PRIMARY KEY, f1 DOUBLE) "
        + "     WITH (kafka_topic='t1_topic', value_format='JSON', key_format='KAFKA');\n"
        + "\n"
        + "CREATE STREAM S1 AS SELECT * FROM S0;\n"
        + "\n"
        + "CREATE STREAM S2 AS SELECT * FROM S0;\n"
        + "\n"
        + "DROP TABLE T1;";

    givenTopicsExist("s0_topic", "t1_topic");

    final List<QueryMetadata> queries = new ArrayList<>();

    // When:
    final List<PreparedStatement<?>> preparedStatements = ksqlEngine.parse(sql).stream()
        .map(stmt ->
        {
          final PreparedStatement<?> prepared = ksqlEngine.prepare(stmt);
          final ExecuteResult result = ksqlEngine.execute(
              serviceContext,
              ConfiguredStatement
                  .of(prepared, SessionConfig.of(ksqlConfig, new HashMap<>())));
          result.getQuery().ifPresent(queries::add);
          return prepared;
        })
        .collect(Collectors.toList());

    // Then:
    final List<?> statements = preparedStatements.stream()
        .map(PreparedStatement::getStatement)
        .collect(Collectors.toList());

    assertThat(statements, contains(
        instanceOf(CreateStream.class),
        instanceOf(CreateTable.class),
        instanceOf(CreateStreamAsSelect.class),
        instanceOf(CreateStreamAsSelect.class),
        instanceOf(DropTable.class)
    ));

    assertThat(queries, hasSize(2));
  }

  @Test
  public void shouldNotThrowWhenPreparingDuplicateTable() {
    // Given:
    final List<ParsedStatement> parsed = ksqlEngine.parse(
        "CREATE TABLE FOO AS SELECT * FROM TEST2; "
            + "CREATE TABLE FOO WITH (KAFKA_TOPIC='BAR') AS SELECT * FROM TEST2;");

    givenStatementAlreadyExecuted(parsed.get(0));

    // When:
    ksqlEngine.prepare(parsed.get(1));

    // Then: no exception thrown
  }

  @Test
  public void shouldNotThrowWhenExecutingDuplicateTableWithIfNotExists() {
    // Given:
    final List<ParsedStatement> parsed = ksqlEngine.parse(
        "CREATE TABLE FOO WITH (KAFKA_TOPIC='BAR') AS SELECT * FROM TEST2; "
            + "CREATE TABLE IF NOT EXISTS FOO WITH (KAFKA_TOPIC='BAR') AS SELECT * FROM TEST2;");

    givenStatementAlreadyExecuted(parsed.get(0));

    final PreparedStatement<?> prepared = prepare(parsed.get(1));

    // When:
    ExecuteResult executeResult = ksqlEngine.execute(
        serviceContext, ConfiguredStatement.
            of(prepared, SessionConfig.of(ksqlConfig, new HashMap<>()))
    );

    // Then:
    assertThat(executeResult.getQuery(), is(Optional.empty()));
    assertThat(executeResult.getCommandResult(),
        is(Optional.of("Cannot add table `FOO`: A table with the same name already exists.")));
  }

  @Test
  public void shouldNotThrowWhenExecutingDuplicateTableWithCreateOrReplaceOnSandbox() {
    // Given:
    final ConfiguredStatement<?> oldQuery =
        configuredStatement("CREATE TABLE FOO AS SELECT * FROM TEST2;");
    final ConfiguredStatement<?> newQuery =
        configuredStatement("CREATE OR REPLACE TABLE FOO AS SELECT * FROM TEST2;");

    final QueryId oldQueryId = ksqlEngine.execute(serviceContext, oldQuery).getQuery()
        .get().getQueryId();

    sandbox = ksqlEngine.createSandbox(serviceContext);

    // When:
    ExecuteResult executeResult = sandbox.execute(sandboxServiceContext, newQuery);

    // Then:
    assertThat(executeResult.getQuery().get().getQueryId(), is(oldQueryId));
  }

  @Test
  public void shouldNotThrowWhenExecutingDuplicateTableWithCreateOrReplace() {
    // Given:
    final ConfiguredStatement<?> oldQuery =
        configuredStatement("CREATE TABLE FOO AS SELECT * FROM TEST2;");
    final ConfiguredStatement<?> newQuery =
        configuredStatement("CREATE OR REPLACE TABLE FOO AS SELECT * FROM TEST2;");

    final QueryId oldQueryId = ksqlEngine.execute(serviceContext, oldQuery).getQuery()
        .get().getQueryId();

    // When:
    ExecuteResult executeResult = ksqlEngine.execute(sandboxServiceContext, newQuery);

    // Then:
    assertThat(executeResult.getQuery().get().getQueryId(), is(oldQueryId));
  }

  @Test
  public void shouldThrowWhenExecutingDuplicateTable() {
    // Given:
    final List<ParsedStatement> parsed = ksqlEngine.parse(
        "CREATE TABLE FOO AS SELECT * FROM TEST2; "
            + "CREATE TABLE FOO WITH (KAFKA_TOPIC='BAR') AS SELECT * FROM TEST2;");

    givenStatementAlreadyExecuted(parsed.get(0));

    final PreparedStatement<?> prepared = prepare(parsed.get(1));

    // When:
    final KsqlStatementException e = assertThrows(
        KsqlStatementException.class,
        () -> ksqlEngine.execute(
            serviceContext,
            ConfiguredStatement
                .of(prepared, SessionConfig.of(ksqlConfig, new HashMap<>()))
        )
    );

    // Then:
    assertThat(e, rawMessage(is(
        "Cannot add table 'FOO': A table with the same name already exists")));
    assertThat(e, statementText(is(
        "CREATE TABLE FOO WITH (KAFKA_TOPIC='BAR') AS SELECT * FROM TEST2;")));
  }

  @Test
  public void shouldThrowWhenPreparingUnknownSource() {
    // Given:
    final ParsedStatement stmt = ksqlEngine.parse(
        "CREATE STREAM FOO AS SELECT * FROM UNKNOWN;").get(0);

    // When:
    final KsqlStatementException e = assertThrows(
        KsqlStatementException.class,
        () -> ksqlEngine.prepare(stmt)
    );

    // Then:
    assertThat(e.getMessage(), containsString("UNKNOWN does not exist."));
    assertThat(e, statementText(is(
        "CREATE STREAM FOO AS SELECT * FROM UNKNOWN;")));
  }

  @Test
  public void shouldNotThrowWhenPreparingDuplicateStream() {
    // Given:
    final ParsedStatement stmt = ksqlEngine.parse(
        "CREATE STREAM FOO AS SELECT * FROM ORDERS; "
            + "CREATE STREAM FOO WITH (KAFKA_TOPIC='BAR') AS SELECT * FROM ORDERS;").get(0);

    // When:
    ksqlEngine.prepare(stmt);

    // Then: No exception thrown.
  }

  @Test
  public void shouldNotThrowWhenExecutingDuplicateStreamWithIfNotExists() {
    // Given:
    final List<ParsedStatement> parsed = ksqlEngine.parse(
        "CREATE STREAM FOO WITH (KAFKA_TOPIC='BAR') AS SELECT * FROM ORDERS; "
            + "CREATE STREAM IF NOT EXISTS FOO WITH (KAFKA_TOPIC='BAR') AS SELECT * FROM ORDERS;");

    givenStatementAlreadyExecuted(parsed.get(0));

    final PreparedStatement<?> prepared = prepare(parsed.get(1));

    // When:
    ExecuteResult executeResult = ksqlEngine.execute(
        serviceContext, ConfiguredStatement.
            of(prepared, SessionConfig.of(ksqlConfig, new HashMap<>()))
    );

    // Then:
    assertThat(executeResult.getQuery(), is(Optional.empty()));
    assertThat(executeResult.getCommandResult(),
        is(Optional.of("Cannot add stream `FOO`: A stream with the same name already exists.")));
  }

  @Test
  public void shouldThrowWhenExecutingDuplicateStream() {
    // Given:
    final List<ParsedStatement> parsed = ksqlEngine.parse(
        "CREATE STREAM FOO WITH (KAFKA_TOPIC='BAR') AS SELECT * FROM ORDERS; "
            + "CREATE STREAM FOO WITH (KAFKA_TOPIC='BAR') AS SELECT * FROM ORDERS;");

    givenStatementAlreadyExecuted(parsed.get(0));

    final PreparedStatement<?> prepared = ksqlEngine.prepare(parsed.get(1));

    // When:
    final KsqlStatementException e = assertThrows(
        KsqlStatementException.class,
        () -> ksqlEngine.execute(
            serviceContext,
            ConfiguredStatement
                .of(prepared, SessionConfig.of(ksqlConfig, new HashMap<>()))
        )
    );

    // Then:
    assertThat(e, rawMessage(is(
        "Cannot add stream 'FOO': A stream with the same name already exists")));
    assertThat(e, statementText(is(
        "CREATE STREAM FOO WITH (KAFKA_TOPIC='BAR') AS SELECT * FROM ORDERS;")));
  }

  @Test
  public void shouldThrowWhenExecutingQueriesIfCsasCreatesTable() {
    // When:
    final KsqlStatementException e = assertThrows(
        KsqlStatementException.class,
        () -> KsqlEngineTestUtil.execute(
            serviceContext,
            ksqlEngine,
            "CREATE STREAM FOO AS SELECT ORDERID, COUNT(ORDERID) FROM ORDERS GROUP BY ORDERID;",
            ksqlConfig, Collections.emptyMap()
        )
    );

    // Then:
    assertThat(e, rawMessage(containsString(
        "Invalid result type. Your SELECT query produces a TABLE. "
            + "Please use CREATE TABLE AS SELECT statement instead.")));
    assertThat(e, statementText(is(
        "CREATE STREAM FOO AS SELECT ORDERID, COUNT(ORDERID) FROM ORDERS GROUP BY ORDERID;")));
  }

  @Test
  public void shouldThrowWhenExecutingQueriesIfCtasCreatesStream() {
    // When:
    final KsqlStatementException e = assertThrows(
        KsqlStatementException.class,
        () -> KsqlEngineTestUtil.execute(
            serviceContext,
            ksqlEngine,
            "CREATE TABLE FOO AS SELECT * FROM ORDERS;",
            ksqlConfig, Collections.emptyMap()
        )
    );

    // Then:
    assertThat(e, rawMessage(containsString(
        "Invalid result type. Your SELECT query produces a STREAM. "
            + "Please use CREATE STREAM AS SELECT statement instead.")));
    assertThat(e, statementText(is(
        "CREATE TABLE FOO AS SELECT * FROM ORDERS;")));
  }

  @Test
  public void shouldThrowWhenTryExecuteCsasThatCreatesTable() {
    // Given:
    final PreparedStatement<?> statement = prepare(parse(
        "CREATE STREAM FOO AS SELECT ORDERID, COUNT(ORDERID) FROM ORDERS GROUP BY ORDERID;").get(0));

    // When:
    final KsqlStatementException e = assertThrows(
        KsqlStatementException.class,
        () -> sandbox.execute(
            serviceContext,
            ConfiguredStatement
                .of(statement, SessionConfig.of(ksqlConfig, new HashMap<>()))
        )
    );

    // Then:
    assertThat(e, rawMessage(containsString(
        "Invalid result type. Your SELECT query produces a TABLE. "
            + "Please use CREATE TABLE AS SELECT statement instead.")));
    assertThat(e, statementText(is(
        "CREATE STREAM FOO AS SELECT ORDERID, COUNT(ORDERID) FROM ORDERS GROUP BY ORDERID;")));
  }

  @Test
  public void shouldThrowWhenTryExecuteCtasThatCreatesStream() {
    // Given:
    final PreparedStatement<?> statement = prepare(parse(
        "CREATE TABLE FOO AS SELECT * FROM ORDERS;").get(0));

    // When:
    final KsqlStatementException e = assertThrows(
        KsqlStatementException.class,
        () -> sandbox.execute(
            serviceContext,
            ConfiguredStatement
                .of(statement, SessionConfig.of(ksqlConfig, new HashMap<>()))
        )
    );

    // Then:
    assertThat(e, statementText(is(
        "CREATE TABLE FOO AS SELECT * FROM ORDERS;")));
    assertThat(e, rawMessage(is(
        "Invalid result type. Your SELECT query produces a STREAM. "
            + "Please use CREATE STREAM AS SELECT statement instead.")));
  }

  @Test
  public void shouldThrowIfStatementMissingTopicConfig() {
    final List<ParsedStatement> parsed = parse(
        "CREATE TABLE FOO (viewtime BIGINT, pageid VARCHAR) WITH (VALUE_FORMAT='AVRO', KEY_FORMAT='KAFKA');"
            + "CREATE STREAM FOO (viewtime BIGINT, pageid VARCHAR) WITH (VALUE_FORMAT='AVRO', KEY_FORMAT='KAFKA');"
            + "CREATE TABLE FOO (viewtime BIGINT, pageid VARCHAR) WITH (VALUE_FORMAT='JSON', KEY_FORMAT='KAFKA');"
            + "CREATE STREAM FOO (viewtime BIGINT, pageid VARCHAR) WITH (VALUE_FORMAT='JSON', KEY_FORMAT='KAFKA');"
    );

    for (final ParsedStatement statement : parsed) {

      try {
        ksqlEngine.prepare(statement);
        Assert.fail();
      } catch (final KsqlStatementException e) {
        assertThat(e.getMessage(), containsString(
            "Missing required property \"KAFKA_TOPIC\" which has no default value."));
      }
    }
  }

  @Test
  public void shouldThrowOnNoneExecutableDdlStatement() {
    // When:
    final KsqlStatementException e = assertThrows(
        KsqlStatementException.class,
        () -> KsqlEngineTestUtil.execute(
            serviceContext,
            ksqlEngine,
            "SHOW STREAMS;",
            ksqlConfig,
            Collections.emptyMap()
        )
    );

    // Then:
    assertThat(e, rawMessage(is("Statement not executable")));
    assertThat(e, statementText(is("SHOW STREAMS;")));
  }

  @Test
  public void shouldNotUpdateMetaStoreDuringTryExecute() {
    // Given:
    final int numberOfLiveQueries = ksqlEngine.numberOfLiveQueries();
    final int numPersistentQueries = ksqlEngine.getPersistentQueries().size();

    final List<ParsedStatement> statements = parse(
        "CREATE STREAM S1 (COL1 BIGINT) WITH (KAFKA_TOPIC = 's1_topic', VALUE_FORMAT = 'JSON', KEY_FORMAT='KAFKA');"
            + "CREATE TABLE BAR AS SELECT * FROM TEST2;"
            + "CREATE TABLE FOO AS SELECT * FROM TEST2;"
            + "DROP TABLE TEST3;");

    topicClient.preconditionTopicExists("s1_topic", 1, (short) 1, Collections.emptyMap());

    // When:
    statements
        .forEach(stmt -> sandbox.execute(
            sandboxServiceContext,
            ConfiguredStatement
                .of(sandbox.prepare(stmt), SessionConfig.of(ksqlConfig, new HashMap<>())
                )));

    // Then:
    assertThat(metaStore.getSource(SourceName.of("TEST3")), is(notNullValue()));
    assertThat(metaStore.getSource(SourceName.of("BAR")), is(nullValue()));
    assertThat(metaStore.getSource(SourceName.of("FOO")), is(nullValue()));
    assertThat("live", ksqlEngine.numberOfLiveQueries(), is(numberOfLiveQueries));
    assertThat("peristent", ksqlEngine.getPersistentQueries().size(), is(numPersistentQueries));
  }

  @Test
  public void shouldNotCreateAnyTopicsDuringTryExecute() {
    // Given:
    topicClient.preconditionTopicExists("s1_topic", 1, (short) 1, Collections.emptyMap());

    final List<ParsedStatement> statements = parse(
        "CREATE STREAM S1 (COL1 BIGINT) WITH (KAFKA_TOPIC = 's1_topic', KEY_FORMAT = 'KAFKA', VALUE_FORMAT = 'JSON');"
            + "CREATE TABLE BAR AS SELECT * FROM TEST2;"
            + "CREATE TABLE FOO AS SELECT * FROM TEST2;"
            + "DROP TABLE TEST3;");

    // When:
    statements.forEach(
        stmt -> sandbox.execute(
            sandboxServiceContext,
            ConfiguredStatement
                .of(sandbox.prepare(stmt), SessionConfig.of(ksqlConfig, new HashMap<>())
                ))
    );

    // Then:
    assertThat("no topics should be created during a tryExecute call",
        topicClient.createdTopics().keySet(), is(empty()));
  }

  @Test
  public void shouldNotIncrementQueryIdCounterDuringTryExecute() {
    // Given:
    final String sql = "create table foo as select * from test2;";
    final PreparedStatement<?> statement = prepare(parse(sql).get(0));

    // When:
    sandbox.execute(
        sandboxServiceContext,
        ConfiguredStatement
            .of(statement, SessionConfig.of(ksqlConfig, new HashMap<>()))
    );

    // Then:
    final List<QueryMetadata> queries = KsqlEngineTestUtil
        .execute(serviceContext, ksqlEngine, sql, ksqlConfig, Collections.emptyMap());
    assertThat("query id of actual execute should not be affected by previous tryExecute",
        ((PersistentQueryMetadata) queries.get(0)).getQueryId(), is(new QueryId("CTAS_FOO_0")));
  }

  @Test
  public void shouldNotRegisterAnySchemasDuringSandboxExecute() throws Exception {
    // Given:
    final List<ParsedStatement> statements = parse(
        "create table foo WITH(VALUE_FORMAT='AVRO') as select * from test2;"
            + "create stream foo2 WITH(VALUE_FORMAT='AVRO') as select * from orders;");

    givenStatementAlreadyExecuted(statements.get(0));

    final PreparedStatement<?> prepared = prepare(statements.get(1));

    // When:
    sandbox.execute(
        sandboxServiceContext,
        ConfiguredStatement
            .of(prepared, SessionConfig.of(ksqlConfig, new HashMap<>()))
    );

    // Then:
    verify(schemaRegistryClient, never()).register(any(), any(AvroSchema.class));
  }

  @Test
  public void shouldOnlyUpdateSandboxOnQueryClose() {
    // Given:
    givenSqlAlreadyExecuted("create table bar as select * from test2;");

    final QueryId queryId = ksqlEngine.getPersistentQueries()
        .get(0).getQueryId();

    final PersistentQueryMetadata sandBoxQuery = sandbox.getPersistentQuery(queryId)
        .get();

    // When:
    sandBoxQuery.close();

    // Then:
    assertThat("main engine should not be updated",
        ksqlEngine.getPersistentQuery(queryId), is(not(Optional.empty())));

    assertThat("sand box should be updated",
        sandbox.getPersistentQuery(queryId), is(Optional.empty()));
  }

  @Test
  public void shouldRegisterPersistentQueriesOnlyInSandbox() {
    // Given:
    final PreparedStatement<?> prepared = prepare(parse(
        "create table bar as select * from test2;").get(0));

    // When:
    final ExecuteResult result = sandbox.execute(
        sandboxServiceContext,
        ConfiguredStatement
            .of(prepared, SessionConfig.of(ksqlConfig, new HashMap<>()))
    );

    // Then:
    assertThat(result.getQuery(), is(not(Optional.empty())));
    assertThat(sandbox.getPersistentQuery(getQueryId(result.getQuery().get())),
        is(not(Optional.empty())));
    assertThat(ksqlEngine.getPersistentQuery(getQueryId(result.getQuery().get())),
        is(Optional.empty()));
  }

  @Test
  public void shouldNotStartKafkaStreamsInSandbox() {
    // Given:
    givenSqlAlreadyExecuted("create table bar as select * from test2;");
    final QueryMetadata query = ksqlEngine.getPersistentQueries().get(0);
    KafkaStreams.State state = ksqlEngine.getPersistentQuery(query.getQueryId()).get().getState();

    // When:
    sandbox.getPersistentQuery(query.getQueryId()).get().start();

    // Then:
    assertThat(ksqlEngine.getPersistentQuery(query.getQueryId()).get().getState(),
        is(state));
  }

  @Test
  public void shouldNotStopKafkaStreamsInSandbox() {
    // Given:
    givenSqlAlreadyExecuted("create table bar as select * from test2;");
    final QueryMetadata query = ksqlEngine.getPersistentQueries().get(0);
    ksqlEngine.getPersistentQuery(query.getQueryId()).get().start();
    KafkaStreams.State state = ksqlEngine.getPersistentQuery(query.getQueryId()).get().getState();
    // When:
    sandbox.getPersistentQuery(query.getQueryId()).get().stop();

    // Then:
    assertThat(ksqlEngine.getPersistentQuery(query.getQueryId()).get().getState(),
        is(state));
  }

  @Test
  public void shouldNotCloseKafkaStreamsInSandbox() {
    // Given:
    givenSqlAlreadyExecuted("create table bar as select * from test2;");
    final QueryMetadata query = ksqlEngine.getPersistentQueries().get(0);
    ksqlEngine.getPersistentQuery(query.getQueryId()).get().start();
    KafkaStreams.State state = ksqlEngine.getPersistentQuery(query.getQueryId()).get().getState();

    // When:
    sandbox.getPersistentQuery(query.getQueryId()).get().close();

    // Then:
    assertThat(ksqlEngine.getPersistentQuery(query.getQueryId()).get().getState(),
        is(state));
  }

  @Test
  public void shouldExecuteDdlStatement() {
    // Given:
    givenTopicsExist("foo");
    final PreparedStatement<?> statement =
        prepare(parse("CREATE STREAM FOO (a int) WITH (kafka_topic='foo', value_format='json', key_format='kafka');").get(0));

    // When:
    final ExecuteResult result = sandbox.execute(
        sandboxServiceContext,
        ConfiguredStatement
            .of(statement, SessionConfig.of(ksqlConfig, new HashMap<>()))
    );

    // Then:
    assertThat(result.getCommandResult(), is(Optional.of("Stream created")));
  }

  @Test
  public void shouldBeAbleToParseInvalidThings() {
    // Given:
    // No Stream called 'I_DO_NOT_EXIST' exists

    // When:
    final List<ParsedStatement> parsed = ksqlEngine
        .parse("CREATE STREAM FOO AS SELECT * FROM I_DO_NOT_EXIST;");

    // Then:
    assertThat(parsed, hasSize(1));
  }

  @Test
  public void shouldThrowOnPrepareIfSourcesDoNotExist() {
    // Given:
    final ParsedStatement parsed = ksqlEngine
        .parse("CREATE STREAM FOO AS SELECT * FROM I_DO_NOT_EXIST;")
        .get(0);

    // When:
    final Exception e = assertThrows(
        KsqlException.class,
        () -> ksqlEngine.prepare(parsed)
    );

    // Then:
    assertThat(e.getMessage(), containsString("I_DO_NOT_EXIST does not exist"));
  }

  @Test
  public void shouldBeAbleToPrepareTerminateAndDrop() {
    // Given:
    givenSqlAlreadyExecuted("CREATE STREAM FOO AS SELECT * FROM TEST1;");

    final List<ParsedStatement> parsed = ksqlEngine.parse(
        "TERMINATE CSAS_FOO_0;"
            + "DROP STREAM FOO;");

    // When:
    parsed.forEach(ksqlEngine::prepare);

    // Then: did not throw.
  }

  @Test
  public void shouldBeAbleToPreparePauseAndResume() {
    // Given:
    givenSqlAlreadyExecuted("CREATE STREAM FOO AS SELECT * FROM TEST1;");

    final List<ParsedStatement> parsed = ksqlEngine.parse(
        "PAUSE CSAS_FOO_0;"
            + "RESUME CSAS_FOO_0;");

    // When:
    parsed.forEach(ksqlEngine::prepare);

    // Then: did not throw.
  }

  @Test
  public void shouldIgnoreLegacyDeleteTopicPartOfDropCommand() {
    // Given:
    final QueryMetadata query = KsqlEngineTestUtil.execute(
        serviceContext,
        ksqlEngine,
        "CREATE STREAM FOO AS SELECT * FROM TEST1;",
        ksqlConfig, Collections.emptyMap()
    ).get(0);
    query.close();

    // When:
    KsqlEngineTestUtil.execute(
        serviceContext,
        ksqlEngine,
        "DROP STREAM FOO DELETE TOPIC;",
        ksqlConfig,
        Collections.emptyMap()
    );

    // Then:
    verifyNoMoreInteractions(topicClient);
    verifyNoMoreInteractions(schemaRegistryClient);
  }

  @Test
  public void shouldRaiseExceptionIfValueIsErroneous() {
    assertThrows(ConfigException.class, () ->
        ksqlEngine.alterSystemProperty(StreamsConfig.TOPOLOGY_OPTIMIZATION_CONFIG, "TEST"));
  }

  @Test
  public void shouldOverrideKsqlConfigsWhenAlterSystemPropertyIsCalled() {
    // Given:
    final Object valueBefore = ksqlEngine.getKsqlConfig().originals().get(KsqlConfig.KSQL_DEFAULT_VALUE_FORMAT_CONFIG);

    // When:
    ksqlEngine.alterSystemProperty(KsqlConfig.KSQL_DEFAULT_VALUE_FORMAT_CONFIG, "3000");

    // Then:
    final Object valueAfter = ksqlEngine.getKsqlConfig().originals().get(KsqlConfig.KSQL_DEFAULT_VALUE_FORMAT_CONFIG);
    assertThat(valueAfter, not(equalTo(valueBefore)));
    assertThat(valueAfter, equalTo("3000"));
  }

  @Test
  public void shouldThrowIfConfigureNotCalledWithAppServerConfig() {
    // When/Then:
    assertThrows(IllegalArgumentException.class, () -> ksqlEngine.configure(KsqlConfig.empty()));
  }

  @Test
  public void shouldConfigure() {
    // Given:
    final KsqlConfig config
        = new KsqlConfig(ImmutableMap.of(StreamsConfig.APPLICATION_SERVER_CONFIG, "foo:bar//"));

    // When:
    ksqlEngine.configure(config);

    // Then:
    assertThat(ksqlEngine.getKsqlConfig(), is(config));
  }

  @Test
  public void shouldCheckStreamPullQueryEnabledFlag() {
    @SuppressWarnings("unchecked") final ConfiguredStatement<Query> statementOrig =
        mock(ConfiguredStatement.class);
    when(statementOrig.getMaskedStatementText()).thenReturn("TEXT");

    final SessionConfig mockSessionConfig = mock(SessionConfig.class);
    final KsqlConfig mockConfig = mock(KsqlConfig.class);
    when(statementOrig.getSessionConfig()).thenReturn(mockSessionConfig);
    when(mockSessionConfig.getConfig(eq(true))).thenReturn(mockConfig);
    when(mockConfig.getBoolean(eq(KsqlConfig.KSQL_QUERY_STREAM_PULL_QUERY_ENABLED)))
        .thenReturn(false);

    final KsqlStatementException ksqlStatementException = assertThrows(
        KsqlStatementException.class,
        () -> ksqlEngine.createStreamPullQuery(
            null,
            null,
            statementOrig,
            false
        )
    );

    assertThat(ksqlStatementException.getSqlStatement(), is("TEXT"));
    assertThat(ksqlStatementException.getRawMessage(), is(
        "Pull queries on streams are disabled."
            + " To create a push query on the stream, add EMIT CHANGES to the end."
            + " To enable pull queries on streams,"
            + " set the ksql.query.pull.stream.enabled config to 'true'."
    ));
  }

  private void givenTopicsExist(final String... topics) {
    givenTopicsExist(1, topics);
  }

  private void givenTopicsExist(final int partitionCount, final String... topics) {
    Arrays.stream(topics)
        .forEach(topic -> topicClient.createTopic(topic, partitionCount, (short) 1));
  }

  private List<ParsedStatement> parse(final String sql) {
    return ksqlEngine.parse(sql);
  }

  private PreparedStatement<?> prepare(final ParsedStatement stmt) {
    return ksqlEngine.prepare(stmt);
  }

  private void awaitCleanupComplete() {
    awaitCleanupComplete(ksqlEngine);
  }

  private void awaitCleanupComplete(final KsqlEngine ksqlEngine) {
    // add a task to the end of the queue to make sure that
    // we've finished processing everything up until this point
    Optional<String> nameTopology;
    if (ksqlEngine.getKsqlConfig().getBoolean(KsqlConfig.KSQL_SHARED_RUNTIME_ENABLED)) {
      nameTopology = Optional.of("test");
    } else {
      nameTopology = Optional.empty();
    }
    ksqlEngine.getCleanupService().addCleanupTask(new QueryCleanupTask(serviceContext, "", nameTopology, false, "", KsqlConfig.KSQL_SERVICE_ID_DEFAULT, KsqlConfig.KSQL_PERSISTENT_QUERY_NAME_PREFIX_DEFAULT) {
      @Override
      public void run() {
        // do nothing
      }
    });

    // busy wait is fine here because this should only be
    // used in tests - if we ever have the need to make this
    // production ready, then we should properly implement this
    // with a condition variable wait/notify pattern
    while (!ksqlEngine.getCleanupService().isEmpty()) {
      Thread.yield();
    }
  }

  private void givenTopicWithValueSchema(final String topicName, final Schema schema) {
    try {
      givenTopicsExist(1, topicName);
      schemaRegistryClient.register(
          KsqlConstants.getSRSubject(topicName, false), new AvroSchema(schema));
    } catch (final Exception e) {
      fail("invalid test:" + e.getMessage());
    }
  }

  private static QueryId getQueryId(final QueryMetadata query) {
    return ((PersistentQueryMetadata) query).getQueryId();
  }

  private void givenStatementAlreadyExecuted(
      final ParsedStatement statement
  ) {
    ksqlEngine.execute(
        serviceContext,
        ConfiguredStatement
            .of(ksqlEngine.prepare(statement), SessionConfig.of(ksqlConfig, new HashMap<>())
            ));
    sandbox = ksqlEngine.createSandbox(serviceContext);
  }

  private void givenSqlAlreadyExecuted(final String sql) {
    parse(sql).forEach(stmt -> ksqlEngine.execute(
        serviceContext,
        ConfiguredStatement
            .of(ksqlEngine.prepare(stmt), SessionConfig.of(ksqlConfig, new HashMap<>())
            )));

    sandbox = ksqlEngine.createSandbox(serviceContext);
  }

  private ConfiguredStatement<?> configuredStatement(final String statement) {
    return ConfiguredStatement.of(ksqlEngine.prepare(ksqlEngine.parse(statement).get(0)),
        SessionConfig.of(ksqlConfig, new HashMap<>()));
  }
}<|MERGE_RESOLUTION|>--- conflicted
+++ resolved
@@ -121,11 +121,8 @@
 @SuppressWarnings({"OptionalGetWithoutIsPresent", "SameParameterValue"})
 @RunWith(MockitoJUnitRunner.class)
 public class KsqlEngineTest {
-<<<<<<< HEAD
+  private static final Logger log = LoggerFactory.getLogger(KsqlEngineTest.class);
   private static final MutableFunctionRegistry functionRegistry = new InternalFunctionRegistry();
-=======
-  private static final Logger log = LoggerFactory.getLogger(KsqlEngineTest.class);
->>>>>>> 7de76764
 
   private KsqlConfig ksqlConfig;
   private final Map<String, Object> sharedRuntimeEnabled = new HashMap<>();
@@ -150,6 +147,7 @@
 
   @Before
   public void setUp() {
+    sharedRuntimeEnabled.put(KsqlConfig.KSQL_SHARED_RUNTIME_ENABLED, true);
     sharedRuntimeEnabled.put(StreamsConfig.InternalConfig.TOPIC_PREFIX_ALTERNATIVE,
         ReservedInternalTopics.KSQL_INTERNAL_TOPIC_PREFIX
             + "default_"
