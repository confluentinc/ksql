--- conflicted
+++ resolved
@@ -18,11 +18,8 @@
 import io.confluent.kafka.schemaregistry.client.SchemaRegistryClient;
 import io.confluent.ksql.KsqlExecutionContext;
 import io.confluent.ksql.KsqlExecutionContext.ExecuteResult;
-<<<<<<< HEAD
+import io.confluent.ksql.config.SessionConfig;
 import io.confluent.ksql.format.DefaultFormatInjector;
-=======
-import io.confluent.ksql.config.SessionConfig;
->>>>>>> 3f646f8c
 import io.confluent.ksql.internal.KsqlEngineMetrics;
 import io.confluent.ksql.logging.processing.ProcessingLogContext;
 import io.confluent.ksql.metastore.MutableMetaStore;
@@ -147,12 +144,8 @@
   ) {
     final PreparedStatement<?> prepared = executionContext.prepare(stmt);
     final ConfiguredStatement<?> configured = ConfiguredStatement.of(
-<<<<<<< HEAD
-        prepared, overriddenProperties, ksqlConfig);
+        prepared, SessionConfig.of(ksqlConfig, overriddenProperties));
     final ConfiguredStatement<?> withFormats = new DefaultFormatInjector().inject(configured);
-=======
-        prepared, SessionConfig.of(ksqlConfig, overriddenProperties));
->>>>>>> 3f646f8c
     final ConfiguredStatement<?> withSchema =
         schemaInjector
             .map(injector -> injector.inject(withFormats))
