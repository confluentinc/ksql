/*
 * Copyright 2019 Confluent Inc.
 *
 * Licensed under the Confluent Community License (the "License"); you may not use
 * this file except in compliance with the License.  You may obtain a copy of the
 * License at
 *
 * http://www.confluent.io/confluent-community-license
 *
 * Unless required by applicable law or agreed to in writing, software
 * distributed under the License is distributed on an "AS IS" BASIS, WITHOUT
 * WARRANTIES OF ANY KIND, either express or implied.  See the License for the
 * specific language governing permissions and limitations under the License.
 */

package io.confluent.ksql.engine.rewrite;

import static org.hamcrest.MatcherAssert.assertThat;
import static org.hamcrest.Matchers.containsString;
import static org.hamcrest.Matchers.equalTo;
import static org.hamcrest.Matchers.hasSize;
import static org.hamcrest.Matchers.is;
import static org.hamcrest.Matchers.not;
import static org.junit.Assert.assertThrows;
import static org.mockito.Mockito.mock;

import com.google.common.collect.ImmutableList;
import io.confluent.ksql.execution.expression.tree.QualifiedColumnReferenceExp;
import io.confluent.ksql.function.FunctionRegistry;
import io.confluent.ksql.metastore.MetaStore;
import io.confluent.ksql.name.ColumnName;
import io.confluent.ksql.name.SourceName;
import io.confluent.ksql.parser.AstBuilder;
import io.confluent.ksql.parser.DefaultKsqlParser;
import io.confluent.ksql.parser.KsqlParser.ParsedStatement;
<<<<<<< HEAD
import io.confluent.ksql.parser.tree.GroupBy;
=======
import io.confluent.ksql.parser.tree.PartitionBy;
>>>>>>> 3171e88a
import io.confluent.ksql.parser.tree.Query;
import io.confluent.ksql.parser.tree.Select;
import io.confluent.ksql.parser.tree.SingleColumn;
import io.confluent.ksql.parser.tree.Statement;
import io.confluent.ksql.util.KsqlException;
import io.confluent.ksql.util.MetaStoreFixture;
import java.util.List;
import java.util.Optional;
import org.junit.Test;

public class AstSanitizerTest {

  private static final MetaStore META_STORE = MetaStoreFixture
      .getNewMetaStore(mock(FunctionRegistry.class));

  private static final SourceName TEST1_NAME = SourceName.of("TEST1");
  private static final SourceName TEST2_NAME = SourceName.of("TEST2");

  @Test
  public void shouldThrowIfSourceDoesNotExist() {
    // Given:
    final Statement stmt = givenQuery("SELECT * FROM UNKNOWN;");

    // When:
    final Exception e = assertThrows(
        KsqlException.class,
        () -> AstSanitizer.sanitize(stmt, META_STORE)
    );

    // Then:
    assertThat(e.getMessage(), containsString(
        "UNKNOWN does not exist."));
  }

  @Test
  public void shouldThrowIfLeftJoinSourceDoesNotExist() {
    // Given:
    final Statement stmt = givenQuery("SELECT * FROM UNKNOWN JOIN TEST2"
        + " ON UNKNOWN.col1 = test2.col1;");

    // When:
    final Exception e = assertThrows(
        KsqlException.class,
        () -> AstSanitizer.sanitize(stmt, META_STORE)
    );

    // Then:
    assertThat(e.getMessage(), containsString(
        "UNKNOWN does not exist."));
  }

  @Test
  public void shouldThrowIfRightJoinSourceDoesNotExist() {
    // Given:
    final Statement stmt = givenQuery("SELECT * FROM TEST1 JOIN UNKNOWN"
        + " ON test1.col1 = UNKNOWN.col1;");

    // When:
    final Exception e = assertThrows(
        KsqlException.class,
        () -> AstSanitizer.sanitize(stmt, META_STORE)
    );

    // Then:
    assertThat(e.getMessage(), containsString(
        "UNKNOWN does not exist."));
  }

  @Test
  public void shouldThrowOnUnknownSource() {
    // Given:
    final Statement stmt = givenQuery("SELECT * FROM Unknown;");

    // When:
    final Exception e = assertThrows(
        KsqlException.class,
        () -> AstSanitizer.sanitize(stmt, META_STORE)
    );

    // Then:
    assertThat(e.getMessage(), containsString(
        "UNKNOWN does not exist"));
  }

  @Test
  public void shouldThrowOnUnknownLeftJoinSource() {
    // Given:
    final Statement stmt =
        givenQuery("SELECT * FROM UNKNOWN JOIN TEST2 T2 WITHIN 1 SECOND ON UNKNOWN.ID = T2.ID;");

    // When:
    final Exception e = assertThrows(
        KsqlException.class,
        () -> AstSanitizer.sanitize(stmt, META_STORE)
    );

    // Then:
    assertThat(e.getMessage(), containsString(
        "UNKNOWN does not exist"));
  }

  @Test
  public void shouldThrowOnUnknownRightJoinSource() {
    // Given:
    final Statement stmt =
        givenQuery("SELECT * FROM TEST1 T1 JOIN UNKNOWN WITHIN 1 SECOND ON T1.ID = UNKNOWN.ID;");

    // When:
    final Exception e = assertThrows(
        KsqlException.class,
        () -> AstSanitizer.sanitize(stmt, META_STORE)
    );

    // Then:
    assertThat(e.getMessage(), containsString(
        "UNKNOWN does not exist"));
  }

  @Test
  public void shouldAddQualifierForColumnReference() {
    // Given:
    final Statement stmt = givenQuery("SELECT COL0 FROM TEST1;");

    // When:
    final Query result = (Query) AstSanitizer.sanitize(stmt, META_STORE);

    // Then:
    assertThat(result.getSelect(), is(new Select(ImmutableList.of(
        new SingleColumn(
            column(TEST1_NAME, "COL0"), Optional.of(ColumnName.of("COL0")))
    ))));
  }

  @Test
  public void shouldAddQualifierForJoinColumnReferenceFromLeft() {
    // Given:
    final Statement stmt = givenQuery(
        "SELECT COL5 FROM TEST1 JOIN TEST2 ON TEST1.COL0=TEST2.COL0;");

    // When:
    final Query result = (Query) AstSanitizer.sanitize(stmt, META_STORE);

    // Then:
    assertThat(result.getSelect(), is(new Select(ImmutableList.of(
        new SingleColumn(
            column(TEST1_NAME, "COL5"), Optional.of(ColumnName.of("COL5")))
    ))));
  }

  @Test
  public void shouldAddQualifierForJoinColumnReferenceFromRight() {
    // Given:
    final Statement stmt = givenQuery(
        "SELECT COL5 FROM TEST2 JOIN TEST1 ON TEST2.COL0=TEST1.COL0;");

    // When:
    final Query result = (Query) AstSanitizer.sanitize(stmt, META_STORE);

    // Then:
    assertThat(result.getSelect(), is(new Select(ImmutableList.of(
        new SingleColumn(
            column(TEST1_NAME, "COL5"), Optional.of(ColumnName.of("COL5")))
    ))));
  }

  @Test
  public void shouldThrowOnAmbiguousQualifierForJoinColumnReference() {
    // Given:
    final Statement stmt = givenQuery(
        "SELECT COL0 FROM TEST1 JOIN TEST2 ON TEST1.COL0=TEST2.COL0;");

    // When:
    final Exception e = assertThrows(
        KsqlException.class,
        () -> AstSanitizer.sanitize(stmt, META_STORE)
    );

    // Then:
    assertThat(e.getMessage(), containsString(
        "Column 'COL0' is ambiguous."));
  }

  @Test
  public void shouldPreserveQualifierOnQualifiedColumnReference() {
    // Given:
    final Statement stmt = givenQuery("SELECT TEST1.COL0 FROM TEST1;");

    // When:
    final Query result = (Query) AstSanitizer.sanitize(stmt, META_STORE);

    // Then:
    assertThat(result.getSelect(), is(new Select(ImmutableList.of(
        new SingleColumn(
            column(TEST1_NAME, "COL0"), Optional.of(ColumnName.of("COL0")))
    ))));
  }

  @Test
  public void shouldPreserveQualifierOnAliasQualifiedColumnReference() {
    // Given:
    final Statement stmt = givenQuery("SELECT T.COL0 FROM TEST2 T;");

    // When:
    final Query result = (Query) AstSanitizer.sanitize(stmt, META_STORE);

    // Then:
    assertThat(result.getSelect(), is(new Select(ImmutableList.of(
        new SingleColumn(
            column(SourceName.of("T"), "COL0"), Optional.of(ColumnName.of("COL0")))
    ))));
  }

  @Test
  public void shouldAddAliasForColumnReference() {
    // Given:
    final Statement stmt = givenQuery("SELECT COL0 FROM TEST1;");

    // When:
    final Query result = (Query) AstSanitizer.sanitize(stmt, META_STORE);

    // Then:
    final SingleColumn col = (SingleColumn) result.getSelect().getSelectItems().get(0);
    assertThat(col.getAlias(), equalTo(Optional.of(ColumnName.of("COL0"))));
  }

  @Test
  public void shouldAddAliasForJoinColumnReferenceOfCommonField() {
    // Given:
    final Statement stmt = givenQuery(
        "SELECT TEST1.COL0 FROM TEST1 JOIN TEST2 ON TEST1.COL0=TEST2.COL0;");

    // When:
    final Query result = (Query) AstSanitizer.sanitize(stmt, META_STORE);

    // Then:
    final SingleColumn col = (SingleColumn) result.getSelect().getSelectItems().get(0);
    assertThat(col.getAlias(), equalTo(Optional.of(ColumnName.of("TEST1_COL0"))));
  }

  @Test
  public void shouldAddAliasForStructDereference() {
    // Given:
    final Statement stmt = givenQuery("SELECT ADDRESS->NUMBER FROM ORDERS;");

    // When:
    final Query result = (Query) AstSanitizer.sanitize(stmt, META_STORE);

    // Then:
    final SingleColumn col = (SingleColumn) result.getSelect().getSelectItems().get(0);
    assertThat(col.getAlias(), equalTo(Optional.of(ColumnName.of("NUMBER"))));
  }

  @Test
  public void shouldAddAliasForExpression() {
    // Given:
    final Statement stmt = givenQuery("SELECT 1 + 2 FROM ORDERS;");

    // When:
    final Query result = (Query) AstSanitizer.sanitize(stmt, META_STORE);

    // Then:
    final SingleColumn col = (SingleColumn) result.getSelect().getSelectItems().get(0);
    assertThat(col.getAlias(), equalTo(Optional.of(ColumnName.of("KSQL_COL_0"))));
  }

  @Test
  public void shouldPreserveAliasIfPresent() {
    // Given:
    final Statement stmt = givenQuery("SELECT COL1 AS BOB FROM TEST1;");

    // When:
    final Query result = (Query) AstSanitizer.sanitize(stmt, META_STORE);

    // Then:
    assertThat(result.getSelect(), is(new Select(ImmutableList.of(
        new SingleColumn(column(TEST1_NAME, "COL1"), Optional.of(ColumnName.of("BOB")))
    ))));
  }

  @Test
<<<<<<< HEAD
  public void shouldRemoveAliasFromGroupByIfNoOp() {
    // Given:
    final Statement stmt = givenQuery("SELECT COUNT(1) FROM TEST1 GROUP BY COL1 AS COL1;");
=======
  public void shouldRemoveAliasFromPartitionByIfNoOp() {
    // Given:
    final Statement stmt = givenQuery("SELECT * FROM TEST1 PARTITION BY COL1 AS COL1;");
>>>>>>> 3171e88a

    // When:
    final Query result = (Query) AstSanitizer.sanitize(stmt, META_STORE);

    // Then:
<<<<<<< HEAD
    assertThat(result.getGroupBy(), is(not(Optional.empty())));
    assertThat(result.getGroupBy().flatMap(GroupBy::getAlias), is(Optional.empty()));
=======
    assertThat(result.getPartitionBy(), is(not(Optional.empty())));
    assertThat(result.getPartitionBy().flatMap(PartitionBy::getAlias), is(Optional.empty()));
>>>>>>> 3171e88a
  }

  private static Statement givenQuery(final String sql) {
    final List<ParsedStatement> statements = new DefaultKsqlParser().parse(sql);
    assertThat(statements, hasSize(1));
    return new AstBuilder(META_STORE).buildStatement(statements.get(0).getStatement());
  }

  private static QualifiedColumnReferenceExp column(final SourceName source, final String fieldName) {
    return new QualifiedColumnReferenceExp(source, ColumnName.of(fieldName));
  }
}<|MERGE_RESOLUTION|>--- conflicted
+++ resolved
@@ -20,7 +20,6 @@
 import static org.hamcrest.Matchers.equalTo;
 import static org.hamcrest.Matchers.hasSize;
 import static org.hamcrest.Matchers.is;
-import static org.hamcrest.Matchers.not;
 import static org.junit.Assert.assertThrows;
 import static org.mockito.Mockito.mock;
 
@@ -33,11 +32,6 @@
 import io.confluent.ksql.parser.AstBuilder;
 import io.confluent.ksql.parser.DefaultKsqlParser;
 import io.confluent.ksql.parser.KsqlParser.ParsedStatement;
-<<<<<<< HEAD
-import io.confluent.ksql.parser.tree.GroupBy;
-=======
-import io.confluent.ksql.parser.tree.PartitionBy;
->>>>>>> 3171e88a
 import io.confluent.ksql.parser.tree.Query;
 import io.confluent.ksql.parser.tree.Select;
 import io.confluent.ksql.parser.tree.SingleColumn;
@@ -317,30 +311,6 @@
     ))));
   }
 
-  @Test
-<<<<<<< HEAD
-  public void shouldRemoveAliasFromGroupByIfNoOp() {
-    // Given:
-    final Statement stmt = givenQuery("SELECT COUNT(1) FROM TEST1 GROUP BY COL1 AS COL1;");
-=======
-  public void shouldRemoveAliasFromPartitionByIfNoOp() {
-    // Given:
-    final Statement stmt = givenQuery("SELECT * FROM TEST1 PARTITION BY COL1 AS COL1;");
->>>>>>> 3171e88a
-
-    // When:
-    final Query result = (Query) AstSanitizer.sanitize(stmt, META_STORE);
-
-    // Then:
-<<<<<<< HEAD
-    assertThat(result.getGroupBy(), is(not(Optional.empty())));
-    assertThat(result.getGroupBy().flatMap(GroupBy::getAlias), is(Optional.empty()));
-=======
-    assertThat(result.getPartitionBy(), is(not(Optional.empty())));
-    assertThat(result.getPartitionBy().flatMap(PartitionBy::getAlias), is(Optional.empty()));
->>>>>>> 3171e88a
-  }
-
   private static Statement givenQuery(final String sql) {
     final List<ParsedStatement> statements = new DefaultKsqlParser().parse(sql);
     assertThat(statements, hasSize(1));
