/*
 * Copyright 2019 Confluent Inc.
 *
 * Licensed under the Confluent Community License (the "License"); you may not use
 * this file except in compliance with the License.  You may obtain a copy of the
 * License at
 *
 * http://www.confluent.io/confluent-community-license
 *
 * Unless required by applicable law or agreed to in writing, software
 * distributed under the License is distributed on an "AS IS" BASIS, WITHOUT
 * WARRANTIES OF ANY KIND, either express or implied.  See the License for the
 * specific language governing permissions and limitations under the License.
 */

package io.confluent.ksql.engine.rewrite;

import static org.hamcrest.MatcherAssert.assertThat;
import static org.hamcrest.Matchers.containsInAnyOrder;
import static org.hamcrest.Matchers.containsString;
import static org.hamcrest.Matchers.hasSize;
import static org.junit.Assert.assertThrows;
import static org.mockito.Mockito.mock;
import static org.mockito.Mockito.when;

import io.confluent.ksql.analyzer.Analysis.AliasedDataSource;
import io.confluent.ksql.function.FunctionRegistry;
import io.confluent.ksql.metastore.MetaStore;
import io.confluent.ksql.name.ColumnName;
import io.confluent.ksql.name.SourceName;
import io.confluent.ksql.parser.AstBuilder;
import io.confluent.ksql.parser.DefaultKsqlParser;
import io.confluent.ksql.parser.KsqlParser.ParsedStatement;
import io.confluent.ksql.parser.tree.AstNode;
import io.confluent.ksql.schema.ksql.SystemColumns;
import io.confluent.ksql.util.KsqlException;
import io.confluent.ksql.util.MetaStoreFixture;
import java.util.List;
import java.util.stream.Collectors;
import org.junit.Before;
import org.junit.Test;
import org.junit.runner.RunWith;
import org.mockito.junit.MockitoJUnitRunner;

@RunWith(MockitoJUnitRunner.class)
public class DataSourceExtractorTest {

  private static final boolean ROWPARTITION_ROWOFFSET_ENABLED = true;

  private static final SourceName TEST1 = SourceName.of("TEST1");
  private static final SourceName TEST2 = SourceName.of("TEST2");

  private static final SourceName T1 = SourceName.of("T1");
  private static final SourceName T2 = SourceName.of("T2");

  private static final MetaStore META_STORE = MetaStoreFixture
      .getNewMetaStore(mock(FunctionRegistry.class));
  private static final ColumnName COL0 = ColumnName.of("COL0");

  private DataSourceExtractor extractor;

  @Before
  public void setUp() {
<<<<<<< HEAD
    extractor = new DataSourceExtractor(META_STORE, ksqlConfig);
    when(ksqlConfig.getBoolean(KsqlConfig.KSQL_ROWPARTITION_ROWOFFSET_ENABLED)).thenReturn(true);
=======
    extractor = new DataSourceExtractor(META_STORE, ROWPARTITION_ROWOFFSET_ENABLED);
>>>>>>> 60c1bb23
  }

  @Test
  public void shouldExtractUnaliasedDataSources() {
    // Given:
    final AstNode stmt = givenQuery("SELECT * FROM TEST1;");

    // When:
    extractor.extractDataSources(stmt);

    // Then:
    assertContainsAlias(TEST1);
  }

  @Test
  public void shouldHandleAliasedDataSources() {
    // Given:
    final AstNode stmt = givenQuery("SELECT * FROM TEST1 t;");

    // When:
    extractor.extractDataSources(stmt);

    // Then:
    assertContainsAlias(SourceName.of("T"));

  }

  @Test
  public void shouldThrowIfSourceDoesNotExist() {
    // Given:
    final AstNode stmt = givenQuery("SELECT * FROM UNKNOWN;");

    // When:
    final Exception e = assertThrows(
        KsqlException.class,
        () -> extractor.extractDataSources(stmt)
    );

    // Then:
    assertThat(e.getMessage(), containsString(
        "UNKNOWN does not exist."));
  }

  @Test
  public void shouldExtractUnaliasedJoinDataSources() {
    // Given:
    final AstNode stmt = givenQuery("SELECT * FROM TEST1 JOIN TEST2"
        + " ON test1.col1 = test2.col1;");

    // When:
    extractor.extractDataSources(stmt);

    // Then:
    assertContainsAlias(TEST1, TEST2);
  }

  @Test
  public void shouldHandleAliasedJoinDataSources() {
    // Given:
    final AstNode stmt = givenQuery("SELECT * FROM TEST1 t1 JOIN TEST2 t2"
        + " ON test1.col1 = test2.col1;");

    // When:
    extractor.extractDataSources(stmt);

    // Then:
    assertContainsAlias(T1, T2);
  }

  @Test
  public void shouldThrowIfLeftJoinSourceDoesNotExist() {
    // Given:
    final AstNode stmt = givenQuery("SELECT * FROM UNKNOWN JOIN TEST2"
        + " ON UNKNOWN.col1 = test2.col1;");

    // When:
    final Exception e = assertThrows(
        KsqlException.class,
        () -> extractor.extractDataSources(stmt)
    );

    // Then:
    assertThat(e.getMessage(), containsString(
        "UNKNOWN does not exist."));
  }

  @Test
  public void shouldThrowIfRightJoinSourceDoesNotExist() {
    // Given:
    final AstNode stmt = givenQuery("SELECT * FROM TEST1 JOIN UNKNOWN"
        + " ON test1.col1 = UNKNOWN.col1;");

    // When:
    final Exception e = assertThrows(
        KsqlException.class,
        () -> extractor.extractDataSources(stmt)
    );

    // Then:
    assertThat(e.getMessage(), containsString(
        "UNKNOWN does not exist."));
  }

  @Test
  public void shouldDetectClashingColumnNames() {
    // Given:
    final AstNode stmt = givenQuery("SELECT * FROM TEST1 t1 JOIN TEST2 t2"
        + " ON test1.col1 = test2.col1;");

    // When:
    extractor.extractDataSources(stmt);

    // Then:
    assertThat("should clash", extractor.isClashingColumnName(COL0));
  }

  @Test
  public void shouldDetectClashingColumnNamesEvenIfOneJoinSourceHasNoClash() {
    // Given:
    final AstNode stmt = givenQuery("SELECT * FROM ORDERS "
        + "JOIN TEST1 t1 ON ORDERS.ITEMID = T1.COL1 "
        + "JOIN TEST2 t2 ON test1.col1 = test2.col1;");

    // When:
    extractor.extractDataSources(stmt);

    // Then:
    assertThat("should clash", extractor.isClashingColumnName(COL0));
  }

  @Test
  public void shouldDetectNoneClashingColumnNames() {
    // Given:
    final AstNode stmt = givenQuery("SELECT * FROM ORDERS "
        + "JOIN TEST1 t1 ON ORDERS.ITEMID = T1.COL1 "
        + "JOIN TEST2 t2 ON test1.col1 = test2.col1;");

    // When:
    extractor.extractDataSources(stmt);

    // Then:
    assertThat("should not clash", !extractor.isClashingColumnName(ColumnName.of("ORDERTIME")));
  }

  @Test
  public void shouldIncludePseudoColumnsInClashingNames() {
    // Given:
    final AstNode stmt = givenQuery("SELECT * FROM TEST1 t1 JOIN TEST2 t2"
        + " ON test1.col1 = test2.col1;");

    // When:
    extractor.extractDataSources(stmt);

    // Then:
    SystemColumns.pseudoColumnNames(ROWPARTITION_ROWOFFSET_ENABLED).forEach(pseudoCol ->
        assertThat(pseudoCol + " should clash", extractor.isClashingColumnName(pseudoCol))
    );
  }

  private void assertContainsAlias(final SourceName... alias) {
    assertThat(
        extractor.getAllSources()
            .stream()
            .map(AliasedDataSource::getAlias)
            .collect(Collectors.toList()),
        containsInAnyOrder(alias));
  }

  private static AstNode givenQuery(final String sql) {
    final List<ParsedStatement> statements = new DefaultKsqlParser().parse(sql);
    assertThat(statements, hasSize(1));
    return new AstBuilder(META_STORE).buildStatement(statements.get(0).getStatement());
  }
}<|MERGE_RESOLUTION|>--- conflicted
+++ resolved
@@ -61,12 +61,7 @@
 
   @Before
   public void setUp() {
-<<<<<<< HEAD
-    extractor = new DataSourceExtractor(META_STORE, ksqlConfig);
-    when(ksqlConfig.getBoolean(KsqlConfig.KSQL_ROWPARTITION_ROWOFFSET_ENABLED)).thenReturn(true);
-=======
     extractor = new DataSourceExtractor(META_STORE, ROWPARTITION_ROWOFFSET_ENABLED);
->>>>>>> 60c1bb23
   }
 
   @Test
