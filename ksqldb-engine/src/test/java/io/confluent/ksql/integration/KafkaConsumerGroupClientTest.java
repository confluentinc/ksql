/*
 * Copyright 2018 Confluent Inc.
 *
 * Licensed under the Confluent Community License (the "License"); you may not use
 * this file except in compliance with the License.  You may obtain a copy of the
 * License at
 *
 * http://www.confluent.io/confluent-community-license
 *
 * Unless required by applicable law or agreed to in writing, software
 * distributed under the License is distributed on an "AS IS" BASIS, WITHOUT
 * WARRANTIES OF ANY KIND, either express or implied.  See the License for the
 * specific language governing permissions and limitations under the License.
 */

package io.confluent.ksql.integration;

import static io.confluent.ksql.serde.FormatFactory.JSON;
import static io.confluent.ksql.serde.FormatFactory.KAFKA;
import static io.confluent.ksql.test.util.AssertEventually.assertThatEventually;
import static org.hamcrest.Matchers.hasEntry;
import static org.hamcrest.Matchers.hasItems;
import static org.hamcrest.Matchers.is;

import com.google.common.collect.ImmutableList;

import io.confluent.common.utils.IntegrationTest;
import io.confluent.ksql.KsqlConfigTestUtil;
import io.confluent.ksql.test.util.ConsumerGroupTestUtil;
import io.confluent.ksql.test.util.TopicTestUtil;
import io.confluent.ksql.services.KafkaConsumerGroupClient;
import io.confluent.ksql.services.KafkaConsumerGroupClient.ConsumerSummary;
import io.confluent.ksql.services.KafkaConsumerGroupClientImpl;
import io.confluent.ksql.util.KsqlConfig;
import io.confluent.ksql.util.OrderDataProvider;
import java.time.Duration;
import java.util.Collection;
import java.util.Collections;
import java.util.List;
import java.util.Map;
import java.util.Objects;
import java.util.concurrent.TimeUnit;
import java.util.function.Supplier;
import org.apache.kafka.clients.admin.AdminClient;
import org.apache.kafka.clients.consumer.ConsumerConfig;
import org.apache.kafka.clients.consumer.KafkaConsumer;
import org.apache.kafka.clients.consumer.OffsetAndMetadata;
import org.apache.kafka.common.TopicPartition;
import org.apache.kafka.common.serialization.ByteArrayDeserializer;
import org.apache.kafka.common.serialization.StringDeserializer;
import org.apache.kafka.raft.errors.RaftException;
import org.junit.After;
import org.junit.Before;
import org.junit.ClassRule;
import org.junit.Test;
import org.junit.experimental.categories.Category;
import org.junit.rules.RuleChain;

/**
 * Unfortunately needs to be an integration test as there is no way of stubbing results from the
 * admin client as constructors are package-private. Mocking the results would be tedious and
 * distract from the actual testing.
 */
@Category({IntegrationTest.class})
public class KafkaConsumerGroupClientTest {

  private static final int PARTITION_COUNT = 3;

  private static final IntegrationTestHarness TEST_HARNESS = IntegrationTestHarness.build();

  @ClassRule
  public static final RuleChain clusterWithRetry = RuleChain
      .outerRule(Retry.of(3, RaftException.class, 3, TimeUnit.SECONDS))
      .around(TEST_HARNESS);

  private AdminClient adminClient;
  private KafkaConsumerGroupClient consumerGroupClient;
  private String topicName;
  private String group0;
  private String group1;

  @Before
  public void startUp() {
    final KsqlConfig ksqlConfig = KsqlConfigTestUtil.create(TEST_HARNESS.getKafkaCluster());

    adminClient = AdminClient.create(ksqlConfig.getKsqlAdminClientConfigProps());
    consumerGroupClient = new KafkaConsumerGroupClientImpl(() -> adminClient);

    topicName = TopicTestUtil.uniqueTopicName();

    group0 = ConsumerGroupTestUtil.uniqueGroupId("0");
    group1 = ConsumerGroupTestUtil.uniqueGroupId("1");
  }

  @After
  public void shutdown() {
    adminClient.close();
  }

  @Test
  public void shouldListConsumerGroupsWhenTheyExist() {
    givenTopicExistsWithData();
    verifyListsGroups(group0, ImmutableList.of(group0));
    verifyListsGroups(group1, ImmutableList.of(group0, group1));
  }

  @Test
  public void shouldDescribeConsumerGroup() {
    givenTopicExistsWithData();
    try (KafkaConsumer<String, byte[]> c1 = createConsumer(group0)) {
<<<<<<< HEAD
      verifyDescribeConsumerGroup(1, group0, ImmutableList.of(c1));
      try (KafkaConsumer<String, byte[]> c2 = createConsumer(group0)) {
        verifyDescribeConsumerGroup(2, group0, ImmutableList.of(c1, c2));
      }
=======
        c1.poll(Duration.ofMillis(200));  // Force consumer to join group
        
        verifyDescribeConsumerGroup(1, group0, ImmutableList.of(c1));
        try (KafkaConsumer<String, byte[]> c2 = createConsumer(group0)) {
            c2.poll(Duration.ofMillis(200));  // Force consumer to join group
            
            verifyDescribeConsumerGroup(2, group0, ImmutableList.of(c1, c2));
        }
>>>>>>> a10bbe2e
    }
  }

  @Test
  public void shouldListConsumerGroupOffsetsWhenTheyExist() {
    givenTopicExistsWithData();
    verifyListsConsumerGroupOffsets(group0);
  }

  private void verifyDescribeConsumerGroup(
      final int expectedNumConsumers,
      final String group,
      final List<KafkaConsumer<?, ?>> consumers
  ) {
    final Supplier<ConsumerAndPartitionCount> pollAndGetCounts = () -> {
        consumers.forEach(consumer -> consumer.poll(Duration.ofMillis(200)));

        final Collection<ConsumerSummary> summaries = consumerGroupClient
            .describeConsumerGroup(group).consumers();

        final long partitionCount = summaries.stream()
            .mapToLong(summary -> summary.partitions().size())
            .sum();

        return new ConsumerAndPartitionCount(consumers.size(), (int) partitionCount);
    };

    assertThatEventually(pollAndGetCounts,
        is(new ConsumerAndPartitionCount(expectedNumConsumers, PARTITION_COUNT))
    );
  }

  private void verifyListsGroups(final String newGroup, final List<String> consumerGroups) {
    try (KafkaConsumer<String, byte[]> consumer = createConsumer(newGroup)) {

      final Supplier<List<String>> pollAndGetGroups = () -> {
        consumer.poll(Duration.ofMillis(1));
        return consumerGroupClient.listGroups();
      };

      assertThatEventually(pollAndGetGroups, hasItems(consumerGroups.toArray(new String[0])));
    }
  }

  private void verifyListsConsumerGroupOffsets(
      final String newGroup
  ) {
    try (KafkaConsumer<String, byte[]> consumer = createConsumer(newGroup)) {
      final Supplier<Map<TopicPartition, OffsetAndMetadata>> pollAndGetGroups = () -> {
        consumer.poll(Duration.ofMillis(1));
        return consumerGroupClient.listConsumerGroupOffsets(newGroup);
      };

      assertThatEventually(pollAndGetGroups,
          hasEntry(new TopicPartition(topicName, 0), new OffsetAndMetadata(0)));
    }
  }

  private void givenTopicExistsWithData() {
    TEST_HARNESS.ensureTopics(PARTITION_COUNT, topicName);
    TEST_HARNESS.produceRows(topicName, new OrderDataProvider(), KAFKA, JSON, System::currentTimeMillis);
  }

  private KafkaConsumer<String, byte[]> createConsumer(final String group) {
    final Map<String, Object> consumerConfigs = TEST_HARNESS.getKafkaCluster().consumerConfig();
    consumerConfigs.put(ConsumerConfig.GROUP_ID_CONFIG, group);

    final KafkaConsumer<String, byte[]> consumer = new KafkaConsumer<>(
        consumerConfigs,
        new StringDeserializer(),
        new ByteArrayDeserializer());

    consumer.subscribe(Collections.singleton(topicName));
    return consumer;
  }

  private static final class ConsumerAndPartitionCount {

    private final int consumerCount;
    private final int partitionCount;

    private ConsumerAndPartitionCount(final int consumerCount, final int partitionCount) {
      this.consumerCount = consumerCount;
      this.partitionCount = partitionCount;
    }

    @Override
    public boolean equals(final Object o) {
      if (this == o) {
        return true;
      }
      if (o == null || getClass() != o.getClass()) {
        return false;
      }
      final ConsumerAndPartitionCount that = (ConsumerAndPartitionCount) o;
      return consumerCount == that.consumerCount
          && partitionCount == that.partitionCount;
    }

    @Override
    public int hashCode() {
      return Objects.hash(consumerCount, partitionCount);
    }
  }
}<|MERGE_RESOLUTION|>--- conflicted
+++ resolved
@@ -108,21 +108,14 @@
   public void shouldDescribeConsumerGroup() {
     givenTopicExistsWithData();
     try (KafkaConsumer<String, byte[]> c1 = createConsumer(group0)) {
-<<<<<<< HEAD
-      verifyDescribeConsumerGroup(1, group0, ImmutableList.of(c1));
-      try (KafkaConsumer<String, byte[]> c2 = createConsumer(group0)) {
-        verifyDescribeConsumerGroup(2, group0, ImmutableList.of(c1, c2));
-      }
-=======
         c1.poll(Duration.ofMillis(200));  // Force consumer to join group
-        
+
         verifyDescribeConsumerGroup(1, group0, ImmutableList.of(c1));
         try (KafkaConsumer<String, byte[]> c2 = createConsumer(group0)) {
             c2.poll(Duration.ofMillis(200));  // Force consumer to join group
-            
+
             verifyDescribeConsumerGroup(2, group0, ImmutableList.of(c1, c2));
         }
->>>>>>> a10bbe2e
     }
   }
 
