--- conflicted
+++ resolved
@@ -41,7 +41,6 @@
 import io.confluent.ksql.query.QueryId;
 import io.confluent.ksql.schema.ksql.LogicalSchema;
 import io.confluent.ksql.schema.ksql.PhysicalSchema;
-import io.confluent.ksql.schema.ksql.SystemColumns;
 import io.confluent.ksql.schema.ksql.types.SqlType;
 import io.confluent.ksql.schema.ksql.types.SqlTypes;
 import io.confluent.ksql.serde.Format;
@@ -688,17 +687,11 @@
     return query;
   }
 
-<<<<<<< HEAD
   private static Struct asKeyStruct(final String keyValue, final PhysicalSchema physicalSchema) {
     final ConnectSchema keySchema = physicalSchema.keySchema().ksqlSchema();
     final String keyName = Iterables.getOnlyElement(keySchema.fields()).name();
     final Struct key = new Struct(keySchema);
     key.put(keyName, keyValue);
-=======
-  private static Struct asKeyStruct(final String rowKey, final PhysicalSchema physicalSchema) {
-    final Struct key = new Struct(physicalSchema.keySchema().ksqlSchema());
-    key.put(SystemColumns.ROWKEY_NAME.text(), rowKey);
->>>>>>> 28dfbc21
     return key;
   }
 
@@ -708,12 +701,7 @@
       final SqlType columnType0
   ) {
     return LogicalSchema.builder()
-<<<<<<< HEAD
-        .withRowTime()
         .keyColumn(ColumnName.of("USERID"), SqlTypes.STRING)
-=======
-        .keyColumn(SystemColumns.ROWKEY_NAME, SqlTypes.STRING)
->>>>>>> 28dfbc21
         .valueColumn(ColumnName.of(columnName0), columnType0)
         .build();
   }
@@ -724,34 +712,12 @@
       final String columnName1, final SqlType columnType1
   ) {
     return LogicalSchema.builder()
-<<<<<<< HEAD
-        .withRowTime()
         .keyColumn(ColumnName.of("USERID"), SqlTypes.STRING)
-=======
-        .keyColumn(SystemColumns.ROWKEY_NAME, SqlTypes.STRING)
->>>>>>> 28dfbc21
         .valueColumn(ColumnName.of(columnName0), columnType0)
         .valueColumn(ColumnName.of(columnName1), columnType1)
         .build();
   }
 
-<<<<<<< HEAD
-=======
-  @SuppressWarnings("SameParameterValue")
-  private static LogicalSchema schema(
-      final String columnName0, final SqlType columnType0,
-      final String columnName1, final SqlType columnType1,
-      final String columnName2, final SqlType columnType2
-  ) {
-    return LogicalSchema.builder()
-        .keyColumn(SystemColumns.ROWKEY_NAME, SqlTypes.STRING)
-        .valueColumn(ColumnName.of(columnName0), columnType0)
-        .valueColumn(ColumnName.of(columnName1), columnType1)
-        .valueColumn(ColumnName.of(columnName2), columnType2)
-        .build();
-  }
-
->>>>>>> 28dfbc21
   private static void initializeKsql(final TestKsqlContext ksqlContext) {
     ksqlContext.ensureStarted();
 
