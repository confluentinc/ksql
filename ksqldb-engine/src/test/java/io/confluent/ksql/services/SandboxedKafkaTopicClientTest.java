--- conflicted
+++ resolved
@@ -88,10 +88,7 @@
           .ignore("createTopic", String.class, int.class, short.class, Map.class)
           .ignore("isTopicExists", String.class)
           .ignore("describeTopic", String.class)
-<<<<<<< HEAD
-=======
           .ignore("getTopicConfig", String.class)
->>>>>>> 44d19405
           .ignore("describeTopic", String.class, Boolean.class)
           .ignore("describeTopics", Collection.class)
           .ignore("describeTopics", Collection.class, Boolean.class)
