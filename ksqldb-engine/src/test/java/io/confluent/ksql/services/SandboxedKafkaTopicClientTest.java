--- conflicted
+++ resolved
@@ -88,11 +88,8 @@
           .ignore("createTopic", String.class, int.class, short.class, Map.class)
           .ignore("isTopicExists", String.class)
           .ignore("describeTopic", String.class)
-<<<<<<< HEAD
+          .ignore("getTopicConfig", String.class)
           .ignore("describeTopic", String.class, Boolean.class)
-=======
-          .ignore("getTopicConfig", String.class)
->>>>>>> 384751eb
           .ignore("describeTopics", Collection.class)
           .ignore("describeTopics", Collection.class, Boolean.class)
           .ignore("deleteTopics", Collection.class)
