--- conflicted
+++ resolved
@@ -546,20 +546,6 @@
     );
   }
 
-<<<<<<< HEAD
-  @Test(expected = KsqlException.class)
-  public void shouldThrowOnSelectKeyIfKeyNotInSchema() {
-    givenInitialKStreamOf("SELECT col0, col2, col3 FROM test1 WHERE col0 > 100 EMIT CHANGES;");
-
-    final SchemaKStream<?> rekeyedSchemaKStream = initialSchemaKStream.selectKey(
-        new UnqualifiedColumnReferenceExp(ColumnName.of("won't find me")),
-        Optional.empty(), childContextStacker);
-
-    assertThat(rekeyedSchemaKStream.getKeyField(), is(validJoinKeyField));
-  }
-
-=======
->>>>>>> 3628e234
   @Test
   public void testGroupByKey() {
     // Given:
