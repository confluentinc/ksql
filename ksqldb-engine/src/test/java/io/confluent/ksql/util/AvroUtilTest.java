--- conflicted
+++ resolved
@@ -44,16 +44,9 @@
 import io.confluent.ksql.schema.ksql.types.SqlTypes;
 import io.confluent.ksql.serde.FormatFactory;
 import io.confluent.ksql.serde.FormatInfo;
-<<<<<<< HEAD
-import io.confluent.ksql.serde.KeyFormat;
 import io.confluent.ksql.serde.SchemaTranslator;
-import io.confluent.ksql.serde.SerdeOption;
-import io.confluent.ksql.serde.SerdeOptions;
-import io.confluent.ksql.serde.ValueFormat;
-=======
 import io.confluent.ksql.serde.SerdeFeature;
 import io.confluent.ksql.serde.SerdeFeatures;
->>>>>>> f97c9a64
 import io.confluent.ksql.serde.avro.AvroFormat;
 import io.confluent.ksql.serde.connect.ConnectSchemaUtil;
 import java.io.IOException;
@@ -207,7 +200,8 @@
             SerdeFeatures.of(SerdeFeature.UNWRAP_SINGLES)
         ));
     final PhysicalSchema schema = PhysicalSchema
-        .from(SINGLE_FIELD_SCHEMA, SerdeFeatures.of(), SerdeFeatures.of(SerdeFeature.UNWRAP_SINGLES));
+        .from(SINGLE_FIELD_SCHEMA, SerdeFeatures.of(),
+            SerdeFeatures.of(SerdeFeature.UNWRAP_SINGLES));
 
     when(srClient.testCompatibility(anyString(), any(AvroSchema.class))).thenReturn(true);
 
@@ -341,15 +335,7 @@
     return (AvroSchema) translator.toParsedSchema(
         PersistenceSchema.from(
             schema.logicalSchema().value(),
-<<<<<<< HEAD
-            schema.serdeOptions().valueFeatures()
-=======
             schema.valueSchema().features()
-        ),
-        FormatInfo.of(
-            AvroFormat.NAME,
-            ImmutableMap.of(AvroFormat.FULL_SCHEMA_NAME, SCHEMA_NAME)
->>>>>>> f97c9a64
         )
     );
   }
