--- conflicted
+++ resolved
@@ -16,6 +16,7 @@
 package io.confluent.ksql.util;
 
 import static org.mockito.ArgumentMatchers.any;
+import static org.mockito.ArgumentMatchers.anyString;
 import static org.mockito.ArgumentMatchers.eq;
 import static org.mockito.Mockito.inOrder;
 import static org.mockito.Mockito.mock;
@@ -39,15 +40,14 @@
 import io.confluent.ksql.util.QueryMetadata.Listener;
 
 import java.util.Collections;
+import java.util.HashMap;
 import java.util.Map;
 import java.util.Optional;
 
-<<<<<<< HEAD
 import org.apache.kafka.common.metrics.Metrics;
-=======
+import org.apache.kafka.common.metrics.Sensor;
 import org.apache.kafka.streams.KafkaStreams;
 import org.apache.kafka.streams.processor.internals.namedtopology.KafkaStreamsNamedTopologyWrapper;
->>>>>>> e7109f65
 import org.apache.kafka.streams.processor.internals.namedtopology.NamedTopology;
 import org.junit.Before;
 import org.junit.Test;
@@ -100,13 +100,17 @@
     private MaterializationInfo materializationInfo;
     @Mock
     private MaterializationProviderBuilderFactory.MaterializationProviderBuilder materializationProviderBuilder;
+    @Mock
+    private Metrics metrics;
+    @Mock
+    private Sensor sensor;
 
-    private Metrics metrics;
     private Map<String, String> metricsTags = Collections.singletonMap("tag1", "value1");
     private PersistentQueryMetadata query;
 
     @Before
     public void setUp()  {
+        when(metrics.sensor(anyString())).thenReturn(sensor);
         query = new BinPackedPersistentQueryMetadataImpl(
             KsqlConstants.PersistentQueryType.CREATE_AS,
             SQL,
@@ -127,12 +131,9 @@
             listener,
             scalablePushRegistry,
             (runtime) -> topology,
-<<<<<<< HEAD
+            keyFormat,
             metrics,
             metricsTags);
-=======
-            keyFormat);
->>>>>>> e7109f65
 
         query.initialize();
         when(materializationProviderBuilderFactory.materializationProviderBuilder(
@@ -182,4 +183,16 @@
         // Then:
         verify(sharedKafkaStreamsRuntimeImpl).stop(QUERY_ID, false);
     }
+
+    @Test
+    public void shouldRemoveMetricWhenClose() {
+        // Given:
+        final Sensor restartSensor = query.getRestartMetricsSensor().orElseGet(() -> mock(Sensor.class));
+
+        // When:
+        query.close();
+
+        // Then:
+        verify(metrics).removeSensor(restartSensor.name());
+    }
 }