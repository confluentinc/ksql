--- conflicted
+++ resolved
@@ -40,12 +40,9 @@
 import io.confluent.ksql.serde.KeyFormat;
 import io.confluent.ksql.util.QueryMetadata.Listener;
 
-<<<<<<< HEAD
+import java.util.Arrays;
 import java.util.Collections;
 import java.util.HashMap;
-=======
-import java.util.Arrays;
->>>>>>> 4dd682f7
 import java.util.Map;
 import java.util.Optional;
 
@@ -106,13 +103,11 @@
     @Mock
     private MaterializationProviderBuilderFactory.MaterializationProviderBuilder materializationProviderBuilder;
     @Mock
-<<<<<<< HEAD
+    private MeteredProcessingLoggerFactory loggerFactory;
+    @Mock
     private Metrics metrics;
     @Mock
     private Sensor sensor;
-=======
-    private MeteredProcessingLoggerFactory loggerFactory;
->>>>>>> 4dd682f7
 
     private Map<String, String> metricsTags = Collections.singletonMap("tag1", "value1");
     private PersistentQueryMetadata query;
@@ -141,12 +136,9 @@
             scalablePushRegistry,
             (runtime) -> topology,
             keyFormat,
-<<<<<<< HEAD
+            loggerFactory,
             metrics,
             metricsTags);
-=======
-            loggerFactory);
->>>>>>> 4dd682f7
 
         query.initialize();
         when(materializationProviderBuilderFactory.materializationProviderBuilder(
@@ -198,27 +190,19 @@
     }
 
     @Test
-<<<<<<< HEAD
     public void shouldRemoveMetricWhenClose() {
         // Given:
         final Sensor restartSensor = query.getRestartMetricsSensor().orElseGet(() -> mock(Sensor.class));
-=======
-    public void shouldCloseProcessingLoggers() {
-        // Given:
         final ProcessingLogger processingLogger1 = mock(ProcessingLogger.class);
         final ProcessingLogger processingLogger2 = mock(ProcessingLogger.class);
         when(loggerFactory.getLoggersWithPrefix(QUERY_ID.toString())).thenReturn(Arrays.asList(processingLogger1, processingLogger2));
->>>>>>> 4dd682f7
 
         // When:
         query.close();
 
         // Then:
-<<<<<<< HEAD
         verify(metrics).removeSensor(restartSensor.name());
-=======
         verify(processingLogger1).close();
         verify(processingLogger2).close();
->>>>>>> 4dd682f7
     }
 }