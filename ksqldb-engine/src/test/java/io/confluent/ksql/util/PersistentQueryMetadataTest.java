/*
 * Copyright 2020 Confluent Inc.
 *
 * Licensed under the Confluent Community License (the "License"); you may not use
 * this file except in compliance with the License.  You may obtain a copy of the
 * License at
 *
 * http://www.confluent.io/confluent-community-license
 *
 * Unless required by applicable law or agreed to in writing, software
 * distributed under the License is distributed on an "AS IS" BASIS, WITHOUT
 * WARRANTIES OF ANY KIND, either express or implied.  See the License for the
 * specific language governing permissions and limitations under the License.
 */

package io.confluent.ksql.util;

import static org.hamcrest.MatcherAssert.assertThat;
import static org.hamcrest.Matchers.is;
import static org.mockito.ArgumentMatchers.any;
import static org.mockito.Mockito.inOrder;
import static org.mockito.Mockito.mock;
import static org.mockito.Mockito.never;
import static org.mockito.Mockito.times;
import static org.mockito.Mockito.verify;
import static org.mockito.Mockito.when;

import edu.umd.cs.findbugs.annotations.SuppressFBWarnings;
import io.confluent.ksql.execution.plan.ExecutionStep;
import io.confluent.ksql.execution.streams.materialization.MaterializationProvider;
import io.confluent.ksql.logging.processing.MeteredProcessingLoggerFactory;
import io.confluent.ksql.logging.processing.ProcessingLogger;
import io.confluent.ksql.metastore.model.DataSource;
import io.confluent.ksql.execution.scalablepush.ScalablePushRegistry;
import io.confluent.ksql.query.KafkaStreamsBuilder;
import io.confluent.ksql.query.MaterializationProviderBuilderFactory;
import io.confluent.ksql.query.QueryError;
import io.confluent.ksql.query.QueryErrorClassifier;
import io.confluent.ksql.query.QueryId;
import io.confluent.ksql.schema.ksql.LogicalSchema;
import io.confluent.ksql.schema.ksql.PhysicalSchema;
import io.confluent.ksql.schema.query.QuerySchemas;
import io.confluent.ksql.util.QueryMetadata.Listener;
import java.time.Duration;
import java.util.Collections;
import java.util.Map;
import java.util.Optional;

import org.apache.kafka.common.metrics.Metrics;
import org.apache.kafka.streams.KafkaStreams;
import org.apache.kafka.streams.KafkaStreams.State;
import org.apache.kafka.streams.Topology;
import org.junit.Before;
import org.junit.Test;
import org.junit.runner.RunWith;
import org.mockito.ArgumentCaptor;
import org.mockito.InOrder;
import org.mockito.Mock;
import org.mockito.junit.MockitoJUnitRunner;

@RunWith(MockitoJUnitRunner.class)
public class PersistentQueryMetadataTest {
  private static final String SQL = "sql";
  private static final String EXECUTION_PLAN = "execution plan";
  private static final QueryId QUERY_ID = new QueryId("queryId");
  private static final String APPLICATION_ID = "applicationId";
  private static final long CLOSE_TIMEOUT = 10L;

  @Mock
  private KafkaStreamsBuilder kafkaStreamsBuilder;
  @Mock
  private KafkaStreams kafkaStreams;
  @Mock
  private PhysicalSchema physicalSchema;
  @Mock
  private DataSource sinkDataSource;
  @Mock
  private MaterializationProviderBuilderFactory.MaterializationProviderBuilder
      materializationProviderBuilder;
  @Mock
  private MaterializationProvider materializationProvider;
  @Mock
  private Topology topology;
  @Mock
  private QuerySchemas schemas;
  @Mock
  private Map<String, Object> props;
  @Mock
  private Map<String, Object> overrides;
  @Mock
  private QueryErrorClassifier queryErrorClassifier;
  @Mock
  private ExecutionStep<?> physicalPlan;
  @Mock
  private ProcessingLogger processingLogger;
  @Mock
  private Listener listener;
  @Mock
  private ScalablePushRegistry scalablePushRegistry;
  @Mock
<<<<<<< HEAD
  private Metrics metrics;
=======
  private MeteredProcessingLoggerFactory processingLoggerFactory;
>>>>>>> 4dd682f7

  private PersistentQueryMetadata query;

  @Before
  public void setUp()  {
    when(kafkaStreamsBuilder.build(any(), any())).thenReturn(kafkaStreams);
    when(physicalSchema.logicalSchema()).thenReturn(mock(LogicalSchema.class));
    when(materializationProviderBuilder.apply(kafkaStreams, topology))
        .thenReturn(Optional.of(materializationProvider));
    when(kafkaStreams.state()).thenReturn(State.NOT_RUNNING);

    query = new PersistentQueryMetadataImpl(
        KsqlConstants.PersistentQueryType.CREATE_AS,
        SQL,
        physicalSchema,
        Collections.emptySet(),
        Optional.of(sinkDataSource),
        EXECUTION_PLAN,
        QUERY_ID,
        Optional.of(materializationProviderBuilder),
        APPLICATION_ID,
        topology,
        kafkaStreamsBuilder,
        schemas,
        props,
        overrides,
        CLOSE_TIMEOUT,
        queryErrorClassifier,
        physicalPlan,
        10,
        processingLogger,
        0L,
        0L,
        listener,
        Optional.of(scalablePushRegistry),
<<<<<<< HEAD
        metrics,
        Collections.emptyMap()
=======
        processingLoggerFactory
>>>>>>> 4dd682f7
    );

    query.initialize();
  }

  @Test
  public void shouldReturnInsertQueryType() {
    // Given
    final PersistentQueryMetadata query = new PersistentQueryMetadataImpl(
        KsqlConstants.PersistentQueryType.INSERT,
        SQL,
        physicalSchema,
        Collections.emptySet(),
        Optional.of(sinkDataSource),
        EXECUTION_PLAN,
        QUERY_ID,
        Optional.of(materializationProviderBuilder),
        APPLICATION_ID,
        topology,
        kafkaStreamsBuilder,
        schemas,
        props,
        overrides,
        CLOSE_TIMEOUT,
        queryErrorClassifier,
        physicalPlan,
        10,
        processingLogger,
        0L,
        0L,
        listener,
        Optional.empty(),
<<<<<<< HEAD
        metrics,
        Collections.emptyMap()
=======
        processingLoggerFactory
>>>>>>> 4dd682f7
    );

    // When/Then
    assertThat(query.getPersistentQueryType(), is(KsqlConstants.PersistentQueryType.INSERT));
  }

  @Test
  public void shouldReturnCreateAsQueryType() {
    // Given
    final PersistentQueryMetadata query = new PersistentQueryMetadataImpl(
        KsqlConstants.PersistentQueryType.CREATE_AS,
        SQL,
        physicalSchema,
        Collections.emptySet(),
        Optional.of(sinkDataSource),
        EXECUTION_PLAN,
        QUERY_ID,
        Optional.of(materializationProviderBuilder),
        APPLICATION_ID,
        topology,
        kafkaStreamsBuilder,
        schemas,
        props,
        overrides,
        CLOSE_TIMEOUT,
        queryErrorClassifier,
        physicalPlan,
        10,
        processingLogger,
        0L,
        0L,
        listener,
        Optional.empty(),
<<<<<<< HEAD
        metrics,
        Collections.emptyMap()
=======
        processingLoggerFactory
>>>>>>> 4dd682f7
    );

    // When/Then
    assertThat(query.getPersistentQueryType(), is(KsqlConstants.PersistentQueryType.CREATE_AS));
  }

  @Test
  @SuppressFBWarnings("RV_RETURN_VALUE_IGNORED_NO_SIDE_EFFECT")
  public void shouldCloseKafkaStreamsOnStop() {
    // When:
    query.stop();

    // Then:
    final InOrder inOrder = inOrder(kafkaStreams);
    inOrder.verify(kafkaStreams).close(any());
    inOrder.verify(kafkaStreams).state();
    inOrder.verifyNoMoreInteractions();
  }

  @Test
  public void shouldNotCallCloseCallbackOnStop() {
    // When:
    query.stop();

    // Then:
    verify(listener, times(0)).onClose(query);
  }

  @Test
  public void shouldCallKafkaStreamsCloseOnStop() {
    // When:
    query.stop();

    // Then:
    verify(kafkaStreams).close(Duration.ofMillis(CLOSE_TIMEOUT));
  }

  @Test
  public void shouldNotCleanUpKStreamsAppOnStop() {
    // When:
    query.stop();

    // Then:
    verify(kafkaStreams, never()).cleanUp();
  }

  @Test
  public void shouldCallProcessingLoggerOnError() {
    // Given:
    final Thread thread = mock(Thread.class);
    final Throwable error = mock(Throwable.class);
    final ArgumentCaptor<ProcessingLogger.ErrorMessage> errorMessageCaptor =
        ArgumentCaptor.forClass(ProcessingLogger.ErrorMessage.class);
    when(queryErrorClassifier.classify(error)).thenReturn(QueryError.Type.SYSTEM);

    // When:
    query.uncaughtHandler(error);

    // Then:
    verify(processingLogger).error(errorMessageCaptor.capture());
    assertThat(
        KafkaStreamsThreadError.of(
            "Unhandled exception caught in streams thread", thread, error),
        is(errorMessageCaptor.getValue()));
  }
}<|MERGE_RESOLUTION|>--- conflicted
+++ resolved
@@ -98,11 +98,9 @@
   @Mock
   private ScalablePushRegistry scalablePushRegistry;
   @Mock
-<<<<<<< HEAD
   private Metrics metrics;
-=======
+  @Mock
   private MeteredProcessingLoggerFactory processingLoggerFactory;
->>>>>>> 4dd682f7
 
   private PersistentQueryMetadata query;
 
@@ -138,12 +136,9 @@
         0L,
         listener,
         Optional.of(scalablePushRegistry),
-<<<<<<< HEAD
+        processingLoggerFactory,
         metrics,
         Collections.emptyMap()
-=======
-        processingLoggerFactory
->>>>>>> 4dd682f7
     );
 
     query.initialize();
@@ -176,12 +171,9 @@
         0L,
         listener,
         Optional.empty(),
-<<<<<<< HEAD
+        processingLoggerFactory,
         metrics,
         Collections.emptyMap()
-=======
-        processingLoggerFactory
->>>>>>> 4dd682f7
     );
 
     // When/Then
@@ -215,12 +207,9 @@
         0L,
         listener,
         Optional.empty(),
-<<<<<<< HEAD
+        processingLoggerFactory,
         metrics,
         Collections.emptyMap()
-=======
-        processingLoggerFactory
->>>>>>> 4dd682f7
     );
 
     // When/Then
