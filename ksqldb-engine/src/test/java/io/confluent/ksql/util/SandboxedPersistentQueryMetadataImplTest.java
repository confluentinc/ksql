--- conflicted
+++ resolved
@@ -90,11 +90,9 @@
   @Mock
   private Listener sandboxListener;
   @Mock
-<<<<<<< HEAD
+  private MeteredProcessingLoggerFactory processingLoggerFactory;
+  @Mock
   private Metrics metrics;
-=======
-  private MeteredProcessingLoggerFactory processingLoggerFactory;
->>>>>>> 4dd682f7
 
   private SandboxedPersistentQueryMetadataImpl sandbox;
 
@@ -129,12 +127,9 @@
         0L,
         listener,
         Optional.empty(),
-<<<<<<< HEAD
+        processingLoggerFactory,
         metrics,
         Collections.emptyMap()
-=======
-        processingLoggerFactory
->>>>>>> 4dd682f7
     );
 
     query.initialize();
