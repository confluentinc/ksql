/*
 * Copyright 2018 Confluent Inc.
 *
 * Licensed under the Confluent Community License (the "License"); you may not use
 * this file except in compliance with the License.  You may obtain a copy of the
 * License at
 *
 * http://www.confluent.io/confluent-community-license
 *
 * Unless required by applicable law or agreed to in writing, software
 * distributed under the License is distributed on an "AS IS" BASIS, WITHOUT
 * WARRANTIES OF ANY KIND, either express or implied.  See the License for the
 * specific language governing permissions and limitations under the License.
 */

package io.confluent.ksql.execution.codegen;

import static java.util.Objects.requireNonNull;

import com.google.common.annotations.VisibleForTesting;
import io.confluent.ksql.execution.expression.tree.CreateArrayExpression;
import io.confluent.ksql.execution.expression.tree.CreateMapExpression;
import io.confluent.ksql.execution.expression.tree.CreateStructExpression;
import io.confluent.ksql.execution.expression.tree.DereferenceExpression;
import io.confluent.ksql.execution.expression.tree.Expression;
import io.confluent.ksql.execution.expression.tree.FunctionCall;
import io.confluent.ksql.execution.expression.tree.IntervalUnit;
import io.confluent.ksql.execution.expression.tree.LambdaFunctionCall;
import io.confluent.ksql.execution.expression.tree.LikePredicate;
import io.confluent.ksql.execution.expression.tree.SubscriptExpression;
import io.confluent.ksql.execution.expression.tree.TraversalExpressionVisitor;
import io.confluent.ksql.execution.expression.tree.UnqualifiedColumnReferenceExp;
import io.confluent.ksql.execution.util.ExpressionTypeManager;
import io.confluent.ksql.function.FunctionRegistry;
import io.confluent.ksql.function.KsqlScalarFunction;
import io.confluent.ksql.function.UdfFactory;
import io.confluent.ksql.name.ColumnName;
import io.confluent.ksql.name.FunctionName;
import io.confluent.ksql.schema.ksql.Column;
import io.confluent.ksql.schema.ksql.LogicalSchema;
import io.confluent.ksql.schema.ksql.SchemaConverters;
import io.confluent.ksql.schema.ksql.SchemaConverters.SqlToJavaTypeConverter;
import io.confluent.ksql.schema.ksql.SqlArgument;
import io.confluent.ksql.schema.ksql.types.SqlIntervalUnit;
import io.confluent.ksql.schema.ksql.types.SqlLambda;
import io.confluent.ksql.schema.ksql.types.SqlType;
import io.confluent.ksql.util.KsqlConfig;
import io.confluent.ksql.util.KsqlException;
import java.util.ArrayList;
import java.util.List;
import java.util.Map.Entry;
import java.util.stream.Collectors;
import java.util.stream.Stream;
import org.apache.kafka.connect.data.Schema;
import org.codehaus.commons.compiler.CompileException;
import org.codehaus.commons.compiler.CompilerFactoryFactory;
import org.codehaus.commons.compiler.IExpressionEvaluator;

public class CodeGenRunner {

  private static final SqlToJavaTypeConverter SQL_TO_JAVA_TYPE_CONVERTER =
      SchemaConverters.sqlToJavaConverter();

  private final LogicalSchema schema;
  private final FunctionRegistry functionRegistry;
  private final ExpressionTypeManager expressionTypeManager;
  private final KsqlConfig ksqlConfig;

  public static List<ExpressionMetadata> compileExpressions(
      final Stream<Expression> expressions,
      final String type,
      final LogicalSchema schema,
      final KsqlConfig ksqlConfig,
      final FunctionRegistry functionRegistry
  ) {
    final CodeGenRunner codeGen = new CodeGenRunner(schema, ksqlConfig, functionRegistry);

    return expressions
        .map(exp -> compileExpression(exp, type, codeGen))
        .collect(Collectors.toList());
  }

  public static ExpressionMetadata compileExpression(
      final Expression expression,
      final String type,
      final LogicalSchema schema,
      final KsqlConfig ksqlConfig,
      final FunctionRegistry functionRegistry
  ) {
    final CodeGenRunner codeGen = new CodeGenRunner(schema, ksqlConfig, functionRegistry);
    return compileExpression(expression, type, codeGen);
  }

  private static ExpressionMetadata compileExpression(
      final Expression expression,
      final String type,
      final CodeGenRunner codeGen
  ) {
    return codeGen.buildCodeGenFromParseTree(expression, type);
  }

  public CodeGenRunner(
      final LogicalSchema schema,
      final KsqlConfig ksqlConfig,
      final FunctionRegistry functionRegistry
  ) {
    this.functionRegistry = requireNonNull(functionRegistry, "functionRegistry");
    this.schema = requireNonNull(schema, "schema");
    this.ksqlConfig = requireNonNull(ksqlConfig, "ksqlConfig");
    this.expressionTypeManager = new ExpressionTypeManager(schema, functionRegistry);
  }

  public CodeGenSpec getCodeGenSpec(final Expression expression) {
    final Visitor visitor = new Visitor();
    final TypeContext context = new TypeContext();
    visitor.process(expression, context);
    return visitor.spec.build();
  }

  public ExpressionMetadata buildCodeGenFromParseTree(
      final Expression expression,
      final String type
  ) {
    try {
      final CodeGenSpec spec = getCodeGenSpec(expression);
      final String javaCode = SqlToJavaVisitor.of(
          schema,
          functionRegistry,
          spec,
          ksqlConfig
      ).process(expression);

      final SqlType returnType = expressionTypeManager.getExpressionSqlType(expression);
      if (returnType == null) {
        // expressionType can be null if expression is NULL.
        throw new KsqlException("NULL expression not supported");
      }

      final Class<?> expressionType = SQL_TO_JAVA_TYPE_CONVERTER.toJavaType(returnType);

      final IExpressionEvaluator ee =
          cook(javaCode, expressionType, spec.argumentNames(), spec.argumentTypes());

      return new ExpressionMetadata(ee, spec, returnType, expression);
    } catch (KsqlException | CompileException e) {
      throw new KsqlException("Invalid " + type + ": " + e.getMessage()
          + ". expression:" + expression + ", schema:" + schema, e);
    } catch (final Exception e) {
      throw new RuntimeException("Unexpected error generating code for " + type
          + ". expression:" + expression, e);
    }
  }

  @VisibleForTesting
  public static IExpressionEvaluator cook(
      final String javaCode,
      final Class<?> expressionType,
      final String[] argNames,
      final Class<?>[] argTypes
  ) throws Exception {
    final IExpressionEvaluator ee = CompilerFactoryFactory.getDefaultCompilerFactory()
        .newExpressionEvaluator();

    ee.setDefaultImports(SqlToJavaVisitor.JAVA_IMPORTS.toArray(new String[0]));
    ee.setParameters(argNames, argTypes);
    ee.setExpressionType(expressionType);
    ee.cook(javaCode);
    return ee;
  }

  private final class Visitor extends TraversalExpressionVisitor<TypeContext> {

    private final CodeGenSpec.Builder spec;

    private Visitor() {
      this.spec = new CodeGenSpec.Builder();
    }

    @Override
    public Void visitLikePredicate(final LikePredicate node, final TypeContext context) {
      process(node.getValue(), context);
      process(node.getPattern(), context);
      return null;
    }

    @Override
    public Void visitFunctionCall(final FunctionCall node, final TypeContext context) {
      final FunctionName functionName = node.getName();

      // this context gets updated as we process non lambda arguments
      final TypeContext currentTypeContext = context.getCopy();

      final List<SqlArgument> argumentTypes = new ArrayList<>();
      final List<TypeContext> typeContextsForChildren = new ArrayList<>();
      final boolean hasLambda = node.hasLambdaFunctionCallArguments();
      for (final Expression argExpr : node.getArguments()) {
        final TypeContext childContext = TypeContextUtil.contextForExpression(
            argExpr, context, currentTypeContext
        );
        typeContextsForChildren.add(childContext);

        // pass a copy of the context to the type checker so that type checking in one
        // expression subtree doesn't interfere with type checking in another one
        final SqlType resolvedArgType =
            expressionTypeManager.getExpressionSqlType(argExpr, childContext.getCopy());

        if (argExpr instanceof LambdaFunctionCall) {
          argumentTypes.add(
              SqlArgument.of(
<<<<<<< HEAD
                  SqlLambda.of(context.getLambdaInputTypes(), childContext.getSqlType())));
        } else if (argExpr instanceof IntervalUnit) {
          argumentTypes.add(
              SqlArgument.of(SqlIntervalUnit.INSTANCE));
=======
                  SqlLambda.of(currentTypeContext.getLambdaInputTypes(), resolvedArgType)));
>>>>>>> b3b9b83c
        } else {
          argumentTypes.add(SqlArgument.of(resolvedArgType));
          // for lambdas - we save the type information to resolve the lambda generics
          if (hasLambda) {
            currentTypeContext.visitType(resolvedArgType);
          }
        }
      }

      final UdfFactory holder = functionRegistry.getUdfFactory(functionName);
      final KsqlScalarFunction function = holder.getFunction(argumentTypes);
      spec.addFunction(
          function.name(),
          function.newInstance(ksqlConfig)
      );

      final List<Expression> arguments = node.getArguments();
      for (int i = 0; i < arguments.size(); i++) {
        process(arguments.get(i), typeContextsForChildren.get(i));
      }
      return null;
    }

    @Override
    public Void visitSubscriptExpression(
        final SubscriptExpression node, final TypeContext context
    ) {
      if (node.getBase() instanceof UnqualifiedColumnReferenceExp) {
        final UnqualifiedColumnReferenceExp arrayBaseName
            = (UnqualifiedColumnReferenceExp) node.getBase();
        addRequiredColumn(arrayBaseName.getColumnName());
      } else {
        process(node.getBase(), context);
      }
      process(node.getIndex(), context);
      return null;
    }

    @Override
    public Void visitCreateArrayExpression(
        final CreateArrayExpression exp, final TypeContext context
    ) {
      exp.getValues().forEach(val -> process(val, context));
      return null;
    }

    @Override
    public Void visitCreateMapExpression(final CreateMapExpression exp, final TypeContext context) {
      for (Entry<Expression, Expression> entry : exp.getMap().entrySet()) {
        process(entry.getKey(), context);
        process(entry.getValue(), context);
      }
      return null;
    }

    @Override
    public Void visitStructExpression(
        final CreateStructExpression exp,
        final TypeContext context
    ) {
      exp.getFields().forEach(val -> process(val.getValue(), context));
      final Schema schema = SchemaConverters
          .sqlToConnectConverter()
          .toConnectSchema(expressionTypeManager.getExpressionSqlType(exp));

      spec.addStructSchema(exp, schema);
      return null;
    }

    @Override
    public Void visitUnqualifiedColumnReference(
        final UnqualifiedColumnReferenceExp node,
        final TypeContext context
    ) {
      addRequiredColumn(node.getColumnName());
      return null;
    }

    @Override
    public Void visitDereferenceExpression(
        final DereferenceExpression node, final TypeContext context
    ) {
      process(node.getBase(), context);
      return null;
    }

    @Override
    public Void visitLambdaExpression(final LambdaFunctionCall node, final TypeContext context) {
      context.mapLambdaInputTypes(node.getArguments());
      process(node.getBody(), context);
      return null;
    }

    private void addRequiredColumn(final ColumnName columnName) {
      final Column column = schema.findValueColumn(columnName)
          .orElseThrow(() -> new KsqlException(
              "Cannot find the select field in the available fields."
                  + " field: " + columnName
                  + ", schema: " + schema.value()));

      spec.addParameter(
          column.name(),
          SQL_TO_JAVA_TYPE_CONVERTER.toJavaType(column.type()),
          column.index()
      );
    }
  }
}<|MERGE_RESOLUTION|>--- conflicted
+++ resolved
@@ -207,14 +207,10 @@
         if (argExpr instanceof LambdaFunctionCall) {
           argumentTypes.add(
               SqlArgument.of(
-<<<<<<< HEAD
-                  SqlLambda.of(context.getLambdaInputTypes(), childContext.getSqlType())));
+                  SqlLambda.of(currentTypeContext.getLambdaInputTypes(), resolvedArgType)));
         } else if (argExpr instanceof IntervalUnit) {
           argumentTypes.add(
               SqlArgument.of(SqlIntervalUnit.INSTANCE));
-=======
-                  SqlLambda.of(currentTypeContext.getLambdaInputTypes(), resolvedArgType)));
->>>>>>> b3b9b83c
         } else {
           argumentTypes.add(SqlArgument.of(resolvedArgType));
           // for lambdas - we save the type information to resolve the lambda generics
