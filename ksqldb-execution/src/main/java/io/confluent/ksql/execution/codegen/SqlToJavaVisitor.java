--- conflicted
+++ resolved
@@ -98,11 +98,6 @@
 import io.confluent.ksql.schema.ksql.types.SqlArray;
 import io.confluent.ksql.schema.ksql.types.SqlBaseType;
 import io.confluent.ksql.schema.ksql.types.SqlDecimal;
-<<<<<<< HEAD
-import io.confluent.ksql.schema.ksql.types.SqlIntervalUnit;
-import io.confluent.ksql.schema.ksql.types.SqlLambda;
-=======
->>>>>>> 608cb5ea
 import io.confluent.ksql.schema.ksql.types.SqlMap;
 import io.confluent.ksql.schema.ksql.types.SqlType;
 import io.confluent.ksql.schema.ksql.types.SqlTypes;
@@ -464,44 +459,6 @@
       final FunctionName functionName = node.getName();
       final String instanceName = funNameToCodeName.apply(functionName);
       final UdfFactory udfFactory = functionRegistry.getUdfFactory(node.getName());
-<<<<<<< HEAD
-
-      // this context gets updated as we process non lambda arguments
-      final TypeContext currentTypeContext = context.getCopy();
-
-      final List<SqlArgument> argumentSchemas = new ArrayList<>();
-      final List<TypeContext> typeContextsForChildren = new ArrayList<>();
-      final boolean hasLambda = node.hasLambdaFunctionCallArguments();
-
-      for (final Expression argExpr : node.getArguments()) {
-        final TypeContext childContext = TypeContextUtil.contextForExpression(
-            argExpr, context, currentTypeContext
-        );
-        typeContextsForChildren.add(childContext);
-
-        // pass a copy of the context to the type checker so that type checking in one
-        // expression subtree doesn't interfere with type checking in another one
-        final SqlType resolvedArgType =
-            expressionTypeManager.getExpressionSqlType(argExpr, childContext.getCopy());
-        if (argExpr instanceof LambdaFunctionCall) {
-          argumentSchemas.add(
-              SqlArgument.of(
-                  SqlLambda.of(currentTypeContext.getLambdaInputTypes(), resolvedArgType)));
-        } else if (argExpr instanceof IntervalUnit) {
-          argumentSchemas.add(SqlArgument.of(SqlIntervalUnit.INSTANCE));
-        } else {
-          argumentSchemas.add(SqlArgument.of(resolvedArgType));
-          // for lambdas - we save the type information to resolve the lambda generics
-          if (hasLambda) {
-            currentTypeContext.visitType(resolvedArgType);
-          }
-        }
-      }
-
-      final KsqlFunction function = udfFactory.getFunction(argumentSchemas);
-
-      final SqlType functionReturnSchema = function.getReturnType(argumentSchemas);
-=======
       final FunctionTypeInfo argumentsAndContext = FunctionArgumentsUtil
           .getFunctionTypeInfo(
               expressionTypeManager,
@@ -510,7 +467,6 @@
               context);
 
       final SqlType returnType = argumentsAndContext.getReturnType();
->>>>>>> 608cb5ea
       final String javaReturnType =
           SchemaConverters.sqlToJavaConverter()
               .toJavaType(returnType)
