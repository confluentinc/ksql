--- conflicted
+++ resolved
@@ -969,7 +969,6 @@
         return new Pair<>(expr.getLeft(), sqlType);
       }
 
-<<<<<<< HEAD
       return Optional.ofNullable(
           CASTERS.get(sqlType.baseType())
           ).orElseThrow(
@@ -978,19 +977,6 @@
           .cast(expr, sqlType);
     }
 
-=======
-      return CASTERS.getOrDefault(sqlType.baseType(), CastVisitor::unsupportedCast)
-          .cast(expr, sqlType, ksqlConfig);
-    }
-
-    private static Pair<String, SqlType> unsupportedCast(
-        final Pair<String, SqlType> expr, final SqlType returnType, final KsqlConfig ksqlConfig
-    ) {
-      throw new KsqlFunctionException("Cast of " + expr.getRight()
-            + " to " + returnType + " is not supported");
-    }
-
->>>>>>> 6784aabd
     private static Pair<String, SqlType> castString(
         final Pair<String, SqlType> expr, final SqlType returnType, final KsqlConfig ksqlConfig
     ) {
