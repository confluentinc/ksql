--- conflicted
+++ resolved
@@ -63,61 +63,6 @@
     assertThat(e.getMessage(), is(("Windowed sources require a key column.")));
   }
 
-<<<<<<< HEAD
-  @Test
-  public void shouldThrowOnWindowStartColumn() {
-    // Given:
-    final LogicalSchema schema = LogicalSchema.builder()
-        .keyColumn(ColumnName.of("K0"), SqlTypes.INTEGER)
-        .valueColumn(SystemColumns.WINDOWSTART_NAME, SqlTypes.INTEGER)
-        .build();
-
-    // When:
-    final Exception e = assertThrows(
-        IllegalArgumentException.class,
-        () -> new TestCommand(
-            SOURCE_NAME,
-            schema,
-            Optional.empty(),
-            TOPIC_NAME,
-            FORMATS,
-            Optional.empty()
-        )
-    );
-
-    // Then:
-    assertThat(e.getMessage(), containsString(
-        "Schema contains system columns in value schema"));
-  }
-
-  @Test
-  public void shouldThrowOnWindowEndColumn() {
-    // Given:
-    final LogicalSchema schema = LogicalSchema.builder()
-        .keyColumn(ColumnName.of("k1"), SqlTypes.INTEGER)
-        .valueColumn(SystemColumns.WINDOWEND_NAME, SqlTypes.INTEGER)
-        .build();
-
-    // When:
-    final Exception e = assertThrows(
-        IllegalArgumentException.class,
-        () -> new TestCommand(
-            SOURCE_NAME,
-            schema,
-            Optional.empty(),
-            TOPIC_NAME,
-            FORMATS,
-            Optional.empty()
-        )
-    );
-
-    // Then:
-    assertThat(e.getMessage(), containsString(
-        "Schema contains system columns in value schema"));
-  }
-
-=======
->>>>>>> 7d5cb039
   private static final class TestCommand extends CreateSourceCommand {
 
     TestCommand(
