/*
 * Copyright 2018 Confluent Inc.
 *
 * Licensed under the Confluent Community License (the "License"); you may not use
 * this file except in compliance with the License.  You may obtain a copy of the
 * License at
 *
 * http://www.confluent.io/confluent-community-license
 *
 * Unless required by applicable law or agreed to in writing, software
 * distributed under the License is distributed on an "AS IS" BASIS, WITHOUT
 * WARRANTIES OF ANY KIND, either express or implied.  See the License for the
 * specific language governing permissions and limitations under the License.
 */

package io.confluent.ksql.execution.util;

import static io.confluent.ksql.execution.testutil.TestExpressions.ADDRESS;
import static io.confluent.ksql.execution.testutil.TestExpressions.COL1;
import static io.confluent.ksql.execution.testutil.TestExpressions.COL2;
import static io.confluent.ksql.execution.testutil.TestExpressions.COL3;
import static io.confluent.ksql.execution.testutil.TestExpressions.COL7;
import static io.confluent.ksql.execution.testutil.TestExpressions.MAPCOL;
import static io.confluent.ksql.execution.testutil.TestExpressions.SCHEMA;
import static io.confluent.ksql.execution.testutil.TestExpressions.literal;
import static org.hamcrest.CoreMatchers.containsString;
import static org.hamcrest.CoreMatchers.equalTo;
import static org.hamcrest.MatcherAssert.assertThat;
import static org.hamcrest.Matchers.is;
import static org.junit.Assert.assertThrows;
import static org.mockito.ArgumentMatchers.any;
import static org.mockito.ArgumentMatchers.anyList;
import static org.mockito.Mockito.mock;
import static org.mockito.Mockito.verify;
import static org.mockito.Mockito.when;

import com.google.common.collect.ImmutableList;
import com.google.common.collect.ImmutableMap;
import io.confluent.ksql.execution.expression.tree.ArithmeticBinaryExpression;
import io.confluent.ksql.execution.expression.tree.BooleanLiteral;
import io.confluent.ksql.execution.expression.tree.ComparisonExpression;
import io.confluent.ksql.execution.expression.tree.ComparisonExpression.Type;
import io.confluent.ksql.execution.expression.tree.CreateArrayExpression;
import io.confluent.ksql.execution.expression.tree.CreateMapExpression;
import io.confluent.ksql.execution.expression.tree.CreateStructExpression;
import io.confluent.ksql.execution.expression.tree.CreateStructExpression.Field;
import io.confluent.ksql.execution.expression.tree.DereferenceExpression;
import io.confluent.ksql.execution.expression.tree.Expression;
import io.confluent.ksql.execution.expression.tree.FunctionCall;
import io.confluent.ksql.execution.expression.tree.InListExpression;
import io.confluent.ksql.execution.expression.tree.InPredicate;
import io.confluent.ksql.execution.expression.tree.IntegerLiteral;
import io.confluent.ksql.execution.expression.tree.LikePredicate;
import io.confluent.ksql.execution.expression.tree.NotExpression;
import io.confluent.ksql.execution.expression.tree.NullLiteral;
import io.confluent.ksql.execution.expression.tree.QualifiedColumnReferenceExp;
import io.confluent.ksql.execution.expression.tree.SearchedCaseExpression;
import io.confluent.ksql.execution.expression.tree.SimpleCaseExpression;
import io.confluent.ksql.execution.expression.tree.StringLiteral;
import io.confluent.ksql.execution.expression.tree.SubscriptExpression;
import io.confluent.ksql.execution.expression.tree.TimeLiteral;
import io.confluent.ksql.execution.expression.tree.TimestampLiteral;
import io.confluent.ksql.execution.expression.tree.UnqualifiedColumnReferenceExp;
import io.confluent.ksql.execution.expression.tree.WhenClause;
import io.confluent.ksql.execution.testutil.TestExpressions;
import io.confluent.ksql.function.FunctionRegistry;
import io.confluent.ksql.function.KsqlScalarFunction;
import io.confluent.ksql.function.UdfFactory;
import io.confluent.ksql.function.udf.UdfMetadata;
import io.confluent.ksql.name.ColumnName;
import io.confluent.ksql.name.FunctionName;
import io.confluent.ksql.name.SourceName;
import io.confluent.ksql.schema.Operator;
import io.confluent.ksql.schema.ksql.LogicalSchema;
import io.confluent.ksql.schema.ksql.SystemColumns;
import io.confluent.ksql.schema.ksql.types.SqlStruct;
import io.confluent.ksql.schema.ksql.types.SqlType;
import io.confluent.ksql.schema.ksql.types.SqlTypes;
import io.confluent.ksql.util.KsqlException;
import java.util.Optional;
import org.junit.Before;
import org.junit.Rule;
import org.junit.Test;
import org.mockito.Mock;
import org.mockito.junit.MockitoJUnit;
import org.mockito.junit.MockitoRule;

@SuppressWarnings("OptionalGetWithoutIsPresent")
public class ExpressionTypeManagerTest {

  private static final ColumnName COL0 = ColumnName.of("COL0");

  @Mock
  private FunctionRegistry functionRegistry;
  @Mock
  private UdfFactory udfFactory;
  @Mock
  private KsqlScalarFunction function;

  private ExpressionTypeManager expressionTypeManager;

  @Rule
  public final MockitoRule mockitoRule = MockitoJUnit.rule();

  @Before
  public void init() {
    expressionTypeManager = new ExpressionTypeManager(SCHEMA, functionRegistry);

    final UdfFactory internalFactory = mock(UdfFactory.class);
    final UdfMetadata metadata = mock(UdfMetadata.class);
    when(internalFactory.getMetadata()).thenReturn(metadata);

    when(functionRegistry.getUdfFactory(any()))
        .thenReturn(internalFactory);
  }

  @Test
  public void shouldResolveTypeForAddBigIntDouble() {
    final Expression expression = new ArithmeticBinaryExpression(Operator.ADD, TestExpressions.COL0,
        COL3
    );

    final SqlType type = expressionTypeManager.getExpressionSqlType(expression);

    assertThat(type, is(SqlTypes.DOUBLE));
  }

  @Test
  public void shouldResolveTypeForAddDoubleIntegerLiteral() {
    final Expression expression = new ArithmeticBinaryExpression(Operator.ADD, COL3, literal(10));

    final SqlType type = expressionTypeManager.getExpressionSqlType(expression);

    assertThat(type, is(SqlTypes.DOUBLE));
  }

  @Test
  public void shouldResolveTypeForAddBigintIntegerLiteral() {
    final Expression expression = new ArithmeticBinaryExpression(Operator.ADD, TestExpressions.COL0,
        literal(10)
    );

    final SqlType type = expressionTypeManager.getExpressionSqlType(expression);

    assertThat(type, is(SqlTypes.BIGINT));
  }

  @Test
  public void shouldResolveTypeForMultiplyBigintIntegerLiteral() {
    final Expression expression =
        new ArithmeticBinaryExpression(Operator.MULTIPLY, TestExpressions.COL0, literal(10));

    final SqlType type = expressionTypeManager.getExpressionSqlType(expression);

    assertThat(type, is(SqlTypes.BIGINT));
  }

  @Test
  public void testComparisonExpr() {
    final Expression expression = new ComparisonExpression(Type.GREATER_THAN, TestExpressions.COL0,
        COL3
    );

    final SqlType exprType = expressionTypeManager.getExpressionSqlType(expression);

    assertThat(exprType, is(SqlTypes.BOOLEAN));
  }

  @Test
  public void shouldFailIfComparisonOperandsAreIncompatible() {
    // Given:
    final ComparisonExpression expr = new ComparisonExpression(Type.GREATER_THAN,
        TestExpressions.COL0, COL1
    );

    // When:
    final Exception e = assertThrows(
        KsqlException.class,
        () -> expressionTypeManager.getExpressionSqlType(expr)
    );

    // Then:
    assertThat(e.getMessage(), containsString(
        "Cannot compare `COL0` (BIGINT) to `COL1` (STRING) with GREATER_THAN"
    ));
  }

  @Test
  public void shouldFailIfOperatorCannotBeAppiled() {
    // Given:
    final ComparisonExpression expr = new ComparisonExpression(
        Type.GREATER_THAN,
        new BooleanLiteral("true"),
        new BooleanLiteral("false")
    );

    // When:
    final Exception e = assertThrows(
        KsqlException.class,
        () -> expressionTypeManager.getExpressionSqlType(expr)
    );

    // Then:
    assertThat(e.getMessage(), containsString(
        "Cannot compare true (BOOLEAN) to false (BOOLEAN) with "
            + "GREATER_THAN"
    ));
  }

  @Test
  public void shouldFailForComplexTypeComparison() {
    // Given:
    final Expression expression = new ComparisonExpression(Type.GREATER_THAN, MAPCOL, ADDRESS);

    // When:
    final Exception e = assertThrows(
        KsqlException.class,
        () -> expressionTypeManager.getExpressionSqlType(expression)
    );

    // Then:
    assertThat(e.getMessage(), containsString(
<<<<<<< HEAD
        "Cannot compare `COL5` (MAP<STRING, DOUBLE>) to `COL6` (STRUCT<`NUMBER` BIGINT, "
=======
        "Cannot compare COL5 (MAP<BIGINT, DOUBLE>) to COL6 (STRUCT<`NUMBER` BIGINT, "
>>>>>>> 0f04061f
            + "`STREET` STRING, `CITY` STRING, `STATE` STRING, `ZIPCODE` BIGINT>) "
            + "with GREATER_THAN"
    ));
  }

  @Test
  public void shouldFailForCheckingComplexTypeEquality() {
    // Given:
    final Expression expression = new ComparisonExpression(Type.EQUAL, MAPCOL, ADDRESS);

    // When:
    final Exception e = assertThrows(
        KsqlException.class,
        () -> expressionTypeManager.getExpressionSqlType(expression)
    );

    // Then:
    assertThat(e.getMessage(), containsString(
<<<<<<< HEAD
        "Cannot compare `COL5` (MAP<STRING, DOUBLE>) to `COL6` "
=======
        "Cannot compare COL5 (MAP<BIGINT, DOUBLE>) to COL6 "
>>>>>>> 0f04061f
            + "(STRUCT<`NUMBER` BIGINT, `STREET` STRING, `CITY` STRING, `STATE` STRING, "
            + "`ZIPCODE` BIGINT>) with EQUAL"
    ));
  }

  @Test
  public void shouldFailOnQualfiedColumnReference() {
    // Given:
    final Expression expression = new QualifiedColumnReferenceExp(
        SourceName.of("foo"),
        ColumnName.of("bar")
    );

    // When:
    assertThrows(
        IllegalStateException.class,
        () -> expressionTypeManager.getExpressionSqlType(expression)
    );
  }

  @Test
  public void shouldEvaluateBooleanSchemaForLikeExpression() {
    final Expression expression = new LikePredicate(COL1, new StringLiteral("%foo"), Optional.empty());

    final SqlType exprType0 = expressionTypeManager.getExpressionSqlType(expression);

    assertThat(exprType0, is(SqlTypes.BOOLEAN));
  }

  @Test
  public void shouldEvaluateBooleanSchemaForNotLikeExpression() {
    final Expression expression =
        new NotExpression(new LikePredicate(COL1, new StringLiteral("%foo"), Optional.empty()));
    final SqlType exprType0 = expressionTypeManager.getExpressionSqlType(expression);
    assertThat(exprType0, is(SqlTypes.BOOLEAN));
  }

  @Test
  public void shouldEvaluateTypeForUDF() {
    // Given:
    givenUdfWithNameAndReturnType("FLOOR", SqlTypes.DOUBLE);
    final Expression expression =
        new FunctionCall(FunctionName.of("FLOOR"), ImmutableList.of(COL3));

    // When:
    final SqlType exprType = expressionTypeManager.getExpressionSqlType(expression);

    // Then:
    assertThat(exprType, is(SqlTypes.DOUBLE));
    verify(udfFactory).getFunction(ImmutableList.of(SqlTypes.DOUBLE));
    verify(function).getReturnType(ImmutableList.of(SqlTypes.DOUBLE));
  }

  @Test
  public void shouldEvaluateTypeForStringUDF() {
    // Given:
    givenUdfWithNameAndReturnType("LCASE", SqlTypes.STRING);
    final Expression expression =
        new FunctionCall(FunctionName.of("LCASE"), ImmutableList.of(COL2));

    // When:
    final SqlType exprType = expressionTypeManager.getExpressionSqlType(expression);

    // Then:
    assertThat(exprType, is(SqlTypes.STRING));
    verify(udfFactory).getFunction(ImmutableList.of(SqlTypes.STRING));
    verify(function).getReturnType(ImmutableList.of(SqlTypes.STRING));
  }

  @Test
  public void shouldHandleNestedUdfs() {
    // Given:
    givenUdfWithNameAndReturnType("EXTRACTJSONFIELD", SqlTypes.STRING);
    final UdfFactory outerFactory = mock(UdfFactory.class);
    final KsqlScalarFunction function = mock(KsqlScalarFunction.class);
    givenUdfWithNameAndReturnType("LCASE", SqlTypes.STRING, outerFactory, function);
    final Expression inner = new FunctionCall(
        FunctionName.of("EXTRACTJSONFIELD"),
        ImmutableList.of(COL1, new StringLiteral("$.name)"))
    );
    final Expression expression =
        new FunctionCall(FunctionName.of("LCASE"), ImmutableList.of(inner));

    // When/Then:
    assertThat(expressionTypeManager.getExpressionSqlType(expression), equalTo(SqlTypes.STRING));
  }

  @Test
  public void shouldHandleStructFieldDereference() {
    // Given:
    final Expression expression = new DereferenceExpression(
        Optional.empty(),
        new UnqualifiedColumnReferenceExp(ColumnName.of("COL6")),
        "STREET"
    );

    // When:
    final SqlType result = expressionTypeManager.getExpressionSqlType(expression);

    assertThat(result, is(SqlTypes.STRING));
  }

  @Test
  public void shouldFailIfThereIsInvalidFieldNameInStructCall() {
    // Given:
    final Expression expression = new DereferenceExpression(
        Optional.empty(),
        new UnqualifiedColumnReferenceExp(ColumnName.of("COL6")),
        "ZIP"
    );

    // When:
    final Exception e = assertThrows(
        KsqlException.class,
        () -> expressionTypeManager.getExpressionSqlType(expression)
    );

    // Then:
    assertThat(e.getMessage(), containsString(
        "Could not find field 'ZIP' in `COL6`."));
  }

  @Test
  public void shouldEvaluateTypeForCreateArrayExpression() {
    // Given:
    Expression expression = new CreateArrayExpression(
        ImmutableList.of(new UnqualifiedColumnReferenceExp(COL0))
    );

    // When:
    final SqlType type = expressionTypeManager.getExpressionSqlType(expression);

    // Then:
    assertThat(type, is(SqlTypes.array(SqlTypes.BIGINT)));
  }


  @Test
  public void shouldEvaluateTypeForCreateArrayExpressionWithNull() {
    // Given:
    Expression expression = new CreateArrayExpression(
        ImmutableList.of(
            new UnqualifiedColumnReferenceExp(COL0),
            new NullLiteral()
        )
    );

    // When:
    final SqlType type = expressionTypeManager.getExpressionSqlType(expression);

    // Then:
    assertThat(type, is(SqlTypes.array(SqlTypes.BIGINT)));
  }

  @Test
  public void shouldThrowOnArrayAllNulls() {
    // Given:
    Expression expression = new CreateArrayExpression(
        ImmutableList.of(
            new NullLiteral()
        )
    );

    // When:
    final Exception e = assertThrows(
        KsqlException.class,
        () -> expressionTypeManager.getExpressionSqlType(expression)
    );

    // Then:
    assertThat(e.getMessage(), containsString(
        "Cannot construct an array with all NULL elements"));
  }

  @Test
  public void shouldThrowOnArrayMultipleTypes() {
    // Given:
    Expression expression = new CreateArrayExpression(
        ImmutableList.of(
            new UnqualifiedColumnReferenceExp(COL0),
            new StringLiteral("foo")
        )
    );

    // When:
    final Exception e = assertThrows(
        KsqlException.class,
        () -> expressionTypeManager.getExpressionSqlType(expression)
    );

    // Then:
    assertThat(e.getMessage(), containsString(
        "Cannot construct an array with mismatching types"));
  }

  @Test
  public void shouldEvaluateTypeForCreateMapExpression() {
    // Given:
    Expression expression = new CreateMapExpression(
        ImmutableMap.of(
            COL3, new UnqualifiedColumnReferenceExp(COL0)
        )
    );

    // When:
    final SqlType type = expressionTypeManager.getExpressionSqlType(expression);

    // Then:
    assertThat(type, is(SqlTypes.map(SqlTypes.DOUBLE, SqlTypes.BIGINT)));
  }

  @Test
  public void shouldThrowOnMapOfMultipleTypes() {
    // Given:
    Expression expression = new CreateMapExpression(
        ImmutableMap.of(
            new StringLiteral("foo"),
            new UnqualifiedColumnReferenceExp(COL0),
            new StringLiteral("bar"),
            new StringLiteral("bar")
        )
    );

    // When:
    final Exception e = assertThrows(
        KsqlException.class,
        () -> expressionTypeManager.getExpressionSqlType(expression)
    );

    // Then:
    assertThat(e.getMessage(), containsString(
        "Cannot construct a map with mismatching value types"));
  }

  @Test
  public void shouldThrowOnMapOfNullValues() {
    // Given:
    Expression expression = new CreateMapExpression(
        ImmutableMap.of(
            new StringLiteral("foo"),
            new NullLiteral()
        )
    );

    // When:
    final Exception e = assertThrows(
        KsqlException.class,
        () -> expressionTypeManager.getExpressionSqlType(expression)
    );

    // Then:
    assertThat(e.getMessage(), containsString(
        "Cannot construct a map with all NULL values"));
  }

  @Test
  public void shouldEvaluateTypeForStructExpression() {
    // Given:
    final LogicalSchema schema = LogicalSchema.builder()
        .keyColumn(SystemColumns.ROWKEY_NAME, SqlTypes.STRING)
        .valueColumn(COL0, SqlTypes.array(SqlTypes.INTEGER))
        .build();

    expressionTypeManager = new ExpressionTypeManager(schema, functionRegistry);

    final Expression exp = new CreateStructExpression(ImmutableList.of(
        new Field("field1", new StringLiteral("foo")),
        new Field("field2", new UnqualifiedColumnReferenceExp(COL0)),
        new Field("field3", new CreateStructExpression(ImmutableList.of()))
    ));

    // When:
    final SqlType sqlType = expressionTypeManager.getExpressionSqlType(exp);

    // Then:
    assertThat(sqlType,
        is(SqlTypes.struct()
            .field("field1", SqlTypes.STRING)
            .field("field2", SqlTypes.array(SqlTypes.INTEGER))
            .field("field3", SqlTypes.struct().build())
            .build()));
  }

  @Test
  public void shouldEvaluateTypeForStructDereferenceInArray() {
    // Given:
    final SqlStruct inner = SqlTypes.struct().field("IN0", SqlTypes.INTEGER).build();

    final LogicalSchema schema = LogicalSchema.builder()
        .keyColumn(SystemColumns.ROWKEY_NAME, SqlTypes.STRING)
        .valueColumn(COL0, SqlTypes.array(inner))
        .build();

    expressionTypeManager = new ExpressionTypeManager(schema, functionRegistry);

    final Expression expression = new DereferenceExpression(
        Optional.empty(),
        new SubscriptExpression(TestExpressions.COL0, new IntegerLiteral(1)),
        "IN0"
    );

    // When:
    final SqlType result = expressionTypeManager.getExpressionSqlType(expression);

    // Then:
    assertThat(result, is(SqlTypes.INTEGER));
  }

  @Test
  public void shouldEvaluateTypeForArrayReferenceInStruct() {
    // Given:
    final SqlStruct inner = SqlTypes
        .struct()
        .field("IN0", SqlTypes.array(SqlTypes.INTEGER))
        .build();

    final LogicalSchema schema = LogicalSchema.builder()
        .keyColumn(SystemColumns.ROWKEY_NAME, SqlTypes.STRING)
        .valueColumn(COL0, inner)
        .build();

    expressionTypeManager = new ExpressionTypeManager(schema, functionRegistry);

    final Expression structRef = new DereferenceExpression(
        Optional.empty(),
        new UnqualifiedColumnReferenceExp(COL0),
        "IN0"
    );

    final Expression expression = new SubscriptExpression(structRef, new IntegerLiteral(1));

    // When:
    final SqlType result = expressionTypeManager.getExpressionSqlType(expression);

    // Then:
    assertThat(result, is(SqlTypes.INTEGER));
  }

  @Test
  public void shouldGetCorrectSchemaForSearchedCase() {
    // Given:
    final Expression expression = new SearchedCaseExpression(
        ImmutableList.of(
            new WhenClause(
                new ComparisonExpression(Type.LESS_THAN, COL7, new IntegerLiteral(10)),
                new StringLiteral("small")
            ),
            new WhenClause(
                new ComparisonExpression(Type.LESS_THAN, COL7, new IntegerLiteral(100)),
                new StringLiteral("medium")
            )
        ),
        Optional.of(new StringLiteral("large"))
    );

    // When:
    final SqlType result =
        expressionTypeManager.getExpressionSqlType(expression);

    // Then:
    assertThat(result, is(SqlTypes.STRING));

  }

  @Test
  public void shouldGetCorrectSchemaForSearchedCaseWhenStruct() {
    // Given:
    final Expression expression = new SearchedCaseExpression(
        ImmutableList.of(
            new WhenClause(
                new ComparisonExpression(Type.EQUAL, TestExpressions.COL0, new IntegerLiteral(10)),
                ADDRESS
            )
        ),
        Optional.empty()
    );

    // When:
    final SqlType result = expressionTypeManager.getExpressionSqlType(expression);

    // Then:
    final SqlType sqlType = SCHEMA.findColumn(ADDRESS.getColumnName()).get().type();
    assertThat(result, is(sqlType));
  }

  @Test
  public void shouldFailIfWhenIsNotBoolean() {
    // Given:
    final Expression expression = new SearchedCaseExpression(
        ImmutableList.of(
            new WhenClause(
                new ArithmeticBinaryExpression(Operator.ADD, TestExpressions.COL0,
                    new IntegerLiteral(10)
                ),
                new StringLiteral("foo")
            )
        ),
        Optional.empty()
    );

    // When:
    final Exception e = assertThrows(
        KsqlException.class,
        () -> expressionTypeManager.getExpressionSqlType(expression)
    );

    // Then:
    assertThat(e.getMessage(), containsString(
        "WHEN operand type should be boolean."
            + System.lineSeparator()
            + "Type for '(`COL0` + 10)' is BIGINT"
    ));
  }

  @Test
  public void shouldFailOnInconsistentWhenResultType() {
    // Given:
    final Expression expression = new SearchedCaseExpression(
        ImmutableList.of(
            new WhenClause(
                new ComparisonExpression(Type.EQUAL, TestExpressions.COL0, new IntegerLiteral(100)),
                new StringLiteral("one-hundred")
            ),
            new WhenClause(
                new ComparisonExpression(Type.EQUAL, TestExpressions.COL0, new IntegerLiteral(10)),
                new IntegerLiteral(10)
            )
        ),
        Optional.empty()
    );

    // When:
    final Exception e = assertThrows(
        KsqlException.class,
        () -> expressionTypeManager.getExpressionSqlType(expression)
    );

    // Then:
    assertThat(e.getMessage(), containsString(
        "Invalid Case expression. Type for all 'THEN' clauses should be the same."
            + System.lineSeparator()
            + "THEN expression 'WHEN (`COL0` = 10) THEN 10' has type: INTEGER."
            + System.lineSeparator()
            + "Previous THEN expression(s) type: STRING."
    ));

  }

  @Test
  public void shouldFailIfDefaultHasDifferentTypeToWhen() {
    // Given:
    final Expression expression = new SearchedCaseExpression(
        ImmutableList.of(
            new WhenClause(
                new ComparisonExpression(Type.EQUAL, TestExpressions.COL0, new IntegerLiteral(10)),
                new StringLiteral("good")
            )
        ),
        Optional.of(new BooleanLiteral("true"))
    );

    // When:
    final Exception e = assertThrows(
        KsqlException.class,
        () -> expressionTypeManager.getExpressionSqlType(expression)
    );

    // Then:
    assertThat(e.getMessage(), containsString(
        "Invalid Case expression. Type for the default clause should be the same as for 'THEN' clauses."
            + System.lineSeparator()
            + "THEN type: STRING."
            + System.lineSeparator()
            + "DEFAULT type: BOOLEAN."
    ));
  }

  @Test
  public void shouldThrowOnTimeLiteral() {
    // When:
    assertThrows(
        UnsupportedOperationException.class,
        () -> expressionTypeManager.getExpressionSqlType(new TimeLiteral("TIME '00:00:00'"))
    );
  }

  @Test
  public void shouldThrowOnTimestampLiteral() {
    // When:
    assertThrows(
        UnsupportedOperationException.class,
        () -> expressionTypeManager.getExpressionSqlType(new TimestampLiteral("TIMESTAMP '00:00:00'"))
    );
  }

  @Test
  public void shouldThrowOnIn() {
    // Given:
    final Expression expression = new InPredicate(
        TestExpressions.COL0,
        new InListExpression(ImmutableList.of(new IntegerLiteral(1), new IntegerLiteral(2)))
    );

    // When:
    assertThrows(
        UnsupportedOperationException.class,
        () -> expressionTypeManager.getExpressionSqlType(expression)
    );
  }

  @Test
  public void shouldThrowOnSimpleCase() {
    final Expression expression = new SimpleCaseExpression(
        TestExpressions.COL0,
        ImmutableList.of(new WhenClause(new IntegerLiteral(10), new StringLiteral("ten"))),
        Optional.empty()
    );

    // When:
    assertThrows(
        UnsupportedOperationException.class,
        () -> expressionTypeManager.getExpressionSqlType(expression)
    );
  }

  private void givenUdfWithNameAndReturnType(final String name, final SqlType returnType) {
    givenUdfWithNameAndReturnType(name, returnType, udfFactory, function);
  }

  private void givenUdfWithNameAndReturnType(
      final String name, final SqlType returnType, final UdfFactory factory, final KsqlScalarFunction function
  ) {
    when(functionRegistry.isAggregate(FunctionName.of(name))).thenReturn(false);
    when(functionRegistry.getUdfFactory(FunctionName.of(name))).thenReturn(factory);
    when(factory.getFunction(anyList())).thenReturn(function);
    when(function.getReturnType(anyList())).thenReturn(returnType);
    final UdfMetadata metadata = mock(UdfMetadata.class);
    when(factory.getMetadata()).thenReturn(metadata);
  }
}<|MERGE_RESOLUTION|>--- conflicted
+++ resolved
@@ -220,11 +220,7 @@
 
     // Then:
     assertThat(e.getMessage(), containsString(
-<<<<<<< HEAD
-        "Cannot compare `COL5` (MAP<STRING, DOUBLE>) to `COL6` (STRUCT<`NUMBER` BIGINT, "
-=======
-        "Cannot compare COL5 (MAP<BIGINT, DOUBLE>) to COL6 (STRUCT<`NUMBER` BIGINT, "
->>>>>>> 0f04061f
+        "Cannot compare `COL5` (MAP<BIGINT, DOUBLE>) to `COL6` (STRUCT<`NUMBER` BIGINT, "
             + "`STREET` STRING, `CITY` STRING, `STATE` STRING, `ZIPCODE` BIGINT>) "
             + "with GREATER_THAN"
     ));
@@ -243,11 +239,7 @@
 
     // Then:
     assertThat(e.getMessage(), containsString(
-<<<<<<< HEAD
-        "Cannot compare `COL5` (MAP<STRING, DOUBLE>) to `COL6` "
-=======
-        "Cannot compare COL5 (MAP<BIGINT, DOUBLE>) to COL6 "
->>>>>>> 0f04061f
+        "Cannot compare `COL5` (MAP<BIGINT, DOUBLE>) to `COL6` "
             + "(STRUCT<`NUMBER` BIGINT, `STREET` STRING, `CITY` STRING, `STATE` STRING, "
             + "`ZIPCODE` BIGINT>) with EQUAL"
     ));
