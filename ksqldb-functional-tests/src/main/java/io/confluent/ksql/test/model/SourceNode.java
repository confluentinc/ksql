/*
 * Copyright 2019 Confluent Inc.
 *
 * Licensed under the Confluent Community License (the "License"); you may not use
 * this file except in compliance with the License.  You may obtain a copy of the
 * License at
 *
 * http://www.confluent.io/confluent-community-license
 *
 * Unless required by applicable law or agreed to in writing, software
 * distributed under the License is distributed on an "AS IS" BASIS, WITHOUT
 * WARRANTIES OF ANY KIND, either express or implied.  See the License for the
 * specific language governing permissions and limitations under the License.
 */

package io.confluent.ksql.test.model;

import static org.hamcrest.Matchers.allOf;

import com.fasterxml.jackson.annotation.JsonInclude;
import com.fasterxml.jackson.annotation.JsonInclude.Include;
import com.fasterxml.jackson.core.JsonParser;
import com.fasterxml.jackson.core.type.TypeReference;
import com.fasterxml.jackson.databind.DeserializationContext;
import com.fasterxml.jackson.databind.JsonDeserializer;
import com.fasterxml.jackson.databind.JsonNode;
import com.fasterxml.jackson.databind.annotation.JsonDeserialize;
import io.confluent.ksql.metastore.TypeRegistry;
import io.confluent.ksql.metastore.model.DataSource;
import io.confluent.ksql.metastore.model.KsqlStream;
import io.confluent.ksql.metastore.model.KsqlTable;
import io.confluent.ksql.parser.SchemaParser;
import io.confluent.ksql.schema.ksql.LogicalSchema;
import io.confluent.ksql.serde.SerdeFeature;
import io.confluent.ksql.test.model.matchers.MetaStoreMatchers;
import io.confluent.ksql.test.tools.exceptions.InvalidFieldException;
import io.confluent.ksql.test.utils.JsonParsingUtil;
import java.io.IOException;
import java.util.Objects;
import java.util.Optional;
import java.util.Set;
import java.util.stream.Stream;
import org.hamcrest.Matcher;
import org.hamcrest.Matchers;
import org.hamcrest.core.IsInstanceOf;

@JsonDeserialize(using = SourceNode.Deserializer.class)
public final class SourceNode {

  private final String name;
  private final String type;
  private final Optional<String> schema;
  private final Optional<KeyFormatNode> keyFormat;
<<<<<<< HEAD
  private final Optional<Set<SerdeFeature>> keyFeatures;
  private final Optional<Set<SerdeFeature>> valueFeatures;
=======
  private final Optional<String> valueFormat;
  private final Optional<Set<SerdeOption>> serdeOptions;
>>>>>>> 57b7b2ed

  public SourceNode(
      final String name,
      final String type,
      final Optional<String> schema,
      final Optional<KeyFormatNode> keyFormat,
<<<<<<< HEAD
      final Optional<Set<SerdeFeature>> keyFeatures,
      final Optional<Set<SerdeFeature>> valueFeatures
=======
      final Optional<String> valueFormat,
      final Optional<Set<SerdeOption>> serdeOptions
>>>>>>> 57b7b2ed
  ) {
    this.name = Objects.requireNonNull(name, "name");
    this.type = Objects.requireNonNull(type, "type");
    this.schema = Objects.requireNonNull(schema, "schema");
    this.keyFormat = Objects.requireNonNull(keyFormat, "keyFormat");
<<<<<<< HEAD
    this.keyFeatures = Objects.requireNonNull(keyFeatures, "keyFeatures");
    this.valueFeatures = Objects.requireNonNull(valueFeatures, "valueFeatures");
=======
    this.valueFormat = Objects.requireNonNull(valueFormat, "valueFormat");
    this.serdeOptions = Objects.requireNonNull(serdeOptions, "serdeOptions");
>>>>>>> 57b7b2ed

    if (this.name.isEmpty()) {
      throw new InvalidFieldException("name", "missing or empty");
    }

    // Fail early:
    build();
  }

  public String getName() {
    return name;
  }

  public String getType() {
    return type;
  }

  public Optional<KeyFormatNode> getKeyFormat() {
    return keyFormat;
  }

  public Optional<String> getValueFormat() {
    return valueFormat;
  }

  public Optional<String> getSchema() {
    return schema;
  }

  @JsonInclude(Include.NON_EMPTY)
  public Optional<Set<SerdeFeature>> getKeyFeatures() {
    return keyFeatures;
  }

  @JsonInclude(Include.NON_EMPTY)
  public Optional<Set<SerdeFeature>> getValueFeatures() {
    return valueFeatures;
  }

  @SuppressWarnings("unchecked")
  Matcher<? super DataSource> build() {
    if (name.isEmpty()) {
      throw new InvalidFieldException("name", "missing or empty");
    }

    final Matcher<DataSource> nameMatcher = MetaStoreMatchers
        .hasName(name);

    final Matcher<Object> typeMatcher = IsInstanceOf
        .instanceOf(toType(type));

    final Matcher<DataSource> schemaMatcher = schema
        .map(SourceNode::parseSchema)
        .map(Matchers::is)
        .map(MetaStoreMatchers::hasSchema)
        .orElse(null);

    final Matcher<DataSource> keyFmtMatcher = keyFormat
        .map(KeyFormatNode::build)
        .map(MetaStoreMatchers::hasKeyFormat)
        .orElse(null);

<<<<<<< HEAD
    final Matcher<DataSource> keyFeatsMatcher = keyFeatures
        .map(features -> Matchers.containsInAnyOrder(features.toArray()))
        .map(MetaStoreMatchers::hasKeySerdeFeatures)
        .orElse(null);

    final Matcher<DataSource> valFeatsMatcher = valueFeatures
        .map(features -> Matchers.containsInAnyOrder(features.toArray()))
        .map(MetaStoreMatchers::hasValueSerdeFeatures)
        .orElse(null);

    final Matcher<DataSource>[] matchers = Stream.of(
        nameMatcher,
        typeMatcher,
        schemaMatcher,
        keyFmtMatcher,
        keyFeatsMatcher,
        valFeatsMatcher
    ).filter(Objects::nonNull).toArray(Matcher[]::new);
=======
    final Matcher<DataSource> valueFormatMatcher = valueFormat
        .map(Matchers::is)
        .map(MetaStoreMatchers::hasValueFormat)
        .orElse(null);

    final Matcher<DataSource> serdeOptionsMatcher = serdeOptions
        .map(options -> Matchers.containsInAnyOrder(options.toArray()))
        .map(MetaStoreMatchers::hasSerdeOptions)
        .orElse(null);

    final Matcher<DataSource>[] matchers = Stream
        .of(nameMatcher,
            typeMatcher,
            schemaMatcher,
            keyFormatMatcher,
            valueFormatMatcher,
            serdeOptionsMatcher)
        .filter(Objects::nonNull)
        .toArray(Matcher[]::new);
>>>>>>> 57b7b2ed

    return allOf(matchers);
  }

  @Override
  public boolean equals(final Object o) {
    if (this == o) {
      return true;
    }
    if (o == null || getClass() != o.getClass()) {
      return false;
    }
    final SourceNode that = (SourceNode) o;
    return name.equals(that.name)
        && type.equals(that.type)
        && schema.equals(that.schema)
        && keyFormat.equals(that.keyFormat)
<<<<<<< HEAD
        && keyFeatures.equals(that.keyFeatures)
        && valueFeatures.equals(that.valueFeatures);
=======
        && valueFormat.equals(that.valueFormat)
        && serdeOptions.equals(that.serdeOptions);
>>>>>>> 57b7b2ed
  }

  @Override
  public int hashCode() {
<<<<<<< HEAD
    return Objects.hash(name, type, schema, keyFormat, keyFeatures, valueFeatures);
=======
    return Objects.hash(name, type, schema, keyFormat, valueFormat, serdeOptions);
>>>>>>> 57b7b2ed
  }

  private static Class<? extends DataSource> toType(final String type) {
    switch (type.toUpperCase()) {
      case "STREAM":
        return KsqlStream.class;

      case "TABLE":
        return KsqlTable.class;

      default:
        throw new InvalidFieldException("type", "must be either STREAM or TABLE");
    }
  }

  private static LogicalSchema parseSchema(final String text) {
    return SchemaParser.parse(text, TypeRegistry.EMPTY)
        .toLogicalSchema();
  }

  public static class Deserializer extends JsonDeserializer<SourceNode> {

    @Override
    public SourceNode deserialize(
        final JsonParser jp,
        final DeserializationContext ctxt
    ) throws IOException {
      final JsonNode node = jp.getCodec().readTree(jp);

      final String name = JsonParsingUtil.getRequired("name", node, jp, String.class);
      final String type = JsonParsingUtil.getRequired("type", node, jp, String.class);

      final Optional<String> rawSchema = JsonParsingUtil
          .getOptional("schema", node, jp, String.class);

      final Optional<KeyFormatNode> keyFormat = JsonParsingUtil
          .getOptional("keyFormat", node, jp, KeyFormatNode.class);

<<<<<<< HEAD
      final Optional<Set<SerdeFeature>> keyFeatures = JsonParsingUtil
          .getOptional("keyFeatures", node, jp, new TypeReference<Set<SerdeFeature>>() {
          });

      final Optional<Set<SerdeFeature>> valueFeatures = JsonParsingUtil
          .getOptional("valueFeatures", node, jp, new TypeReference<Set<SerdeFeature>>() {
          });

      return new SourceNode(name, type, rawSchema, keyFormat, keyFeatures, valueFeatures);
=======
      final Optional<String> valueFormat = JsonParsingUtil
          .getOptional("valueFormat", node, jp, String.class);

      final Optional<Set<SerdeOption>> serdeOptions = JsonParsingUtil
          .getOptional("serdeOptions", node, jp, new TypeReference<Set<SerdeOption>>() { });

      return new SourceNode(name, type, rawSchema, keyFormat, valueFormat, serdeOptions);
>>>>>>> 57b7b2ed
    }
  }

  public static SourceNode fromDataSource(final DataSource dataSource) {
    return new SourceNode(
        dataSource.getName().text(),
        dataSource.getDataSourceType().getKsqlType(),
        Optional.of(dataSource.getSchema().toString()),
        Optional.of(KeyFormatNode.fromKeyFormat(dataSource.getKsqlTopic().getKeyFormat())),
<<<<<<< HEAD
        Optional.of(dataSource.getKsqlTopic().getKeyFormat().getFeatures().all()),
        Optional.of(dataSource.getKsqlTopic().getValueFormat().getFeatures().all())
=======
        Optional.of(dataSource.getKsqlTopic().getKeyFormat().getFormatInfo().getFormat()),
        Optional.of(dataSource.getSerdeOptions().all())
>>>>>>> 57b7b2ed
    );
  }
}<|MERGE_RESOLUTION|>--- conflicted
+++ resolved
@@ -51,38 +51,26 @@
   private final String type;
   private final Optional<String> schema;
   private final Optional<KeyFormatNode> keyFormat;
-<<<<<<< HEAD
+  private final Optional<String> valueFormat;
   private final Optional<Set<SerdeFeature>> keyFeatures;
   private final Optional<Set<SerdeFeature>> valueFeatures;
-=======
-  private final Optional<String> valueFormat;
-  private final Optional<Set<SerdeOption>> serdeOptions;
->>>>>>> 57b7b2ed
 
   public SourceNode(
       final String name,
       final String type,
       final Optional<String> schema,
       final Optional<KeyFormatNode> keyFormat,
-<<<<<<< HEAD
+      final Optional<String> valueFormat,
       final Optional<Set<SerdeFeature>> keyFeatures,
       final Optional<Set<SerdeFeature>> valueFeatures
-=======
-      final Optional<String> valueFormat,
-      final Optional<Set<SerdeOption>> serdeOptions
->>>>>>> 57b7b2ed
   ) {
     this.name = Objects.requireNonNull(name, "name");
     this.type = Objects.requireNonNull(type, "type");
     this.schema = Objects.requireNonNull(schema, "schema");
     this.keyFormat = Objects.requireNonNull(keyFormat, "keyFormat");
-<<<<<<< HEAD
+    this.valueFormat = Objects.requireNonNull(valueFormat, "valueFormat");
     this.keyFeatures = Objects.requireNonNull(keyFeatures, "keyFeatures");
     this.valueFeatures = Objects.requireNonNull(valueFeatures, "valueFeatures");
-=======
-    this.valueFormat = Objects.requireNonNull(valueFormat, "valueFormat");
-    this.serdeOptions = Objects.requireNonNull(serdeOptions, "serdeOptions");
->>>>>>> 57b7b2ed
 
     if (this.name.isEmpty()) {
       throw new InvalidFieldException("name", "missing or empty");
@@ -145,7 +133,11 @@
         .map(MetaStoreMatchers::hasKeyFormat)
         .orElse(null);
 
-<<<<<<< HEAD
+    final Matcher<DataSource> valueFmtMatcher = valueFormat
+        .map(Matchers::is)
+        .map(MetaStoreMatchers::hasValueFormat)
+        .orElse(null);
+
     final Matcher<DataSource> keyFeatsMatcher = keyFeatures
         .map(features -> Matchers.containsInAnyOrder(features.toArray()))
         .map(MetaStoreMatchers::hasKeySerdeFeatures)
@@ -161,30 +153,10 @@
         typeMatcher,
         schemaMatcher,
         keyFmtMatcher,
+        valueFmtMatcher,
         keyFeatsMatcher,
         valFeatsMatcher
     ).filter(Objects::nonNull).toArray(Matcher[]::new);
-=======
-    final Matcher<DataSource> valueFormatMatcher = valueFormat
-        .map(Matchers::is)
-        .map(MetaStoreMatchers::hasValueFormat)
-        .orElse(null);
-
-    final Matcher<DataSource> serdeOptionsMatcher = serdeOptions
-        .map(options -> Matchers.containsInAnyOrder(options.toArray()))
-        .map(MetaStoreMatchers::hasSerdeOptions)
-        .orElse(null);
-
-    final Matcher<DataSource>[] matchers = Stream
-        .of(nameMatcher,
-            typeMatcher,
-            schemaMatcher,
-            keyFormatMatcher,
-            valueFormatMatcher,
-            serdeOptionsMatcher)
-        .filter(Objects::nonNull)
-        .toArray(Matcher[]::new);
->>>>>>> 57b7b2ed
 
     return allOf(matchers);
   }
@@ -202,22 +174,14 @@
         && type.equals(that.type)
         && schema.equals(that.schema)
         && keyFormat.equals(that.keyFormat)
-<<<<<<< HEAD
         && keyFeatures.equals(that.keyFeatures)
+        && valueFormat.equals(that.valueFormat)
         && valueFeatures.equals(that.valueFeatures);
-=======
-        && valueFormat.equals(that.valueFormat)
-        && serdeOptions.equals(that.serdeOptions);
->>>>>>> 57b7b2ed
   }
 
   @Override
   public int hashCode() {
-<<<<<<< HEAD
-    return Objects.hash(name, type, schema, keyFormat, keyFeatures, valueFeatures);
-=======
-    return Objects.hash(name, type, schema, keyFormat, valueFormat, serdeOptions);
->>>>>>> 57b7b2ed
+    return Objects.hash(name, type, schema, keyFormat, valueFormat, keyFeatures, valueFeatures);
   }
 
   private static Class<? extends DataSource> toType(final String type) {
@@ -256,7 +220,9 @@
       final Optional<KeyFormatNode> keyFormat = JsonParsingUtil
           .getOptional("keyFormat", node, jp, KeyFormatNode.class);
 
-<<<<<<< HEAD
+      final Optional<String> valueFormat = JsonParsingUtil
+          .getOptional("valueFormat", node, jp, String.class);
+
       final Optional<Set<SerdeFeature>> keyFeatures = JsonParsingUtil
           .getOptional("keyFeatures", node, jp, new TypeReference<Set<SerdeFeature>>() {
           });
@@ -265,16 +231,15 @@
           .getOptional("valueFeatures", node, jp, new TypeReference<Set<SerdeFeature>>() {
           });
 
-      return new SourceNode(name, type, rawSchema, keyFormat, keyFeatures, valueFeatures);
-=======
-      final Optional<String> valueFormat = JsonParsingUtil
-          .getOptional("valueFormat", node, jp, String.class);
-
-      final Optional<Set<SerdeOption>> serdeOptions = JsonParsingUtil
-          .getOptional("serdeOptions", node, jp, new TypeReference<Set<SerdeOption>>() { });
-
-      return new SourceNode(name, type, rawSchema, keyFormat, valueFormat, serdeOptions);
->>>>>>> 57b7b2ed
+      return new SourceNode(
+          name,
+          type,
+          rawSchema,
+          keyFormat,
+          valueFormat,
+          keyFeatures,
+          valueFeatures
+      );
     }
   }
 
@@ -284,13 +249,9 @@
         dataSource.getDataSourceType().getKsqlType(),
         Optional.of(dataSource.getSchema().toString()),
         Optional.of(KeyFormatNode.fromKeyFormat(dataSource.getKsqlTopic().getKeyFormat())),
-<<<<<<< HEAD
+        Optional.of(dataSource.getKsqlTopic().getKeyFormat().getFormatInfo().getFormat()),
         Optional.of(dataSource.getKsqlTopic().getKeyFormat().getFeatures().all()),
         Optional.of(dataSource.getKsqlTopic().getValueFormat().getFeatures().all())
-=======
-        Optional.of(dataSource.getKsqlTopic().getKeyFormat().getFormatInfo().getFormat()),
-        Optional.of(dataSource.getSerdeOptions().all())
->>>>>>> 57b7b2ed
     );
   }
 }