/*
 * Copyright 2019 Confluent Inc.
 *
 * Licensed under the Confluent Community License (the "License"); you may not use
 * this file except in compliance with the License.  You may obtain a copy of the
 * License at
 *
 * http://www.confluent.io/confluent-community-license
 *
 * Unless required by applicable law or agreed to in writing, software
 * distributed under the License is distributed on an "AS IS" BASIS, WITHOUT
 * WARRANTIES OF ANY KIND, either express or implied.  See the License for the
 * specific language governing permissions and limitations under the License.
 */

package io.confluent.ksql.test.tools;

import static com.google.common.io.Files.getNameWithoutExtension;

import com.google.common.collect.Streams;
import io.confluent.kafka.schemaregistry.ParsedSchema;
import io.confluent.ksql.execution.ddl.commands.KsqlTopic;
import io.confluent.ksql.format.DefaultFormatInjector;
import io.confluent.ksql.function.FunctionRegistry;
import io.confluent.ksql.metastore.MetaStore;
import io.confluent.ksql.metastore.MetaStoreImpl;
import io.confluent.ksql.metastore.MutableMetaStore;
import io.confluent.ksql.parser.DefaultKsqlParser;
import io.confluent.ksql.parser.KsqlParser;
import io.confluent.ksql.parser.KsqlParser.ParsedStatement;
import io.confluent.ksql.parser.KsqlParser.PreparedStatement;
import io.confluent.ksql.parser.SqlBaseParser;
import io.confluent.ksql.parser.properties.with.SourcePropertiesUtil;
import io.confluent.ksql.parser.tree.CreateSource;
import io.confluent.ksql.parser.tree.RegisterType;
import io.confluent.ksql.schema.ksql.LogicalSchema;
import io.confluent.ksql.schema.ksql.PersistenceSchema;
import io.confluent.ksql.serde.FormatFactory;
import io.confluent.ksql.serde.SerdeOptions;
import io.confluent.ksql.serde.SerdeOptionsFactory;
import io.confluent.ksql.serde.ValueFormat;
import io.confluent.ksql.statement.ConfiguredStatement;
import io.confluent.ksql.topic.TopicFactory;
import io.confluent.ksql.util.KsqlConfig;
import java.nio.file.Path;
import java.util.ArrayList;
import java.util.Collection;
import java.util.Collections;
import java.util.HashMap;
import java.util.List;
import java.util.Map;
import java.util.Optional;
import java.util.function.Function;
import java.util.stream.Collectors;

/**
 * Util class for common code used by test case builders
 */
@SuppressWarnings("UnstableApiUsage")
public final class TestCaseBuilderUtil {

  private static final String FORMAT_REPLACE_ERROR =
      "To use {FORMAT} in your statements please set the 'format' test case element";

  private TestCaseBuilderUtil() {
  }

  public static String buildTestName(
      final Path originalFileName,
      final String testName,
      final Optional<String> explicitFormat
  ) {
    final String prefix = filePrefix(originalFileName.toString());

    final String pf = explicitFormat
        .map(f -> " - " + f)
        .orElse("");

    return prefix + testName + pf;
  }

  public static String extractSimpleTestName(
      final String originalFileName,
      final String testName
  ) {
    final String prefix = filePrefix(originalFileName);

    if (!testName.startsWith(prefix)) {
      throw new IllegalArgumentException("Not prefixed test name: " + testName);
    }

    return testName.substring(prefix.length());
  }

  public static List<String> buildStatements(
      final List<String> statements,
      final Optional<String> explicitFormat
  ) {
    final String format = explicitFormat.orElse(FORMAT_REPLACE_ERROR);

    return statements.stream()
        .map(stmt -> stmt.replace("{FORMAT}", format))
        .collect(Collectors.toList());
  }

  public static Collection<Topic> getAllTopics(
      final Collection<String> statements,
      final Collection<Topic> topics,
      final Collection<Record> outputs,
      final Collection<Record> inputs,
      final FunctionRegistry functionRegistry,
      final KsqlConfig ksqlConfig
  ) {
    final Map<String, Topic> allTopics = new HashMap<>();

    // Add all topics from topic nodes to the map:
    topics.forEach(topic -> allTopics.put(topic.getName(), topic));

    // Infer topics if not added already:
    final MutableMetaStore metaStore = new MetaStoreImpl(functionRegistry);
    for (String sql : statements) {
      final Topic topicFromStatement = createTopicFromStatement(sql, metaStore, ksqlConfig);
      if (topicFromStatement != null) {
        allTopics.putIfAbsent(topicFromStatement.getName(), topicFromStatement);
      }
    }

    // Get topics from inputs and outputs fields:
    Streams.concat(inputs.stream(), outputs.stream())
        .map(record -> new Topic(record.getTopicName(), Optional.empty()))
        .forEach(topic -> allTopics.putIfAbsent(topic.getName(), topic));

    return allTopics.values();
  }

  private static Topic createTopicFromStatement(
      final String sql,
      final MutableMetaStore metaStore,
      final KsqlConfig ksqlConfig
  ) {
    final KsqlParser parser = new DefaultKsqlParser();

    final Function<ConfiguredStatement<?>, Topic> extractTopic = (ConfiguredStatement<?> stmt) -> {
      final CreateSource statement = (CreateSource) stmt.getStatement();

      final KsqlTopic ksqlTopic = TopicFactory.create(statement.getProperties());

      final ValueFormat valueFormat = ksqlTopic.getValueFormat();
      final Optional<ParsedSchema> valueSchema;
      if (valueFormat.getFormat().supportsSchemaInference()) {
        final LogicalSchema logicalSchema = statement.getElements().toLogicalSchema();

        SerdeOptions serdeOptions;
        try {
          serdeOptions = SerdeOptionsFactory.buildForCreateStatement(
              logicalSchema,
<<<<<<< HEAD
              FormatFactory.of(SourcePropertiesUtil.getValueFormat(statement.getProperties())),
=======
              FormatFactory.KAFKA,
              statement.getProperties().getValueFormat(),
>>>>>>> 78564da0
              statement.getProperties().getSerdeOptions(),
              ksqlConfig
          );
        } catch (final Exception e) {
          // Catch block allows negative tests to fail in the correct place, later.
          serdeOptions = SerdeOptions.of();
        }

        valueSchema = logicalSchema.value().isEmpty()
            ? Optional.empty()
            : Optional.of(valueFormat.getFormat().toParsedSchema(
                PersistenceSchema.from(
                    logicalSchema.value(),
                    serdeOptions.valueFeatures()
                ),
                valueFormat.getFormatInfo()
            ));
      } else {
        valueSchema = Optional.empty();
      }

      final int partitions = statement.getProperties().getPartitions()
          .orElse(Topic.DEFAULT_PARTITIONS);

      final short rf = statement.getProperties().getReplicas()
          .orElse(Topic.DEFAULT_RF);

      return new Topic(ksqlTopic.getKafkaTopicName(), partitions, rf, valueSchema);
    };

    try {
      final List<ParsedStatement> parsed = parser.parse(sql);
      if (parsed.size() > 1) {
        throw new IllegalArgumentException("SQL contains more than one statement: " + sql);
      }

      final List<Topic> topics = new ArrayList<>();
      for (ParsedStatement stmt : parsed) {
        // in order to extract the topics, we may need to also register type statements
        if (stmt.getStatement().statement() instanceof SqlBaseParser.RegisterTypeContext) {
          final PreparedStatement<?> prepare = parser.prepare(stmt, metaStore);
          registerType(prepare, metaStore);
        }

        if (isCsOrCT(stmt)) {
          final PreparedStatement<?> prepare = parser.prepare(stmt, metaStore);
          final ConfiguredStatement<?> configured =
              ConfiguredStatement.of(prepare, Collections.emptyMap(), ksqlConfig);
          final ConfiguredStatement<?> withFormats = new DefaultFormatInjector().inject(configured);
          topics.add(extractTopic.apply(withFormats));
        }
      }

      return topics.isEmpty() ? null : topics.get(0);
    } catch (final Exception e) {
      // Statement won't parse: this will be detected/handled later.
      System.out.println("Error parsing statement (which may be expected): " + sql);
      e.printStackTrace(System.out);
      return null;
    }
  }

  private static void registerType(final PreparedStatement<?> prepare, final MetaStore metaStore) {
    if (prepare.getStatement() instanceof RegisterType) {
      final RegisterType statement = (RegisterType) prepare.getStatement();
      metaStore.registerType(statement.getName(), statement.getType().getSqlType());
    }
  }

  private static boolean isCsOrCT(final ParsedStatement stmt) {
    return stmt.getStatement().statement() instanceof SqlBaseParser.CreateStreamContext
        || stmt.getStatement().statement() instanceof SqlBaseParser.CreateTableContext;
  }

  private static String filePrefix(final String testPath) {
    return getNameWithoutExtension(testPath) + " - ";
  }
}<|MERGE_RESOLUTION|>--- conflicted
+++ resolved
@@ -154,12 +154,8 @@
         try {
           serdeOptions = SerdeOptionsFactory.buildForCreateStatement(
               logicalSchema,
-<<<<<<< HEAD
+              FormatFactory.of(SourcePropertiesUtil.getKeyFormat(statement.getProperties())),
               FormatFactory.of(SourcePropertiesUtil.getValueFormat(statement.getProperties())),
-=======
-              FormatFactory.KAFKA,
-              statement.getProperties().getValueFormat(),
->>>>>>> 78564da0
               statement.getProperties().getSerdeOptions(),
               ksqlConfig
           );
