--- conflicted
+++ resolved
@@ -39,15 +39,10 @@
 import io.confluent.ksql.serde.Format;
 import io.confluent.ksql.serde.FormatFactory;
 import io.confluent.ksql.serde.FormatInfo;
-<<<<<<< HEAD
 import io.confluent.ksql.serde.SchemaTranslator;
 import io.confluent.ksql.serde.SerdeFeature;
-import io.confluent.ksql.serde.SerdeOptions;
-import io.confluent.ksql.serde.SerdeOptionsFactory;
-=======
 import io.confluent.ksql.serde.SerdeFeatures;
 import io.confluent.ksql.serde.SerdeFeaturesFactory;
->>>>>>> f97c9a64
 import io.confluent.ksql.statement.ConfiguredStatement;
 import io.confluent.ksql.util.KsqlConfig;
 import java.nio.file.Path;
@@ -177,14 +172,8 @@
 
         valueSchema = logicalSchema.value().isEmpty()
             ? Optional.empty()
-<<<<<<< HEAD
             : Optional.of(translator.toParsedSchema(
-                PersistenceSchema.from(logicalSchema.value(), serdeOptions.valueFeatures())
-=======
-            : Optional.of(valueFormat.toParsedSchema(
-                PersistenceSchema.from(logicalSchema.value(), valFeatures),
-                valueFormatInfo
->>>>>>> f97c9a64
+                PersistenceSchema.from(logicalSchema.value(), valFeatures)
             ));
       } else {
         valueSchema = Optional.empty();
