--- conflicted
+++ resolved
@@ -154,11 +154,7 @@
 
         SerdeFeatures valFeatures;
         try {
-<<<<<<< HEAD
-          serdeOptions = SerdeOptionsFactory.build(
-=======
           valFeatures = SerdeFeaturesFactory.buildValueFeatures(
->>>>>>> f97c9a64
               logicalSchema,
               valueFormat,
               props.getValueSerdeFeatures(),
