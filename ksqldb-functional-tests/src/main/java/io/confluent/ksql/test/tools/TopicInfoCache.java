--- conflicted
+++ resolved
@@ -233,100 +233,5 @@
 
       return deserializer;
     }
-<<<<<<< HEAD
-
-    /**
-     * Coerce the key & value to the correct type.
-     *
-     * <p>The type of the key loaded from the JSON test case file may not be the exact match on
-     * type, e.g. JSON will load a small number as an integer, but the key type of the source might
-     * be a long.
-     *
-     * @param record the record to coerce
-     * @param msgIndex the index of the message, displayed in the error message
-     * @return a new Record with the correct key type.
-     */
-    public Record coerceRecord(
-        final Record record,
-        final int msgIndex
-    ) {
-      try {
-        final Object coercedKey = coerceKey(record.rawKey());
-        final Object coercedValue = coerceValue(record.value());
-        return record.withKeyValue(coercedKey, coercedValue);
-      } catch (final Exception e) {
-        throw new AssertionError(
-            "Topic '" + record.getTopicName() + "', message " + msgIndex
-                + ": Invalid test-case: could not coerce key in test case to required type. "
-                + e.getMessage(),
-            e);
-      }
-    }
-
-    private Object coerceKey(final Object key) {
-      // Only KAFKA format needs any key coercion at the moment:
-      if (!(keyFormat.getFormat() instanceof KafkaFormat)) {
-        return key;
-      }
-
-      if (schema.key().isEmpty()) {
-        // No key column
-        // - pass the key in as a string to allow tests to pass in data that should be ignored:
-        return key == null ? null : String.valueOf(key);
-      }
-
-      final SqlType keyType = schema
-          .key()
-          .get(0)
-          .type();
-
-      return DefaultSqlValueCoercer.INSTANCE
-          .coerce(key, keyType)
-          .orElseThrow(() -> new AssertionError("Invalid key for topic " + topicName + "."
-              + System.lineSeparator()
-              + "Expected KeyType: " + keyType
-              + System.lineSeparator()
-              + "Actual KeyType: " + SchemaConverters.javaToSqlConverter()
-              .toSqlType(key.getClass())
-              + ", key: " + key + "."
-              + System.lineSeparator()
-              + "This is likely caused by the key type in the test-case not matching the schema."
-          ))
-          .orElse(null);
-    }
-
-    private Object coerceValue(final Object value) {
-      // Only KAFKA format needs any value coercion at the moment:
-      if (!(valueFormat.getFormat() instanceof KafkaFormat)) {
-        return value;
-      }
-
-      if (schema.value().size() != 1) {
-        // Wrong column count:
-        // - pass the value as-is for negative testing:
-        return value == null ? null : String.valueOf(value);
-      }
-
-      final SqlType valueType = schema
-          .value()
-          .get(0)
-          .type();
-
-      return DefaultSqlValueCoercer.INSTANCE
-          .coerce(value, valueType)
-          .orElseThrow(() -> new AssertionError("Invalid value for topic " + topicName + "."
-              + System.lineSeparator()
-              + "Expected ValueType: " + valueType
-              + System.lineSeparator()
-              + "Actual ValueType: " + SchemaConverters.javaToSqlConverter()
-              .toSqlType(value.getClass())
-              + ", value: " + value + "."
-              + System.lineSeparator()
-              + "This is likely caused by the value type in the test-case not matching the schema."
-          ))
-          .orElse(null);
-    }
-=======
->>>>>>> a38c4555
   }
 }