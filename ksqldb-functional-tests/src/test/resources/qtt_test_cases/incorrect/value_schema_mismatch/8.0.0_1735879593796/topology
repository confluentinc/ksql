Topologies:
   Sub-topology: 0
    Source: KSTREAM-SOURCE-0000000000 (topics: [test_topic])
      --> KSTREAM-PROCESSVALUES-0000000001
    Processor: KSTREAM-PROCESSVALUES-0000000001 (stores: [])
      --> WhereFilter, KSTREAM-PEEK-0000000002
      <-- KSTREAM-SOURCE-0000000000
    Processor: WhereFilter (stores: [])
      --> Project, KSTREAM-PEEK-0000000002
      <-- KSTREAM-PROCESSVALUES-0000000001
    Processor: Project (stores: [])
      --> KSTREAM-SINK-0000000003
      <-- WhereFilter
    Processor: KSTREAM-PEEK-0000000002 (stores: [])
<<<<<<< HEAD
=======
      --> none
      <-- KSTREAM-PROCESSVALUES-0000000001
    Processor: KSTREAM-PEEK-0000000003 (stores: [])
>>>>>>> 3dc478e6
      --> none
      <-- WhereFilter
    Sink: KSTREAM-SINK-0000000003 (topic: S1)
      <-- Project
<|MERGE_RESOLUTION|>--- conflicted
+++ resolved
@@ -6,19 +6,16 @@
       --> WhereFilter, KSTREAM-PEEK-0000000002
       <-- KSTREAM-SOURCE-0000000000
     Processor: WhereFilter (stores: [])
-      --> Project, KSTREAM-PEEK-0000000002
+      --> KSTREAM-PEEK-0000000003, Project
       <-- KSTREAM-PROCESSVALUES-0000000001
     Processor: Project (stores: [])
-      --> KSTREAM-SINK-0000000003
+      --> KSTREAM-SINK-0000000004
       <-- WhereFilter
     Processor: KSTREAM-PEEK-0000000002 (stores: [])
-<<<<<<< HEAD
-=======
       --> none
       <-- KSTREAM-PROCESSVALUES-0000000001
     Processor: KSTREAM-PEEK-0000000003 (stores: [])
->>>>>>> 3dc478e6
       --> none
       <-- WhereFilter
-    Sink: KSTREAM-SINK-0000000003 (topic: S1)
+    Sink: KSTREAM-SINK-0000000004 (topic: S1)
       <-- Project
