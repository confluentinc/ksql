{
  "comments": ["tests for decimal functionality"],
  "tests": [
    {
      "name": "DELIMITED in/out",
      "statements": [
        "CREATE STREAM TEST (ID STRING KEY, dec DECIMAL(21,19)) WITH (kafka_topic='test', value_format='DELIMITED');",
        "CREATE STREAM TEST2 AS SELECT * FROM TEST;"
      ],
      "inputs": [
        {"topic": "test", "value": "10.1234512345123451234"}
      ],
      "outputs": [
        {"topic": "TEST2", "value": "10.1234512345123451234"}
      ]
    },
    {
      "name": "AVRO in/out",
      "statements": [
        "CREATE STREAM TEST (ID STRING KEY, dec DECIMAL(21,19)) WITH (kafka_topic='test', value_format='AVRO');",
        "CREATE STREAM TEST2 AS SELECT * FROM TEST;"
      ],
      "inputs": [
        {"topic": "test", "value": {"DEC": 10.1234512345123451234}}
      ],
      "outputs": [
        {"topic": "TEST2", "value": {"DEC": 10.1234512345123451234}}
      ]
    },
    {
      "name": "JSON in/out",
      "comments": [
        "JSON does not support DECIMAL yet - the integration with Connect would make it require",
        "using awkward HEX strings to encode the bytes."
      ],
      "statements": [
        "CREATE STREAM TEST (ID STRING KEY, dec DECIMAL(21,19)) WITH (kafka_topic='test', value_format='JSON');",
        "CREATE STREAM TEST2 AS SELECT * FROM TEST;"
      ],
      "inputs": [
        {"topic": "test", "value": {"DEC": 10.1234512345123451234}}
      ],
      "outputs": [
        {"topic": "TEST2", "value": {"DEC": 10.1234512345123451234}}
      ]
    },
    {
<<<<<<< HEAD
      "name": "JSON scale in data less than scale in type",
      "statements": [
        "CREATE STREAM INPUT (ID STRING KEY, dec DECIMAL(6,4)) WITH (kafka_topic='test', value_format='JSON');",
        "CREATE STREAM OUTPUT AS SELECT * FROM INPUT;"
      ],
      "inputs": [
        {"topic": "test", "value": {"DEC": 10}},
        {"topic": "test", "value": {"DEC": 1}},
        {"topic": "test", "value": {"DEC": 0.1}},
        {"topic": "test", "value": {"DEC": 0.01}},
        {"topic": "test", "value": {"DEC": 0.001}},
        {"topic": "test", "value": {"DEC": 0.0001}}
      ],
      "outputs": [
        {"topic": "OUTPUT", "value": {"DEC": 10}},
        {"topic": "OUTPUT", "value": {"DEC": 1}},
        {"topic": "OUTPUT", "value": {"DEC": 0.1}},
        {"topic": "OUTPUT", "value": {"DEC": 0.01}},
        {"topic": "OUTPUT", "value": {"DEC": 0.001}},
        {"topic": "OUTPUT", "value": {"DEC": 0.0001}}
      ],
      "post": {
        "sources": [
          {"name": "INPUT", "type": "stream", "schema": "ID STRING KEY, DEC DECIMAL(6,4)"},
          {"name": "OUTPUT", "type": "stream", "schema": "ID STRING KEY, DEC DECIMAL(6,4)"}
        ]
      }
    },
    {
      "name": "AVRO should not trim trailing zeros",
      "comment": "Avro decimals ALWAYS have a scale that matches the schema.",
      "statements": [
        "CREATE STREAM INPUT (ID STRING KEY, dec DECIMAL(6,4)) WITH (kafka_topic='test', value_format='Avro');",
        "CREATE STREAM OUTPUT AS SELECT * FROM INPUT;"
      ],
      "inputs": [
        {"topic": "test", "value": {"DEC": 10.0000}},
        {"topic": "test", "value": {"DEC": 1.0000}}
      ],
      "outputs": [
        {"topic": "OUTPUT", "value": {"DEC": 10.0000}},
        {"topic": "OUTPUT", "value": {"DEC": 1.0000}}
      ],
      "post": {
        "sources": [
          {"name": "INPUT", "type": "stream", "schema": "ID STRING KEY, DEC DECIMAL(6,4)"},
          {"name": "OUTPUT", "type": "stream", "schema": "ID STRING KEY, DEC DECIMAL(6,4)"}
        ]
      }
    },
    {
      "name": "DELIMITED should not trim trailing zeros",
      "statements": [
        "CREATE STREAM INPUT (ID STRING KEY, dec DECIMAL(6,4)) WITH (kafka_topic='test', value_format='Delimited');",
        "CREATE STREAM OUTPUT AS SELECT * FROM INPUT;"
      ],
      "inputs": [
        {"topic": "test", "value": "10.0000"},
        {"topic": "test", "value":  "1.0000"}
      ],
      "outputs": [
        {"topic": "OUTPUT", "value":  "10.0000"},
        {"topic": "OUTPUT", "value":  "1.0000"}
      ],
      "post": {
        "sources": [
          {"name": "INPUT", "type": "stream", "schema": "ID STRING KEY, DEC DECIMAL(6,4)"},
          {"name": "OUTPUT", "type": "stream", "schema": "ID STRING KEY, DEC DECIMAL(6,4)"}
        ]
      }
    },
    {
      "name": "JSON should not trim trailing zeros",
      "statements": [
        "CREATE STREAM INPUT (ID STRING KEY, dec DECIMAL(6,4)) WITH (kafka_topic='test', value_format='JSON');",
        "CREATE STREAM OUTPUT AS SELECT * FROM INPUT;"
      ],
      "inputs": [
        {"topic": "test", "value": {"DEC": 10.0}},
        {"topic": "test", "value": {"DEC": 1.0000}}
      ],
      "outputs": [
        {"topic": "OUTPUT", "value": {"DEC": 10.0}},
        {"topic": "OUTPUT", "value": {"DEC": 1.0000}}
      ],
      "post": {
        "sources": [
          {"name": "INPUT", "type": "stream", "schema": "ID STRING KEY, DEC DECIMAL(6,4)"},
          {"name": "OUTPUT", "type": "stream", "schema": "ID STRING KEY, DEC DECIMAL(6,4)"}
        ]
      }
    },
    {
      "name": "JSON_SR should not trim trailing zeros",
      "statements": [
        "CREATE STREAM INPUT (ID STRING KEY, dec DECIMAL(6,4)) WITH (kafka_topic='test', value_format='JSON_SR');",
        "CREATE STREAM OUTPUT AS SELECT * FROM INPUT;"
      ],
      "inputs": [
        {"topic": "test", "value": {"DEC": 10.0}},
        {"topic": "test", "value": {"DEC": 1.0000}}
      ],
      "outputs": [
        {"topic": "OUTPUT", "value": {"DEC": 10.0}},
        {"topic": "OUTPUT", "value": {"DEC": 1.0000}}
      ],
      "post": {
        "sources": [
          {"name": "INPUT", "type": "stream", "schema": "ID STRING KEY, DEC DECIMAL(6,4)"},
          {"name": "OUTPUT", "type": "stream", "schema": "ID STRING KEY, DEC DECIMAL(6,4)"}
        ]
=======
      "name": "PROTOBUF does not yet support DECIMAL",
      "comment": "Adding support covered by https://github.com/confluentinc/ksql/issues/5762",
      "statements": [
        "CREATE STREAM INPUT (ROWKEY STRING KEY, dec DECIMAL(6,4)) WITH (kafka_topic='test', value_format='PROTOBUF');"
      ],
      "expectedException": {
        "type": "io.confluent.ksql.util.KsqlStatementException",
        "message": "The 'PROTOBUF' format does not support type 'DECIMAL'. See https://github.com/confluentinc/ksql/issues/5762."
>>>>>>> 1fcd3b98
      }
    },
    {
      "enabled": false,
<<<<<<< HEAD
      "comment": "Enable once https://github.com/confluentinc/ksql/issues/5762 fixed",
      "name": "PROTOBUF should not trim trailing zeros",
      "statements": [
        "CREATE STREAM INPUT (ID STRING KEY, dec DECIMAL(6,4)) WITH (kafka_topic='test', value_format='PROTOBUF');",
=======
      "name": "PROTOBUF should not trim trailing zeros",
      "comment": "Enable once https://github.com/confluentinc/ksql/issues/5762 fixed",
      "statements": [
        "CREATE STREAM INPUT (ROWKEY STRING KEY, dec DECIMAL(6,4)) WITH (kafka_topic='test', value_format='PROTOBUF');",
>>>>>>> 1fcd3b98
        "CREATE STREAM OUTPUT AS SELECT * FROM INPUT;"
      ],
      "inputs": [
        {"topic": "test", "value": {"DEC": 10.0}},
        {"topic": "test", "value": {"DEC": 1.0000}}
      ],
      "outputs": [
        {"topic": "OUTPUT", "value": {"DEC": 10.0}},
        {"topic": "OUTPUT", "value": {"DEC": 1.0000}}
      ],
      "post": {
        "sources": [
          {"name": "INPUT", "type": "stream", "schema": "ID STRING KEY, DEC DECIMAL(6,4)"},
          {"name": "OUTPUT", "type": "stream", "schema": "ID STRING KEY, DEC DECIMAL(6,4)"}
        ]
      }
    },
    {
      "name": "negation",
      "statements": [
        "CREATE STREAM TEST (ID STRING KEY, dec DECIMAL(7,5)) WITH (kafka_topic='test', value_format='AVRO');",
        "CREATE STREAM TEST2 AS SELECT ID, -dec AS negated FROM TEST;"
      ],
      "inputs": [
        {"topic": "test", "value": {"DEC": 10.12345}}
      ],
      "outputs": [
        {"topic": "TEST2", "value": {"NEGATED": -10.12345}}
      ]
    },
    {
      "name": "addition",
      "statements": [
        "CREATE STREAM TEST (ID STRING KEY, a DECIMAL(4,2), b DECIMAL(4,2)) WITH (kafka_topic='test', value_format='AVRO');",
        "CREATE STREAM TEST2 AS SELECT ID, (a + b) AS RESULT FROM TEST;"
      ],
      "inputs": [
        {"topic": "test", "value": {"A": 10.01, "B": 5.10}},
        {"topic": "test", "value": {"A": 10.01, "B": -5.00}},
        {"topic": "test", "value": {"A": 10.01, "B": 0.00}}
      ],
      "outputs": [
        {"topic": "TEST2", "value": {"RESULT": "15.11"}},
        {"topic": "TEST2", "value": {"RESULT": "5.01"}},
        {"topic": "TEST2", "value": {"RESULT": "10.01"}}
      ]
    },
    {
      "name": "addition with double",
      "statements": [
        "CREATE STREAM TEST (ID STRING KEY, a DECIMAL(4,2), b DOUBLE) WITH (kafka_topic='test', value_format='AVRO');",
        "CREATE STREAM TEST2 AS SELECT ID, (a + b) AS RESULT FROM TEST;"
      ],
      "inputs": [
        {"topic": "test", "value": {"A": 10.01, "B": 5.1}},
        {"topic": "test", "value": {"A": 10.01, "B": -5.0}},
        {"topic": "test", "value": {"A": 10.01, "B": 0.0}}
      ],
      "outputs": [
        {"topic": "TEST2", "value": {"RESULT": 15.11}},
        {"topic": "TEST2", "value": {"RESULT": 5.01}},
        {"topic": "TEST2", "value": {"RESULT": 10.01}}
      ]
    },
    {
      "name": "addition with int",
      "statements": [
        "CREATE STREAM TEST (ID STRING KEY, a DECIMAL(4,2), b INT) WITH (kafka_topic='test', value_format='AVRO');",
        "CREATE STREAM TEST2 AS SELECT ID, (a + b) AS RESULT FROM TEST;"
      ],
      "inputs": [
        {"topic": "test", "value": {"A": 10.01, "B": 5}},
        {"topic": "test", "value": {"A": 10.01, "B": -5}},
        {"topic": "test", "value": {"A": 10.01, "B": 0}}
      ],
      "outputs": [
        {"topic": "TEST2", "value": {"RESULT": 15.01}},
        {"topic": "TEST2", "value": {"RESULT": 5.01}},
        {"topic": "TEST2", "value": {"RESULT": 10.01}}
      ]
    },
    {
      "name": "addition 3 columns",
      "statements": [
        "CREATE STREAM TEST (ID STRING KEY, a DECIMAL(4,2), b DECIMAL(4,2)) WITH (kafka_topic='test', value_format='AVRO');",
        "CREATE STREAM TEST2 AS SELECT ID, (a + a + b) AS RESULT FROM TEST;"
      ],
      "inputs": [
        {"topic": "test", "value": {"A": 10.01, "B": 5.10}}
      ],
      "outputs": [
        {"topic": "TEST2", "value": {"RESULT": 25.12}}
      ]
    },
    {
      "name": "subtraction",
      "statements": [
        "CREATE STREAM TEST (ID STRING KEY, a DECIMAL(4,2), b DECIMAL(4,2)) WITH (kafka_topic='test', value_format='AVRO');",
        "CREATE STREAM TEST2 AS SELECT ID, (a - b) AS RESULT FROM TEST;"
      ],
      "inputs": [
        {"topic": "test", "value": {"A": 10.10, "B": 5.10}},
        {"topic": "test", "value": {"A": 10.10, "B": -5.00}},
        {"topic": "test", "value": {"A": 10.10, "B": 0.00}}
      ],
      "outputs": [
        {"topic": "TEST2", "value": {"RESULT": 5.00}},
        {"topic": "TEST2", "value": {"RESULT": 15.10}},
        {"topic": "TEST2", "value": {"RESULT": 10.10}}
      ]
    },
    {
      "name": "multiplication",
      "statements": [
        "CREATE STREAM TEST (ID STRING KEY, a DECIMAL(4,2), b DECIMAL(4,2)) WITH (kafka_topic='test', value_format='AVRO');",
        "CREATE STREAM TEST2 AS SELECT ID, (a * b) AS RESULT FROM TEST;"
      ],
      "inputs": [
        {"topic": "test", "value": {"A": 10.10, "B": 2.00}},
        {"topic": "test", "value": {"A": 10.10, "B": -2.00}},
        {"topic": "test", "value": {"A": 10.10, "B": 0.00}}
      ],
      "outputs": [
        {"topic": "TEST2", "value": {"RESULT": 20.2000}},
        {"topic": "TEST2", "value": {"RESULT": -20.2000}},
        {"topic": "TEST2", "value": {"RESULT": 0.0000}}
      ]
    },
    {
      "name": "division",
      "statements": [
        "CREATE STREAM TEST (ID STRING KEY, a DECIMAL(4,2), b DECIMAL(4,2)) WITH (kafka_topic='test', value_format='AVRO');",
        "CREATE STREAM TEST2 AS SELECT ID, (a / b) AS RESULT FROM TEST;"
      ],
      "comments": [
        "The last record causes division by zero, the error is logged and a null value is output"
      ],
      "inputs": [
        {"topic": "test", "value": {"A": 10.10, "B": 2.00}},
        {"topic": "test", "value": {"A": 10.10, "B": -2.00}},
        {"topic": "test", "value": {"A": 10.10, "B": 0.00}}
      ],
      "outputs": [
        {"topic": "TEST2", "value": {"RESULT": 5.0500000}},
        {"topic": "TEST2", "value": {"RESULT": -5.0500000}},
        {"topic": "TEST2", "value": {"RESULT": null}}
      ]
    },
    {
      "name": "mod",
      "statements": [
        "CREATE STREAM TEST (ID STRING KEY, a DECIMAL(4,2), b DECIMAL(4,2)) WITH (kafka_topic='test', value_format='AVRO');",
        "CREATE STREAM TEST2 AS SELECT ID, (a % b) AS RESULT FROM TEST;"
      ],
      "comments": [
        "The last record causes modulo by zero, the error is logged and a null value is output"
      ],
      "inputs": [
        {"topic": "test", "value": {"A": 10.10, "B": 2.00}},
        {"topic": "test", "value": {"A": 10.10, "B": -2.00}},
        {"topic": "test", "value": {"A": 10.10, "B": 0.00}}
      ],
      "outputs": [
        {"topic": "TEST2", "value": {"RESULT": 0.10}},
        {"topic": "TEST2", "value": {"RESULT": 0.10}},
        {"topic": "TEST2", "value": {"RESULT": null}}
      ]
    },
    {
      "name": "equal - decimal decimal",
      "statements": [
        "CREATE STREAM TEST (ID STRING KEY, a DECIMAL(4,2), b DECIMAL(4,2)) WITH (kafka_topic='test', value_format='AVRO');",
        "CREATE STREAM TEST2 AS SELECT ID, (a = b) AS RESULT FROM TEST;"
      ],
      "inputs": [
        {"topic": "test", "value": {"A": 10.01, "B": 10.01}},
        {"topic": "test", "value": {"A": 10.01, "B": 12.01}},
        {"topic": "test", "value": {"A": null, "B": 10.01}},
        {"topic": "test", "value": {"A": null, "B": null}}
      ],
      "outputs": [
        {"topic": "TEST2", "value": {"RESULT": true}},
        {"topic": "TEST2", "value": {"RESULT": false}},
        {"topic": "TEST2", "value": {"RESULT": false}},
        {"topic": "TEST2", "value": {"RESULT": false}}
      ]
    },
    {
      "name": "not equal - decimal decimal",
      "statements": [
        "CREATE STREAM TEST (ID STRING KEY, a DECIMAL(4,2), b DECIMAL(4,2)) WITH (kafka_topic='test', value_format='AVRO');",
        "CREATE STREAM TEST2 AS SELECT ID, (a <> b) AS RESULT FROM TEST;"
      ],
      "inputs": [
        {"topic": "test", "value": {"A": 10.01, "B": 10.01}},
        {"topic": "test", "value": {"A": 10.01, "B": 12.01}},
        {"topic": "test", "value": {"A": null, "B": 10.01}},
        {"topic": "test", "value": {"A": null, "B": null}}
      ],
      "outputs": [
        {"topic": "TEST2", "value": {"RESULT": false}},
        {"topic": "TEST2", "value": {"RESULT": true}},
        {"topic": "TEST2", "value": {"RESULT": false}},
        {"topic": "TEST2", "value": {"RESULT": false}}
      ]
    },
    {
      "name": "is distinct - decimal decimal",
      "statements": [
        "CREATE STREAM TEST (ID STRING KEY, a DECIMAL(4,2), b DECIMAL(4,2)) WITH (kafka_topic='test', value_format='AVRO');",
        "CREATE STREAM TEST2 AS SELECT ID, (a IS DISTINCT FROM b) AS RESULT FROM TEST;"
      ],
      "inputs": [
        {"topic": "test", "value": {"A": 10.01, "B": 10.01}},
        {"topic": "test", "value": {"A": 10.01, "B": 12.01}},
        {"topic": "test", "value": {"A": null, "B": 10.01}},
        {"topic": "test", "value": {"A": null, "B": null}}
      ],
      "outputs": [
        {"topic": "TEST2", "value": {"RESULT": false}},
        {"topic": "TEST2", "value": {"RESULT": true}},
        {"topic": "TEST2", "value": {"RESULT": true}},
        {"topic": "TEST2", "value": {"RESULT": false}}
      ]
    },
    {
      "name": "less than - decimal decimal",
      "statements": [
        "CREATE STREAM TEST (ID STRING KEY, a DECIMAL(4,2), b DECIMAL(4,2)) WITH (kafka_topic='test', value_format='AVRO');",
        "CREATE STREAM TEST2 AS SELECT ID, (a < b) AS RESULT FROM TEST;"
      ],
      "inputs": [
        {"topic": "test", "value": {"A": 10.01, "B": 10.01}},
        {"topic": "test", "value": {"A": 10.01, "B": 12.01}},
        {"topic": "test", "value": {"A": null, "B": 10.01}},
        {"topic": "test", "value": {"A": null, "B": null}}
      ],
      "outputs": [
        {"topic": "TEST2", "value": {"RESULT": false}},
        {"topic": "TEST2", "value": {"RESULT": true}},
        {"topic": "TEST2", "value": {"RESULT": false}},
        {"topic": "TEST2", "value": {"RESULT": false}}
      ]
    },
    {
      "name": "less than - decimal decimal differing scale",
      "statements": [
        "CREATE STREAM TEST (ID STRING KEY, a DECIMAL(4,2), b DECIMAL(5,3)) WITH (kafka_topic='test', value_format='AVRO');",
        "CREATE STREAM TEST2 AS SELECT ID, (a < b) AS RESULT FROM TEST;"
      ],
      "inputs": [
        {"topic": "test", "value": {"A": 10.01, "B": 10.010}},
        {"topic": "test", "value": {"A": 10.01, "B": 10.012}},
        {"topic": "test", "value": {"A": null, "B": 10.010}},
        {"topic": "test", "value": {"A": null, "B": null}}
      ],
      "outputs": [
        {"topic": "TEST2", "value": {"RESULT": false}},
        {"topic": "TEST2", "value": {"RESULT": true}},
        {"topic": "TEST2", "value": {"RESULT": false}},
        {"topic": "TEST2", "value": {"RESULT": false}}
      ]
    },
    {
      "name": "LEQ - decimal decimal",
      "statements": [
        "CREATE STREAM TEST (ID STRING KEY, a DECIMAL(4,2), b DECIMAL(4,2)) WITH (kafka_topic='test', value_format='AVRO');",
        "CREATE STREAM TEST2 AS SELECT ID, (a <= b) AS RESULT FROM TEST;"
      ],
      "inputs": [
        {"topic": "test", "value": {"A": 10.01, "B": 3.01}},
        {"topic": "test", "value": {"A": 10.01, "B": 10.01}},
        {"topic": "test", "value": {"A": 10.01, "B": 12.01}},
        {"topic": "test", "value": {"A": null, "B": 10.01}},
        {"topic": "test", "value": {"A": null, "B": null}}
      ],
      "outputs": [
        {"topic": "TEST2", "value": {"RESULT": false}},
        {"topic": "TEST2", "value": {"RESULT": true}},
        {"topic": "TEST2", "value": {"RESULT": true}},
        {"topic": "TEST2", "value": {"RESULT": false}},
        {"topic": "TEST2", "value": {"RESULT": false}}
      ]
    },
    {
      "name": "GEQ - decimal decimal",
      "statements": [
        "CREATE STREAM TEST (ID STRING KEY, a DECIMAL(4,2), b DECIMAL(4,2)) WITH (kafka_topic='test', value_format='AVRO');",
        "CREATE STREAM TEST2 AS SELECT ID, (a >= b) AS RESULT FROM TEST;"
      ],
      "inputs": [
        {"topic": "test", "value": {"A": 10.01, "B": 3.01}},
        {"topic": "test", "value": {"A": 10.01, "B": 10.01}},
        {"topic": "test", "value": {"A": 10.01, "B": 12.01}},
        {"topic": "test", "value": {"A": null, "B": 10.01}},
        {"topic": "test", "value": {"A": null, "B":  null}}
      ],
      "outputs": [
        {"topic": "TEST2", "value": {"RESULT": true}},
        {"topic": "TEST2", "value": {"RESULT": true}},
        {"topic": "TEST2", "value": {"RESULT": false}},
        {"topic": "TEST2", "value": {"RESULT": false}},
        {"topic": "TEST2", "value": {"RESULT": false}}
      ]
    },
    {
      "name": "greater than - decimal decimal",
      "statements": [
        "CREATE STREAM TEST (ID STRING KEY, a DECIMAL(4,2), b DECIMAL(4,2)) WITH (kafka_topic='test', value_format='AVRO');",
        "CREATE STREAM TEST2 AS SELECT ID, (a > b) AS RESULT FROM TEST;"
      ],
      "inputs": [
        {"topic": "test", "value": {"A": 10.01, "B": 3.01}},
        {"topic": "test", "value": {"A": 10.01, "B": 10.01}},
        {"topic": "test", "value": {"A": 10.01, "B": 12.01}},
        {"topic": "test", "value": {"A": null, "B": 10.01}},
        {"topic": "test", "value": {"A": null, "B":  null}}
      ],
      "outputs": [
        {"topic": "TEST2", "value": {"RESULT": true}},
        {"topic": "TEST2", "value": {"RESULT": false}},
        {"topic": "TEST2", "value": {"RESULT": false}},
        {"topic": "TEST2", "value": {"RESULT": false}},
        {"topic": "TEST2", "value": {"RESULT": false}}
      ]
    },
    {
      "name": "less than - decimal int",
      "statements": [
        "CREATE STREAM TEST (ID STRING KEY, a DECIMAL(4,2), b INTEGER) WITH (kafka_topic='test', value_format='AVRO');",
        "CREATE STREAM TEST2 AS SELECT ID, (a < b) AS RESULT FROM TEST;"
      ],
      "inputs": [
        {"topic": "test", "value": {"A": 10.01, "B": 1}},
        {"topic": "test", "value": {"A": 10.01, "B": 12}},
        {"topic": "test", "value": {"A": null, "B": 12}},
        {"topic": "test", "value": {"A": null, "B": null}}
      ],
      "outputs": [
        {"topic": "TEST2", "value": {"RESULT": false}},
        {"topic": "TEST2", "value": {"RESULT": true}},
        {"topic": "TEST2", "value": {"RESULT": false}},
        {"topic": "TEST2", "value": {"RESULT": false}}
      ]
    }
  ]
}<|MERGE_RESOLUTION|>--- conflicted
+++ resolved
@@ -45,7 +45,6 @@
       ]
     },
     {
-<<<<<<< HEAD
       "name": "JSON scale in data less than scale in type",
       "statements": [
         "CREATE STREAM INPUT (ID STRING KEY, dec DECIMAL(6,4)) WITH (kafka_topic='test', value_format='JSON');",
@@ -157,31 +156,25 @@
           {"name": "INPUT", "type": "stream", "schema": "ID STRING KEY, DEC DECIMAL(6,4)"},
           {"name": "OUTPUT", "type": "stream", "schema": "ID STRING KEY, DEC DECIMAL(6,4)"}
         ]
-=======
+      }
+    },
+    {
       "name": "PROTOBUF does not yet support DECIMAL",
       "comment": "Adding support covered by https://github.com/confluentinc/ksql/issues/5762",
       "statements": [
-        "CREATE STREAM INPUT (ROWKEY STRING KEY, dec DECIMAL(6,4)) WITH (kafka_topic='test', value_format='PROTOBUF');"
+        "CREATE STREAM INPUT (ID STRING KEY, dec DECIMAL(6,4)) WITH (kafka_topic='test', value_format='PROTOBUF');"
       ],
       "expectedException": {
         "type": "io.confluent.ksql.util.KsqlStatementException",
         "message": "The 'PROTOBUF' format does not support type 'DECIMAL'. See https://github.com/confluentinc/ksql/issues/5762."
->>>>>>> 1fcd3b98
       }
     },
     {
       "enabled": false,
-<<<<<<< HEAD
-      "comment": "Enable once https://github.com/confluentinc/ksql/issues/5762 fixed",
-      "name": "PROTOBUF should not trim trailing zeros",
-      "statements": [
-        "CREATE STREAM INPUT (ID STRING KEY, dec DECIMAL(6,4)) WITH (kafka_topic='test', value_format='PROTOBUF');",
-=======
       "name": "PROTOBUF should not trim trailing zeros",
       "comment": "Enable once https://github.com/confluentinc/ksql/issues/5762 fixed",
       "statements": [
-        "CREATE STREAM INPUT (ROWKEY STRING KEY, dec DECIMAL(6,4)) WITH (kafka_topic='test', value_format='PROTOBUF');",
->>>>>>> 1fcd3b98
+        "CREATE STREAM INPUT (ID STRING KEY, dec DECIMAL(6,4)) WITH (kafka_topic='test', value_format='PROTOBUF');",
         "CREATE STREAM OUTPUT AS SELECT * FROM INPUT;"
       ],
       "inputs": [
