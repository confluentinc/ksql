{
  "tests": [
    {
      "name": "validate without elements FAILS",
      "format": ["DELIMITED", "KAFKA"],
      "statements": [
        "CREATE STREAM INPUT WITH (kafka_topic='input', value_format='{FORMAT}');"
      ],
      "topics": [
        {
          "name": "input",
          "valueSchema": {"name": "blah", "type": "record", "fields": [{"name": "c1", "type": "int"}]},
          "valueFormat": "AVRO"
        }
      ],
      "expectedException": {
        "type": "io.confluent.ksql.util.KsqlException",
        "message": "No columns supplied."
      }
    },
    {
      "name": "validate without elements OK - AVRO",
      "statements": [
        "CREATE STREAM INPUT WITH (kafka_topic='input', value_format='AvRo');",
        "CREATE STREAM OUTPUT WITH(PARTITIONS = 4) as SELECT * FROM input;"
      ],
      "topics": [
        {
          "name": "input",
          "valueSchema": {"name": "blah", "type": "record", "fields": [{"name": "c1", "type": "int"}]},
          "valueFormat": "AVRO"
        },
        {
          "name": "OUTPUT",
          "valueFormat": "AVRO",
          "partitions": 4
        }
      ],
      "inputs": [{"topic": "input", "value": {"c1": 4}}],
      "outputs": [{"topic": "OUTPUT", "value": {"C1": 4}}]
    },
    {
      "name": "validate schema id without elements OK - AVRO",
      "statements": [
        "CREATE STREAM INPUT WITH (kafka_topic='input', value_format='AvRo', value_schema_id=1);",
        "CREATE STREAM OUTPUT WITH(PARTITIONS = 4) as SELECT * FROM input;"
      ],
      "topics": [
        {
          "name": "input",
          "valueSchema": {"name": "blah", "type": "record", "fields": [{"name": "c1", "type": "int"}]},
          "valueFormat": "AVRO"
        },
        {
          "name": "OUTPUT",
          "valueFormat": "AVRO",
          "partitions": 4
        }
      ],
      "inputs": [{"topic": "input", "value": {"c1": 4}}],
      "outputs": [{"topic": "OUTPUT", "value": {"c1": 4}}]
    },
    {
      "name": "validate key schema id wrong format without elements FAILS",
      "statements": [
        "CREATE STREAM INPUT WITH (kafka_topic='input', key_format='kafka', value_format='protobuf', key_schema_id=1);"
      ],
      "topics": [
        {
          "name": "input",
          "valueSchema": "syntax = \"proto3\"; message ConnectDefault1 { int32 c1 = 1; }",
          "valueFormat": "PROTOBUF",
          "keySchema": "syntax = \"proto3\"; message ConnectDefault1 { int32 c0 = 1; }",
          "keyFormat": "PROTOBUF"
        }
      ],
      "expectedException": {
        "type": "io.confluent.ksql.util.KsqlException",
        "message": "KEY_FORMAT should support schema inference when KEY_SCHEMA_ID is provided. Current format is KAFKA."
      }
    },
    {
      "name": "validate value schema id wrong format without elements FAILS",
      "statements": [
        "CREATE STREAM INPUT WITH (kafka_topic='input', key_format='protobuf', value_format='kafka', value_schema_id=1);"
      ],
      "topics": [
        {
          "name": "input",
          "valueSchema": "syntax = \"proto3\"; message ConnectDefault1 { int32 c1 = 1; }",
          "valueFormat": "PROTOBUF",
          "keySchema": "syntax = \"proto3\"; message ConnectDefault1 { int32 c0 = 1; }",
          "keyFormat": "PROTOBUF"
        }
      ],
      "expectedException": {
        "type": "io.confluent.ksql.util.KsqlException",
        "message": "VALUE_FORMAT should support schema inference when VALUE_SCHEMA_ID is provided. Current format is KAFKA."
      }
    },
    {
      "name": "validate key schema id with table elements FAILS",
      "statements": [
        "CREATE STREAM INPUT (`c3` INT KEY) WITH (kafka_topic='input', key_format='protobuf', value_format='protobuf', key_schema_id=1);"
      ],
      "topics": [
        {
          "name": "input",
          "valueSchema": "syntax = \"proto3\"; message ConnectDefault1 { int32 c1 = 1; int32 c2 = 2;}",
          "valueFormat": "PROTOBUF",
          "keySchema": "syntax = \"proto3\"; message ConnectDefault1 { int32 c0 = 1; }",
          "keyFormat": "PROTOBUF"
        }
      ],
      "expectedException": {
        "type": "io.confluent.ksql.util.KsqlException",
        "message": "Table elements and KEY_SCHEMA_ID cannot both exist for create statement."
      }
    },
    {
      "name": "validate value schema id with table elements FAILS",
      "statements": [
        "CREATE STREAM INPUT (`c1` INT, `c2` INT) WITH (kafka_topic='input', key_format='protobuf', value_format='protobuf', value_schema_id=2);"
      ],
      "topics": [
        {
          "name": "input",
          "valueSchema": "syntax = \"proto3\"; message ConnectDefault1 { int32 c1 = 1;}",
          "valueFormat": "PROTOBUF",
          "keySchema": "syntax = \"proto3\"; message ConnectDefault1 { int32 c0 = 1; }",
          "keyFormat": "PROTOBUF"
        }
      ],
      "expectedException": {
        "type": "io.confluent.ksql.util.KsqlException",
        "message": "Table elements and VALUE_SCHEMA_ID cannot both exist for create statement."
      }
    },
    {
      "name": "validate unwrapped value without elements OK - AVRO",
      "statements": [
        "CREATE STREAM INPUT WITH (kafka_topic='input', value_format='AvRo', wrap_single_value=false);",
        "CREATE STREAM OUTPUT as SELECT * FROM input;"
      ],
      "topics": [
        {"name": "input", "valueFormat": "AVRO", "valueSchema": "int"},
        {"name": "OUTPUT", "valueFormat": "AVRO", "valueSchema": {"name": "blah", "type": "record", "fields": [{"name": "ROWVAL", "type": "int"}]}}
      ],
      "inputs": [{"topic": "input", "value": 4}],
      "outputs": [{"topic": "OUTPUT", "value": {"ROWVAL": 4}}]
    },
    {
      "name": "validate without elements OK - PROTOBUF",
      "statements": [
        "CREATE STREAM INPUT WITH (kafka_topic='input', value_format='PROTOBUF');",
        "CREATE STREAM OUTPUT WITH(PARTITIONS = 4) as SELECT * FROM input;"
      ],
      "topics": [
        {
          "name": "input",
          "valueSchema": "syntax = \"proto3\"; message ConnectDefault1 { int32 c1 = 1; }",
          "valueFormat": "PROTOBUF"
        },
        {
          "name": "OUTPUT",
          "valueFormat": "PROTOBUF",
          "partitions": 4
        }
      ],
      "inputs": [{"topic": "input", "value": {"c1": 4}}],
      "outputs": [{"topic": "OUTPUT", "value": {"C1": 4}}]
    },
    {
      "name": "validate schema id without elements OK - PROTOBUF",
      "statements": [
        "CREATE STREAM INPUT WITH (kafka_topic='input', value_format='PROTOBUF', value_schema_id=1);",
        "CREATE STREAM OUTPUT WITH(PARTITIONS = 4) as SELECT * FROM input;"
      ],
      "topics": [
        {
          "name": "input",
          "valueSchema": "syntax = \"proto3\"; message ConnectDefault1 { int32 c1 = 1; }",
          "valueFormat": "PROTOBUF"
        },
        {
          "name": "OUTPUT",
          "valueFormat": "PROTOBUF",
          "partitions": 4
        }
      ],
      "inputs": [{"topic": "input", "value": {"c1": 4}}],
      "outputs": [{"topic": "OUTPUT", "value": {"c1": 4}}]
    },
    {
      "name": "validate without elements OK - JSON_SR SCHEMA",
      "statements": [
        "CREATE STREAM INPUT WITH (kafka_topic='input', value_format='JSON_SR');",
        "CREATE STREAM OUTPUT WITH(PARTITIONS = 4) as SELECT * FROM input;"
      ],
      "topics": [
        {
          "name": "input",
          "valueSchema": {"type": "object","properties": {"c1": {"type": "integer"}}},
          "valueFormat": "JSON"
        },
        {
          "name": "OUTPUT",
          "valueFormat": "JSON",
          "partitions": 4
        }
      ],
      "inputs": [{"topic": "input", "value": {"c1": 4}}],
      "outputs": [{"topic": "OUTPUT", "value": {"C1": 4}}]
    },
    {
      "name": "validate schema id without elements OK - JSON_SR SCHEMA",
      "statements": [
        "CREATE STREAM INPUT WITH (kafka_topic='input', value_format='JSON_SR', value_schema_id=1);",
        "CREATE STREAM OUTPUT WITH(PARTITIONS = 4) as SELECT * FROM input;"
      ],
      "topics": [
        {
          "name": "input",
          "valueSchema": {"type": "object","properties": {"c1": {"type": "integer"}}},
          "valueFormat": "JSON"
        },
        {
          "name": "OUTPUT",
          "valueFormat": "JSON",
          "partitions": 4
        }
      ],
      "inputs": [{"topic": "input", "value": {"c1": 4}}],
      "outputs": [{"topic": "OUTPUT", "value": {"c1": 4}}]
    },
    {
      "name": "with invalid or reserved words in schema - JSON",
      "statements": [
        "CREATE STREAM INPUT (`@TIMESTAMP` BIGINT, `FROM` BIGINT) WITH (kafka_topic='input', value_format='JSON');",
        "CREATE STREAM OUTPUT AS SELECT * FROM input;"
      ],
      "topics": [
        {
          "name": "input",
          "valueFormat": "JSON"
        },
        {
          "name": "OUTPUT",
          "valueFormat": "JSON"
        }
      ],
      "inputs": [{"topic": "input", "value": {"@timestamp": 4, "from": 5}}],
      "outputs": [{"topic": "OUTPUT", "value": {"@TIMESTAMP": 4, "FROM": 5}}],
      "post": {
        "sources": [
          {"name": "OUTPUT", "type": "stream", "schema": "`@TIMESTAMP` BIGINT, `FROM` BIGINT"}
        ]
      }
    },
    {
      "name": "validate without value elements OK - AVRO",
      "statements": [
        "CREATE STREAM INPUT (rowkey int key) WITH (kafka_topic='input', value_format='AvRo');",
        "CREATE STREAM OUTPUT AS SELECT * FROM input;"
      ],
      "topics": [
        {
          "name": "input",
          "valueSchema": {"name": "blah", "type": "record", "fields": [{"name": "c1", "type": "int"}]},
          "valueFormat": "AVRO"
        },
        {
          "name": "OUTPUT",
          "valueFormat": "AVRO"
        }
      ],
      "inputs": [{"topic": "input", "key": 42, "value": {"c1": 4}}],
      "outputs": [{"topic": "OUTPUT", "key": 42, "value": {"C1": 4}}],
      "post": {
        "sources": [
          {"name": "OUTPUT", "type": "stream", "schema": "ROWKEY INT KEY, `C1` INT"}
        ]
      }
    },
    {
      "name": "validate schema id without value elements OK - AVRO",
      "statements": [
        "CREATE STREAM INPUT (rowkey int key) WITH (kafka_topic='input', value_format='AvRo', value_schema_id=1);",
        "CREATE STREAM OUTPUT AS SELECT * FROM input;"
      ],
      "topics": [
        {
          "name": "input",
          "valueSchema": {"name": "blah", "type": "record", "fields": [{"name": "c1", "type": "int"}]},
          "valueFormat": "AVRO"
        },
        {
          "name": "OUTPUT",
          "valueFormat": "AVRO"
        }
      ],
      "inputs": [{"topic": "input", "key": 42, "value": {"c1": 4}}],
      "outputs": [{"topic": "OUTPUT", "key": 42, "value": {"c1": 4}}],
      "post": {
        "sources": [
          {"name": "OUTPUT", "type": "stream", "schema": "ROWKEY INT KEY, `c1` INT"}
        ]
      }
    },
    {
      "name": "validate schema id without key value elements OK - AVRO",
      "statements": [
        "CREATE STREAM INPUT WITH (kafka_topic='input', key_format='avro', value_format='AvRo', key_schema_id=1, value_schema_id=2);",
        "CREATE STREAM OUTPUT AS SELECT * FROM input;"
      ],
      "topics": [
        {
          "name": "input",
          "keySchema": {"type": "int"},
          "keyFormat": "AVRO",
          "valueSchema": {"name": "blah", "type": "record", "fields": [{"name": "c1", "type": "int"}]},
          "valueFormat": "AVRO"
        },
        {
          "name": "OUTPUT",
          "valueFormat": "AVRO"
        }
      ],
      "inputs": [{"topic": "input", "key": 42, "value": {"c1": 4}}],
      "outputs": [{"topic": "OUTPUT", "key": 42, "value": {"c1": 4}}],
      "post": {
        "sources": [
          {"name": "OUTPUT", "type": "stream", "schema": "ROWKEY INT KEY, `c1` INT"}
        ]
      }
    },
    {
      "name": "validate without value elements OK - PROTOBUF",
      "statements": [
        "CREATE STREAM INPUT (rowkey int key) WITH (kafka_topic='input', value_format='PROTOBUF');",
        "CREATE STREAM OUTPUT AS SELECT * FROM input;"
      ],
      "topics": [
        {
          "name": "input",
          "valueSchema": "syntax = \"proto3\"; message ConnectDefault1 { int32 c1 = 1; }",
          "valueFormat": "PROTOBUF"
        },
        {
          "name": "OUTPUT",
          "valueFormat": "PROTOBUF"
        }
      ],
      "inputs": [{"topic": "input", "key": 42, "value": {"c1": 4}}],
      "outputs": [{"topic": "OUTPUT", "key": 42, "value": {"C1": 4}}],
      "post": {
        "sources": [
          {"name": "OUTPUT", "type": "stream", "schema": "ROWKEY INT KEY, `C1` INT"}
        ]
      }
    },
    {
      "name": "validate schema id without value elements OK - PROTOBUF",
      "statements": [
        "CREATE STREAM INPUT (rowkey int key) WITH (kafka_topic='input', value_format='PROTOBUF', value_schema_id=1);",
        "CREATE STREAM OUTPUT AS SELECT * FROM input;"
      ],
      "topics": [
        {
          "name": "input",
          "valueSchema": "syntax = \"proto3\"; message ConnectDefault1 { int32 c1 = 1; }",
          "valueFormat": "PROTOBUF"
        },
        {
          "name": "OUTPUT",
          "valueFormat": "PROTOBUF"
        }
      ],
      "inputs": [{"topic": "input", "key": 42, "value": {"c1": 4}}],
      "outputs": [{"topic": "OUTPUT", "key": 42, "value": {"c1": 4}}],
      "post": {
        "sources": [
          {"name": "OUTPUT", "type": "stream", "schema": "ROWKEY INT KEY, `c1` INT"}
        ]
      }
    },
    {
      "name": "validate schema id without key value elements OK - PROTOBUF",
      "statements": [
        "CREATE STREAM INPUT WITH (kafka_topic='input', format='PROTOBUF', key_schema_id=1, value_schema_id=2);",
        "CREATE STREAM OUTPUT AS SELECT * FROM input;"
      ],
      "topics": [
        {
          "name": "input",
          "valueSchema": "syntax = \"proto3\"; message ConnectDefault1 { int32 c1 = 1; }",
          "valueFormat": "PROTOBUF",
          "keySchema": "syntax = \"proto3\"; message ConnectDefault1 { int32 c0 = 1; }",
          "keyFormat": "PROTOBUF"
        },
        {
          "name": "OUTPUT",
          "valueFormat": "PROTOBUF",
          "keyFormat": "PROTOBUF"
        }
      ],
      "inputs": [{"topic": "input", "key": {"c0": 42}, "value": {"c1": 4}}],
      "outputs": [{"topic": "OUTPUT", "key": {"c0": 42}, "value": {"c1": 4}}],
      "post": {
        "sources": [
          {"name": "OUTPUT", "type": "stream", "schema": "`c0` INT KEY, `c1` INT"}
        ]
      }
    },
    {
      "name": "validate without value elements OK - JSON_SR SCHEMA",
      "statements": [
        "CREATE STREAM INPUT (rowkey int key) WITH (kafka_topic='input', value_format='JSON_SR');",
        "CREATE STREAM OUTPUT AS SELECT * FROM input;"
      ],
      "topics": [
        {
          "name": "input",
          "valueSchema": {"type": "object","properties": {"c1": {"type": "integer"}}},
          "valueFormat": "JSON"
        },
        {
          "name": "OUTPUT",
          "valueFormat": "JSON"
        }
      ],
      "inputs": [{"topic": "input", "key": 42, "value": {"c1": 4}}],
      "outputs": [{"topic": "OUTPUT", "key": 42, "value": {"C1": 4}}],
      "post": {
        "sources": [
          {"name": "OUTPUT", "type": "stream", "schema": "ROWKEY INT KEY, `C1` BIGINT"}
        ]
      }
    },
    {
      "name": "validate schema id without value elements OK - JSON_SR SCHEMA",
      "statements": [
        "CREATE STREAM INPUT (rowkey int key) WITH (kafka_topic='input', value_format='JSON_SR', value_schema_id=1);",
        "CREATE STREAM OUTPUT AS SELECT * FROM input;"
      ],
      "topics": [
        {
          "name": "input",
          "valueSchema": {"type": "object","properties": {"c1": {"type": "integer"}}},
          "valueFormat": "JSON_SR"
        },
        {
          "name": "OUTPUT",
          "valueFormat": "JSON"
        }
      ],
      "inputs": [{"topic": "input", "key": 42, "value": {"c1": 4}}],
      "outputs": [{"topic": "OUTPUT", "key": 42, "value": {"c1": 4}}],
      "post": {
        "sources": [
          {"name": "OUTPUT", "type": "stream", "schema": "ROWKEY INT KEY, `c1` BIGINT"}
        ]
      }
    },
    {
      "name": "validate schema id without key value elements OK - JSON_SR SCHEMA",
      "statements": [
        "CREATE STREAM INPUT WITH (kafka_topic='input', format='JSON_SR', key_schema_id=1, value_schema_id=2);",
        "CREATE STREAM OUTPUT AS SELECT * FROM input;"
      ],
      "topics": [
        {
          "name": "input",
          "valueSchema": {"type": "object","properties": {"c1": {"type": "integer"}}},
          "valueFormat": "JSON_SR",
          "keySchema": {"oneOf":[{"type":"null"},{"type":"integer","connect.type":"int32"}]},
          "keyFormat": "JSON_SR"
        },
        {
          "name": "OUTPUT",
          "valueFormat": "JSON",
          "keyFormat": "JSON"
        }
      ],
      "inputs": [{"topic": "input", "key": 42, "value": {"c1": 4}}],
      "outputs": [{"topic": "OUTPUT", "key": 42, "value": {"c1": 4}}],
      "post": {
        "sources": [
          {"name": "OUTPUT", "type": "stream", "schema": "ROWKEY INT KEY, `c1` BIGINT"}
        ]
      }
    },
    {
      "name": "validate without value elements OK - custom key name",
      "statements": [
        "CREATE STREAM INPUT (id int key) WITH (kafka_topic='input', value_format='JSON_SR');",
        "CREATE STREAM OUTPUT AS SELECT * FROM input;"
      ],
      "topics": [
        {
          "name": "input",
          "valueSchema": {"type": "object", "properties": {"c1": {"type": "integer"}}},
          "valueFormat": "JSON"
        },
        {
          "name": "OUTPUT",
          "valueFormat": "JSON"
        }
      ],
      "inputs": [{"topic": "input", "key": 42, "value": {"c1": 4}}],
      "outputs": [{"topic": "OUTPUT", "key": 42, "value": {"C1": 4}}],
      "post": {
        "sources": [
          {"name": "OUTPUT", "type": "stream", "schema": "ID INT KEY, C1 BIGINT"}
        ]
      }
    },
    {
      "name": "validate schema id without value elements OK - custom key name",
      "statements": [
        "CREATE STREAM INPUT (id int key) WITH (kafka_topic='input', value_format='JSON_SR', value_schema_id=1);",
        "CREATE STREAM OUTPUT AS SELECT * FROM input;"
      ],
      "topics": [
        {
          "name": "input",
          "valueSchema": {"type": "object", "properties": {"c1": {"type": "integer"}}},
          "valueFormat": "JSON"
        },
        {
          "name": "OUTPUT",
          "valueFormat": "JSON"
        }
      ],
      "inputs": [{"topic": "input", "key": 42, "value": {"c1": 4}}],
      "outputs": [{"topic": "OUTPUT", "key": 42, "value": {"c1": 4}}],
      "post": {
        "sources": [
          {"name": "OUTPUT", "type": "stream", "schema": "ID INT KEY, `c1` BIGINT"}
        ]
      }
    },
    {
      "name": "validate with elements OK",
      "format": ["JSON", "PROTOBUF"],
      "statements": [
        "CREATE STREAM INPUT (K STRING KEY, V0 INT) WITH (kafka_topic='input', value_format='{FORMAT}');",
        "CREATE STREAM OUTPUT AS SELECT * FROM INPUT;"
      ],
      "inputs": [{"topic": "input", "value": {"V0": 4}}],
      "outputs": [{"topic": "OUTPUT", "value": {"V0": 4}}]
    },
    {
      "name": "validate with elements OK - AVRO",
      "statements": [
        "CREATE STREAM INPUT (K STRING KEY, V0 INT) WITH (kafka_topic='input', value_format='AVRO');",
        "CREATE STREAM OUTPUT WITH(PARTITIONS = 4) as SELECT * FROM input;"
      ],
      "topics": [
        {
          "name": "input",
          "valueSchema": {"name": "blah", "type": "record", "fields": [{"name": "v0", "type": "int"}]},
          "valueFormat": "AVRO"
        },
        {
          "name": "OUTPUT",
          "valueFormat": "AVRO",
          "partitions": 4
        }
      ],
      "inputs": [{"topic": "input", "value": {"v0": 4}}],
      "outputs": [{"topic": "OUTPUT", "value": {"V0": 4}}]
    },
    {
      "name": "validate multiple value elements in C* FAILS - KAFKA",
      "statements": [
        "CREATE STREAM INPUT (K STRING KEY, V0 INT, V1 STRING) WITH (kafka_topic='input', value_format='KafkA');"
      ],
      "expectedException": {
        "type": "io.confluent.ksql.util.KsqlException",
        "message": "The 'KAFKA' format only supports a single field. Got: [`V0` INTEGER, `V1` STRING]"
      }
    },
    {
      "name": "validate multiple value elements in C*AS FAILS - KAFKA",
      "statements": [
        "CREATE STREAM INPUT (K STRING KEY, V0 INT, V1 STRING) WITH (kafka_topic='input', value_format='DELIMITED');",
        "CREATE STREAM OUTPUT WITH (value_format='kafka') AS SELECT * FROM INPUT;"
      ],
      "expectedException": {
        "type": "io.confluent.ksql.util.KsqlException",
        "message": "The 'KAFKA' format only supports a single field. Got: [`V0` INTEGER, `V1` STRING]"
      }
    },
    {
      "name": "validate boolean elements FAILS - KAFKA",
      "statements": [
        "CREATE STREAM INPUT (K STRING KEY, V0 BOOLEAN) WITH (kafka_topic='input', value_format='KAFKA');"
      ],
      "expectedException": {
        "type": "io.confluent.ksql.util.KsqlException",
        "message": "The 'KAFKA' format does not support type 'BOOLEAN'"
      }
    },
    {
      "name": "validate boolean elements OK",
      "format": ["DELIMITED"],
      "statements": [
        "CREATE STREAM INPUT (K STRING KEY, V0 BOOLEAN) WITH (kafka_topic='input', value_format='{FORMAT}');",
        "CREATE STREAM OUTPUT AS SELECT * FROM INPUT;"
      ],
      "inputs": [{"topic": "input", "value": "true"}],
      "outputs": [{"topic": "OUTPUT", "value": "true"}]
    },
    {
      "name": "validate boolean elements OK",
      "format": ["JSON", "JSON_SR", "AVRO", "PROTOBUF"],
      "statements": [
        "CREATE STREAM INPUT (K STRING KEY, V0 BOOLEAN) WITH (kafka_topic='input', value_format='{FORMAT}');",
        "CREATE STREAM OUTPUT AS SELECT * FROM INPUT;"
      ],
      "inputs": [{"topic": "input", "value": {"V0": true}}],
      "outputs": [{"topic": "OUTPUT", "value": {"V0": true}}]
    },
    {
      "name": "validate int elements OK",
      "format": ["DELIMITED"],
      "statements": [
        "CREATE STREAM INPUT (K STRING KEY, V0 INT) WITH (kafka_topic='input', value_format='{FORMAT}');",
        "CREATE STREAM OUTPUT AS SELECT * FROM INPUT;"
      ],
      "inputs": [{"topic": "input", "value": "10"}],
      "outputs": [{"topic": "OUTPUT", "value": "10"}]
    },
    {
      "name": "validate int elements OK",
      "format": ["KAFKA"],
      "statements": [
        "CREATE STREAM INPUT (K STRING KEY, V0 INT) WITH (kafka_topic='input', value_format='{FORMAT}');",
        "CREATE STREAM OUTPUT AS SELECT * FROM INPUT;"
      ],
      "inputs": [{"topic": "input", "value": 10}],
      "outputs": [{"topic": "OUTPUT", "value": 10}]
    },
    {
      "name": "validate int elements OK",
      "format": ["JSON", "JSON_SR", "AVRO", "PROTOBUF"],
      "statements": [
        "CREATE STREAM INPUT (K STRING KEY, V0 INT) WITH (kafka_topic='input', value_format='{FORMAT}');",
        "CREATE STREAM OUTPUT AS SELECT * FROM INPUT;"
      ],
      "inputs": [{"topic": "input", "value": {"V0": 10}}],
      "outputs": [{"topic": "OUTPUT", "value": {"V0": 10}}]
    },
    {
      "name": "validate bigint elements OK",
      "format": ["DELIMITED"],
      "statements": [
        "CREATE STREAM INPUT (K STRING KEY, V0 BIGINT) WITH (kafka_topic='input', value_format='{FORMAT}');",
        "CREATE STREAM OUTPUT AS SELECT * FROM INPUT;"
      ],
      "inputs": [{"topic": "input", "value": "10000000000"}],
      "outputs": [{"topic": "OUTPUT", "value": "10000000000"}]
    },
    {
      "name": "validate bigint elements OK",
      "format": ["KAFKA"],
      "statements": [
        "CREATE STREAM INPUT (K STRING KEY, V0 BIGINT) WITH (kafka_topic='input', value_format='{FORMAT}');",
        "CREATE STREAM OUTPUT AS SELECT * FROM INPUT;"
      ],
      "inputs": [{"topic": "input", "value": 10000000000}],
      "outputs": [{"topic": "OUTPUT", "value": 10000000000}]
    },
    {
      "name": "validate bigint elements OK",
      "format": ["JSON", "JSON_SR", "AVRO", "PROTOBUF"],
      "statements": [
        "CREATE STREAM INPUT (K STRING KEY, V0 BIGINT) WITH (kafka_topic='input', value_format='{FORMAT}');",
        "CREATE STREAM OUTPUT AS SELECT * FROM INPUT;"
      ],
      "inputs": [{"topic": "input", "value": {"V0": 10000000000}}],
      "outputs": [{"topic": "OUTPUT", "value": {"V0": 10000000000}}]
    },
    {
      "name": "validate double elements OK",
      "format": ["DELIMITED"],
      "statements": [
        "CREATE STREAM INPUT (K STRING KEY, V0 DOUBLE) WITH (kafka_topic='input', value_format='{FORMAT}');",
        "CREATE STREAM OUTPUT AS SELECT * FROM INPUT;"
      ],
      "inputs": [{"topic": "input", "value": "10.1"}],
      "outputs": [{"topic": "OUTPUT", "value": "10.1"}]
    },
    {
      "name": "validate double elements OK",
      "format": ["KAFKA"],
      "statements": [
        "CREATE STREAM INPUT (K STRING KEY, V0 DOUBLE) WITH (kafka_topic='input', value_format='{FORMAT}');",
        "CREATE STREAM OUTPUT AS SELECT * FROM INPUT;"
      ],
      "inputs": [{"topic": "input", "value": 10.1}],
      "outputs": [{"topic": "OUTPUT", "value": 10.1}]
    },
    {
      "name": "validate double elements OK",
      "format": ["JSON", "JSON_SR", "AVRO", "PROTOBUF"],
      "statements": [
        "CREATE STREAM INPUT (K STRING KEY, V0 DOUBLE) WITH (kafka_topic='input', value_format='{FORMAT}');",
        "CREATE STREAM OUTPUT AS SELECT * FROM INPUT;"
      ],
      "inputs": [{"topic": "input", "value": {"V0": 10.1}}],
      "outputs": [{"topic": "OUTPUT", "value": {"V0": 10.1}}]
    },
    {
      "name": "validate decimal elements OK",
      "format": ["JSON", "JSON_SR"],
      "statements": [
        "CREATE STREAM INPUT (V0 DECIMAL(15,14)) WITH (kafka_topic='input', value_format='{FORMAT}');",
        "CREATE STREAM OUTPUT AS SELECT * FROM INPUT;"
      ],
      "inputs": [{"topic": "input", "value": {"V0": 1.12345678901234}}],
      "outputs": [{"topic": "OUTPUT", "value": {"V0": 1.12345678901234}}]
    },
    {
      "name": "validate string elements OK",
      "format": ["DELIMITED", "KAFKA"],
      "statements": [
        "CREATE STREAM INPUT (K STRING KEY, V0 STRING) WITH (kafka_topic='input', value_format='{FORMAT}');",
        "CREATE STREAM OUTPUT AS SELECT * FROM INPUT;"
      ],
      "inputs": [{"topic": "input", "value": "Hello"}],
      "outputs": [{"topic": "OUTPUT", "value": "Hello"}]
    },
    {
      "name": "validate string elements OK",
      "format": ["JSON", "JSON_SR", "AVRO", "PROTOBUF"],
      "statements": [
        "CREATE STREAM INPUT (K STRING KEY, V0 STRING) WITH (kafka_topic='input', value_format='{FORMAT}');",
        "CREATE STREAM OUTPUT AS SELECT * FROM INPUT;"
      ],
      "inputs": [{"topic": "input", "value": {"V0": "Hello"}}],
      "outputs": [{"topic": "OUTPUT", "value": {"V0": "Hello"}}]
    },
    {
      "name": "validate array element in C* FAILS",
      "format": ["DELIMITED", "KAFKA"],
      "statements": [
        "CREATE STREAM INPUT (V0 ARRAY<INT>) WITH (kafka_topic='input', value_format='{FORMAT}');"
      ],
      "expectedException": {
        "type": "io.confluent.ksql.util.KsqlException",
        "message": "format does not support type 'ARRAY'"
      }
    },
    {
      "name": "validate array element in C*AS FAILS",
      "format": ["DELIMITED", "KAFKA"],
      "statements": [
        "CREATE STREAM INPUT (V0 ARRAY<INT>) WITH (kafka_topic='input', value_format='JSON');",
        "CREATE STREAM OUTPUT WITH (value_format='{FORMAT}') AS SELECT * FROM INPUT;"
      ],
      "expectedException": {
        "type": "io.confluent.ksql.util.KsqlException",
        "message": "format does not support type 'ARRAY'"
      }
    },
    {
      "name": "validate array element OK",
      "format": ["JSON", "JSON_SR", "AVRO", "PROTOBUF"],
      "statements": [
        "CREATE STREAM INPUT (V0 ARRAY<INT>) WITH (kafka_topic='input', value_format='{FORMAT}');",
        "CREATE STREAM OUTPUT AS SELECT * FROM INPUT;"
      ],
      "inputs": [{"topic": "input", "value": {"V0": [1]}}],
      "outputs": [{"topic": "OUTPUT", "value": {"V0": [1]}}]
    },
    {
      "name": "validate map element in C* FAILS",
      "format": ["DELIMITED", "KAFKA"],
      "statements": [
        "CREATE STREAM INPUT (V0 MAP<STRING, INT>) WITH (kafka_topic='input', value_format='{FORMAT}');"
      ],
      "expectedException": {
        "type": "io.confluent.ksql.util.KsqlException",
        "message": "format does not support type 'MAP'"
      }
    },
    {
      "name": "validate map element in C*AS FAILS",
      "format": ["DELIMITED", "KAFKA"],
      "statements": [
        "CREATE STREAM INPUT (V0 MAP<STRING, INT>) WITH (kafka_topic='input', value_format='JSON');",
        "CREATE STREAM OUTPUT WITH(value_format='{FORMAT}') AS SELECT * FROM INPUT;"
      ],
      "expectedException": {
        "type": "io.confluent.ksql.util.KsqlException",
        "message": "format does not support type 'MAP'"
      }
    },
    {
      "name": "validate map element OK",
      "format": ["JSON", "AVRO", "PROTOBUF"],
      "statements": [
        "CREATE STREAM INPUT (V0 MAP<STRING, INT>) WITH (kafka_topic='input', value_format='{FORMAT}');",
        "CREATE STREAM OUTPUT AS SELECT * FROM INPUT;"
      ],
      "inputs": [{"topic": "input", "value": {"V0": {"k1": 1}}}],
      "outputs": [{"topic": "OUTPUT", "value": {"V0": {"k1": 1}}}]
    },
    {
      "name": "validate struct element in C* FAILS",
      "format": ["DELIMITED", "KAFKA"],
      "statements": [
        "CREATE STREAM INPUT (V0 STRUCT<F0 STRING>) WITH (kafka_topic='input', value_format='{FORMAT}');"
      ],
      "expectedException": {
        "type": "io.confluent.ksql.util.KsqlException",
        "message": "format does not support type 'STRUCT'"
      }
    },
    {
      "name": "validate struct element in C*AS FAILS",
      "format": ["DELIMITED", "KAFKA"],
      "statements": [
        "CREATE STREAM INPUT (V0 STRUCT<F0 STRING>) WITH (kafka_topic='input', value_format='JSON');",
        "CREATE STREAM OUTPUT WITH(value_format='{FORMAT}') AS SELECT * FROM INPUT;"
      ],
      "expectedException": {
        "type": "io.confluent.ksql.util.KsqlException",
        "message": "format does not support type 'STRUCT'"
      }
    },
    {
      "name": "validate struct element OK",
      "format": ["JSON", "JSON_SR", "AVRO", "PROTOBUF"],
      "statements": [
        "CREATE STREAM INPUT (V0 STRUCT<F0 STRING, F1 INT>) WITH (kafka_topic='input', value_format='{FORMAT}');",
        "CREATE STREAM OUTPUT AS SELECT * FROM INPUT;"
      ],
      "inputs": [{"topic": "input", "value": {"V0": {"f0": "bob", "f1": 1}}}],
      "outputs": [{"topic": "OUTPUT", "value": {"V0": {"F0": "bob", "F1": 1}}}]
    },
    {
      "name": "validate AVRO uses null for unknown element",
      "statements": [
        "CREATE STREAM INPUT (K STRING KEY, c1 INT, unknown INT) WITH (kafka_topic='input', value_format='AVRO');",
        "CREATE STREAM S WITH(PARTITIONS = 4) as SELECT * FROM input;"
      ],
      "topics": [
        {
          "name": "input",
          "valueSchema": {"name": "blah", "type": "record", "fields": [{"name": "c1", "type": "int"}]},
          "valueFormat": "AVRO"
        },
        {
          "name": "S",
          "valueFormat": "AVRO",
          "partitions": 4
        }
      ],
      "inputs": [{"topic": "input", "value": {"c1": 4}}],
      "outputs": [{"topic": "S", "value": {"UNKNOWN": null, "C1": 4}}]
    },
    {
      "name": "non-join should reject ROWTIME in projection",
      "statements": [
        "CREATE STREAM INPUT (K STRING KEY, F0 INT) WITH (kafka_topic='input', value_format='JSON');",
        "CREATE STREAM OUTPUT AS SELECT K, ROWTIME FROM INPUT;"
      ],
      "expectedException": {
        "type": "io.confluent.ksql.util.KsqlException",
        "message": "Reserved column name in select: `ROWTIME`. Please remove or alias the column."
      }
    },
    {
      "name": "non-join should reject WINDOWSTART in projection",
      "statements": [
        "CREATE STREAM INPUT (K STRING KEY, F0 INT) WITH (kafka_topic='input', value_format='JSON', window_type='session');",
        "CREATE STREAM OUTPUT AS SELECT K, WINDOWSTART FROM INPUT;"
      ],
      "expectedException": {
        "type": "io.confluent.ksql.util.KsqlException",
        "message": "Reserved column name in select: `WINDOWSTART`. Please remove or alias the column."
      }
    },
    {
      "name": "non-join should reject WINDOWEND in projection",
      "statements": [
        "CREATE STREAM INPUT (K STRING KEY, F0 INT) WITH (kafka_topic='input', value_format='JSON', window_type='session');",
        "CREATE STREAM OUTPUT AS SELECT K, WINDOWEND FROM INPUT;"
      ],
      "expectedException": {
        "type": "io.confluent.ksql.util.KsqlException",
        "message": "Reserved column name in select: `WINDOWEND`. Please remove or alias the column."
      }
    },
    {
      "name": "non-join leaves aliased system columns in output's value schema",
      "statements": [
        "CREATE STREAM INPUT (K STRING KEY, F0 INT) WITH (kafka_topic='input', value_format='JSON', window_type='session');",
        "CREATE STREAM OUTPUT AS SELECT K, F0, ROWTIME AS TIME, WINDOWSTART AS WSTART, WINDOWEND AS WEND FROM INPUT;"
      ],
      "inputs": [{"topic": "input", "key": "k", "value": {"F0": 4}, "timestamp": 1, "window": {"start": 12, "end": 465, "type": "session"}}],
      "outputs": [{"topic": "OUTPUT", "key": "k", "value": {"F0": 4, "TIME": 1, "WSTART": 12, "WEND": 465}, "timestamp": 1, "window": {"start": 12, "end": 465, "type": "session"}}]
    },
    {
      "name": "join should reject ROWTIME in projection",
      "statements": [
        "CREATE STREAM LEFT_STREAM (K STRING KEY, F0 INT) WITH (kafka_topic='left', value_format='JSON');",
        "CREATE STREAM RIGHT_STREAM (K STRING KEY, F1 INT) WITH (kafka_topic='right', value_format='JSON');",
        "CREATE STREAM OUTPUT as SELECT l.K, l.ROWTIME AS ROWTIME, f0, f1 FROM left_stream l join right_stream r WITHIN 1 seconds ON l.k = r.k;"
      ],
      "expectedException": {
        "type": "io.confluent.ksql.util.KsqlException",
        "message": "Reserved column name in select: `ROWTIME`. Please remove or alias the column."
      }
    },
    {
      "name": "join should reject WINDOWSTART in projection",
      "statements": [
        "CREATE STREAM LEFT_STREAM (K STRING KEY, F0 INT) WITH (kafka_topic='left', value_format='JSON', window_type='tumbling', window_size='1 second');",
        "CREATE STREAM RIGHT_STREAM (K STRING KEY, F1 INT) WITH (kafka_topic='right', value_format='JSON', window_type='tumbling', window_size='1 second');",
        "CREATE STREAM OUTPUT as SELECT l.K, l.WINDOWSTART AS WINDOWSTART, f0 FROM left_stream l join right_stream r WITHIN 1 seconds ON l.k = r.k;"
      ],
      "expectedException": {
        "type": "io.confluent.ksql.util.KsqlException",
        "message": "Reserved column name in select: `WINDOWSTART`. Please remove or alias the column."
      }
    },
    {
      "name": "join should reject WINDOWEND in projection",
      "statements": [
        "CREATE STREAM LEFT_STREAM (K STRING KEY, F0 INT) WITH (kafka_topic='left', value_format='JSON', window_type='tumbling', window_size='1 second');",
        "CREATE STREAM RIGHT_STREAM (K STRING KEY, F1 INT) WITH (kafka_topic='right', value_format='JSON', window_type='tumbling', window_size='1 second');",
        "CREATE STREAM OUTPUT as SELECT l.K, l.WINDOWEND AS WINDOWEND, f0 FROM left_stream l join right_stream r WITHIN 1 seconds ON l.k = r.k;"
      ],
      "expectedException": {
        "type": "io.confluent.ksql.util.KsqlException",
        "message": "Reserved column name in select: `WINDOWEND`. Please remove or alias the column."
      }
    },
    {
      "name": "join leaves aliased system columns in output's value schema",
      "statements": [
        "CREATE STREAM LEFT_STREAM (K STRING KEY, F0 INT) WITH (kafka_topic='left', value_format='JSON', window_type='tumbling', window_size='1 second');",
        "CREATE STREAM RIGHT_STREAM (K STRING KEY, F1 INT) WITH (kafka_topic='right', value_format='JSON', window_type='tumbling', window_size='1 second');",
        "CREATE STREAM OUTPUT as SELECT l.K, l.ROWTIME AS TIME, l.WINDOWSTART AS WSTART, l.WINDOWEND AS WEND, f0, f1 FROM left_stream l join right_stream r WITHIN 1 seconds ON l.k = r.k;"
      ],
      "inputs": [
        {"topic": "left", "key": "k", "value": {"F0": 4}, "timestamp": 1, "window": {"start": 0, "end": 1000, "type": "time"}},
        {"topic": "right", "key": "k", "value": {"F1": 6}, "timestamp": 2, "window": {"start": 0, "end": 1000, "type": "time"}}
      ],
      "outputs": [{"topic": "OUTPUT", "key": "k", "value": {"F0": 4, "F1": 6, "TIME": 1, "WSTART": 0, "WEND": 1000}, "timestamp": 2, "window": {"start": 0, "end": 1000, "type": "time"}}]
    },
    {
      "name": "group-by rejects window bounds in projection",
      "statements": [
        "CREATE STREAM INPUT (K STRING KEY, F0 INT) WITH (kafka_topic='input', value_format='JSON');",
        "CREATE TABLE OUTPUT AS SELECT K, WINDOWSTART, COUNT(*) AS COUNT FROM INPUT GROUP BY WINDOWSTART;"
      ],
      "expectedException": {
        "type": "io.confluent.ksql.util.KsqlException",
        "message": "Reserved column name in select: `WINDOWSTART`. Please remove or alias the column."
      }
    },
    {
      "name": "non-join qualified select star",
      "statements": [
        "CREATE STREAM INPUT (K STRING KEY, F0 INT) WITH (kafka_topic='input', value_format='JSON');",
        "CREATE STREAM OUTPUT as SELECT i.* FROM INPUT i;"
      ],
      "inputs": [{"topic": "input", "value": {"F0": 4}}],
      "outputs": [{"topic": "OUTPUT", "value": {"F0": 4}}]
    },
    {
      "name": "non-join select star with unknown qualifier",
      "statements": [
        "CREATE STREAM INPUT (K STRING KEY, F0 INT) WITH (kafka_topic='input', value_format='JSON');",
        "CREATE STREAM OUTPUT as SELECT K, unknown.* FROM INPUT i;"
      ],
      "expectedException": {
        "type": "io.confluent.ksql.util.KsqlException",
        "message": "'UNKNOWN' is not a valid stream/table name or alias."
      }
    },
    {
      "name": "join qualified select star left",
      "statements": [
        "CREATE STREAM INPUT_1 (K STRING KEY, F0 INT) WITH (kafka_topic='input_1', value_format='JSON');",
        "CREATE STREAM INPUT_2 (K STRING KEY, F0 INT) WITH (kafka_topic='input_2', value_format='JSON');",
        "CREATE STREAM OUTPUT as SELECT i1.* FROM INPUT_1 i1 JOIN INPUT_2 i2 WITHIN 10 SECONDS ON i1.K = i2.K;"
      ],
      "inputs": [
        {"topic": "input_1", "key": "1", "value": {"F0": 4}, "timestamp": 10},
        {"topic": "input_2", "key": "1", "value": {"F0": 4}, "timestamp": 11}
      ],
      "outputs": [{"topic": "OUTPUT", "key": "1", "value": {"I1_F0": 4}, "timestamp": 11}]
    },
    {
      "name": "join qualified select star right",
      "statements": [
        "CREATE STREAM INPUT_1 (K STRING KEY, F0 INT) WITH (kafka_topic='input_1', value_format='JSON');",
        "CREATE STREAM INPUT_2 (K STRING KEY, F0 INT) WITH (kafka_topic='input_2', value_format='JSON');",
        "CREATE STREAM OUTPUT as SELECT i2.* FROM INPUT_1 i1 JOIN INPUT_2 i2 WITHIN 10 SECONDS ON i1.K = i2.K;"
      ],
      "inputs": [
        {"topic": "input_1", "key": "1", "value": {"F0": 4}, "timestamp": 10},
        {"topic": "input_2", "key": "1", "value": {"F0": 4}, "timestamp": 11}
      ],
      "outputs": [{"topic": "OUTPUT", "key": "1", "value": {"I2_F0": 4}, "timestamp": 11}]
    },
    {
      "name": "join unqualified select star",
      "statements": [
        "CREATE STREAM INPUT_1 (K STRING KEY, F0 INT) WITH (kafka_topic='input_1', value_format='JSON');",
        "CREATE STREAM INPUT_2 (K STRING KEY, F0 INT) WITH (kafka_topic='input_2', value_format='JSON');",
        "CREATE STREAM OUTPUT as SELECT * FROM INPUT_1 i1 JOIN INPUT_2 i2 WITHIN 10 SECONDS ON i1.K = i2.K;"
      ],
      "inputs": [
        {"topic": "input_1", "key": "1", "value": {"F0": 4}, "timestamp": 10},
        {"topic": "input_2", "key": "1", "value": {"F0": 4}, "timestamp": 11}
      ],
      "outputs": [{"topic": "OUTPUT", "key": "1", "value": {"I1_F0": 4, "I2_K": "1", "I2_F0": 4}, "timestamp": 11}]
    },
    {
      "name": "join unknown qualified select star",
      "statements": [
        "CREATE STREAM INPUT_1 (K STRING KEY, F0 INT) WITH (kafka_topic='input_1', value_format='JSON');",
        "CREATE STREAM INPUT_2 (K STRING KEY, F0 INT) WITH (kafka_topic='input_2', value_format='JSON');",
        "CREATE STREAM OUTPUT as SELECT unknown.* FROM INPUT_1 i1 JOIN INPUT_2 i2 WITHIN 10 SECONDS ON i1.K = i2.K;"
      ],
      "expectedException": {
        "type": "io.confluent.ksql.util.KsqlException",
        "message": "'UNKNOWN' is not a valid stream/table name or alias."
      }
    },
    {
      "name": "non-join unknown field",
      "statements": [
        "CREATE STREAM INPUT (K STRING KEY, F0 INT) WITH (kafka_topic='input', value_format='JSON');",
        "CREATE STREAM OUTPUT as SELECT K, unknown FROM INPUT;"
      ],
      "expectedException": {
<<<<<<< HEAD
        "type": "io.confluent.ksql.util.KsqlStatementException",
        "message": "Line: 2, Col: 35: SELECT column 'UNKNOWN' cannot be resolved."
=======
        "type": "io.confluent.ksql.util.KsqlException",
        "message": "SELECT column 'UNKNOWN' cannot be resolved."
>>>>>>> a4ef4d23
      }
    },
    {
      "name": "join unknown field",
      "statements": [
        "CREATE STREAM INPUT_1 (K STRING KEY, F0 INT) WITH (kafka_topic='input_1', value_format='JSON');",
        "CREATE STREAM INPUT_2 (K STRING KEY, F0 INT) WITH (kafka_topic='input_2', value_format='JSON');",
        "CREATE STREAM OUTPUT as SELECT I1.K, unknown FROM INPUT_1 i1 JOIN INPUT_2 i2 WITHIN 10 SECONDS ON i1.K = i2.K;"
      ],
      "expectedException": {
<<<<<<< HEAD
        "type": "io.confluent.ksql.util.KsqlStatementException",
        "message": "Line: 3, Col: 38: SELECT column 'UNKNOWN' cannot be resolved."
=======
        "type": "io.confluent.ksql.util.KsqlException",
        "message": "SELECT column 'UNKNOWN' cannot be resolved"
>>>>>>> a4ef4d23
      }
    },
    {
      "name": "join unknown field source",
      "statements": [
        "CREATE STREAM INPUT_1 (K STRING KEY, F0 INT) WITH (kafka_topic='input_1', value_format='JSON');",
        "CREATE STREAM INPUT_2 (K STRING KEY, F0 INT) WITH (kafka_topic='input_2', value_format='JSON');",
        "CREATE STREAM OUTPUT as SELECT * FROM INPUT_1 i1 JOIN INPUT_2 i2 WITHIN 10 SECONDS ON unknown.K = i2.K;"
      ],
      "expectedException": {
        "type": "io.confluent.ksql.util.KsqlException",
        "message": "'UNKNOWN' is not a valid stream/table name or alias."
      }
    },
    {
      "name": "join ambiguous field",
      "statements": [
        "CREATE STREAM INPUT_1 (K STRING KEY, F0 INT) WITH (kafka_topic='input_1', value_format='JSON');",
        "CREATE STREAM INPUT_2 (K STRING KEY, F0 INT) WITH (kafka_topic='input_2', value_format='JSON');",
        "CREATE STREAM OUTPUT as SELECT I1.K, F0 FROM INPUT_1 i1 JOIN INPUT_2 i2 WITHIN 10 SECONDS ON i1.K = i2.K;"
      ],
      "expectedException": {
        "type": "io.confluent.ksql.util.KsqlException",
        "message": "Line: 3, Col: 38: Column 'F0' is ambiguous. Could be I1.F0 or I2.F0."
      }
    },
    {
      "name": "should allow ROWKEY as value column",
      "statements": [
        "CREATE STREAM INPUT (id int key, rowkey string) WITH (kafka_topic='input', value_format='JSON');",
        "CREATE STREAM OUTPUT AS SELECT * FROM input;"
      ],
      "inputs": [{"topic": "input", "key": 42, "value": {"rowkey": "a"}}],
      "outputs": [{"topic": "OUTPUT", "key": 42, "value": {"ROWKEY": "a"}}],
      "post": {
        "sources": [
          {"name": "OUTPUT", "type": "stream", "schema": "ID INT KEY, ROWKEY STRING"}
        ]
      }
    },
    {
      "name": "should handle sources with generated column names",
      "statements": [
        "CREATE STREAM INPUT (KSQL_COL_3 INT KEY, KSQL_COL_2 INT, KSQL_COL_4 INT) WITH (kafka_topic='input', value_format='JSON');",
        "CREATE STREAM OUTPUT as SELECT KSQL_COL_3, KSQL_COL_2, ABS(KSQL_COL_2), ABS(KSQL_COL_2), ABS(KSQL_COL_2) FROM INPUT;"
      ],
      "inputs": [
        {"topic": "input", "key": 1, "value": {"KSQL_COL_2": 2, "KSQL_COL_4": 4}}
      ],
      "outputs": [
        {"topic": "OUTPUT", "key": 1, "value": {"KSQL_COL_2": 2, "KSQL_COL_0": 2, "KSQL_COL_1": 2, "KSQL_COL_5": 2}}
      ]
    },
    {
      "name": "should handle sources with generated column names - with select star",
      "statements": [
        "CREATE STREAM INPUT (KSQL_COL_3 INT KEY, KSQL_COL_2 INT, KSQL_COL_4 INT) WITH (kafka_topic='input', value_format='JSON');",
        "CREATE STREAM OUTPUT as SELECT ABS(KSQL_COL_2), ABS(KSQL_COL_2), ABS(KSQL_COL_2), * FROM INPUT;"
      ],
      "inputs": [
        {"topic": "input", "key": 1, "value": {"KSQL_COL_2": 2, "KSQL_COL_4": 4}}
      ],
      "outputs": [
        {"topic": "OUTPUT", "key": 1, "value": {"KSQL_COL_2": 2, "KSQL_COL_4": 4, "KSQL_COL_0": 2, "KSQL_COL_1": 2, "KSQL_COL_5": 2}}
      ]
    },
    {
      "name": "table with key column",
      "statements": [
        "CREATE TABLE INPUT (ID INT KEY, NAME STRING) WITH (kafka_topic='input',value_format='JSON');"
      ],
      "expectedException": {
        "type": "io.confluent.ksql.parser.exception.ParseFailedException",
        "message": "Line: 1, Col: 21: Column `ID` is a 'KEY' column: please use 'PRIMARY KEY' for tables."
      }
    },
    {
      "name": "stream with primary key column",
      "statements": [
        "CREATE STREAM INPUT (ID INT PRIMARY KEY, NAME STRING) WITH (kafka_topic='input',value_format='JSON');"
      ],
      "expectedException": {
        "type": "io.confluent.ksql.parser.exception.ParseFailedException",
        "message": "Line: 1, Col: 22: Column `ID` is a 'PRIMARY KEY' column: please use 'KEY' for streams."
      }
    },
    {
      "name": "copy simple key column into value",
      "statements": [
        "CREATE STREAM INPUT (ID INT KEY, F0 INT) WITH (kafka_topic='input', value_format='JSON');",
        "CREATE STREAM OUTPUT AS SELECT ID, AS_VALUE(ID) AS ID_COPY FROM INPUT;"
      ],
      "inputs": [
        {"topic": "input", "key": 10, "value": {"F0": 4}}
      ],
      "outputs": [
        {"topic": "OUTPUT", "key": 10, "value": {"ID_COPY": 10}}
      ],
      "post": {
        "sources": [
          {"name": "OUTPUT", "type": "stream", "schema": "ID INT KEY, ID_COPY INT"}
        ]
      }
    },
    {
      "name": "table without primary key fails",
      "statements": [
        "CREATE TABLE INPUT (ID INT, F0 INT) WITH (kafka_topic='input', value_format='JSON');"
      ],
      "expectedException": {
        "type": "io.confluent.ksql.util.KsqlStatementException",
        "message": "Tables require a PRIMARY KEY. Please define the PRIMARY KEY."
      }
    },
    {
      "name": "table without primary key fails - schema inference",
      "statements": [
        "CREATE TABLE INPUT WITH (kafka_topic='input', value_format='Avro');"
      ],
      "topics": [
        {
          "name": "input",
          "valueSchema": {"name": "blah", "type": "record", "fields": [{"name": "c1", "type": "int"}]},
          "valueFormat": "AVRO"
        }
      ],
      "expectedException": {
        "type": "io.confluent.ksql.util.KsqlException",
        "message": "Tables require a PRIMARY KEY. Please define the PRIMARY KEY."
      }
    },
    {
      "name": "stream without key column",
      "statements": [
        "CREATE STREAM INPUT (ID INT, F0 INT) WITH (kafka_topic='input', value_format='JSON');",
        "CREATE STREAM OUTPUT AS SELECT * FROM INPUT;"
      ],
      "inputs": [
        {"topic": "input", "key": null, "value": {"ID": 1, "F0": 2}},
        {"topic": "input", "key": "should be ignored", "value": {"ID": 2, "F0": 4}}
      ],
      "outputs": [
        {"topic": "OUTPUT", "key": null, "value": {"ID": 1, "F0": 2}},
        {"topic": "OUTPUT", "key": null, "value": {"ID": 2, "F0": 4}}
      ],
      "post": {
        "sources": [
          {"name": "INPUT", "type": "stream", "schema": "ID INT, F0 INT"},
          {"name": "OUTPUT", "type": "stream", "schema": "ID INT, F0 INT"}
        ]
      }
    },
    {
      "name": "import windowed stream with no key",
      "statements": [
        "CREATE STREAM INPUT (F0 INT) WITH (kafka_topic='input', value_format='JSON', window_type='SESSION');"
      ],
      "expectedException": {
        "type": "io.confluent.ksql.util.KsqlStatementException",
        "message": "Windowed sources require a key column."
      }
    },
    {
      "name": "validate same schema schema id in csas OK - AVRO",
      "statements": [
        "CREATE STREAM INPUT (`id` INT KEY, `c1` INT) WITH (kafka_topic='input', value_format='avro', partitions=1);",
        "CREATE STREAM OUTPUT WITH(value_schema_id=2, PARTITIONS = 4) as SELECT * FROM input;"
      ],
      "topics": [
        {
          "name": "OUTPUT",
          "valueSchema": {"name": "blah", "type": "record", "fields": [{"name": "c1", "type": "int"}]},
          "valueFormat": "AVRO",
          "partitions": 4
        }
      ],
      "inputs": [{"topic": "input", "key": 42, "value": {"c1": 4}}],
      "outputs": [{"topic": "OUTPUT", "key": 42, "value": {"c1": 4}}],
      "post": {
        "sources": [
          {"name": "OUTPUT", "type": "stream", "schema": "`id` INT KEY, `c1` INT"}
        ]
      }
    },
    {
      "name": "validate extra required field schema schema id in csas FAILS - AVRO",
      "statements": [
        "CREATE STREAM INPUT (`id` INT KEY, `c1` INT) WITH (kafka_topic='input', value_format='avro', partitions=1);",
        "CREATE STREAM OUTPUT WITH(value_schema_id=2, PARTITIONS = 4) as SELECT * FROM input;"
      ],
      "topics": [
        {
          "name": "OUTPUT",
          "valueSchema": {"name": "blah", "type": "record", "fields": [{"name": "c1", "type": "int"}, {"name":  "c2", "type":  "double"}]},
          "valueFormat": "AVRO",
          "partitions": 4
        }
      ],
      "inputs": [{"topic": "input", "key": 42, "value": {"c1": 4}}],
      "outputs": [{"topic": "OUTPUT", "key": 42, "value": {"c1": 4}}],
      "expectedException": {
        "type": "org.apache.kafka.streams.errors.StreamsException",
        "message": "Error serializing message to topic: OUTPUT. Missing default value for required Avro field: [c2]."
      }
    },
    {
      "name": "validate incompatible type schema id in csas FAILS - AVRO",
      "statements": [
        "CREATE STREAM INPUT (`id` INT KEY, `c1` INT) WITH (kafka_topic='input', value_format='avro', partitions=1);",
        "CREATE STREAM OUTPUT WITH(value_schema_id=2, PARTITIONS = 4) as SELECT * FROM input;"
      ],
      "topics": [
        {
          "name": "OUTPUT",
          "valueSchema": {"name": "blah", "type": "record", "fields": [{"name": "c1", "type": "string"}, {"name":  "c2", "type":  "double"}]},
          "valueFormat": "AVRO",
          "partitions": 4
        }
      ],
      "expectedException": {
        "type": "io.confluent.ksql.util.KsqlStatementException",
        "message": "The following value columns are changed, missing or reordered: [`c1` INTEGER]. Schema from schema registry is [`c1` STRING, `c2` DOUBLE]"
      }
    },
    {
      "name": "validate reordered field schema id in csas FAILS - AVRO",
      "statements": [
        "CREATE STREAM INPUT (`id` INT KEY, `c1` INT) WITH (kafka_topic='input', value_format='avro', partitions=1);",
        "CREATE STREAM OUTPUT WITH(value_schema_id=2, PARTITIONS = 4) as SELECT * FROM input;"
      ],
      "topics": [
        {
          "name": "OUTPUT",
          "valueSchema": {"name": "blah", "type": "record", "fields": [{"name": "c2", "type": "double"}, {"name":  "c1", "type":  "int"}]},
          "valueFormat": "AVRO",
          "partitions": 4
        }
      ],
      "expectedException": {
        "type": "io.confluent.ksql.util.KsqlStatementException",
        "message": "The following value columns are changed, missing or reordered: [`c1` INTEGER]. Schema from schema registry is [`c2` DOUBLE, `c1` INTEGER]"
      }
    },
    {
      "name": "validate extra optional field schema schema id in csas OK - AVRO",
      "statements": [
        "CREATE STREAM INPUT (`id` INT KEY, `c1` INT) WITH (kafka_topic='input', value_format='avro', partitions=1);",
        "CREATE STREAM OUTPUT WITH(value_schema_id=2, PARTITIONS = 4) as SELECT * FROM input;"
      ],
      "topics": [
        {
          "name": "OUTPUT",
          "valueSchema": {"name": "blah", "type": "record", "fields": [{"name": "c1", "type": "int"}, {"name":  "c2", "type":  ["null","int"], "default": null}]},
          "valueFormat": "AVRO",
          "partitions": 4
        }
      ],
      "inputs": [{"topic": "input", "key": 42, "value": {"c1": 4}}],
      "outputs": [{"topic": "OUTPUT", "key": 42, "value": {"c1": 4, "c2": null}}],
      "post": {
        "sources": [
          {"name": "OUTPUT", "type": "stream", "schema": "`id` INT KEY, `c1` INT"}
        ]
      }
    },
    {
      "name": "validate extra field with default value schema schema id in csas OK - AVRO",
      "statements": [
        "CREATE STREAM INPUT (`id` INT KEY, `c1` INT) WITH (kafka_topic='input', value_format='avro', partitions=1);",
        "CREATE STREAM OUTPUT WITH(value_schema_id=2, PARTITIONS = 4) as SELECT * FROM input;"
      ],
      "topics": [
        {
          "name": "OUTPUT",
          "valueFormat": "AVRO",
          "valueSchema": {"name": "blah", "type": "record", "fields": [{"name": "c1", "type": "int"}, {"name":  "c2", "type": "int", "default": 100}]},
          "partitions": 4
        }
      ],
      "inputs": [{"topic": "input", "key": 42, "value": {"c1": 4}}],
      "outputs": [{"topic": "OUTPUT", "key": 42, "value": {"c1": 4, "c2": 100}}],
      "post": {
        "sources": [
          {"name": "OUTPUT", "type": "stream", "schema": "`id` INT KEY, `c1` INT"}
        ]
      }
    },
    {
      "name": "validate extra optional field with schema schema id in csas OK - PROTOBUF",
      "statements": [
        "CREATE STREAM INPUT (`id` INT KEY, `c1` INT) WITH (kafka_topic='input', value_format='avro', partitions=1);",
        "CREATE STREAM OUTPUT WITH(key_schema_id=2, key_format='protobuf', value_format='protobuf', value_schema_id=3, PARTITIONS = 4) as SELECT * FROM input;"
      ],
      "topics": [
        {
          "name": "OUTPUT",
          "valueSchema": "syntax = \"proto3\"; message ConnectDefault1 { int32 c1 = 1; string c2 = 2; }",
          "valueFormat": "PROTOBUF",
          "keySchema": "syntax = \"proto3\"; message ConnectDefault1 { int32 id = 1; }",
          "keyFormat": "PROTOBUF",
          "partitions": 4
        }
      ],
      "inputs": [{"topic": "input", "key": 42, "value": {"c1": 4}}],
      "outputs": [{"topic": "OUTPUT", "key": {"id": 42}, "value": {"c1": 4, "c2": ""}}],
      "post": {
        "sources": [
          {"name": "OUTPUT", "type": "stream", "schema": "`id` INT KEY, `c1` INT"}
        ]
      }
    },
        {
      "name": "validate extra optional field with schema schema id in csas OK - JSON_SR",
      "statements": [
        "CREATE STREAM INPUT (`ROWKEY` struct<`id` BIGINT> KEY, `c1` BIGINT) WITH (key_format='avro', kafka_topic='input', value_format='avro', partitions=1);",
        "CREATE STREAM OUTPUT WITH(key_schema_id=3, key_format='json_sr', value_format='json_sr', value_schema_id=4, PARTITIONS = 4) as SELECT * FROM input;"
      ],
      "topics": [
        {
          "name": "OUTPUT",
          "valueSchema": {"type": "object","properties": {"c1": {"type": "integer"}, "c2":  {"type": "string"}}},
          "valueFormat": "JSON",
          "keySchema": {"type": "object","properties": {"id": {"type": "integer"}}},
          "keyFormat": "JSON",
          "partitions": 4
        }
      ],
      "inputs": [{"topic": "input", "key": {"id": 42}, "value": {"c1": 4}}],
      "outputs": [{"topic": "OUTPUT", "key": {"id": 42}, "value": {"c1": 4}}],
      "post": {
        "sources": [
          {"name": "OUTPUT", "type": "stream", "schema": "`ROWKEY` struct<`id` BIGINT> KEY, `c1` BIGINT"}
        ]
      }
    }
  ]
}<|MERGE_RESOLUTION|>--- conflicted
+++ resolved
@@ -1042,13 +1042,8 @@
         "CREATE STREAM OUTPUT as SELECT K, unknown FROM INPUT;"
       ],
       "expectedException": {
-<<<<<<< HEAD
         "type": "io.confluent.ksql.util.KsqlStatementException",
-        "message": "Line: 2, Col: 35: SELECT column 'UNKNOWN' cannot be resolved."
-=======
-        "type": "io.confluent.ksql.util.KsqlException",
         "message": "SELECT column 'UNKNOWN' cannot be resolved."
->>>>>>> a4ef4d23
       }
     },
     {
@@ -1059,13 +1054,8 @@
         "CREATE STREAM OUTPUT as SELECT I1.K, unknown FROM INPUT_1 i1 JOIN INPUT_2 i2 WITHIN 10 SECONDS ON i1.K = i2.K;"
       ],
       "expectedException": {
-<<<<<<< HEAD
         "type": "io.confluent.ksql.util.KsqlStatementException",
-        "message": "Line: 3, Col: 38: SELECT column 'UNKNOWN' cannot be resolved."
-=======
-        "type": "io.confluent.ksql.util.KsqlException",
         "message": "SELECT column 'UNKNOWN' cannot be resolved"
->>>>>>> a4ef4d23
       }
     },
     {
