--- conflicted
+++ resolved
@@ -37,39 +37,20 @@
         {"topic": "OUTPUT", "value": {"FOO": 10}}
       ],
       "post": {
-<<<<<<< HEAD
-        "topics": {
-          "topics": [
-            {
-              "name" : "input_topic",
-              "keyFormat" : {"format" : "KAFKA"},
-              "valueFormat" : {"format" : "JSON"},
-              "partitions": 4
-            },
-            {
-              "name" : "OUTPUT",
-              "keyFormat" : {"format" : "KAFKA"},
-              "valueFormat" : {"format" : "JSON"},
-              "partitions": 4
-            }
-          ]
-        }
-=======
-        "sources": [
-          {
-            "name" : "INPUT",
-            "type" : "stream",
-            "keyFormat" : {"format": "KAFKA"},
-            "valueFormat" : "JSON"
-          },
-          {
-            "name" : "OUTPUT",
-            "type" : "stream",
-            "keyFormat" : {"format": "KAFKA"},
-            "valueFormat" : "JSON"
-          }
-        ]
->>>>>>> 57b7b2ed
+        "sources": [
+          {
+            "name" : "INPUT",
+            "type" : "stream",
+            "keyFormat" : {"format": "KAFKA"},
+            "valueFormat" : "JSON"
+          },
+          {
+            "name" : "OUTPUT",
+            "type" : "stream",
+            "keyFormat" : {"format": "KAFKA"},
+            "valueFormat" : "JSON"
+          }
+        ]
       }
     },
     {
@@ -89,39 +70,20 @@
         {"topic": "OUTPUT", "value": {"FOO": 10}}
       ],
       "post": {
-<<<<<<< HEAD
-        "topics": {
-          "topics": [
-            {
-              "name" : "input_topic",
-              "keyFormat" : {"format" : "KAFKA"},
-              "valueFormat" : {"format" : "JSON"},
-              "partitions": 4
-            },
-            {
-              "name" : "OUTPUT",
-              "keyFormat" : {"format" : "KAFKA"},
-              "valueFormat" : {"format" : "JSON"},
-              "partitions": 4
-            }
-          ]
-        }
-=======
-        "sources": [
-          {
-            "name" : "INPUT",
-            "type" : "stream",
-            "keyFormat" : {"format": "KAFKA"},
-            "valueFormat" : "JSON"
-          },
-          {
-            "name" : "OUTPUT",
-            "type" : "stream",
-            "keyFormat" : {"format": "KAFKA"},
-            "valueFormat" : "JSON"
-          }
-        ]
->>>>>>> 57b7b2ed
+        "sources": [
+          {
+            "name" : "INPUT",
+            "type" : "stream",
+            "keyFormat" : {"format": "KAFKA"},
+            "valueFormat" : "JSON"
+          },
+          {
+            "name" : "OUTPUT",
+            "type" : "stream",
+            "keyFormat" : {"format": "KAFKA"},
+            "valueFormat" : "JSON"
+          }
+        ]
       }
     },
     {
@@ -166,39 +128,20 @@
         {"topic": "OUTPUT", "value": {"FOO": 10}}
       ],
       "post": {
-<<<<<<< HEAD
-        "topics": {
-          "topics": [
-            {
-              "name" : "input_topic",
-              "keyFormat" : {"format" : "KAFKA"},
-              "valueFormat" : {"format" : "JSON"},
-              "partitions": 4
-            },
-            {
-              "name" : "OUTPUT",
-              "keyFormat" : {"format" : "KAFKA"},
-              "valueFormat" : {"format" : "JSON"},
-              "partitions": 4
-            }
-          ]
-        }
-=======
-        "sources": [
-          {
-            "name" : "INPUT",
-            "type" : "stream",
-            "keyFormat" : {"format": "KAFKA"},
-            "valueFormat" : "JSON"
-          },
-          {
-            "name" : "OUTPUT",
-            "type" : "stream",
-            "keyFormat" : {"format": "KAFKA"},
-            "valueFormat" : "JSON"
-          }
-        ]
->>>>>>> 57b7b2ed
+        "sources": [
+          {
+            "name" : "INPUT",
+            "type" : "stream",
+            "keyFormat" : {"format": "KAFKA"},
+            "valueFormat" : "JSON"
+          },
+          {
+            "name" : "OUTPUT",
+            "type" : "stream",
+            "keyFormat" : {"format": "KAFKA"},
+            "valueFormat" : "JSON"
+          }
+        ]
       }
     },
     {
@@ -218,39 +161,20 @@
         {"topic": "OUTPUT", "value": {"FOO": 10}}
       ],
       "post": {
-<<<<<<< HEAD
-        "topics": {
-          "topics": [
-            {
-              "name" : "input_topic",
-              "keyFormat" : {"format" : "KAFKA"},
-              "valueFormat" : {"format" : "JSON"},
-              "partitions": 4
-            },
-            {
-              "name" : "OUTPUT",
-              "keyFormat" : {"format" : "KAFKA"},
-              "valueFormat" : {"format" : "JSON"},
-              "partitions": 4
-            }
-          ]
-        }
-=======
-        "sources": [
-          {
-            "name" : "INPUT",
-            "type" : "stream",
-            "keyFormat" : {"format": "KAFKA"},
-            "valueFormat" : "JSON"
-          },
-          {
-            "name" : "OUTPUT",
-            "type" : "stream",
-            "keyFormat" : {"format": "KAFKA"},
-            "valueFormat" : "JSON"
-          }
-        ]
->>>>>>> 57b7b2ed
+        "sources": [
+          {
+            "name" : "INPUT",
+            "type" : "stream",
+            "keyFormat" : {"format": "KAFKA"},
+            "valueFormat" : "JSON"
+          },
+          {
+            "name" : "OUTPUT",
+            "type" : "stream",
+            "keyFormat" : {"format": "KAFKA"},
+            "valueFormat" : "JSON"
+          }
+        ]
       }
     },
     {
@@ -265,24 +189,6 @@
       "inputs": [{"topic": "input", "key": "foo", "value": "bar"}],
       "outputs": [{"topic": "OUTPUT", "key": "foo", "value": "bar"}],
       "post": {
-<<<<<<< HEAD
-        "topics": {
-          "topics": [
-            {
-              "name" : "input",
-              "keyFormat" : {"format" : "KAFKA"},
-              "valueFormat" : {"format" : "KAFKA"},
-              "partitions": 4
-            },
-            {
-              "name" : "OUTPUT",
-              "keyFormat" : {"format" : "KAFKA"},
-              "valueFormat" : {"format" : "KAFKA"},
-              "partitions": 4
-            }
-          ]
-        }
-=======
         "sources": [
           {
             "name" : "INPUT",
@@ -297,7 +203,6 @@
             "valueFormat" : "KAFKA"
           }
         ]
->>>>>>> 57b7b2ed
       }
     },
     {
