{
  "comments": [
    "Tests covering use of the GROUP BY clause"
  ],
  "tests": [
    {
      "name": "only key column (stream->table)",
      "statements": [
        "CREATE STREAM INPUT (ID INT KEY, IGNORED INT) WITH (kafka_topic='test_topic', value_format='JSON');",
        "CREATE TABLE OUTPUT AS SELECT ID, COUNT(1) AS COUNT FROM INPUT GROUP BY ID;"
      ],
      "properties": {
        "ksql.any.key.name.enabled": true
      },
      "inputs": [
        {"topic": "test_topic", "timestamp": 12345, "key": 11, "value": {}},
        {"topic": "test_topic", "timestamp": 12365, "key": 10, "value": {}},
        {"topic": "test_topic", "timestamp": 12375, "key": 11, "value": {}}
      ],
      "outputs": [
        {"topic": "_confluent-ksql-some.ksql.service.idquery_CTAS_OUTPUT_0-Aggregate-Aggregate-Materialize-changelog", "timestamp": 12345, "key": 11, "value": {"ID": 11, "KSQL_AGG_VARIABLE_0": 1}},
        {"topic": "_confluent-ksql-some.ksql.service.idquery_CTAS_OUTPUT_0-Aggregate-Aggregate-Materialize-changelog", "timestamp": 12365, "key": 10, "value": {"ID": 10, "KSQL_AGG_VARIABLE_0": 1}},
        {"topic": "_confluent-ksql-some.ksql.service.idquery_CTAS_OUTPUT_0-Aggregate-Aggregate-Materialize-changelog", "timestamp": 12375, "key": 11, "value": {"ID": 11, "KSQL_AGG_VARIABLE_0": 2}},
        {"topic": "OUTPUT", "key": 11, "value": {"COUNT": 1}},
        {"topic": "OUTPUT", "key": 10, "value": {"COUNT": 1}},
        {"topic": "OUTPUT", "key": 11, "value": {"COUNT": 2}}
      ],
      "post": {
        "topics": {
          "blacklist": ".*-repartition"
        },
        "sources": [
          {
            "name": "OUTPUT",
            "type": "table",
            "keyFormat": {"format": "KAFKA"},
            "schema": "ID INT KEY, COUNT BIGINT"
          }
        ]
      }
    },
    {
      "name": "value column (stream->table)",
      "statements": [
        "CREATE STREAM TEST (ID INT KEY, data STRING) WITH (kafka_topic='test_topic', value_format='JSON');",
        "CREATE TABLE OUTPUT AS SELECT DATA, COUNT(*) AS COUNT FROM TEST GROUP BY DATA;"
      ],
      "properties": {
        "ksql.any.key.name.enabled": true
      },
      "inputs": [
        {"topic": "test_topic", "key": 0, "value": {"data": "d1"}},
        {"topic": "test_topic", "key": 1, "value": {"data": "d2"}},
        {"topic": "test_topic", "key": 2, "value": {"data": "d1"}},
        {"topic": "test_topic", "key": 3, "value": {"data": "d2"}},
        {"topic": "test_topic", "key": 4, "value": {"data": "d1"}}
      ],
      "outputs": [
        {"topic": "_confluent-ksql-some.ksql.service.idquery_CTAS_OUTPUT_0-Aggregate-GroupBy-repartition", "key": "d1", "value": {"ROWTIME": 0, "DATA": "d1"}},
        {"topic": "_confluent-ksql-some.ksql.service.idquery_CTAS_OUTPUT_0-Aggregate-GroupBy-repartition", "key": "d2", "value": {"ROWTIME": 0, "DATA": "d2"}},
        {"topic": "_confluent-ksql-some.ksql.service.idquery_CTAS_OUTPUT_0-Aggregate-GroupBy-repartition", "key": "d1", "value": {"ROWTIME": 0, "DATA": "d1"}},
        {"topic": "_confluent-ksql-some.ksql.service.idquery_CTAS_OUTPUT_0-Aggregate-GroupBy-repartition", "key": "d2", "value": {"ROWTIME": 0, "DATA": "d2"}},
        {"topic": "_confluent-ksql-some.ksql.service.idquery_CTAS_OUTPUT_0-Aggregate-GroupBy-repartition", "key": "d1", "value": {"ROWTIME": 0, "DATA": "d1"}},
        {"topic": "_confluent-ksql-some.ksql.service.idquery_CTAS_OUTPUT_0-Aggregate-Aggregate-Materialize-changelog", "key": "d1", "value": {"ROWTIME": 0, "DATA": "d1", "KSQL_AGG_VARIABLE_0": 1}},
        {"topic": "_confluent-ksql-some.ksql.service.idquery_CTAS_OUTPUT_0-Aggregate-Aggregate-Materialize-changelog", "key": "d2", "value": {"ROWTIME": 0, "DATA": "d2", "KSQL_AGG_VARIABLE_0": 1}},
        {"topic": "_confluent-ksql-some.ksql.service.idquery_CTAS_OUTPUT_0-Aggregate-Aggregate-Materialize-changelog", "key": "d1", "value": {"ROWTIME": 0, "DATA": "d1", "KSQL_AGG_VARIABLE_0": 2}},
        {"topic": "_confluent-ksql-some.ksql.service.idquery_CTAS_OUTPUT_0-Aggregate-Aggregate-Materialize-changelog", "key": "d2", "value": {"ROWTIME": 0, "DATA": "d2", "KSQL_AGG_VARIABLE_0": 2}},
        {"topic": "_confluent-ksql-some.ksql.service.idquery_CTAS_OUTPUT_0-Aggregate-Aggregate-Materialize-changelog", "key": "d1", "value": {"ROWTIME": 0, "DATA": "d1", "KSQL_AGG_VARIABLE_0": 3}},
        {"topic": "OUTPUT", "key": "d1", "value": {"COUNT": 1}},
        {"topic": "OUTPUT", "key": "d2", "value": {"COUNT": 1}},
        {"topic": "OUTPUT", "key": "d1", "value": {"COUNT": 2}},
        {"topic": "OUTPUT", "key": "d2", "value": {"COUNT": 2}},
        {"topic": "OUTPUT", "key": "d1", "value": {"COUNT": 3}}
      ],
      "post": {
        "sources": [
          {"name": "OUTPUT", "type": "table", "schema": "DATA STRING KEY, COUNT BIGINT"}
        ]
      }
    },
    {
      "name": "struct field (stream->table)",
      "statements": [
        "CREATE STREAM TEST (ID INT KEY, ADDRESS STRUCT<STREET STRING, TOWN STRING>) WITH (kafka_topic='test_topic', value_format='JSON');",
        "CREATE TABLE OUTPUT AS SELECT ADDRESS->TOWN, COUNT(*) AS COUNT FROM TEST GROUP BY ADDRESS->TOWN;"
      ],
      "properties": {
        "ksql.any.key.name.enabled": true
      },
      "inputs": [
        {"topic": "test_topic", "key": 0, "value": {"ADDRESS": {"STREET": "1st Steet", "Town": "Oxford"}}},
        {"topic": "test_topic", "key": 1, "value": {"ADDRESS": {"STREET": "1st Steet", "Town": "London"}}},
        {"topic": "test_topic", "key": 2, "value": {"ADDRESS": {"STREET": "1st Steet", "Town": "Oxford"}}},
        {"topic": "test_topic", "key": 3, "value": {"ADDRESS": {"STREET": "1st Steet", "Town": "London"}}},
        {"topic": "test_topic", "key": 4, "value": {"ADDRESS": {"STREET": "1st Steet", "Town": "Oxford"}}}
      ],
      "outputs": [
        {"topic": "_confluent-ksql-some.ksql.service.idquery_CTAS_OUTPUT_0-Aggregate-GroupBy-repartition", "key": "Oxford", "value": {"ROWTIME": 0, "ADDRESS": {"STREET": "1st Steet", "TOWN": "Oxford"}}},
        {"topic": "_confluent-ksql-some.ksql.service.idquery_CTAS_OUTPUT_0-Aggregate-GroupBy-repartition", "key": "London", "value": {"ROWTIME": 0, "ADDRESS": {"STREET": "1st Steet", "TOWN": "London"}}},
        {"topic": "_confluent-ksql-some.ksql.service.idquery_CTAS_OUTPUT_0-Aggregate-GroupBy-repartition", "key": "Oxford", "value": {"ROWTIME": 0, "ADDRESS": {"STREET": "1st Steet", "TOWN": "Oxford"}}},
        {"topic": "_confluent-ksql-some.ksql.service.idquery_CTAS_OUTPUT_0-Aggregate-GroupBy-repartition", "key": "London", "value": {"ROWTIME": 0, "ADDRESS": {"STREET": "1st Steet", "TOWN": "London"}}},
        {"topic": "_confluent-ksql-some.ksql.service.idquery_CTAS_OUTPUT_0-Aggregate-GroupBy-repartition", "key": "Oxford", "value": {"ROWTIME": 0, "ADDRESS": {"STREET": "1st Steet", "TOWN": "Oxford"}}},
        {"topic": "_confluent-ksql-some.ksql.service.idquery_CTAS_OUTPUT_0-Aggregate-Aggregate-Materialize-changelog", "key": "Oxford", "value": {"ROWTIME": 0, "ADDRESS": {"STREET": "1st Steet", "TOWN": "Oxford"}, "KSQL_AGG_VARIABLE_0": 1}},
        {"topic": "_confluent-ksql-some.ksql.service.idquery_CTAS_OUTPUT_0-Aggregate-Aggregate-Materialize-changelog", "key": "London", "value": {"ROWTIME": 0, "ADDRESS": {"STREET": "1st Steet", "TOWN": "London"}, "KSQL_AGG_VARIABLE_0": 1}},
        {"topic": "_confluent-ksql-some.ksql.service.idquery_CTAS_OUTPUT_0-Aggregate-Aggregate-Materialize-changelog", "key": "Oxford", "value": {"ROWTIME": 0, "ADDRESS": {"STREET": "1st Steet", "TOWN": "Oxford"}, "KSQL_AGG_VARIABLE_0": 2}},
        {"topic": "_confluent-ksql-some.ksql.service.idquery_CTAS_OUTPUT_0-Aggregate-Aggregate-Materialize-changelog", "key": "London", "value": {"ROWTIME": 0, "ADDRESS": {"STREET": "1st Steet", "TOWN": "London"}, "KSQL_AGG_VARIABLE_0": 2}},
        {"topic": "_confluent-ksql-some.ksql.service.idquery_CTAS_OUTPUT_0-Aggregate-Aggregate-Materialize-changelog", "key": "Oxford", "value": {"ROWTIME": 0, "ADDRESS": {"STREET": "1st Steet", "TOWN": "Oxford"}, "KSQL_AGG_VARIABLE_0": 3}},
        {"topic": "OUTPUT", "key": "Oxford", "value": {"COUNT": 1}},
        {"topic": "OUTPUT", "key": "London", "value": {"COUNT": 1}},
        {"topic": "OUTPUT", "key": "Oxford", "value": {"COUNT": 2}},
        {"topic": "OUTPUT", "key": "London", "value": {"COUNT": 2}},
        {"topic": "OUTPUT", "key": "Oxford", "value": {"COUNT": 3}}
      ],
      "post": {
        "sources": [
          {"name": "OUTPUT", "type": "table", "schema": "TOWN STRING KEY, COUNT BIGINT"}
        ]
      }
    },
    {
      "name": "single expression (stream->table)",
      "statements": [
        "CREATE STREAM TEST (ID INT KEY, DATA STRING) WITH (kafka_topic='test_topic', value_format='JSON');",
        "CREATE TABLE OUTPUT AS SELECT LEN(DATA), COUNT(*) AS COUNT FROM TEST GROUP BY LEN(DATA);"
      ],
      "properties": {
        "ksql.any.key.name.enabled": true
      },
      "inputs": [
        {"topic": "test_topic", "key": 0, "value": {"data": "22"}},
        {"topic": "test_topic", "key": 1, "value": {"data": "333"}},
        {"topic": "test_topic", "key": 2, "value": {"data": "-2"}},
        {"topic": "test_topic", "key": 3, "value": {"data": "003"}},
        {"topic": "test_topic", "key": 4, "value": {"data": "2-"}}
      ],
      "outputs": [
        {"topic": "_confluent-ksql-some.ksql.service.idquery_CTAS_OUTPUT_0-Aggregate-GroupBy-repartition", "key": 2, "value": {"ROWTIME": 0, "DATA": "22"}},
        {"topic": "_confluent-ksql-some.ksql.service.idquery_CTAS_OUTPUT_0-Aggregate-GroupBy-repartition", "key": 3, "value": {"ROWTIME": 0, "DATA": "333"}},
        {"topic": "_confluent-ksql-some.ksql.service.idquery_CTAS_OUTPUT_0-Aggregate-GroupBy-repartition", "key": 2, "value": {"ROWTIME": 0, "DATA": "-2"}},
        {"topic": "_confluent-ksql-some.ksql.service.idquery_CTAS_OUTPUT_0-Aggregate-GroupBy-repartition", "key": 3, "value": {"ROWTIME": 0, "DATA": "003"}},
        {"topic": "_confluent-ksql-some.ksql.service.idquery_CTAS_OUTPUT_0-Aggregate-GroupBy-repartition", "key": 2, "value": {"ROWTIME": 0, "DATA": "2-"}},
        {"topic": "_confluent-ksql-some.ksql.service.idquery_CTAS_OUTPUT_0-Aggregate-Aggregate-Materialize-changelog", "key": 2, "value": {"ROWTIME": 0, "DATA": "22", "KSQL_AGG_VARIABLE_0": 1}},
        {"topic": "_confluent-ksql-some.ksql.service.idquery_CTAS_OUTPUT_0-Aggregate-Aggregate-Materialize-changelog", "key": 3, "value": {"ROWTIME": 0, "DATA": "333", "KSQL_AGG_VARIABLE_0": 1}},
        {"topic": "_confluent-ksql-some.ksql.service.idquery_CTAS_OUTPUT_0-Aggregate-Aggregate-Materialize-changelog", "key": 2, "value": {"ROWTIME": 0, "DATA": "-2", "KSQL_AGG_VARIABLE_0": 2}},
        {"topic": "_confluent-ksql-some.ksql.service.idquery_CTAS_OUTPUT_0-Aggregate-Aggregate-Materialize-changelog", "key": 3, "value": {"ROWTIME": 0, "DATA": "003", "KSQL_AGG_VARIABLE_0": 2}},
        {"topic": "_confluent-ksql-some.ksql.service.idquery_CTAS_OUTPUT_0-Aggregate-Aggregate-Materialize-changelog", "key": 2, "value": {"ROWTIME": 0, "DATA": "2-", "KSQL_AGG_VARIABLE_0": 3}},
        {"topic": "OUTPUT", "key": 2, "value": {"COUNT": 1}},
        {"topic": "OUTPUT", "key": 3, "value": {"COUNT": 1}},
        {"topic": "OUTPUT", "key": 2, "value": {"COUNT": 2}},
        {"topic": "OUTPUT", "key": 3, "value": {"COUNT": 2}},
        {"topic": "OUTPUT", "key": 2, "value": {"COUNT": 3}}
      ],
      "post": {
        "sources": [
          {"name": "OUTPUT", "type": "table", "schema": "KSQL_COL_0 INT KEY, COUNT BIGINT"}
        ]
      }
    },
    {
      "name": "single column with alias (stream->table)",
      "statements": [
        "CREATE STREAM TEST (ID INT KEY, data STRING) WITH (kafka_topic='test_topic', value_format='JSON');",
        "CREATE TABLE OUTPUT AS SELECT DATA AS NEW_KEY, COUNT(*) AS COUNT FROM TEST GROUP BY DATA;"
      ],
      "properties": {
        "ksql.any.key.name.enabled": true
      },
      "inputs": [
        {"topic": "test_topic", "key": 0, "value": {"data": "d1"}},
        {"topic": "test_topic", "key": 1, "value": {"data": "d2"}},
        {"topic": "test_topic", "key": 2, "value": {"data": "d1"}},
        {"topic": "test_topic", "key": 3, "value": {"data": "d2"}},
        {"topic": "test_topic", "key": 4, "value": {"data": "d1"}}
      ],
      "outputs": [
        {"topic": "_confluent-ksql-some.ksql.service.idquery_CTAS_OUTPUT_0-Aggregate-GroupBy-repartition", "key": "d1", "value": {"ROWTIME": 0, "DATA": "d1"}},
        {"topic": "_confluent-ksql-some.ksql.service.idquery_CTAS_OUTPUT_0-Aggregate-GroupBy-repartition", "key": "d2", "value": {"ROWTIME": 0, "DATA": "d2"}},
        {"topic": "_confluent-ksql-some.ksql.service.idquery_CTAS_OUTPUT_0-Aggregate-GroupBy-repartition", "key": "d1", "value": {"ROWTIME": 0, "DATA": "d1"}},
        {"topic": "_confluent-ksql-some.ksql.service.idquery_CTAS_OUTPUT_0-Aggregate-GroupBy-repartition", "key": "d2", "value": {"ROWTIME": 0, "DATA": "d2"}},
        {"topic": "_confluent-ksql-some.ksql.service.idquery_CTAS_OUTPUT_0-Aggregate-GroupBy-repartition", "key": "d1", "value": {"ROWTIME": 0, "DATA": "d1"}},
        {"topic": "_confluent-ksql-some.ksql.service.idquery_CTAS_OUTPUT_0-Aggregate-Aggregate-Materialize-changelog", "key": "d1", "value": {"ROWTIME": 0, "DATA": "d1", "KSQL_AGG_VARIABLE_0": 1}},
        {"topic": "_confluent-ksql-some.ksql.service.idquery_CTAS_OUTPUT_0-Aggregate-Aggregate-Materialize-changelog", "key": "d2", "value": {"ROWTIME": 0, "DATA": "d2", "KSQL_AGG_VARIABLE_0": 1}},
        {"topic": "_confluent-ksql-some.ksql.service.idquery_CTAS_OUTPUT_0-Aggregate-Aggregate-Materialize-changelog", "key": "d1", "value": {"ROWTIME": 0, "DATA": "d1", "KSQL_AGG_VARIABLE_0": 2}},
        {"topic": "_confluent-ksql-some.ksql.service.idquery_CTAS_OUTPUT_0-Aggregate-Aggregate-Materialize-changelog", "key": "d2", "value": {"ROWTIME": 0, "DATA": "d2", "KSQL_AGG_VARIABLE_0": 2}},
        {"topic": "_confluent-ksql-some.ksql.service.idquery_CTAS_OUTPUT_0-Aggregate-Aggregate-Materialize-changelog", "key": "d1", "value": {"ROWTIME": 0, "DATA": "d1", "KSQL_AGG_VARIABLE_0": 3}},
        {"topic": "OUTPUT", "key": "d1", "value": {"COUNT": 1}},
        {"topic": "OUTPUT", "key": "d2", "value": {"COUNT": 1}},
        {"topic": "OUTPUT", "key": "d1", "value": {"COUNT": 2}},
        {"topic": "OUTPUT", "key": "d2", "value": {"COUNT": 2}},
        {"topic": "OUTPUT", "key": "d1", "value": {"COUNT": 3}}
      ],
      "post": {
        "sources": [
          {"name": "OUTPUT", "type": "table", "schema": "NEW_KEY STRING KEY, COUNT BIGINT"}
        ]
      }
    },
    {
      "name": "single column with alias (table->table)",
      "statements": [
        "CREATE TABLE TEST (ID INT PRIMARY KEY, data STRING) WITH (kafka_topic='test_topic', value_format='JSON');",
        "CREATE TABLE OUTPUT AS SELECT DATA AS NEW_KEY, COUNT(*) AS COUNT FROM TEST GROUP BY DATA;"
      ],
      "properties": {
        "ksql.any.key.name.enabled": true
      },
      "inputs": [
        {"topic": "test_topic", "key": 0, "value": {"data": "d1"}},
        {"topic": "test_topic", "key": 1, "value": {"data": "d2"}},
        {"topic": "test_topic", "key": 2, "value": {"data": "d1"}},
        {"topic": "test_topic", "key": 3, "value": {"data": "d2"}},
        {"topic": "test_topic", "key": 4, "value": {"data": "d1"}}
      ],
      "outputs": [
        {"topic": "_confluent-ksql-some.ksql.service.idquery_CTAS_OUTPUT_0-Aggregate-GroupBy-repartition", "key": "d1", "value": {"ROWTIME": 0, "DATA": "d1"}},
        {"topic": "_confluent-ksql-some.ksql.service.idquery_CTAS_OUTPUT_0-Aggregate-GroupBy-repartition", "key": "d2", "value": {"ROWTIME": 0, "DATA": "d2"}},
        {"topic": "_confluent-ksql-some.ksql.service.idquery_CTAS_OUTPUT_0-Aggregate-GroupBy-repartition", "key": "d1", "value": {"ROWTIME": 0, "DATA": "d1"}},
        {"topic": "_confluent-ksql-some.ksql.service.idquery_CTAS_OUTPUT_0-Aggregate-GroupBy-repartition", "key": "d2", "value": {"ROWTIME": 0, "DATA": "d2"}},
        {"topic": "_confluent-ksql-some.ksql.service.idquery_CTAS_OUTPUT_0-Aggregate-GroupBy-repartition", "key": "d1", "value": {"ROWTIME": 0, "DATA": "d1"}},
        {"topic": "_confluent-ksql-some.ksql.service.idquery_CTAS_OUTPUT_0-Aggregate-Aggregate-Materialize-changelog", "key": "d1", "value": {"ROWTIME": 0, "DATA": "d1", "KSQL_AGG_VARIABLE_0": 1}},
        {"topic": "_confluent-ksql-some.ksql.service.idquery_CTAS_OUTPUT_0-Aggregate-Aggregate-Materialize-changelog", "key": "d2", "value": {"ROWTIME": 0, "DATA": "d2", "KSQL_AGG_VARIABLE_0": 1}},
        {"topic": "_confluent-ksql-some.ksql.service.idquery_CTAS_OUTPUT_0-Aggregate-Aggregate-Materialize-changelog", "key": "d1", "value": {"ROWTIME": 0, "DATA": "d1", "KSQL_AGG_VARIABLE_0": 2}},
        {"topic": "_confluent-ksql-some.ksql.service.idquery_CTAS_OUTPUT_0-Aggregate-Aggregate-Materialize-changelog", "key": "d2", "value": {"ROWTIME": 0, "DATA": "d2", "KSQL_AGG_VARIABLE_0": 2}},
        {"topic": "_confluent-ksql-some.ksql.service.idquery_CTAS_OUTPUT_0-Aggregate-Aggregate-Materialize-changelog", "key": "d1", "value": {"ROWTIME": 0, "DATA": "d1", "KSQL_AGG_VARIABLE_0": 3}},
        {"topic": "OUTPUT", "key": "d1", "value": {"COUNT": 1}},
        {"topic": "OUTPUT", "key": "d2", "value": {"COUNT": 1}},
        {"topic": "OUTPUT", "key": "d1", "value": {"COUNT": 2}},
        {"topic": "OUTPUT", "key": "d2", "value": {"COUNT": 2}},
        {"topic": "OUTPUT", "key": "d1", "value": {"COUNT": 3}}
      ],
      "post": {
        "sources": [
          {"name": "OUTPUT", "type": "table", "schema": "NEW_KEY STRING KEY, COUNT BIGINT"}
        ]
      }
    },
    {
      "name": "single expression with alias (stream->table)",
      "statements": [
        "CREATE STREAM TEST (ID INT KEY, data STRING) WITH (kafka_topic='test_topic', value_format='JSON');",
        "CREATE TABLE OUTPUT AS SELECT LEN(DATA) AS NEW_KEY, COUNT(*) AS COUNT FROM TEST GROUP BY LEN(DATA);"
      ],
      "properties": {
        "ksql.any.key.name.enabled": true
      },
      "inputs": [
        {"topic": "test_topic", "key": 0, "value": {"data": "22"}},
        {"topic": "test_topic", "key": 1, "value": {"data": "333"}},
        {"topic": "test_topic", "key": 2, "value": {"data": "-2"}},
        {"topic": "test_topic", "key": 3, "value": {"data": "003"}},
        {"topic": "test_topic", "key": 4, "value": {"data": "2-"}}
      ],
      "outputs": [
        {"topic": "_confluent-ksql-some.ksql.service.idquery_CTAS_OUTPUT_0-Aggregate-GroupBy-repartition", "key": 2, "value": {"ROWTIME": 0, "DATA": "22"}},
        {"topic": "_confluent-ksql-some.ksql.service.idquery_CTAS_OUTPUT_0-Aggregate-GroupBy-repartition", "key": 3, "value": {"ROWTIME": 0, "DATA": "333"}},
        {"topic": "_confluent-ksql-some.ksql.service.idquery_CTAS_OUTPUT_0-Aggregate-GroupBy-repartition", "key": 2, "value": {"ROWTIME": 0, "DATA": "-2"}},
        {"topic": "_confluent-ksql-some.ksql.service.idquery_CTAS_OUTPUT_0-Aggregate-GroupBy-repartition", "key": 3, "value": {"ROWTIME": 0, "DATA": "003"}},
        {"topic": "_confluent-ksql-some.ksql.service.idquery_CTAS_OUTPUT_0-Aggregate-GroupBy-repartition", "key": 2, "value": {"ROWTIME": 0, "DATA": "2-"}},
        {"topic": "_confluent-ksql-some.ksql.service.idquery_CTAS_OUTPUT_0-Aggregate-Aggregate-Materialize-changelog", "key": 2, "value": {"ROWTIME": 0, "DATA": "22", "KSQL_AGG_VARIABLE_0": 1}},
        {"topic": "_confluent-ksql-some.ksql.service.idquery_CTAS_OUTPUT_0-Aggregate-Aggregate-Materialize-changelog", "key": 3, "value": {"ROWTIME": 0, "DATA": "333", "KSQL_AGG_VARIABLE_0": 1}},
        {"topic": "_confluent-ksql-some.ksql.service.idquery_CTAS_OUTPUT_0-Aggregate-Aggregate-Materialize-changelog", "key": 2, "value": {"ROWTIME": 0, "DATA": "-2", "KSQL_AGG_VARIABLE_0": 2}},
        {"topic": "_confluent-ksql-some.ksql.service.idquery_CTAS_OUTPUT_0-Aggregate-Aggregate-Materialize-changelog", "key": 3, "value": {"ROWTIME": 0, "DATA": "003", "KSQL_AGG_VARIABLE_0": 2}},
        {"topic": "_confluent-ksql-some.ksql.service.idquery_CTAS_OUTPUT_0-Aggregate-Aggregate-Materialize-changelog", "key": 2, "value": {"ROWTIME": 0, "DATA": "2-", "KSQL_AGG_VARIABLE_0": 3}},
        {"topic": "OUTPUT", "key": 2, "value": {"COUNT": 1}},
        {"topic": "OUTPUT", "key": 3, "value": {"COUNT": 1}},
        {"topic": "OUTPUT", "key": 2, "value": {"COUNT": 2}},
        {"topic": "OUTPUT", "key": 3, "value": {"COUNT": 2}},
        {"topic": "OUTPUT", "key": 2, "value": {"COUNT": 3}}
      ],
      "post": {
        "sources": [
          {"name": "OUTPUT", "type": "table", "schema": "NEW_KEY INT KEY, COUNT BIGINT"}
        ]
      }
    },
    {
      "name": "single expression with alias (table->table)",
      "statements": [
        "CREATE TABLE TEST (ID INT PRIMARY KEY, data STRING) WITH (kafka_topic='test_topic', value_format='JSON');",
        "CREATE TABLE OUTPUT AS SELECT LEN(DATA) AS NEW_KEY, COUNT(*) AS COUNT FROM TEST GROUP BY LEN(DATA);"
      ],
      "properties": {
        "ksql.any.key.name.enabled": true
      },
      "inputs": [
        {"topic": "test_topic", "key": 0, "value": {"data": "22"}},
        {"topic": "test_topic", "key": 1, "value": {"data": "333"}},
        {"topic": "test_topic", "key": 2, "value": {"data": "-2"}},
        {"topic": "test_topic", "key": 3, "value": {"data": "003"}},
        {"topic": "test_topic", "key": 4, "value": {"data": "2-"}}
      ],
      "outputs": [
        {"topic": "_confluent-ksql-some.ksql.service.idquery_CTAS_OUTPUT_0-Aggregate-GroupBy-repartition", "key": 2, "value": {"ROWTIME": 0, "DATA": "22"}},
        {"topic": "_confluent-ksql-some.ksql.service.idquery_CTAS_OUTPUT_0-Aggregate-GroupBy-repartition", "key": 3, "value": {"ROWTIME": 0, "DATA": "333"}},
        {"topic": "_confluent-ksql-some.ksql.service.idquery_CTAS_OUTPUT_0-Aggregate-GroupBy-repartition", "key": 2, "value": {"ROWTIME": 0, "DATA": "-2"}},
        {"topic": "_confluent-ksql-some.ksql.service.idquery_CTAS_OUTPUT_0-Aggregate-GroupBy-repartition", "key": 3, "value": {"ROWTIME": 0, "DATA": "003"}},
        {"topic": "_confluent-ksql-some.ksql.service.idquery_CTAS_OUTPUT_0-Aggregate-GroupBy-repartition", "key": 2, "value": {"ROWTIME": 0, "DATA": "2-"}},
        {"topic": "_confluent-ksql-some.ksql.service.idquery_CTAS_OUTPUT_0-Aggregate-Aggregate-Materialize-changelog", "key": 2, "value": {"ROWTIME": 0, "DATA": "22", "KSQL_AGG_VARIABLE_0": 1}},
        {"topic": "_confluent-ksql-some.ksql.service.idquery_CTAS_OUTPUT_0-Aggregate-Aggregate-Materialize-changelog", "key": 3, "value": {"ROWTIME": 0, "DATA": "333", "KSQL_AGG_VARIABLE_0": 1}},
        {"topic": "_confluent-ksql-some.ksql.service.idquery_CTAS_OUTPUT_0-Aggregate-Aggregate-Materialize-changelog", "key": 2, "value": {"ROWTIME": 0, "DATA": "-2", "KSQL_AGG_VARIABLE_0": 2}},
        {"topic": "_confluent-ksql-some.ksql.service.idquery_CTAS_OUTPUT_0-Aggregate-Aggregate-Materialize-changelog", "key": 3, "value": {"ROWTIME": 0, "DATA": "003", "KSQL_AGG_VARIABLE_0": 2}},
        {"topic": "_confluent-ksql-some.ksql.service.idquery_CTAS_OUTPUT_0-Aggregate-Aggregate-Materialize-changelog", "key": 2, "value": {"ROWTIME": 0, "DATA": "2-", "KSQL_AGG_VARIABLE_0": 3}},
        {"topic": "OUTPUT", "key": 2, "value": {"COUNT": 1}},
        {"topic": "OUTPUT", "key": 3, "value": {"COUNT": 1}},
        {"topic": "OUTPUT", "key": 2, "value": {"COUNT": 2}},
        {"topic": "OUTPUT", "key": 3, "value": {"COUNT": 2}},
        {"topic": "OUTPUT", "key": 2, "value": {"COUNT": 3}}
      ],
      "post": {
        "sources": [
          {"name": "OUTPUT", "type": "table", "schema": "NEW_KEY INT KEY, COUNT BIGINT"}
        ]
      }
    },
    {
      "name": "multiple expressions",
      "statements": [
        "CREATE STREAM TEST (f1 INT KEY, f2 INT) WITH (kafka_topic='test_topic', value_format='JSON');",
        "CREATE TABLE OUTPUT AS SELECT f2, f1, f2+f1, COUNT(*) FROM TEST GROUP BY f1, f2;"
      ],
      "properties": {
        "ksql.any.key.name.enabled": true
      },
      "inputs": [
        {"topic": "test_topic", "key": 1, "value": {"f2": "2"}},
        {"topic": "test_topic", "key": 2, "value": {"f2": "4"}},
        {"topic": "test_topic", "key": 1, "value": {"f2": "2"}},
        {"topic": "test_topic", "key": 2, "value": {"f2": "4"}},
        {"topic": "test_topic", "key": 2, "value": {"f2": "1"}}
      ],
      "outputs": [
        {"topic": "OUTPUT", "key": "1|+|2", "value": {"KSQL_COL_0": 3, "KSQL_COL_1": 1}},
        {"topic": "OUTPUT", "key": "2|+|4", "value": {"KSQL_COL_0": 6, "KSQL_COL_1": 1}},
        {"topic": "OUTPUT", "key": "1|+|2", "value": {"KSQL_COL_0": 3, "KSQL_COL_1": 2}},
        {"topic": "OUTPUT", "key": "2|+|4", "value": {"KSQL_COL_0": 6, "KSQL_COL_1": 2}},
        {"topic": "OUTPUT", "key": "2|+|1", "value": {"KSQL_COL_0": 3, "KSQL_COL_1": 1}}
      ],
      "post": {
        "sources": [
          {"name": "OUTPUT", "type": "table", "schema": "KSQL_COL_2 STRING KEY, KSQL_COL_0 INT, KSQL_COL_1 BIGINT"}
        ]
      }
    },
    {
      "name": "single expression - key in projection more than once",
      "statements": [
        "CREATE STREAM INPUT (ID INT KEY, NAME STRING) WITH (kafka_topic='input',value_format='JSON');",
        "CREATE TABLE OUTPUT AS SELECT NAME, NAME AS NAME2, COUNT(1) FROM INPUT GROUP BY NAME;"
      ],
      "properties": {
        "ksql.any.key.name.enabled": true
      },
      "expectedException": {
        "type": "io.confluent.ksql.util.KsqlStatementException",
        "message": "The projection contains a key column more than once: `NAME` and `NAME2`."
      }
    },
    {
      "name": "single expression - key missing from projection - with other column of same name",
      "statements": [
        "CREATE STREAM INPUT (ID INT KEY, NAME STRING) WITH (kafka_topic='input',value_format='JSON');",
        "CREATE TABLE OUTPUT AS SELECT COUNT(1) AS NAME FROM INPUT GROUP BY NAME;"
      ],
      "properties": {
        "ksql.any.key.name.enabled": true
      },
      "expectedException": {
        "type": "io.confluent.ksql.util.KsqlStatementException",
        "message": "The query used to build `OUTPUT` must include the grouping expression NAME in its projection."
      }
    },
    {
      "name": "single expression - key missing from projection",
      "statements": [
        "CREATE STREAM INPUT (ID INT KEY, NAME STRING) WITH (kafka_topic='input',value_format='JSON');",
        "CREATE TABLE OUTPUT AS SELECT COUNT(1) FROM INPUT GROUP BY NAME;"
      ],
      "properties": {
        "ksql.any.key.name.enabled": true
      },
      "expectedException": {
        "type": "io.confluent.ksql.util.KsqlStatementException",
        "message": "The query used to build `OUTPUT` must include the grouping expression NAME in its projection."
      }
    },
    {
      "name": "multiple expressions - single key missing from projection",
      "statements": [
        "CREATE STREAM TEST (f1 INT KEY, f2 INT) WITH (kafka_topic='test_topic', value_format='DELIMITED');",
        "CREATE TABLE OUTPUT AS SELECT f2, COUNT(*) FROM TEST GROUP BY f1, f2;"
      ],
      "properties": {
        "ksql.any.key.name.enabled": true
      },
      "expectedException": {
        "type": "io.confluent.ksql.util.KsqlStatementException",
        "message": "The query used to build `OUTPUT` must include the grouping expression F1 in its projection."
      }
    },
    {
<<<<<<< HEAD
      "name": "unknown function",
      "statements": [
        "CREATE STREAM TEST (ID INT KEY, data STRING) WITH (kafka_topic='test_topic', value_format='JSON');",
        "CREATE TABLE OUTPUT AS SELECT DATA, WONT_FIND_ME(ID) FROM TEST GROUP BY DATA;"
      ],
      "properties": {
        "ksql.any.key.name.enabled": true
      },
      "expectedException": {
        "type": "io.confluent.ksql.util.KsqlStatementException",
        "message": "Can't find any functions with the name 'WONT_FIND_ME'"
      }
    },
    {
      "name": "non-table udaf on table",
      "statements": [
        "CREATE TABLE INPUT (ID BIGINT PRIMARY KEY, F0 INT, F1 BIGINT) WITH (kafka_topic='test_topic', value_format='JSON');",
        "CREATE TABLE OUTPUT AS SELECT LATEST_BY_OFFSET(F0), MIN(F1), MAX(F1) FROM INPUT GROUP BY ID;"
      ],
      "properties": {
        "ksql.any.key.name.enabled": true
      },
      "expectedException": {
        "type": "io.confluent.ksql.util.KsqlStatementException",
        "message": "The aggregation functions LATEST_BY_OFFSET, MIN and MAX cannot be applied to a table, only to a stream."
      }
    },
    {
      "name": "multiple used in expression in projection",
=======
      "name": "multiple expression - key in projection more than once",
>>>>>>> 3171e88a
      "statements": [
        "CREATE STREAM TEST (f1 INT KEY, f2 INT) WITH (kafka_topic='test_topic', value_format='DELIMITED');",
        "CREATE TABLE OUTPUT AS SELECT f1, f2, f1 AS F3, COUNT(*) FROM TEST GROUP BY f1, f2;"
      ],
      "properties": {
        "ksql.any.key.name.enabled": true
      },
      "expectedException": {
        "type": "io.confluent.ksql.util.KsqlStatementException",
        "message": "The projection contains a key column more than once: `F1` and `F3`."
      }
    },
    {
      "name": "multiple expressions - all keys missing from projection",
      "statements": [
        "CREATE STREAM TEST (f1 INT KEY, f2 INT, f3 INT) WITH (kafka_topic='test_topic', value_format='DELIMITED');",
        "CREATE TABLE OUTPUT AS SELECT COUNT(*) FROM TEST GROUP BY f1, f2, f3;"
      ],
      "properties": {
        "ksql.any.key.name.enabled": true
      },
      "expectedException": {
        "type": "io.confluent.ksql.util.KsqlStatementException",
        "message": "The query used to build `OUTPUT` must include the grouping expressions F1, F2 and F3 in its projection."
      }
    },
    {
      "name": "select * where all columns in group by",
      "statements": [
        "CREATE STREAM TEST (id INT KEY, id2 INT) WITH (kafka_topic='test_topic', value_format='JSON');",
        "CREATE TABLE OUTPUT AS SELECT *, COUNT() FROM TEST GROUP BY id, id2;"
      ],
      "properties": {
        "ksql.any.key.name.enabled": true
      },
      "inputs": [
        {"topic": "test_topic", "key": 1, "value": {"ID2": 2}}
      ],
      "outputs": [
        {"topic": "OUTPUT", "key": "1|+|2", "value": {"KSQL_COL_0": 1}}
      ]
    },
    {
      "name": "select * where not all columns in group by",
      "statements": [
        "CREATE STREAM TEST (id INT KEY, id2 INT) WITH (kafka_topic='test_topic', value_format='JSON');",
        "CREATE TABLE OUTPUT AS SELECT *, COUNT() FROM TEST GROUP BY id;"
      ],
      "properties": {
        "ksql.any.key.name.enabled": true
      },
      "expectedException": {
        "type": "io.confluent.ksql.util.KsqlStatementException",
        "message": "Non-aggregate SELECT expression(s) not part of GROUP BY: ID2"
      }
    },
    {
      "name": "with key alias that clashes with value alias",
      "statements": [
        "CREATE STREAM TEST (ID INT KEY, data STRING) WITH (kafka_topic='test_topic', value_format='JSON');",
        "CREATE TABLE OUTPUT AS SELECT DATA AS COUNT, COUNT(*) AS COUNT FROM TEST GROUP BY DATA;"
      ],
      "properties": {
        "ksql.any.key.name.enabled": true
      },
      "expectedException": {
        "type": "io.confluent.ksql.util.KsqlStatementException",
        "message": "Duplicate value columns found in schema: `COUNT` BIGINT"
      }
    },
    {
      "name": "complex UDAF params",
      "statements": [
        "CREATE STREAM TEST (V0 INT KEY, V1 INT) WITH (kafka_topic='test_topic', value_format='JSON');",
        "CREATE TABLE OUTPUT AS SELECT V0, V1, SUM(V0 + V1) AS SUM FROM TEST GROUP BY V0, V1;"
      ],
      "properties": {
        "ksql.any.key.name.enabled": true
      },
      "inputs": [
        {"topic": "test_topic", "key": 0, "value": {"V1": 10}},
        {"topic": "test_topic", "key": 1, "value": {"V1": 20}},
        {"topic": "test_topic", "key": 0, "value": {"V1": 10}}
      ],
      "outputs": [
        {"topic": "_confluent-ksql-some.ksql.service.idquery_CTAS_OUTPUT_0-Aggregate-GroupBy-repartition", "key": "0|+|10", "value": {"V0": 0, "V1": 10, "KSQL_INTERNAL_COL_2": 10}},
        {"topic": "_confluent-ksql-some.ksql.service.idquery_CTAS_OUTPUT_0-Aggregate-GroupBy-repartition", "key": "1|+|20", "value": {"V0": 1, "V1": 20, "KSQL_INTERNAL_COL_2": 21}},
        {"topic": "_confluent-ksql-some.ksql.service.idquery_CTAS_OUTPUT_0-Aggregate-GroupBy-repartition", "key": "0|+|10", "value": {"V0": 0, "V1": 10, "KSQL_INTERNAL_COL_2": 10}},
        {"topic": "_confluent-ksql-some.ksql.service.idquery_CTAS_OUTPUT_0-Aggregate-Aggregate-Materialize-changelog", "key": "0|+|10", "value": {"V0": 0, "V1": 10, "KSQL_AGG_VARIABLE_0": 10}},
        {"topic": "_confluent-ksql-some.ksql.service.idquery_CTAS_OUTPUT_0-Aggregate-Aggregate-Materialize-changelog", "key": "1|+|20", "value": {"V0": 1, "V1": 20, "KSQL_AGG_VARIABLE_0": 21}},
        {"topic": "_confluent-ksql-some.ksql.service.idquery_CTAS_OUTPUT_0-Aggregate-Aggregate-Materialize-changelog", "key": "0|+|10", "value": {"V0": 0, "V1": 10, "KSQL_AGG_VARIABLE_0": 20}},
        {"topic": "OUTPUT", "key": "0|+|10", "value": {"SUM": 10}},
        {"topic": "OUTPUT", "key": "1|+|20", "value": {"SUM": 21}},
        {"topic": "OUTPUT", "key": "0|+|10", "value": {"SUM": 20}}
      ],
      "post": {
        "sources": [
          {"name": "OUTPUT", "type": "table", "schema": "KSQL_COL_0 STRING KEY, SUM INT"}
        ]
      }
    },
    {
      "name": "complex UDAF params matching GROUP BY",
      "statements": [
        "CREATE STREAM TEST (V0 INT KEY, V1 INT) WITH (kafka_topic='test_topic', value_format='JSON');",
        "CREATE TABLE OUTPUT AS SELECT (V0 + V1) AS NEW_KEY, SUM(V0 + V1) AS SUM FROM TEST GROUP BY V0 + V1;"
      ],
      "properties": {
        "ksql.any.key.name.enabled": true
      },
      "inputs": [
        {"topic": "test_topic", "key": 0, "value": {"V1": 10}},
        {"topic": "test_topic", "key": 1, "value": {"V1": 20}},
        {"topic": "test_topic", "key": 0, "value": {"V1": 10}}
      ],
      "outputs": [
        {"topic": "_confluent-ksql-some.ksql.service.idquery_CTAS_OUTPUT_0-Aggregate-GroupBy-repartition", "key": 10, "value": {"V0": 0, "V1": 10, "KSQL_INTERNAL_COL_2": 10}},
        {"topic": "_confluent-ksql-some.ksql.service.idquery_CTAS_OUTPUT_0-Aggregate-GroupBy-repartition", "key": 21, "value": {"V0": 1, "V1": 20, "KSQL_INTERNAL_COL_2": 21}},
        {"topic": "_confluent-ksql-some.ksql.service.idquery_CTAS_OUTPUT_0-Aggregate-GroupBy-repartition", "key": 10, "value": {"V0": 0, "V1": 10, "KSQL_INTERNAL_COL_2": 10}},
        {"topic": "_confluent-ksql-some.ksql.service.idquery_CTAS_OUTPUT_0-Aggregate-Aggregate-Materialize-changelog", "key": 10, "value": {"V0": 0, "V1": 10, "KSQL_AGG_VARIABLE_0": 10}},
        {"topic": "_confluent-ksql-some.ksql.service.idquery_CTAS_OUTPUT_0-Aggregate-Aggregate-Materialize-changelog", "key": 21, "value": {"V0": 1, "V1": 20, "KSQL_AGG_VARIABLE_0": 21}},
        {"topic": "_confluent-ksql-some.ksql.service.idquery_CTAS_OUTPUT_0-Aggregate-Aggregate-Materialize-changelog", "key": 10, "value": {"V0": 0, "V1": 10, "KSQL_AGG_VARIABLE_0": 20}},
        {"topic": "OUTPUT", "key": 10, "value": {"SUM": 10}},
        {"topic": "OUTPUT", "key": 21, "value": {"SUM": 21}},
        {"topic": "OUTPUT", "key": 10, "value": {"SUM": 20}}
      ],
      "post": {
        "sources": [
          {"name": "OUTPUT", "type": "table", "schema": "NEW_KEY INT KEY, SUM INT"}
        ]
      }
    },
    {
      "name": "complex UDAF params matching HAVING",
      "statements": [
        "CREATE STREAM TEST (V0 INT KEY, V1 INT) WITH (kafka_topic='test_topic', value_format='JSON');",
        "CREATE TABLE OUTPUT AS SELECT SUM(V0 + V1) AS SUM, V0, V1 FROM TEST GROUP BY V0, V1 HAVING V0 + V1 <= 20;"
      ],
      "properties": {
        "ksql.any.key.name.enabled": true
      },
      "inputs": [
        {"topic": "test_topic", "key": 0, "value": {"V1": 10}},
        {"topic": "test_topic", "key": 1, "value": {"V1": 20}},
        {"topic": "test_topic", "key": 0, "value": {"V1": 10}}
      ],
      "outputs": [
        {"topic": "_confluent-ksql-some.ksql.service.idquery_CTAS_OUTPUT_0-Aggregate-GroupBy-repartition", "key": "0|+|10", "value": {"V0": 0, "V1": 10, "KSQL_INTERNAL_COL_2": 10}},
        {"topic": "_confluent-ksql-some.ksql.service.idquery_CTAS_OUTPUT_0-Aggregate-GroupBy-repartition", "key": "1|+|20", "value": {"V0": 1, "V1": 20, "KSQL_INTERNAL_COL_2": 21}},
        {"topic": "_confluent-ksql-some.ksql.service.idquery_CTAS_OUTPUT_0-Aggregate-GroupBy-repartition", "key": "0|+|10", "value": {"V0": 0, "V1": 10, "KSQL_INTERNAL_COL_2": 10}},
        {"topic": "_confluent-ksql-some.ksql.service.idquery_CTAS_OUTPUT_0-Aggregate-Aggregate-Materialize-changelog", "key": "0|+|10", "value": {"V0": 0, "V1": 10, "KSQL_AGG_VARIABLE_0": 10}},
        {"topic": "_confluent-ksql-some.ksql.service.idquery_CTAS_OUTPUT_0-Aggregate-Aggregate-Materialize-changelog", "key": "1|+|20", "value": {"V0": 1, "V1": 20, "KSQL_AGG_VARIABLE_0": 21}},
        {"topic": "_confluent-ksql-some.ksql.service.idquery_CTAS_OUTPUT_0-Aggregate-Aggregate-Materialize-changelog", "key": "0|+|10", "value": {"V0": 0, "V1": 10, "KSQL_AGG_VARIABLE_0": 20}},
        {"topic": "OUTPUT", "key": "0|+|10", "value": {"SUM": 10}},
        {"topic": "OUTPUT", "key": "1|+|20", "value": null},
        {"topic": "OUTPUT", "key": "0|+|10", "value": {"SUM": 20}}
      ],
      "post": {
        "sources": [
          {"name": "OUTPUT", "type": "table", "schema": "KSQL_COL_0 STRING KEY, SUM INT"}
        ]
      }
    },
    {
      "name": "single expression with nulls",
      "comment": "bad_udf return every other invocation - tables need a PRIMARY key so null keys are dropped",
      "statements": [
        "CREATE STREAM TEST (ID INT KEY, data STRING) WITH (kafka_topic='test_topic', value_format='JSON');",
        "CREATE TABLE OUTPUT AS SELECT bad_udf(DATA), COUNT(*) FROM TEST GROUP BY bad_udf(DATA);"
      ],
      "properties": {
        "ksql.any.key.name.enabled": true
      },
      "inputs": [
        {"topic": "test_topic", "key": 0, "value": {"data": "d1"}},
        {"topic": "test_topic", "key": 1, "value": {"data": "d2"}},
        {"topic": "test_topic", "key": 2, "value": {"data": "d1"}},
        {"topic": "test_topic", "key": 3, "value": {"data": "d2"}},
        {"topic": "test_topic", "key": 4, "value": {"data": "d1"}}
      ],
      "outputs": [
        {"topic": "OUTPUT", "key": "d2", "value": {"KSQL_COL_1": 1}},
        {"topic": "OUTPUT", "key": "d2", "value": {"KSQL_COL_1": 2}}
      ],
      "post": {
        "sources": [
          {"name": "OUTPUT", "type": "table", "schema": "KSQL_COL_0 STRING KEY, KSQL_COL_1 BIGINT"}
        ]
      }
    },
    {
      "name": "complex expressions",
      "statements": [
        "CREATE STREAM TEST (ID INT KEY, data STRING) WITH (kafka_topic='test_topic', value_format='JSON');",
        "CREATE TABLE OUTPUT AS SELECT COUNT(*) FROM TEST GROUP BY DATA AND ID;"
      ],
      "properties": {
        "ksql.any.key.name.enabled": true
      },
      "expectedException": {
        "type": "io.confluent.ksql.parser.exception.ParseFailedException",
        "message": "mismatched input 'AND' expecting ';'"
      }
    },
    {
      "name": "multiple expressions with nulls",
      "comment": "bad_udf returns null every other invocation - tables need a PRIMARY key so null keys are dropped",
      "statements": [
        "CREATE STREAM TEST (ID INT KEY, data STRING) WITH (kafka_topic='test_topic', value_format='JSON');",
        "CREATE TABLE OUTPUT AS SELECT bad_udf(DATA), COUNT(*) FROM TEST GROUP BY bad_udf(DATA);"
      ],
      "properties": {
        "ksql.any.key.name.enabled": true
      },
      "inputs": [
        {"topic": "test_topic", "key": 0, "value": {"data": "d1"}},
        {"topic": "test_topic", "key": 1, "value": {"data": "d2"}},
        {"topic": "test_topic", "key": 2, "value": {"data": "d1"}},
        {"topic": "test_topic", "key": 3, "value": {"data": "d2"}},
        {"topic": "test_topic", "key": 4, "value": {"data": "d1"}}
      ],
      "outputs": [
        {"topic": "OUTPUT", "key": "d2", "value": {"KSQL_COL_1": 1}},
        {"topic": "OUTPUT", "key": "d2", "value": {"KSQL_COL_1": 2}}
      ],
      "post": {
        "sources": [
          {"name": "OUTPUT", "type": "table", "schema": "KSQL_COL_0 STRING KEY, KSQL_COL_1 BIGINT"}
        ]
      }
    },
    {
      "name": "field (stream->table)",
      "statements": [
        "CREATE STREAM TEST (data VARCHAR) WITH (kafka_topic='test_topic', KEY='data', value_format='DELIMITED');",
        "CREATE TABLE OUTPUT AS SELECT data, COUNT(*) FROM TEST GROUP BY DATA;"
      ],
      "inputs": [
        {"topic": "test_topic", "key": "d1", "value": "d1"},
        {"topic": "test_topic", "key": "d2", "value": "d2"},
        {"topic": "test_topic", "key": "d1", "value": "d1"},
        {"topic": "test_topic", "key": "d2", "value": "d2"},
        {"topic": "test_topic", "key": "d1", "value": "d1"}
      ],
      "outputs": [
        {"topic": "_confluent-ksql-some.ksql.service.idquery_CTAS_OUTPUT_0-Aggregate-Aggregate-Materialize-changelog", "key": "d1", "value": "d1,0,1"},
        {"topic": "_confluent-ksql-some.ksql.service.idquery_CTAS_OUTPUT_0-Aggregate-Aggregate-Materialize-changelog", "key": "d2", "value": "d2,0,1"},
        {"topic": "_confluent-ksql-some.ksql.service.idquery_CTAS_OUTPUT_0-Aggregate-Aggregate-Materialize-changelog", "key": "d1", "value": "d1,0,2"},
        {"topic": "_confluent-ksql-some.ksql.service.idquery_CTAS_OUTPUT_0-Aggregate-Aggregate-Materialize-changelog", "key": "d2", "value": "d2,0,2"},
        {"topic": "_confluent-ksql-some.ksql.service.idquery_CTAS_OUTPUT_0-Aggregate-Aggregate-Materialize-changelog", "key": "d1", "value": "d1,0,3"},
        {"topic": "OUTPUT", "key": "d1", "value": "d1,1"},
        {"topic": "OUTPUT", "key": "d2", "value": "d2,1"},
        {"topic": "OUTPUT", "key": "d1", "value": "d1,2"},
        {"topic": "OUTPUT", "key": "d2", "value": "d2,2"},
        {"topic": "OUTPUT", "key": "d1", "value": "d1,3"}
      ],
      "post": {
        "sources": [
          {"name": "OUTPUT", "type": "table", "schema": "ROWKEY STRING KEY, DATA STRING, KSQL_COL_0 BIGINT"}
        ]
      }
    },
    {
      "name": "field (stream->table) - KAFKA",
      "statements": [
        "CREATE STREAM TEST (data VARCHAR) WITH (kafka_topic='test_topic', KEY='data', value_format='KAFKA');",
        "CREATE TABLE OUTPUT WITH(value_format='DELIMITED') AS SELECT COUNT(*) FROM TEST GROUP BY DATA;"
      ],
      "expectedException": {
        "type": "io.confluent.ksql.util.KsqlStatementException",
        "message": "Source(s) TEST are using the 'KAFKA' value format. This format does not yet support GROUP BY."
      }
    },
    {
      "name": "field (stream->table) - format",
      "statements": [
        "CREATE STREAM TEST (data VARCHAR) WITH (kafka_topic='test_topic', KEY='data', value_format='{FORMAT}');",
        "CREATE TABLE OUTPUT AS SELECT data, COUNT(*) FROM TEST GROUP BY DATA;"
      ],
      "format": ["AVRO", "JSON", "PROTOBUF"],
      "inputs": [
        {"topic": "test_topic", "key": "d1", "value": {"DATA": "d1"}, "timestamp": 1},
        {"topic": "test_topic", "key": "d2", "value": {"DATA": "d2"}, "timestamp": 2},
        {"topic": "test_topic", "key": "d1", "value": {"DATA": "d1"}, "timestamp": 3},
        {"topic": "test_topic", "key": "d2", "value": {"DATA": "d2"}, "timestamp": 4},
        {"topic": "test_topic", "key": "d1", "value": {"DATA": "d1"}, "timestamp": 5}
      ],
      "outputs": [
        {"topic": "_confluent-ksql-some.ksql.service.idquery_CTAS_OUTPUT_0-Aggregate-Aggregate-Materialize-changelog", "key": "d1", "value": {"DATA": "d1", "ROWTIME": 1, "KSQL_AGG_VARIABLE_0": 1}, "timestamp": 1},
        {"topic": "_confluent-ksql-some.ksql.service.idquery_CTAS_OUTPUT_0-Aggregate-Aggregate-Materialize-changelog", "key": "d2", "value": {"DATA": "d2", "ROWTIME": 2, "KSQL_AGG_VARIABLE_0": 1}, "timestamp": 2},
        {"topic": "_confluent-ksql-some.ksql.service.idquery_CTAS_OUTPUT_0-Aggregate-Aggregate-Materialize-changelog", "key": "d1", "value": {"DATA": "d1", "ROWTIME": 3, "KSQL_AGG_VARIABLE_0": 2}, "timestamp": 3},
        {"topic": "_confluent-ksql-some.ksql.service.idquery_CTAS_OUTPUT_0-Aggregate-Aggregate-Materialize-changelog", "key": "d2", "value": {"DATA": "d2", "ROWTIME": 4, "KSQL_AGG_VARIABLE_0": 2}, "timestamp": 4},
        {"topic": "_confluent-ksql-some.ksql.service.idquery_CTAS_OUTPUT_0-Aggregate-Aggregate-Materialize-changelog", "key": "d1", "value": {"DATA": "d1", "ROWTIME": 5, "KSQL_AGG_VARIABLE_0": 3}, "timestamp": 5},
        {"topic": "OUTPUT", "key": "d1", "value": {"DATA": "d1", "KSQL_COL_0":1}, "timestamp": 1},
        {"topic": "OUTPUT", "key": "d2", "value": {"DATA": "d2", "KSQL_COL_0":1}, "timestamp": 2},
        {"topic": "OUTPUT", "key": "d1", "value": {"DATA": "d1", "KSQL_COL_0":2}, "timestamp": 3},
        {"topic": "OUTPUT", "key": "d2", "value": {"DATA": "d2", "KSQL_COL_0":2}, "timestamp": 4},
        {"topic": "OUTPUT", "key": "d1", "value": {"DATA": "d1", "KSQL_COL_0":3}, "timestamp": 5}
      ],
      "post": {
        "sources": [
          {"name": "OUTPUT", "type": "table", "schema": "ROWKEY STRING KEY, DATA STRING, KSQL_COL_0 BIGINT"}
        ]
      }
    },
    {
      "name": "int field (stream->table)",
      "statements": [
        "CREATE STREAM TEST (ID INT) WITH (kafka_topic='test_topic', value_format='JSON');",
        "CREATE TABLE OUTPUT AS SELECT ID, COUNT(*) FROM TEST GROUP BY ID;"
      ],
      "inputs": [
        {"topic": "test_topic", "key": "a", "value": {"ID": 1}, "timestamp": 1},
        {"topic": "test_topic", "key": "b", "value": {"ID": 2}, "timestamp": 2},
        {"topic": "test_topic", "key": "c", "value": {"ID": 1}, "timestamp": 3},
        {"topic": "test_topic", "key": "d", "value": {"ID": 2}, "timestamp": 4},
        {"topic": "test_topic", "key": "e", "value": {"ID": 1}, "timestamp": 5}
      ],
      "outputs": [
        {"topic": "_confluent-ksql-some.ksql.service.idquery_CTAS_OUTPUT_0-Aggregate-Aggregate-Materialize-changelog", "key": 1, "value": {"ID": 1, "ROWTIME": 1, "KSQL_AGG_VARIABLE_0": 1}, "timestamp": 1},
        {"topic": "_confluent-ksql-some.ksql.service.idquery_CTAS_OUTPUT_0-Aggregate-Aggregate-Materialize-changelog", "key": 2, "value": {"ID": 2, "ROWTIME": 2, "KSQL_AGG_VARIABLE_0": 1}, "timestamp": 2},
        {"topic": "_confluent-ksql-some.ksql.service.idquery_CTAS_OUTPUT_0-Aggregate-Aggregate-Materialize-changelog", "key": 1, "value": {"ID": 1, "ROWTIME": 3, "KSQL_AGG_VARIABLE_0": 2}, "timestamp": 3},
        {"topic": "_confluent-ksql-some.ksql.service.idquery_CTAS_OUTPUT_0-Aggregate-Aggregate-Materialize-changelog", "key": 2, "value": {"ID": 2, "ROWTIME": 4, "KSQL_AGG_VARIABLE_0": 2}, "timestamp": 4},
        {"topic": "_confluent-ksql-some.ksql.service.idquery_CTAS_OUTPUT_0-Aggregate-Aggregate-Materialize-changelog", "key": 1, "value": {"ID": 1, "ROWTIME": 5, "KSQL_AGG_VARIABLE_0": 3}, "timestamp": 5},
        {"topic": "OUTPUT", "key": 1, "value": {"ID": 1, "KSQL_COL_0":1}, "timestamp": 1},
        {"topic": "OUTPUT", "key": 2, "value": {"ID": 2, "KSQL_COL_0":1}, "timestamp": 2},
        {"topic": "OUTPUT", "key": 1, "value": {"ID": 1, "KSQL_COL_0":2}, "timestamp": 3},
        {"topic": "OUTPUT", "key": 2, "value": {"ID": 2, "KSQL_COL_0":2}, "timestamp": 4},
        {"topic": "OUTPUT", "key": 1, "value": {"ID": 1, "KSQL_COL_0":3}, "timestamp": 5}
      ],
      "post": {
        "sources": [
          {"name": "OUTPUT", "type": "table", "schema": "ROWKEY INT KEY, ID INT, KSQL_COL_0 BIGINT"}
        ]
      }
    },
    {
      "name": "fields (stream->table)",
      "statements": [
        "CREATE STREAM TEST (ROWKEY INT KEY, f1 INT, f2 VARCHAR) WITH (kafka_topic='test_topic', KEY='f1', value_format='DELIMITED');",
        "CREATE TABLE OUTPUT AS SELECT f1, f2, COUNT(*) FROM TEST GROUP BY f2, f1;"
      ],
      "inputs": [
        {"topic": "test_topic", "key": 1, "value": "1,a"},
        {"topic": "test_topic", "key": 2, "value": "2,b"},
        {"topic": "test_topic", "key": 1, "value": "1,a"},
        {"topic": "test_topic", "key": 2, "value": "2,b"},
        {"topic": "test_topic", "key": 3, "value": "3,a"}
      ],
      "outputs": [
        {"topic": "_confluent-ksql-some.ksql.service.idquery_CTAS_OUTPUT_0-Aggregate-Aggregate-Materialize-changelog", "key": "a|+|1", "value": "1,a,0,1"},
        {"topic": "_confluent-ksql-some.ksql.service.idquery_CTAS_OUTPUT_0-Aggregate-Aggregate-Materialize-changelog", "key": "b|+|2", "value": "2,b,0,1"},
        {"topic": "_confluent-ksql-some.ksql.service.idquery_CTAS_OUTPUT_0-Aggregate-Aggregate-Materialize-changelog", "key": "a|+|1", "value": "1,a,0,2"},
        {"topic": "_confluent-ksql-some.ksql.service.idquery_CTAS_OUTPUT_0-Aggregate-Aggregate-Materialize-changelog", "key": "b|+|2", "value": "2,b,0,2"},
        {"topic": "_confluent-ksql-some.ksql.service.idquery_CTAS_OUTPUT_0-Aggregate-Aggregate-Materialize-changelog", "key": "a|+|3", "value": "3,a,0,1"},
        {"topic": "OUTPUT", "key": "a|+|1", "value": "1,a,1"},
        {"topic": "OUTPUT", "key": "b|+|2", "value": "2,b,1"},
        {"topic": "OUTPUT", "key": "a|+|1", "value": "1,a,2"},
        {"topic": "OUTPUT", "key": "b|+|2", "value": "2,b,2"},
        {"topic": "OUTPUT", "key": "a|+|3", "value": "3,a,1"}
      ],
      "post": {
        "sources": [
          {"name": "OUTPUT", "type": "table", "schema": "ROWKEY STRING KEY, F1 INT, F2 STRING, KSQL_COL_0 BIGINT"}
        ]
      }
    },
    {
      "name": "fields used in expression",
      "statements": [
        "CREATE STREAM TEST (f1 INT, f2 INT) WITH (kafka_topic='test_topic', value_format='DELIMITED');",
        "CREATE TABLE OUTPUT AS SELECT f1 / f2, COUNT(*) FROM TEST GROUP BY f1, f2;"
      ],
      "inputs": [
        {"topic": "test_topic", "value": "4,2"},
        {"topic": "test_topic", "value": "9,3"},
        {"topic": "test_topic", "value": "9,3"}
      ],
      "outputs": [
        {"topic": "OUTPUT", "key": "4|+|2", "value": "2,1"},
        {"topic": "OUTPUT", "key": "9|+|3", "value": "3,1"},
        {"topic": "OUTPUT", "key": "9|+|3", "value": "3,2"}
      ],
      "post": {
        "sources": [
          {"name": "OUTPUT", "type": "table", "schema": "ROWKEY STRING KEY, KSQL_COL_0 INTEGER, KSQL_COL_1 BIGINT"}
        ]
      }
    },
    {
      "name": "fields (stream->table) - format",
      "statements": [
        "CREATE STREAM TEST (ROWKEY INT KEY, f1 INT, f2 VARCHAR) WITH (kafka_topic='test_topic', KEY='f1', value_format='{FORMAT}');",
        "CREATE TABLE OUTPUT AS SELECT f1, f2, COUNT(*) FROM TEST GROUP BY f2, f1;"
      ],
      "format": ["AVRO", "JSON", "PROTOBUF"],
      "inputs": [
        {"topic": "test_topic", "key": 1, "value": {"F1": 1, "F2": "a"}},
        {"topic": "test_topic", "key": 2, "value": {"F1": 2, "F2": "b"}},
        {"topic": "test_topic", "key": 1, "value": {"F1": 1, "F2": "a"}},
        {"topic": "test_topic", "key": 2, "value": {"F1": 2, "F2": "b"}},
        {"topic": "test_topic", "key": 3, "value": {"F1": 3, "F2": "a"}}
      ],
      "outputs": [
        {"topic": "_confluent-ksql-some.ksql.service.idquery_CTAS_OUTPUT_0-Aggregate-Aggregate-Materialize-changelog", "key": "a|+|1", "value": {"F1": 1, "F2": "a", "ROWTIME": 0, "KSQL_AGG_VARIABLE_0": 1}},
        {"topic": "_confluent-ksql-some.ksql.service.idquery_CTAS_OUTPUT_0-Aggregate-Aggregate-Materialize-changelog", "key": "b|+|2", "value": {"F1": 2, "F2": "b", "ROWTIME": 0, "KSQL_AGG_VARIABLE_0": 1}},
        {"topic": "_confluent-ksql-some.ksql.service.idquery_CTAS_OUTPUT_0-Aggregate-Aggregate-Materialize-changelog", "key": "a|+|1", "value": {"F1": 1, "F2": "a", "ROWTIME": 0, "KSQL_AGG_VARIABLE_0": 2}},
        {"topic": "_confluent-ksql-some.ksql.service.idquery_CTAS_OUTPUT_0-Aggregate-Aggregate-Materialize-changelog", "key": "b|+|2", "value": {"F1": 2, "F2": "b", "ROWTIME": 0, "KSQL_AGG_VARIABLE_0": 2}},
        {"topic": "_confluent-ksql-some.ksql.service.idquery_CTAS_OUTPUT_0-Aggregate-Aggregate-Materialize-changelog", "key": "a|+|3", "value": {"F1": 3, "F2": "a", "ROWTIME": 0, "KSQL_AGG_VARIABLE_0": 1}},
        {"topic": "OUTPUT", "key": "a|+|1", "value": {"F1": 1, "F2": "a", "KSQL_COL_0": 1}},
        {"topic": "OUTPUT", "key": "b|+|2", "value": {"F1": 2, "F2": "b", "KSQL_COL_0": 1}},
        {"topic": "OUTPUT", "key": "a|+|1", "value": {"F1": 1, "F2": "a", "KSQL_COL_0": 2}},
        {"topic": "OUTPUT", "key": "b|+|2", "value": {"F1": 2, "F2": "b", "KSQL_COL_0": 2}},
        {"topic": "OUTPUT", "key": "a|+|3", "value": {"F1": 3, "F2": "a", "KSQL_COL_0": 1}}
      ],
      "post": {
        "sources": [
          {"name": "OUTPUT", "type": "table", "schema": "ROWKEY STRING KEY, F1 INT, F2 STRING, KSQL_COL_0 BIGINT"}
        ]
      }
    },
    {
      "name": "with groupings (stream->table)",
      "statements": [
        "CREATE STREAM TEST (ROWKEY INT KEY, f1 INT, f2 VARCHAR, f3 INT) WITH (kafka_topic='test_topic', KEY='f1', value_format='DELIMITED');",
        "CREATE TABLE OUTPUT AS SELECT f1, f2, COUNT(*) FROM TEST GROUP BY f3, (f2, f1);"
      ],
      "expectedException": {
        "type": "io.confluent.ksql.parser.exception.ParseFailedException",
        "message": "line 2:74: missing ')' at ','"
      }
    },
    {
      "name": "duplicate expressions",
      "statements": [
        "CREATE STREAM TEST (ID INT KEY, data STRING) WITH (kafka_topic='test_topic', value_format='JSON');",
        "CREATE TABLE OUTPUT AS SELECT COUNT(*) FROM TEST GROUP BY DATA, TEST.DATA;"
      ],
      "properties": {
        "ksql.any.key.name.enabled": true
      },
      "expectedException": {
        "type": "io.confluent.ksql.util.KsqlStatementException",
        "message": "Duplicate GROUP BY expression: TEST.DATA"
      }
    },
    {
      "name": "with single grouping set (stream->table)",
      "statements": [
        "CREATE STREAM TEST (ROWKEY INT KEY, f1 INT, f2 VARCHAR, f3 INT) WITH (kafka_topic='test_topic', KEY='f1', value_format='DELIMITED');",
        "CREATE TABLE OUTPUT AS SELECT f1, f2, COUNT(*) FROM TEST GROUP BY (f3, f2, f1);"
      ],
      "inputs": [
        {"topic": "test_topic", "key": 1, "value": "1,a,-1"},
        {"topic": "test_topic", "key": 2, "value": "2,b,-2"},
        {"topic": "test_topic", "key": 1, "value": "1,a,-1"},
        {"topic": "test_topic", "key": 2, "value": "2,b,-2"},
        {"topic": "test_topic", "key": 3, "value": "3,a,-3"}
      ],
      "outputs": [
        {"topic": "OUTPUT", "key": "-1|+|a|+|1", "value": "1,a,1"},
        {"topic": "OUTPUT", "key": "-2|+|b|+|2", "value": "2,b,1"},
        {"topic": "OUTPUT", "key": "-1|+|a|+|1", "value": "1,a,2"},
        {"topic": "OUTPUT", "key": "-2|+|b|+|2", "value": "2,b,2"},
        {"topic": "OUTPUT", "key": "-3|+|a|+|3", "value": "3,a,1"}
      ],
      "post": {
        "sources": [
          {"name": "OUTPUT", "type": "table", "schema": "ROWKEY STRING KEY, F1 INT, F2 STRING, KSQL_COL_0 BIGINT"}
        ]
      }
    },
    {
      "name": "fields (table->table)",
      "statements": [
        "CREATE TABLE TEST (ROWKEY INT PRIMARY KEY, f1 INT, f2 VARCHAR) WITH (kafka_topic='test_topic', KEY='f1', value_format='DELIMITED');",
        "CREATE TABLE OUTPUT AS SELECT f1, f2, COUNT(*) FROM TEST GROUP BY f2, f1;"
      ],
      "inputs": [
        {"topic": "test_topic", "key": 1, "value": "1,a"},
        {"topic": "test_topic", "key": 2, "value": "2,b"},
        {"topic": "test_topic", "key": 1, "value": "1,b"},
        {"topic": "test_topic", "key": 2, "value": null},
        {"topic": "test_topic", "key": 1, "value": "1,a"}
      ],
      "outputs": [
        {"topic": "_confluent-ksql-some.ksql.service.idquery_CTAS_OUTPUT_0-Aggregate-Aggregate-Materialize-changelog", "key": "a|+|1", "value": "1,a,0,1"},
        {"topic": "_confluent-ksql-some.ksql.service.idquery_CTAS_OUTPUT_0-Aggregate-Aggregate-Materialize-changelog", "key": "b|+|2", "value": "2,b,0,1"},
        {"topic": "_confluent-ksql-some.ksql.service.idquery_CTAS_OUTPUT_0-Aggregate-Aggregate-Materialize-changelog", "key": "a|+|1", "value": "1,a,0,0"},
        {"topic": "_confluent-ksql-some.ksql.service.idquery_CTAS_OUTPUT_0-Aggregate-Aggregate-Materialize-changelog", "key": "b|+|1", "value": "1,b,0,1"},
        {"topic": "_confluent-ksql-some.ksql.service.idquery_CTAS_OUTPUT_0-Aggregate-Aggregate-Materialize-changelog", "key": "b|+|2", "value": "2,b,0,0"},
        {"topic": "_confluent-ksql-some.ksql.service.idquery_CTAS_OUTPUT_0-Aggregate-Aggregate-Materialize-changelog", "key": "b|+|1", "value": "1,b,0,0"},
        {"topic": "_confluent-ksql-some.ksql.service.idquery_CTAS_OUTPUT_0-Aggregate-Aggregate-Materialize-changelog", "key": "a|+|1", "value": "1,a,0,1"},
        {"topic": "OUTPUT", "key": "a|+|1", "value": "1,a,1"},
        {"topic": "OUTPUT", "key": "b|+|2", "value": "2,b,1"},
        {"topic": "OUTPUT", "key": "a|+|1", "value": "1,a,0"},
        {"topic": "OUTPUT", "key": "b|+|1", "value": "1,b,1"},
        {"topic": "OUTPUT", "key": "b|+|2", "value": "2,b,0"},
        {"topic": "OUTPUT", "key": "b|+|1", "value": "1,b,0"},
        {"topic": "OUTPUT", "key": "a|+|1", "value": "1,a,1"}
      ],
      "post": {
        "sources": [
          {"name": "OUTPUT", "type": "table", "schema": "ROWKEY STRING KEY, F1 INT, F2 STRING, KSQL_COL_0 BIGINT"}
        ]
      }
    },
    {
      "name": "fields (table->table) - format",
      "statements": [
        "CREATE TABLE TEST (ROWKEY INT PRIMARY KEY, f1 INT, f2 VARCHAR) WITH (kafka_topic='test_topic', KEY='f1', value_format='{FORMAT}');",
        "CREATE TABLE OUTPUT AS SELECT f1, f2, COUNT(*) FROM TEST GROUP BY f2, f1;"
      ],
      "format": ["AVRO", "JSON", "PROTOBUF"],
      "inputs": [
        {"topic": "test_topic", "key": 1, "value": {"F1": 1, "F2": "a"}},
        {"topic": "test_topic", "key": 2, "value": {"F1": 2, "F2": "b"}},
        {"topic": "test_topic", "key": 1, "value": {"F1": 1, "F2": "b"}},
        {"topic": "test_topic", "key": 2, "value": null},
        {"topic": "test_topic", "key": 1, "value": {"F1": 1, "F2": "a"}}
      ],
      "outputs": [
        {"topic": "_confluent-ksql-some.ksql.service.idquery_CTAS_OUTPUT_0-Aggregate-Aggregate-Materialize-changelog", "key": "a|+|1", "value": {"F1": 1, "F2": "a", "ROWTIME": 0, "KSQL_AGG_VARIABLE_0": 1}},
        {"topic": "_confluent-ksql-some.ksql.service.idquery_CTAS_OUTPUT_0-Aggregate-Aggregate-Materialize-changelog", "key": "b|+|2", "value": {"F1": 2, "F2": "b", "ROWTIME": 0, "KSQL_AGG_VARIABLE_0": 1}},
        {"topic": "_confluent-ksql-some.ksql.service.idquery_CTAS_OUTPUT_0-Aggregate-Aggregate-Materialize-changelog", "key": "a|+|1", "value": {"F1": 1, "F2": "a", "ROWTIME": 0, "KSQL_AGG_VARIABLE_0": 0}},
        {"topic": "_confluent-ksql-some.ksql.service.idquery_CTAS_OUTPUT_0-Aggregate-Aggregate-Materialize-changelog", "key": "b|+|1", "value": {"F1": 1, "F2": "b", "ROWTIME": 0, "KSQL_AGG_VARIABLE_0": 1}},
        {"topic": "_confluent-ksql-some.ksql.service.idquery_CTAS_OUTPUT_0-Aggregate-Aggregate-Materialize-changelog", "key": "b|+|2", "value": {"F1": 2, "F2": "b", "ROWTIME": 0, "KSQL_AGG_VARIABLE_0": 0}},
        {"topic": "_confluent-ksql-some.ksql.service.idquery_CTAS_OUTPUT_0-Aggregate-Aggregate-Materialize-changelog", "key": "b|+|1", "value": {"F1": 1, "F2": "b", "ROWTIME": 0, "KSQL_AGG_VARIABLE_0": 0}},
        {"topic": "_confluent-ksql-some.ksql.service.idquery_CTAS_OUTPUT_0-Aggregate-Aggregate-Materialize-changelog", "key": "a|+|1", "value": {"F1": 1, "F2": "a", "ROWTIME": 0, "KSQL_AGG_VARIABLE_0": 1}},
        {"topic": "OUTPUT", "key": "a|+|1", "value": {"F1": 1, "F2": "a", "KSQL_COL_0": 1}},
        {"topic": "OUTPUT", "key": "b|+|2", "value": {"F1": 2, "F2": "b", "KSQL_COL_0": 1}},
        {"topic": "OUTPUT", "key": "a|+|1", "value": {"F1": 1, "F2": "a", "KSQL_COL_0": 0}},
        {"topic": "OUTPUT", "key": "b|+|1", "value": {"F1": 1, "F2": "b", "KSQL_COL_0": 1}},
        {"topic": "OUTPUT", "key": "b|+|2", "value": {"F1": 2, "F2": "b", "KSQL_COL_0": 0}},
        {"topic": "OUTPUT", "key": "b|+|1", "value": {"F1": 1, "F2": "b", "KSQL_COL_0": 0}},
        {"topic": "OUTPUT", "key": "a|+|1", "value": {"F1": 1, "F2": "a", "KSQL_COL_0": 1}}
      ],
      "post": {
        "sources": [
          {"name": "OUTPUT", "type": "table", "schema": "ROWKEY STRING KEY, F1 INT, F2 STRING, KSQL_COL_0 BIGINT"}
        ]
      }
    },
    {
      "name": "field with re-key (stream->table)",
      "statements": [
        "CREATE STREAM TEST (data VARCHAR) WITH (kafka_topic='test_topic', value_format='DELIMITED');",
        "CREATE TABLE OUTPUT AS SELECT data, COUNT(*) FROM TEST GROUP BY DATA;"
      ],
      "inputs": [
        {"topic": "test_topic", "value": "d1"},
        {"topic": "test_topic", "value": "d2"},
        {"topic": "test_topic", "value": "d1"},
        {"topic": "test_topic", "value": "d2"},
        {"topic": "test_topic", "value": "d1"}
      ],
      "outputs": [
        {"topic": "_confluent-ksql-some.ksql.service.idquery_CTAS_OUTPUT_0-Aggregate-GroupBy-repartition", "key": "d1", "value": "d1,0"},
        {"topic": "_confluent-ksql-some.ksql.service.idquery_CTAS_OUTPUT_0-Aggregate-GroupBy-repartition", "key": "d2", "value": "d2,0"},
        {"topic": "_confluent-ksql-some.ksql.service.idquery_CTAS_OUTPUT_0-Aggregate-GroupBy-repartition", "key": "d1", "value": "d1,0"},
        {"topic": "_confluent-ksql-some.ksql.service.idquery_CTAS_OUTPUT_0-Aggregate-GroupBy-repartition", "key": "d2", "value": "d2,0"},
        {"topic": "_confluent-ksql-some.ksql.service.idquery_CTAS_OUTPUT_0-Aggregate-GroupBy-repartition", "key": "d1", "value": "d1,0"},
        {"topic": "_confluent-ksql-some.ksql.service.idquery_CTAS_OUTPUT_0-Aggregate-Aggregate-Materialize-changelog", "key": "d1", "value": "d1,0,1"},
        {"topic": "_confluent-ksql-some.ksql.service.idquery_CTAS_OUTPUT_0-Aggregate-Aggregate-Materialize-changelog", "key": "d2", "value": "d2,0,1"},
        {"topic": "_confluent-ksql-some.ksql.service.idquery_CTAS_OUTPUT_0-Aggregate-Aggregate-Materialize-changelog", "key": "d1", "value": "d1,0,2"},
        {"topic": "_confluent-ksql-some.ksql.service.idquery_CTAS_OUTPUT_0-Aggregate-Aggregate-Materialize-changelog", "key": "d2", "value": "d2,0,2"},
        {"topic": "_confluent-ksql-some.ksql.service.idquery_CTAS_OUTPUT_0-Aggregate-Aggregate-Materialize-changelog", "key": "d1", "value": "d1,0,3"},
        {"topic": "OUTPUT", "key": "d1", "value": "d1,1"},
        {"topic": "OUTPUT", "key": "d2", "value": "d2,1"},
        {"topic": "OUTPUT", "key": "d1", "value": "d1,2"},
        {"topic": "OUTPUT", "key": "d2", "value": "d2,2"},
        {"topic": "OUTPUT", "key": "d1", "value": "d1,3"}
      ],
      "post": {
        "sources": [
          {"name": "OUTPUT", "type": "table", "schema": "ROWKEY STRING KEY, DATA STRING, KSQL_COL_0 BIGINT"}
        ]
      }
    },
    {
      "name": "double field with re-key (stream->table)",
      "statements": [
        "CREATE STREAM TEST (data double) WITH (kafka_topic='test_topic', value_format='DELIMITED');",
        "CREATE TABLE OUTPUT AS SELECT data, COUNT(*) FROM TEST GROUP BY DATA;"
      ],
      "inputs": [
        {"topic": "test_topic", "value": "0.1"},
        {"topic": "test_topic", "value": "0.2"},
        {"topic": "test_topic", "value": "0.1"},
        {"topic": "test_topic", "value": "0.2"},
        {"topic": "test_topic", "value": "0.1"}
      ],
      "outputs": [
        {"topic": "_confluent-ksql-some.ksql.service.idquery_CTAS_OUTPUT_0-Aggregate-GroupBy-repartition", "key": 0.1, "value": "0.1,0"},
        {"topic": "_confluent-ksql-some.ksql.service.idquery_CTAS_OUTPUT_0-Aggregate-GroupBy-repartition", "key": 0.2, "value": "0.2,0"},
        {"topic": "_confluent-ksql-some.ksql.service.idquery_CTAS_OUTPUT_0-Aggregate-GroupBy-repartition", "key": 0.1, "value": "0.1,0"},
        {"topic": "_confluent-ksql-some.ksql.service.idquery_CTAS_OUTPUT_0-Aggregate-GroupBy-repartition", "key": 0.2, "value": "0.2,0"},
        {"topic": "_confluent-ksql-some.ksql.service.idquery_CTAS_OUTPUT_0-Aggregate-GroupBy-repartition", "key": 0.1, "value": "0.1,0"},
        {"topic": "_confluent-ksql-some.ksql.service.idquery_CTAS_OUTPUT_0-Aggregate-Aggregate-Materialize-changelog", "key": 0.1, "value": "0.1,0,1"},
        {"topic": "_confluent-ksql-some.ksql.service.idquery_CTAS_OUTPUT_0-Aggregate-Aggregate-Materialize-changelog", "key": 0.2, "value": "0.2,0,1"},
        {"topic": "_confluent-ksql-some.ksql.service.idquery_CTAS_OUTPUT_0-Aggregate-Aggregate-Materialize-changelog", "key": 0.1, "value": "0.1,0,2"},
        {"topic": "_confluent-ksql-some.ksql.service.idquery_CTAS_OUTPUT_0-Aggregate-Aggregate-Materialize-changelog", "key": 0.2, "value": "0.2,0,2"},
        {"topic": "_confluent-ksql-some.ksql.service.idquery_CTAS_OUTPUT_0-Aggregate-Aggregate-Materialize-changelog", "key": 0.1, "value": "0.1,0,3"},
        {"topic": "OUTPUT", "key": 0.1, "value": "0.1,1"},
        {"topic": "OUTPUT", "key": 0.2, "value": "0.2,1"},
        {"topic": "OUTPUT", "key": 0.1, "value": "0.1,2"},
        {"topic": "OUTPUT", "key": 0.2, "value": "0.2,2"},
        {"topic": "OUTPUT", "key": 0.1, "value": "0.1,3"}
      ],
      "post": {
        "sources": [
          {"name": "OUTPUT", "type": "table", "schema": "ROWKEY DOUBLE KEY, DATA DOUBLE, KSQL_COL_0 BIGINT"}
        ]
      }
    },
    {
      "name": "field with re-key (stream->table) - format",
      "statements": [
        "CREATE STREAM TEST (data VARCHAR) WITH (kafka_topic='test_topic', value_format='{FORMAT}');",
        "CREATE TABLE OUTPUT AS SELECT data, COUNT(*) FROM TEST GROUP BY DATA;"
      ],
      "format": ["AVRO", "JSON", "PROTOBUF"],
      "inputs": [
        {"topic": "test_topic", "value": {"DATA": "d1"}},
        {"topic": "test_topic", "value": {"DATA": "d2"}},
        {"topic": "test_topic", "value": {"DATA": "d1"}},
        {"topic": "test_topic", "value": {"DATA": "d2"}},
        {"topic": "test_topic", "value": {"DATA": "d1"}}
      ],
      "outputs": [
        {"topic": "_confluent-ksql-some.ksql.service.idquery_CTAS_OUTPUT_0-Aggregate-GroupBy-repartition", "key": "d1", "value": {"DATA": "d1", "ROWTIME": 0}},
        {"topic": "_confluent-ksql-some.ksql.service.idquery_CTAS_OUTPUT_0-Aggregate-GroupBy-repartition", "key": "d2", "value": {"DATA": "d2", "ROWTIME": 0}},
        {"topic": "_confluent-ksql-some.ksql.service.idquery_CTAS_OUTPUT_0-Aggregate-GroupBy-repartition", "key": "d1", "value": {"DATA": "d1", "ROWTIME": 0}},
        {"topic": "_confluent-ksql-some.ksql.service.idquery_CTAS_OUTPUT_0-Aggregate-GroupBy-repartition", "key": "d2", "value": {"DATA": "d2", "ROWTIME": 0}},
        {"topic": "_confluent-ksql-some.ksql.service.idquery_CTAS_OUTPUT_0-Aggregate-GroupBy-repartition", "key": "d1", "value": {"DATA": "d1", "ROWTIME": 0}},
        {"topic": "_confluent-ksql-some.ksql.service.idquery_CTAS_OUTPUT_0-Aggregate-Aggregate-Materialize-changelog", "key": "d1", "value": {"DATA": "d1", "ROWTIME": 0, "KSQL_AGG_VARIABLE_0": 1}},
        {"topic": "_confluent-ksql-some.ksql.service.idquery_CTAS_OUTPUT_0-Aggregate-Aggregate-Materialize-changelog", "key": "d2", "value": {"DATA": "d2", "ROWTIME": 0, "KSQL_AGG_VARIABLE_0": 1}},
        {"topic": "_confluent-ksql-some.ksql.service.idquery_CTAS_OUTPUT_0-Aggregate-Aggregate-Materialize-changelog", "key": "d1", "value": {"DATA": "d1", "ROWTIME": 0, "KSQL_AGG_VARIABLE_0": 2}},
        {"topic": "_confluent-ksql-some.ksql.service.idquery_CTAS_OUTPUT_0-Aggregate-Aggregate-Materialize-changelog", "key": "d2", "value": {"DATA": "d2", "ROWTIME": 0, "KSQL_AGG_VARIABLE_0": 2}},
        {"topic": "_confluent-ksql-some.ksql.service.idquery_CTAS_OUTPUT_0-Aggregate-Aggregate-Materialize-changelog", "key": "d1", "value": {"DATA": "d1", "ROWTIME": 0, "KSQL_AGG_VARIABLE_0": 3}},
        {"topic": "OUTPUT", "key": "d1", "value": {"DATA": "d1", "KSQL_COL_0":1}},
        {"topic": "OUTPUT", "key": "d2", "value": {"DATA": "d2", "KSQL_COL_0":1}},
        {"topic": "OUTPUT", "key": "d1", "value": {"DATA": "d1", "KSQL_COL_0":2}},
        {"topic": "OUTPUT", "key": "d2", "value": {"DATA": "d2", "KSQL_COL_0":2}},
        {"topic": "OUTPUT", "key": "d1", "value": {"DATA": "d1", "KSQL_COL_0":3}}
      ],
      "post": {
        "sources": [
          {"name": "OUTPUT", "type": "table", "schema": "ROWKEY STRING KEY, DATA STRING, KSQL_COL_0 BIGINT"}
        ]
      }
    },
    {
      "name": "field with re-key (table->table)",
      "statements": [
        "CREATE TABLE TEST (ROWKEY INT PRIMARY KEY, user INT, region VARCHAR) WITH (kafka_topic='test_topic', KEY='user', value_format='DELIMITED');",
        "CREATE TABLE OUTPUT AS SELECT COUNT(*) FROM TEST GROUP BY region;"
      ],
      "inputs": [
        {"topic": "test_topic", "key": 1, "value": "1,r0"},
        {"topic": "test_topic", "key": 2, "value": "2,r1"},
        {"topic": "test_topic", "key": 3, "value": "3,r0"},
        {"topic": "test_topic", "key": 1, "value": null},
        {"topic": "test_topic", "key": 2, "value": "2,r0"}
      ],
      "outputs": [
        {"topic": "OUTPUT", "key": "r0", "value": "1"},
        {"topic": "OUTPUT", "key": "r1", "value": "1"},
        {"topic": "OUTPUT", "key": "r0", "value": "2"},
        {"topic": "OUTPUT", "key": "r0", "value": "1"},
        {"topic": "OUTPUT", "key": "r1", "value": "0"},
        {"topic": "OUTPUT", "key": "r0", "value": "2"}
      ],
      "post": {
        "sources": [
          {"name": "OUTPUT", "type": "table", "schema": "ROWKEY STRING KEY, KSQL_COL_0 BIGINT"}
        ]
      }
    },
    {
      "name": "with aggregate arithmetic (stream->table)",
      "statements": [
        "CREATE STREAM TEST (data VARCHAR) WITH (kafka_topic='test_topic', value_format='DELIMITED');",
        "CREATE TABLE OUTPUT AS SELECT data, COUNT(*)*2 FROM TEST GROUP BY DATA;"
      ],
      "inputs": [
        {"topic": "test_topic", "value": "d1"},
        {"topic": "test_topic", "value": "d2"},
        {"topic": "test_topic", "value": "d1"}
      ],
      "outputs": [
        {"topic": "OUTPUT", "key": "d1", "value": "d1,2"},
        {"topic": "OUTPUT", "key": "d2", "value": "d2,2"},
        {"topic": "OUTPUT", "key": "d1", "value": "d1,4"}
      ],
      "post": {
        "sources": [
          {"name": "OUTPUT", "type": "table", "schema": "ROWKEY STRING KEY, DATA STRING, KSQL_COL_0 BIGINT"}
        ]
      }
    },
    {
      "name": "with aggregate arithmetic (table->table)",
      "statements": [
        "CREATE TABLE TEST (ROWKEY INT PRIMARY KEY, user INT, region VARCHAR) WITH (kafka_topic='test_topic', KEY='user', value_format='DELIMITED');",
        "CREATE TABLE OUTPUT AS SELECT COUNT(*) * 2 FROM TEST GROUP BY region;"
      ],
      "inputs": [
        {"topic": "test_topic", "key": 1, "value": "1,r0"},
        {"topic": "test_topic", "key": 2, "value": "2,r1"},
        {"topic": "test_topic", "key": 3, "value": "3,r0"},
        {"topic": "test_topic", "key": 1, "value": null},
        {"topic": "test_topic", "key": 2, "value": "2,r0"}
      ],
      "outputs": [
        {"topic": "OUTPUT", "key": "r0", "value": "2"},
        {"topic": "OUTPUT", "key": "r1", "value": "2"},
        {"topic": "OUTPUT", "key": "r0", "value": "4"},
        {"topic": "OUTPUT", "key": "r0", "value": "2"},
        {"topic": "OUTPUT", "key": "r1", "value": "0"},
        {"topic": "OUTPUT", "key": "r0", "value": "4"}
      ],
      "post": {
        "sources": [
          {"name": "OUTPUT", "type": "table", "schema": "ROWKEY STRING KEY, KSQL_COL_0 BIGINT"}
        ]
      }
    },
    {
      "name": "with aggregate arithmetic involving source field (stream->table)",
      "statements": [
        "CREATE STREAM TEST (ITEM INT, COST INT) WITH (kafka_topic='test_topic', value_format='DELIMITED');",
        "CREATE TABLE OUTPUT AS SELECT ITEM, COST, COST * COUNT() FROM TEST GROUP BY ITEM, COST;"
      ],
      "inputs": [
        {"topic": "test_topic", "value": "1,10"},
        {"topic": "test_topic", "value": "1,20"},
        {"topic": "test_topic", "value": "2,30"},
        {"topic": "test_topic", "value": "1,10"}
      ],
      "outputs": [
        {"topic": "OUTPUT", "key": "1|+|10", "value": "1,10,10"},
        {"topic": "OUTPUT", "key": "1|+|20", "value": "1,20,20"},
        {"topic": "OUTPUT", "key": "2|+|30", "value": "2,30,30"},
        {"topic": "OUTPUT", "key": "1|+|10", "value": "1,10,20"}
      ]
    },
    {
      "name": "with aggregate arithmetic involving source field (table->table)",
      "statements": [
        "CREATE TABLE TEST (ROWKEY INT PRIMARY KEY, f0 INT, f1 INT) WITH (kafka_topic='test_topic', key='f0', value_format='DELIMITED');",
        "CREATE TABLE OUTPUT AS SELECT f0 * SUM(f1) FROM TEST GROUP BY f0;"
      ],
      "inputs": [
        {"topic": "test_topic", "key": 2, "value": "2,10"},
        {"topic": "test_topic", "key": 2, "value": "2,20"},
        {"topic": "test_topic", "key": 2, "value": "2,30"},
        {"topic": "test_topic", "key": 2, "value": null}
      ],
      "outputs": [
        {"topic": "OUTPUT", "key": 2, "value": "20"},
        {"topic": "OUTPUT", "key": 2, "value": "0"},
        {"topic": "OUTPUT", "key": 2, "value": "40"},
        {"topic": "OUTPUT", "key": 2, "value": "0"},
        {"topic": "OUTPUT", "key": 2, "value": "60"},
        {"topic": "OUTPUT", "key": 2, "value": "0"}
      ]
    },
    {
      "name": "with aggregate arithmetic involving source field not in group by (table->table)",
      "statements": [
        "CREATE TABLE TEST (ROWKEY INT PRIMARY KEY, f0 INT, f1 INT, f2 INT) WITH (kafka_topic='test_topic', key='f0', value_format='DELIMITED');",
        "CREATE TABLE OUTPUT AS SELECT f1 * SUM(f2) FROM TEST GROUP BY f0;"
      ],
      "expectedException": {
        "type": "io.confluent.ksql.util.KsqlStatementException",
        "message": "Column used in aggregate SELECT expression(s) outside of aggregate functions not part of GROUP BY: F1"
      }
    },
    {
      "name": "function (stream->table)",
      "statements": [
        "CREATE STREAM TEST (source VARCHAR) WITH (kafka_topic='test_topic', value_format='DELIMITED');",
        "CREATE TABLE OUTPUT AS SELECT SUBSTRING(source, 0, 2), COUNT(*) FROM TEST GROUP BY SUBSTRING(source, 0, 2);"
      ],
      "inputs": [
        {"topic": "test_topic", "value": "some string"},
        {"topic": "test_topic", "value": "another string"},
        {"topic": "test_topic", "value": "some string again"},
        {"topic": "test_topic", "value": "another string again"},
        {"topic": "test_topic", "value": "some other string"},
        {"topic": "test_topic", "value": "the final string"}
      ],
      "outputs": [
        {"topic": "OUTPUT", "key": "so", "value": "so,1"},
        {"topic": "OUTPUT", "key": "an", "value": "an,1"},
        {"topic": "OUTPUT", "key": "so", "value": "so,2"},
        {"topic": "OUTPUT", "key": "an", "value": "an,2"},
        {"topic": "OUTPUT", "key": "so", "value": "so,3"},
        {"topic": "OUTPUT", "key": "th", "value": "th,1"}
      ],
      "post": {
        "sources": [
          {"name": "OUTPUT", "type": "table", "schema": "ROWKEY STRING KEY, KSQL_COL_0 STRING, KSQL_COL_1 BIGINT"}
        ]
      }
    },
    {
      "name": "function (table->table)",
      "statements": [
        "CREATE TABLE TEST (ROWKEY INT PRIMARY KEY, user INT, region VARCHAR) WITH (kafka_topic='test_topic', KEY='user', value_format='DELIMITED');",
        "CREATE TABLE OUTPUT AS SELECT SUBSTRING(region, 7, 2), COUNT(*) FROM TEST GROUP BY SUBSTRING(region, 7, 2);"
      ],
      "inputs": [
        {"topic": "test_topic", "key": 1, "value": "1,prefixr0"},
        {"topic": "test_topic", "key": 2, "value": "2,prefixr1"},
        {"topic": "test_topic", "key": 3, "value": "3,prefixr0"},
        {"topic": "test_topic", "key": 1, "value": null},
        {"topic": "test_topic", "key": 2, "value": "2,prefixr0"}
      ],
      "outputs": [
        {"topic": "OUTPUT", "key": "r0", "value": "r0,1"},
        {"topic": "OUTPUT", "key": "r1", "value": "r1,1"},
        {"topic": "OUTPUT", "key": "r0", "value": "r0,2"},
        {"topic": "OUTPUT", "key": "r0", "value": "r0,1"},
        {"topic": "OUTPUT", "key": "r1", "value": "r1,0"},
        {"topic": "OUTPUT", "key": "r0", "value": "r0,2"}
      ],
      "post": {
        "sources": [
          {"name": "OUTPUT", "type": "table", "schema": "ROWKEY STRING KEY, KSQL_COL_0 STRING, KSQL_COL_1 BIGINT"}
        ]
      }
    },
    {
      "name": "int function (table->table)",
      "statements": [
        "CREATE TABLE TEST (region VARCHAR) WITH (kafka_topic='test_topic', value_format='DELIMITED');",
        "CREATE TABLE OUTPUT AS SELECT COUNT(*) FROM TEST GROUP BY LEN(region);"
      ],
      "inputs": [
        {"topic": "test_topic", "key": "1", "value": "usa"},
        {"topic": "test_topic", "key": "2", "value": "eu"},
        {"topic": "test_topic", "key": "3", "value": "usa"},
        {"topic": "test_topic", "key": "1", "value": null},
        {"topic": "test_topic", "key": "2", "value": "usa"}
      ],
      "outputs": [
        {"topic": "OUTPUT", "key": 3, "value": "1"},
        {"topic": "OUTPUT", "key": 2, "value": "1"},
        {"topic": "OUTPUT", "key": 3, "value": "2"},
        {"topic": "OUTPUT", "key": 3, "value": "1"},
        {"topic": "OUTPUT", "key": 2, "value": "0"},
        {"topic": "OUTPUT", "key": 3, "value": "2"}
      ],
      "post": {
        "sources": [
          {"name": "OUTPUT", "type": "table", "schema": "ROWKEY INT KEY, KSQL_COL_0 BIGINT"}
        ]
      }
    },
    {
      "name": "function with select field that is a subset of group by (stream->table)",
      "statements": [
        "CREATE STREAM TEST (source VARCHAR) WITH (kafka_topic='test_topic', value_format='DELIMITED');",
        "CREATE TABLE OUTPUT AS SELECT SUBSTRING(source, 0, 1) AS Thing, COUNT(*) FROM TEST GROUP BY SUBSTRING(source, 0, 2);"
      ],
      "expectedException": {
        "type": "io.confluent.ksql.util.KsqlStatementException",
        "message": "Non-aggregate SELECT expression(s) not part of GROUP BY: SUBSTRING(SOURCE, 0, 1)"
      }
    },
    {
      "name": "function with select field that is a subset of group by (table->table)",
      "statements": [
        "CREATE TABLE TEST (ROWKEY INT PRIMARY KEY, user INT, region VARCHAR) WITH (kafka_topic='test_topic', KEY='user', value_format='DELIMITED');",
        "CREATE TABLE OUTPUT AS SELECT SUBSTRING(region, 7, 1), COUNT(*) FROM TEST GROUP BY SUBSTRING(region, 7, 2);"
      ],
      "expectedException": {
        "type": "io.confluent.ksql.util.KsqlStatementException",
        "message": "Non-aggregate SELECT expression(s) not part of GROUP BY: SUBSTRING(REGION, 7, 1)"
      }
    },
    {
      "name": "function with select field that is a superset of group by (stream->table)",
      "statements": [
        "CREATE STREAM TEST (source VARCHAR) WITH (kafka_topic='test_topic', value_format='DELIMITED');",
        "CREATE TABLE OUTPUT AS SELECT SUBSTRING(source, 0, 3), COUNT(*) FROM TEST GROUP BY SUBSTRING(source, 0, 2);"
      ],
      "expectedException": {
        "type": "io.confluent.ksql.util.KsqlStatementException",
        "message": "Non-aggregate SELECT expression(s) not part of GROUP BY: SUBSTRING(SOURCE, 0, 3)"
      }
    },
    {
      "name": "function with select field that is a superset of group by (table->table)",
      "statements": [
        "CREATE TABLE TEST (ROWKEY INT PRIMARY KEY, user INT, region VARCHAR) WITH (kafka_topic='test_topic', KEY='user', value_format='DELIMITED');",
        "CREATE TABLE OUTPUT AS SELECT SUBSTRING(region, 7, 3), COUNT(*) FROM TEST GROUP BY SUBSTRING(region, 7, 2);"
      ],
      "expectedException": {
        "type": "io.confluent.ksql.util.KsqlStatementException",
        "message": "Non-aggregate SELECT expression(s) not part of GROUP BY: SUBSTRING(REGION, 7, 3)"
      }
    },
    {
      "name": "function with having field that is a subset of group by (stream->table)",
      "statements": [
        "CREATE STREAM TEST (source VARCHAR) WITH (kafka_topic='test_topic', value_format='DELIMITED');",
        "CREATE TABLE OUTPUT AS SELECT SUBSTRING(source, 0, 2) AS Thing, COUNT(*) FROM TEST GROUP BY SUBSTRING(source, 0, 2) HAVING LEN(source) < 2;"
      ],
      "expectedException": {
        "type": "io.confluent.ksql.util.KsqlStatementException",
        "message": "Non-aggregate HAVING expression not part of GROUP BY: SOURCE"
      }
    },
    {
      "name": "json field (stream->table)",
      "statements": [
        "CREATE STREAM TEST (data STRUCT<field VARCHAR>) WITH (kafka_topic='test_topic', value_format='JSON');",
        "CREATE TABLE OUTPUT AS SELECT data->field AS FIELD, COUNT(*) AS COUNT FROM TEST GROUP BY data->field;"
      ],
      "inputs": [
        {"topic": "test_topic", "value": {"data": {"field": "Something"}}},
        {"topic": "test_topic", "value": {"data": {"field": "Something Else"}}},
        {"topic": "test_topic", "value": {"data": {}}},
        {"topic": "test_topic", "value": {"data": {"field": "Something"}}},
        {"topic": "test_topic", "value": {"data": {}}}
      ],
      "outputs": [
        {"topic": "OUTPUT", "key": "Something", "value": {"FIELD": "Something", "COUNT": 1}},
        {"topic": "OUTPUT", "key": "Something Else", "value": {"FIELD": "Something Else", "COUNT": 1}},
        {"topic": "OUTPUT", "key": "Something", "value": {"FIELD": "Something", "COUNT": 2}}
      ]
    },
    {
      "name": "int json field (stream->table)",
      "statements": [
        "CREATE STREAM TEST (data STRUCT<field INT>) WITH (kafka_topic='test_topic', value_format='JSON');",
        "CREATE TABLE OUTPUT AS SELECT COUNT(*) AS COUNT FROM TEST GROUP BY data->field;"
      ],
      "inputs": [
        {"topic": "test_topic", "value": {"data": {"field": 1}}},
        {"topic": "test_topic", "value": {"data": {"field": 2}}},
        {"topic": "test_topic", "value": {"data": {}}},
        {"topic": "test_topic", "value": {"data": {"field": 1}}},
        {"topic": "test_topic", "value": {"data": {}}}
      ],
      "outputs": [
        {"topic": "OUTPUT", "key": 1, "value": {"COUNT": 1}},
        {"topic": "OUTPUT", "key": 2, "value": {"COUNT": 1}},
        {"topic": "OUTPUT", "key": 1, "value": {"COUNT": 2}}
      ]
    },
    {
      "name": "ROWKEY (stream->table)",
      "statements": [
        "CREATE STREAM TEST (ignored VARCHAR) WITH (kafka_topic='test_topic', value_format='DELIMITED');",
        "CREATE TABLE OUTPUT AS SELECT COUNT(*) FROM TEST GROUP BY ROWKEY;"
      ],
      "inputs": [
        {"topic": "test_topic", "key": "1", "value": "-"},
        {"topic": "test_topic", "key": "2", "value": "-"},
        {"topic": "test_topic", "key": "1", "value": "-"},
        {"topic": "test_topic", "key": "2", "value": "-"},
        {"topic": "test_topic", "key": "1", "value": "-"}
      ],
      "outputs": [
        {"topic": "OUTPUT", "key": "1", "value": "1"},
        {"topic": "OUTPUT", "key": "2", "value": "1"},
        {"topic": "OUTPUT", "key": "1", "value": "2"},
        {"topic": "OUTPUT", "key": "2", "value": "2"},
        {"topic": "OUTPUT", "key": "1", "value": "3"}
      ],
      "post": {
        "topics": {
          "blacklist": ".*-repartition"
        }
      }
    },
    {
      "name": "ROWTIME (stream->table)",
      "statements": [
        "CREATE STREAM TEST (ignored VARCHAR) WITH (kafka_topic='test_topic', value_format='DELIMITED');",
        "CREATE TABLE OUTPUT AS SELECT COUNT(*) FROM TEST GROUP BY ROWTIME;"
      ],
      "inputs": [{"topic": "test_topic", "value": "-", "timestamp":  10}],
      "outputs": [{"topic": "OUTPUT", "key": 10, "value": "1", "timestamp":  10}]
    },
    {
      "name": "constant (stream->table)",
      "statements": [
        "CREATE STREAM TEST (ignored VARCHAR) WITH (kafka_topic='test_topic', value_format='DELIMITED');",
        "CREATE TABLE OUTPUT AS SELECT COUNT(*) FROM TEST GROUP BY 1;"
      ],
      "inputs": [
        {"topic": "test_topic", "value": "-"},
        {"topic": "test_topic", "value": "-"},
        {"topic": "test_topic", "value": "-"},
        {"topic": "test_topic", "value": "-"},
        {"topic": "test_topic", "value": "-"}
      ],
      "outputs": [
        {"topic": "OUTPUT", "key": 1, "value": "1"},
        {"topic": "OUTPUT", "key": 1, "value": "2"},
        {"topic": "OUTPUT", "key": 1, "value": "3"},
        {"topic": "OUTPUT", "key": 1, "value": "4"},
        {"topic": "OUTPUT", "key": 1, "value": "5"}
      ]
    },
    {
      "name": "constant (table->table)",
      "statements": [
        "CREATE TABLE TEST (ROWKEY INT PRIMARY KEY, user INT, region VARCHAR) WITH (kafka_topic='test_topic', KEY='user', value_format='DELIMITED');",
        "CREATE TABLE OUTPUT AS SELECT COUNT(*) FROM TEST GROUP BY 1;"
      ],
      "inputs": [
        {"topic": "test_topic", "key": 1, "value": "1,r0"},
        {"topic": "test_topic", "key": 2, "value": "2,r1"},
        {"topic": "test_topic", "key": 3, "value": "3,r0"},
        {"topic": "test_topic", "key": 1, "value": null},
        {"topic": "test_topic", "key": 2, "value": "2,r0"}
      ],
      "outputs": [
        {"topic": "OUTPUT", "key": 1, "value": "1"},
        {"topic": "OUTPUT", "key": 1, "value": "2"},
        {"topic": "OUTPUT", "key": 1, "value": "3"},
        {"topic": "OUTPUT", "key": 1, "value": "2"},
        {"topic": "OUTPUT", "key": 1, "value": "1"},
        {"topic": "OUTPUT", "key": 1, "value": "2"}
      ]
    },
    {
      "name": "field with field used in function in projection (stream->table)",
      "statements": [
        "CREATE STREAM TEST (f1 VARCHAR) WITH (kafka_topic='test_topic', value_format='DELIMITED');",
        "CREATE TABLE OUTPUT AS SELECT SUBSTRING(f1, 0, 1), COUNT(*) FROM TEST GROUP BY f1;"
      ],
      "inputs": [
        {"topic": "test_topic", "value": "one"},
        {"topic": "test_topic", "value": "two"},
        {"topic": "test_topic", "value": "three"},
        {"topic": "test_topic", "value": "one"},
        {"topic": "test_topic", "value": "five"}
      ],
      "outputs": [
        {"topic": "OUTPUT", "key": "one", "value": "o,1"},
        {"topic": "OUTPUT", "key": "two", "value": "t,1"},
        {"topic": "OUTPUT", "key": "three", "value": "t,1"},
        {"topic": "OUTPUT", "key": "one", "value": "o,2"},
        {"topic": "OUTPUT", "key": "five", "value": "f,1"}
      ]
    },
    {
      "name": "field with field used in function in projection (table->table)",
      "statements": [
        "CREATE TABLE TEST (ROWKEY INT PRIMARY KEY, user INT, region VARCHAR) WITH (kafka_topic='test_topic', KEY='user', value_format='DELIMITED');",
        "CREATE TABLE OUTPUT AS SELECT SUBSTRING(region, 2, 1), COUNT(*) FROM TEST GROUP BY region;"
      ],
      "inputs": [
        {"topic": "test_topic", "key": 1, "value": "1,r0"},
        {"topic": "test_topic", "key": 2, "value": "2,r1"},
        {"topic": "test_topic", "key": 3, "value": "3,r0"},
        {"topic": "test_topic", "key": 1, "value": null},
        {"topic": "test_topic", "key": 2, "value": "2,r0"}
      ],
      "outputs": [
        {"topic": "OUTPUT", "key": "r0", "value": "0,1"},
        {"topic": "OUTPUT", "key": "r1", "value": "1,1"},
        {"topic": "OUTPUT", "key": "r0", "value": "0,2"},
        {"topic": "OUTPUT", "key": "r0", "value": "0,1"},
        {"topic": "OUTPUT", "key": "r1", "value": "1,0"},
        {"topic": "OUTPUT", "key": "r0", "value": "0,2"}
      ]
    },
    {
      "name": "string concat using + op (stream->table)",
      "statements": [
        "CREATE STREAM TEST (f1 VARCHAR, f2 VARCHAR) WITH (kafka_topic='test_topic', value_format='DELIMITED');",
        "CREATE TABLE OUTPUT AS SELECT f2 + f1, COUNT(*) FROM TEST GROUP BY f2 + f1;"
      ],
      "inputs": [
        {"topic": "test_topic", "value": "1,a"},
        {"topic": "test_topic", "value": "2,b"},
        {"topic": "test_topic", "value": "1,a"},
        {"topic": "test_topic", "value": "2,b"},
        {"topic": "test_topic", "value": "3,a"}
      ],
      "outputs": [
        {"topic": "OUTPUT", "key": "a1", "value": "a1,1"},
        {"topic": "OUTPUT", "key": "b2", "value": "b2,1"},
        {"topic": "OUTPUT", "key": "a1", "value": "a1,2"},
        {"topic": "OUTPUT", "key": "b2", "value": "b2,2"},
        {"topic": "OUTPUT", "key": "a3", "value": "a3,1"}
      ]
    },
    {
      "name": "string concat using + op (table->table)",
      "statements": [
        "CREATE TABLE TEST (user INT, subregion VARCHAR, region VARCHAR) WITH (kafka_topic='test_topic', value_format='DELIMITED');",
        "CREATE TABLE OUTPUT AS SELECT COUNT(*) FROM TEST GROUP BY region + subregion;"
      ],
      "inputs": [
        {"topic": "test_topic", "key": "1", "value": "1,a,r0"},
        {"topic": "test_topic", "key": "2", "value": "2,a,r1"},
        {"topic": "test_topic", "key": "3", "value": "3,a,r0"},
        {"topic": "test_topic", "key": "4", "value": "4,b,r0"},
        {"topic": "test_topic", "key": "1", "value": null},
        {"topic": "test_topic", "key": "2", "value": "2,a,r0"},
        {"topic": "test_topic", "key": "2", "value": "2,b,r1"}
      ],
      "outputs": [
        {"topic": "OUTPUT", "key": "r0a", "value": "1"},
        {"topic": "OUTPUT", "key": "r1a", "value": "1"},
        {"topic": "OUTPUT", "key": "r0a", "value": "2"},
        {"topic": "OUTPUT", "key": "r0b", "value": "1"},
        {"topic": "OUTPUT", "key": "r0a", "value": "1"},
        {"topic": "OUTPUT", "key": "r1a", "value": "0"},
        {"topic": "OUTPUT", "key": "r0a", "value": "2"},
        {"topic": "OUTPUT", "key": "r0a", "value": "1"},
        {"topic": "OUTPUT", "key": "r1b", "value": "1"}
      ]
    },
    {
      "name": "string concat using + op with projection field in wrong order (stream->table)",
      "statements": [
        "CREATE STREAM TEST (f1 VARCHAR, f2 VARCHAR) WITH (kafka_topic='test_topic', value_format='DELIMITED');",
        "CREATE TABLE OUTPUT AS SELECT f1 + f2, COUNT(*) FROM TEST GROUP BY f2 + f1;"
      ],
      "expectedException": {
        "type": "io.confluent.ksql.util.KsqlStatementException",
        "message": "Non-aggregate SELECT expression(s) not part of GROUP BY: (F1 + F2)"
      }
    },
    {
      "name": "string concat using + op with projection field in wrong order (table->table)",
      "statements": [
        "CREATE TABLE TEST (user INT, subregion VARCHAR, region VARCHAR) WITH (kafka_topic='test_topic', value_format='DELIMITED');",
        "CREATE TABLE OUTPUT AS SELECT subregion + region, COUNT(*) FROM TEST GROUP BY region + subregion;"
      ],
      "expectedException": {
        "type": "io.confluent.ksql.util.KsqlStatementException",
        "message": "Non-aggregate SELECT expression(s) not part of GROUP BY: (SUBREGION + REGION)"
      }
    },
    {
      "name": "string concat with separate fields in projection (stream->table)",
      "statements": [
        "CREATE STREAM TEST (f1 VARCHAR, f2 VARCHAR) WITH (kafka_topic='test_topic', value_format='DELIMITED');",
        "CREATE TABLE OUTPUT AS SELECT f1, f2, COUNT(*) FROM TEST GROUP BY f2 + f1;"
      ],
      "expectedException": {
        "type": "io.confluent.ksql.util.KsqlStatementException",
        "message": "Non-aggregate SELECT expression(s) not part of GROUP BY: F1, F2"
      }
    },
    {
      "name": "string concat with separate fields in projection (table->table)",
      "statements": [
        "CREATE TABLE TEST (user INT, subregion VARCHAR, region VARCHAR) WITH (kafka_topic='test_topic', value_format='DELIMITED');",
        "CREATE TABLE OUTPUT AS SELECT subregion, region, COUNT(*) FROM TEST GROUP BY region + subregion;"
      ],
      "expectedException": {
        "type": "io.confluent.ksql.util.KsqlStatementException",
        "message": "Non-aggregate SELECT expression(s) not part of GROUP BY: SUBREGION, REGION"
      }
    },
    {
      "name": "arithmetic binary expression with projection in-order & non-commutative group by (stream->table)",
      "statements": [
        "CREATE STREAM TEST (f1 INT, f2 INT) WITH (kafka_topic='test_topic', value_format='DELIMITED');",
        "CREATE TABLE OUTPUT AS SELECT f2 - f1, COUNT(*) FROM TEST GROUP BY f2 - f1;"
      ],
      "inputs": [
        {"topic": "test_topic", "value": "1,2"},
        {"topic": "test_topic", "value": "2,3"},
        {"topic": "test_topic", "value": "2,4"},
        {"topic": "test_topic", "value": "6,8"}
      ],
      "outputs": [
        {"topic": "OUTPUT", "key": 1, "value": "1,1"},
        {"topic": "OUTPUT", "key": 1, "value": "1,2"},
        {"topic": "OUTPUT", "key": 2, "value": "2,1"},
        {"topic": "OUTPUT", "key": 2, "value": "2,2"}
      ]
    },
    {
      "name": "arithmetic binary expression with projection in-order & non-commutative group by (table->table)",
      "statements": [
        "CREATE TABLE TEST (f0 INT, f1 INT) WITH (kafka_topic='test_topic', value_format='DELIMITED');",
        "CREATE TABLE OUTPUT AS SELECT f0 - f1, COUNT(*) FROM TEST GROUP BY f0 - f1;"
      ],
      "inputs": [
        {"topic": "test_topic", "key": "1", "value": "1,0"},
        {"topic": "test_topic", "key": "2", "value": "2,1"},
        {"topic": "test_topic", "key": "3", "value": "3,1"},
        {"topic": "test_topic", "key": "1", "value": null},
        {"topic": "test_topic", "key": "2", "value": "4,2"}
      ],
      "outputs": [
        {"topic": "OUTPUT", "key": 1, "value": "1,1"},
        {"topic": "OUTPUT", "key": 1, "value": "1,2"},
        {"topic": "OUTPUT", "key": 2, "value": "2,1"},
        {"topic": "OUTPUT", "key": 1, "value": "1,1"},
        {"topic": "OUTPUT", "key": 1, "value": "1,0"},
        {"topic": "OUTPUT", "key": 2, "value": "2,2"}
      ]
    },
    {
      "name": "arithmetic binary expression with projection out-of-order & non-commutative group by (stream->table)",
      "statements": [
        "CREATE STREAM TEST (f1 INT, f2 INT) WITH (kafka_topic='test_topic', value_format='DELIMITED');",
        "CREATE TABLE OUTPUT AS SELECT f1 - f2, COUNT(*) FROM TEST GROUP BY f2 - f1;"
      ],
      "expectedException": {
        "type": "io.confluent.ksql.util.KsqlStatementException",
        "message": "Non-aggregate SELECT expression(s) not part of GROUP BY: (F1 - F2)"
      }
    },
    {
      "name": "arithmetic binary expression with projection out-of-order & non-commutative group by (table->table)",
      "statements": [
        "CREATE TABLE TEST (f0 INT, f1 INT) WITH (kafka_topic='test_topic', value_format='DELIMITED');",
        "CREATE TABLE OUTPUT AS SELECT f1 - f0, COUNT(*) FROM TEST GROUP BY f0 - f1;"
      ],
      "expectedException": {
        "type": "io.confluent.ksql.util.KsqlStatementException",
        "message": "Non-aggregate SELECT expression(s) not part of GROUP BY: (F1 - F0)"
      }
    },
    {
      "name": "with having expression (stream->table)",
      "statements": [
        "CREATE STREAM TEST (ROWKEY INT KEY, f1 INT) WITH (kafka_topic='test_topic', KEY='f1', value_format='DELIMITED');",
        "CREATE TABLE OUTPUT AS SELECT f1, COUNT(*) FROM TEST GROUP BY f1 HAVING SUM(f1) > 1;"
      ],
      "inputs": [
        {"topic": "test_topic", "key": 1, "value": "1"},
        {"topic": "test_topic", "key": 2, "value": "2"},
        {"topic": "test_topic", "key": 1, "value": "1"},
        {"topic": "test_topic", "key": 2, "value": "2"},
        {"topic": "test_topic", "key": 3, "value": "3"}
      ],
      "outputs": [
        {"topic": "OUTPUT", "key": 1, "value": null},
        {"topic": "OUTPUT", "key": 2, "value": "2,1"},
        {"topic": "OUTPUT", "key": 1, "value": "1,2"},
        {"topic": "OUTPUT", "key": 2, "value": "2,2"},
        {"topic": "OUTPUT", "key": 3, "value": "3,1"}
      ]
    },
    {
      "name": "with having expression (table->table)",
      "statements": [
        "CREATE TABLE TEST (f0 INT, f1 INT) WITH (kafka_topic='test_topic', value_format='DELIMITED');",
        "CREATE TABLE OUTPUT AS SELECT f1, SUM(f0) FROM TEST GROUP BY f1 HAVING COUNT(f1) > 0;"
      ],
      "inputs": [
        {"topic": "test_topic", "key": "1", "value": "1,0"},
        {"topic": "test_topic", "key": "2", "value": "2,1"},
        {"topic": "test_topic", "key": "3", "value": "3,0"},
        {"topic": "test_topic", "key": "1", "value": null},
        {"topic": "test_topic", "key": "2", "value": "2,0"}
      ],
      "outputs": [
        {"topic": "OUTPUT", "key": 0, "value": "0,1"},
        {"topic": "OUTPUT", "key": 1, "value": "1,2"},
        {"topic": "OUTPUT", "key": 0, "value": "0,4"},
        {"topic": "OUTPUT", "key": 0, "value": "0,3"},
        {"topic": "OUTPUT", "key": 1, "value": null},
        {"topic": "OUTPUT", "key": 0, "value": "0,5"}
      ]
    },
    {
      "name": "with multiple having expressions (stream->table)",
      "statements": [
        "CREATE STREAM TEST (f1 INT, f2 VARCHAR) WITH (kafka_topic='test_topic', value_format='DELIMITED');",
        "CREATE TABLE OUTPUT AS SELECT f1, COUNT(f1) FROM TEST GROUP BY f1 HAVING COUNT(f1) > 1 AND f1=1;"
      ],
      "inputs": [
        {"topic": "test_topic", "key": "0", "value": "1,a"},
        {"topic": "test_topic", "key": "0", "value": "2,b"},
        {"topic": "test_topic", "key": "0", "value": "1,test"},
        {"topic": "test_topic", "key": "0", "value": "2,test"},
        {"topic": "test_topic", "key": "0", "value": "2,test"},
        {"topic": "test_topic", "key": "0", "value": "1,test"}
      ],
      "outputs": [
        {"topic": "OUTPUT", "key": 1, "value": null},
        {"topic": "OUTPUT", "key": 2, "value": null},
        {"topic": "OUTPUT", "key": 1, "value": "1,2"},
        {"topic": "OUTPUT", "key": 2, "value": null},
        {"topic": "OUTPUT", "key": 2, "value": null},
        {"topic": "OUTPUT", "key": 1, "value": "1,3"}
      ]
    },
    {
      "name": "with having expression on non-group-by field (stream->table)",
      "statements": [
        "CREATE STREAM TEST (f1 INT, f2 VARCHAR) WITH (kafka_topic='test_topic', value_format='DELIMITED');",
        "CREATE TABLE OUTPUT AS SELECT f2, COUNT(*) FROM TEST GROUP BY f2 HAVING SUM(f1) > 10;"
      ],
      "inputs": [
        {"topic": "test_topic", "key": "-", "value": "5,a"},
        {"topic": "test_topic", "key": "-", "value": "10,b"},
        {"topic": "test_topic", "key": "-", "value": "6,a"},
        {"topic": "test_topic", "key": "-", "value": "1,b"},
        {"topic": "test_topic", "key": "-", "value": "-1,a"},
        {"topic": "test_topic", "key": "-", "value": "1,a"}
      ],
      "outputs": [
        {"topic": "OUTPUT", "key": "a", "value": null},
        {"topic": "OUTPUT", "key": "b", "value": null},
        {"topic": "OUTPUT", "key": "a", "value": "a,2"},
        {"topic": "OUTPUT", "key": "b", "value": "b,2"},
        {"topic": "OUTPUT", "key": "a", "value": null},
        {"topic": "OUTPUT", "key": "a", "value": "a,4"}
      ]
    },
    {
      "name": "with constant having (stream-table)",
      "statements": [
        "CREATE STREAM TEST (f1 INT, f2 VARCHAR) WITH (kafka_topic='test_topic', value_format='DELIMITED');",
        "CREATE TABLE OUTPUT AS SELECT f2, SUM(f1) FROM TEST GROUP BY f2 HAVING f2='test';"
      ],
      "inputs": [
        {"topic": "test_topic", "key": "0", "value": "1,a"},
        {"topic": "test_topic", "key": "0", "value": "2,b"},
        {"topic": "test_topic", "key": "0", "value": "2,test"},
        {"topic": "test_topic", "key": "0", "value": "2,b"},
        {"topic": "test_topic", "key": "0", "value": "3,test"}
      ],
      "outputs": [
        {"topic": "OUTPUT", "key": "a", "value": null},
        {"topic": "OUTPUT", "key": "b", "value": null},
        {"topic": "OUTPUT", "key": "test", "value": "test,2"},
        {"topic": "OUTPUT", "key": "b", "value": null},
        {"topic": "OUTPUT", "key": "test", "value": "test,5"}
      ]
    },
    {
      "name": "with constants in the projection (stream->table)",
      "statements": [
        "CREATE STREAM TEST (ROWKEY INT KEY, f1 INT) WITH (kafka_topic='test_topic', KEY='f1', value_format='DELIMITED');",
        "CREATE TABLE OUTPUT AS SELECT f1, 'some constant' as f3, COUNT(f1) FROM TEST GROUP BY f1;"
      ],
      "inputs": [
        {"topic": "test_topic", "key": 1, "value": "1"},
        {"topic": "test_topic", "key": 2, "value": "2"},
        {"topic": "test_topic", "key": 1, "value": "1"},
        {"topic": "test_topic", "key": 2, "value": "2"},
        {"topic": "test_topic", "key": 3, "value": "3"}
      ],
      "outputs": [
        {"topic": "OUTPUT", "key": 1, "value": "1,some constant,1"},
        {"topic": "OUTPUT", "key": 2, "value": "2,some constant,1"},
        {"topic": "OUTPUT", "key": 1, "value": "1,some constant,2"},
        {"topic": "OUTPUT", "key": 2, "value": "2,some constant,2"},
        {"topic": "OUTPUT", "key": 3, "value": "3,some constant,1"}
      ]
    },
    {
      "name": "missing matching projection field (stream->table)",
      "statements": [
        "CREATE STREAM TEST (data VARCHAR) WITH (kafka_topic='test_topic', value_format='JSON');",
        "CREATE TABLE OUTPUT AS SELECT COUNT(*) FROM TEST GROUP BY data;"
      ],
      "inputs": [
        {"topic": "test_topic", "value": {"DATA": "d1"}, "timestamp": 1},
        {"topic": "test_topic", "value": {"DATA": "d2"}, "timestamp": 2},
        {"topic": "test_topic", "value": {"DATA": "d1"}, "timestamp": 3}
      ],
      "outputs": [
        {"topic": "_confluent-ksql-some.ksql.service.idquery_CTAS_OUTPUT_0-Aggregate-Aggregate-Materialize-changelog", "key": "d1", "value": {"ROWTIME": 1, "DATA": "d1", "KSQL_AGG_VARIABLE_0": 1}, "timestamp": 1},
        {"topic": "_confluent-ksql-some.ksql.service.idquery_CTAS_OUTPUT_0-Aggregate-Aggregate-Materialize-changelog", "key": "d2", "value": {"ROWTIME": 2, "DATA": "d2", "KSQL_AGG_VARIABLE_0": 1}, "timestamp": 2},
        {"topic": "_confluent-ksql-some.ksql.service.idquery_CTAS_OUTPUT_0-Aggregate-Aggregate-Materialize-changelog", "key": "d1", "value": {"ROWTIME": 3, "DATA": "d1", "KSQL_AGG_VARIABLE_0": 2}, "timestamp": 3},
        {"topic": "OUTPUT", "key": "d1", "value": {"KSQL_COL_0": 1}, "timestamp": 1},
        {"topic": "OUTPUT", "key": "d2", "value": {"KSQL_COL_0": 1}, "timestamp": 2},
        {"topic": "OUTPUT", "key": "d1", "value": {"KSQL_COL_0": 2}, "timestamp": 3}
      ]
    },
    {
      "name": "missing matching projection field (table->table)",
      "statements": [
        "CREATE TABLE TEST (f1 INT, f2 VARCHAR) WITH (kafka_topic='test_topic', value_format='DELIMITED');",
        "CREATE TABLE OUTPUT AS SELECT COUNT(*) FROM TEST GROUP BY f2;"
      ],
      "inputs": [
        {"topic": "test_topic", "key": "1", "value": "1,a"},
        {"topic": "test_topic", "key": "2", "value": "2,b"},
        {"topic": "test_topic", "key": "1", "value": "1,b"},
        {"topic": "test_topic", "key": "2", "value": null},
        {"topic": "test_topic", "key": "1", "value": "1,a"}
      ],
      "outputs": [
        {"topic": "OUTPUT", "key": "a", "value": "1"},
        {"topic": "OUTPUT", "key": "b", "value": "1"},
        {"topic": "OUTPUT", "key": "a", "value": "0"},
        {"topic": "OUTPUT", "key": "b", "value": "2"},
        {"topic": "OUTPUT", "key": "b", "value": "1"},
        {"topic": "OUTPUT", "key": "b", "value": "0"},
        {"topic": "OUTPUT", "key": "a", "value": "1"}
      ]
    },
    {
      "name": "duplicate fields (stream->table)",
      "statements": [
        "CREATE STREAM TEST (data VARCHAR) WITH (kafka_topic='test_topic', value_format='JSON');",
        "CREATE TABLE OUTPUT AS SELECT DATA, COUNT(1), COUNT(*), DATA AS COPY FROM TEST GROUP BY data;"
      ],
      "inputs": [
        {"topic": "test_topic", "value": {"DATA": "d1"}, "timestamp": 1},
        {"topic": "test_topic", "value": {"DATA": "d2"}, "timestamp": 2},
        {"topic": "test_topic", "value": {"DATA": "d1"}, "timestamp": 3}
      ],
      "outputs": [
        {"topic": "_confluent-ksql-some.ksql.service.idquery_CTAS_OUTPUT_0-Aggregate-Aggregate-Materialize-changelog", "key": "d1", "value": {"DATA": "d1", "ROWTIME": 1, "KSQL_AGG_VARIABLE_0": 1, "KSQL_AGG_VARIABLE_1": 1}, "timestamp": 1},
        {"topic": "_confluent-ksql-some.ksql.service.idquery_CTAS_OUTPUT_0-Aggregate-Aggregate-Materialize-changelog", "key": "d2", "value": {"DATA": "d2", "ROWTIME": 2, "KSQL_AGG_VARIABLE_0": 1, "KSQL_AGG_VARIABLE_1": 1}, "timestamp": 2},
        {"topic": "_confluent-ksql-some.ksql.service.idquery_CTAS_OUTPUT_0-Aggregate-Aggregate-Materialize-changelog", "key": "d1", "value": {"DATA": "d1", "ROWTIME": 3, "KSQL_AGG_VARIABLE_0": 2, "KSQL_AGG_VARIABLE_1": 2}, "timestamp": 3},
        {"topic": "OUTPUT", "key": "d1", "value": {"DATA": "d1", "KSQL_COL_0": 1, "KSQL_COL_1": 1, "COPY": "d1"}, "timestamp": 1},
        {"topic": "OUTPUT", "key": "d2", "value": {"DATA": "d2", "KSQL_COL_0": 1, "KSQL_COL_1": 1, "COPY": "d2"}, "timestamp": 2},
        {"topic": "OUTPUT", "key": "d1", "value": {"DATA": "d1", "KSQL_COL_0": 2, "KSQL_COL_1": 2, "COPY": "d1"}, "timestamp": 3}
      ]
    },
    {
      "name": "duplicate udafs (stream->table)",
      "statements": [
        "CREATE STREAM TEST (data VARCHAR) WITH (kafka_topic='test_topic', value_format='JSON');",
        "CREATE TABLE OUTPUT AS SELECT COUNT(1), COUNT(1) FROM TEST GROUP BY data;"
      ],
      "inputs": [
        {"topic": "test_topic", "value": {"DATA": "d1"}, "timestamp": 1},
        {"topic": "test_topic", "value": {"DATA": "d2"}, "timestamp": 2},
        {"topic": "test_topic", "value": {"DATA": "d1"}, "timestamp": 3}
      ],
      "outputs": [
        {"topic": "_confluent-ksql-some.ksql.service.idquery_CTAS_OUTPUT_0-Aggregate-Aggregate-Materialize-changelog", "key": "d1", "value": {"DATA": "d1", "KSQL_AGG_VARIABLE_0": 1, "KSQL_AGG_VARIABLE_1": 1}, "timestamp": 1},
        {"topic": "_confluent-ksql-some.ksql.service.idquery_CTAS_OUTPUT_0-Aggregate-Aggregate-Materialize-changelog", "key": "d2", "value": {"DATA": "d2", "KSQL_AGG_VARIABLE_0": 1, "KSQL_AGG_VARIABLE_1": 1}, "timestamp": 2},
        {"topic": "_confluent-ksql-some.ksql.service.idquery_CTAS_OUTPUT_0-Aggregate-Aggregate-Materialize-changelog", "key": "d1", "value": {"DATA": "d1", "KSQL_AGG_VARIABLE_0": 2, "KSQL_AGG_VARIABLE_1": 2}, "timestamp": 3},
        {"topic": "OUTPUT", "key": "d1", "value": {"KSQL_COL_0": 1, "KSQL_COL_1": 1}, "timestamp": 1},
        {"topic": "OUTPUT", "key": "d2", "value": {"KSQL_COL_0": 1, "KSQL_COL_1": 1}, "timestamp": 2},
        {"topic": "OUTPUT", "key": "d1", "value": {"KSQL_COL_0": 2, "KSQL_COL_1": 2}, "timestamp": 3}
      ]
    },
    {
      "name": "with non-aggregate projection field not in group by (stream->table)",
      "statements": [
        "CREATE STREAM TEST (d1 VARCHAR, d2 VARCHAR) WITH (kafka_topic='test_topic', value_format='DELIMITED');",
        "CREATE TABLE OUTPUT AS SELECT d1, COUNT(*) FROM TEST GROUP BY d2;"
      ],
      "expectedException": {
        "type": "io.confluent.ksql.util.KsqlStatementException",
        "message": "Non-aggregate SELECT expression(s) not part of GROUP BY: D1"
      }
    },
    {
      "name": "with non-aggregate projection field not in group by (table->table)",
      "statements": [
        "CREATE TABLE TEST (d1 VARCHAR, d2 VARCHAR) WITH (kafka_topic='test_topic', value_format='DELIMITED');",
        "CREATE TABLE OUTPUT AS SELECT d1, COUNT(*) FROM TEST GROUP BY d2;"
      ],
      "expectedException": {
        "type": "io.confluent.ksql.util.KsqlStatementException",
        "message": "Non-aggregate SELECT expression(s) not part of GROUP BY: D1"
      }
    },
    {
      "name": "aggregate function (stream->table)",
      "statements": [
        "CREATE STREAM TEST (d1 VARCHAR, d2 INT) WITH (kafka_topic='test_topic', value_format='DELIMITED');",
        "CREATE TABLE OUTPUT AS SELECT COUNT(*) FROM TEST GROUP BY SUM(d2);"
      ],
      "expectedException": {
        "type": "io.confluent.ksql.util.KsqlStatementException",
        "message": "GROUP BY does not support aggregate functions: SUM is an aggregate function."
      }
    },
    {
      "name": "aggregate function nested in arithmetic (stream->table)",
      "statements": [
        "CREATE STREAM TEST (d1 VARCHAR, d2 INT) WITH (kafka_topic='test_topic', value_format='DELIMITED');",
        "CREATE TABLE OUTPUT AS SELECT COUNT(*) FROM TEST GROUP BY 1 + SUM(d2);"
      ],
      "expectedException": {
        "type": "io.confluent.ksql.util.KsqlStatementException",
        "message": "GROUP BY does not support aggregate functions: SUM is an aggregate function."
      }
    },
    {
      "name": "aggregate function nested in UDF (stream->table)",
      "statements": [
        "CREATE STREAM TEST (d1 VARCHAR, d2 INT) WITH (kafka_topic='test_topic', value_format='DELIMITED');",
        "CREATE TABLE OUTPUT AS SELECT COUNT(*) FROM TEST GROUP BY SUBSTRING(d1, SUM(d2), 1);"
      ],
      "expectedException": {
        "type": "io.confluent.ksql.util.KsqlStatementException",
        "message": "GROUP BY does not support aggregate functions: SUM is an aggregate function."
      }
    },
    {
      "name": "with projection without aggregate functions (stream->table)",
      "statements": [
        "CREATE STREAM TEST (d1 VARCHAR, d2 INT) WITH (kafka_topic='test_topic', value_format='DELIMITED');",
        "CREATE TABLE OUTPUT AS SELECT SUBSTRING(d1, 1, 2) FROM TEST GROUP BY d2;"
      ],
      "expectedException": {
        "type": "io.confluent.ksql.util.KsqlStatementException",
        "message": "GROUP BY requires columns using aggregate functions in SELECT clause."
      }
    },
    {
      "name": "without group-by (stream->table)",
      "statements": [
        "CREATE STREAM TEST (d1 VARCHAR, d2 INT) WITH (kafka_topic='test_topic', value_format='DELIMITED');",
        "CREATE TABLE OUTPUT AS SELECT d1, COUNT() FROM TEST;"
      ],
      "expectedException": {
        "type": "io.confluent.ksql.util.KsqlStatementException",
        "message": "Use of aggregate function COUNT requires a GROUP BY clause"
      }
    },
    {
      "name": "UDAF nested in UDF in select expression (stream->table)",
      "statements": [
        "CREATE STREAM TEST (d1 VARCHAR) WITH (kafka_topic='test_topic', value_format='DELIMITED');",
        "CREATE TABLE OUTPUT AS SELECT SUBSTRING('Mr Bugalicious', CAST(COUNT(*) AS INT), 1) FROM TEST GROUP BY d1;"
      ],
      "inputs": [
        {"topic": "test_topic", "value": "x"},
        {"topic": "test_topic", "value": "xxx"},
        {"topic": "test_topic", "value": "y"},
        {"topic": "test_topic", "value": "x"},
        {"topic": "test_topic", "value": "xxx"}
      ],
      "outputs": [
        {"topic": "OUTPUT", "key": "x", "value": "M"},
        {"topic": "OUTPUT", "key": "xxx", "value": "M"},
        {"topic": "OUTPUT", "key": "y", "value": "M"},
        {"topic": "OUTPUT", "key": "x", "value": "r"},
        {"topic": "OUTPUT", "key": "xxx", "value": "r"}
      ]
    },
    {
      "name": "UDAF nested in UDF in select expression (table->table)",
      "statements": [
        "CREATE TABLE TEST (d0 INT, d1 VARCHAR) WITH (kafka_topic='test_topic', value_format='DELIMITED');",
        "CREATE TABLE OUTPUT AS SELECT SUBSTRING('Mr Bugalicious', CAST(COUNT(*) AS INT), 1) FROM TEST GROUP BY d1;"
      ],
      "inputs": [
        {"topic": "test_topic", "key": "0", "value": "0,x"},
        {"topic": "test_topic", "key": "1", "value": "1,x"},
        {"topic": "test_topic", "key": "2", "value": "2,xxx"},
        {"topic": "test_topic", "key": "3", "value": "3,xxx"},
        {"topic": "test_topic", "key": "1", "value": null},
        {"topic": "test_topic", "key": "2", "value": "2,yy"}
      ],
      "outputs": [
        {"topic": "OUTPUT", "key": "x", "value": "M"},
        {"topic": "OUTPUT", "key": "x", "value": "r"},
        {"topic": "OUTPUT", "key": "xxx", "value": "M"},
        {"topic": "OUTPUT", "key": "xxx", "value": "r"},
        {"topic": "OUTPUT", "key": "x", "value": "M"},
        {"topic": "OUTPUT", "key": "xxx", "value": "M"},
        {"topic": "OUTPUT", "key": "yy", "value": "M"}
      ]
    },
    {
      "name": "UDF nested in UDAF in select expression (stream->table)",
      "statements": [
        "CREATE STREAM TEST (d1 VARCHAR) WITH (kafka_topic='test_topic', value_format='DELIMITED');",
        "CREATE TABLE OUTPUT AS SELECT SUM(LEN(d1)) FROM TEST GROUP BY d1;"
      ],
      "inputs": [
        {"topic": "test_topic", "value": "x"},
        {"topic": "test_topic", "value": "xxx"},
        {"topic": "test_topic", "value": "y"},
        {"topic": "test_topic", "value": "x"},
        {"topic": "test_topic", "value": "xxx"}
      ],
      "outputs": [
        {"topic": "OUTPUT", "key": "x", "value": "1"},
        {"topic": "OUTPUT", "key": "xxx", "value": "3"},
        {"topic": "OUTPUT", "key": "y", "value": "1"},
        {"topic": "OUTPUT", "key": "x", "value": "2"},
        {"topic": "OUTPUT", "key": "xxx", "value": "6"}
      ]
    },
    {
      "name": "UDAF nested in UDAF in select expression (stream->table)",
      "statements": [
        "CREATE STREAM TEST (d1 VARCHAR) WITH (kafka_topic='test_topic', value_format='DELIMITED');",
        "CREATE TABLE OUTPUT AS SELECT SUM(COUNT()) FROM TEST GROUP BY d1;"
      ],
      "expectedException": {
        "type": "io.confluent.ksql.util.KsqlStatementException",
        "message": "Aggregate functions can not be nested: SUM(COUNT())"
      }
    },
    {
      "name": "should exclude any stream row whose single GROUP BY expression resolves to NULL",
      "comment": "Passing NULL as the POS to SUBSTRING should resolve to NULL without an exception",
      "statements": [
        "CREATE STREAM TEST (str STRING, pos INT) WITH (kafka_topic='test_topic', value_format='DELIMITED');",
        "CREATE TABLE OUTPUT AS SELECT COUNT() FROM TEST GROUP BY SUBSTRING(str, pos);"
      ],
      "inputs": [
        {"topic": "test_topic", "value": "xx,1"},
        {"topic": "test_topic", "value": "x,"},
        {"topic": "test_topic", "value": "xx,1"}
      ],
      "outputs": [
        {"topic": "OUTPUT", "key": "xx", "value": "1"},
        {"topic": "OUTPUT", "key": "xx", "value": "2"}
      ]
    },
    {
      "name": "should exclude any table row whose single GROUP BY expression resolves to NULL",
      "comment": "Passing NULL as the POS to SUBSTRING should resolve to NULL without an exception",
      "statements": [
        "CREATE TABLE TEST (str STRING, pos INT) WITH (kafka_topic='test_topic', value_format='DELIMITED');",
        "CREATE TABLE OUTPUT AS SELECT COUNT() FROM TEST GROUP BY SUBSTRING(str, pos);"
      ],
      "inputs": [
        {"topic": "test_topic", "key": "1", "value": "xx,1"},
        {"topic": "test_topic", "key": "2", "value": "x,"},
        {"topic": "test_topic", "key": "3", "value": "xx,1"}
      ],
      "outputs": [
        {"topic": "OUTPUT", "key": "xx", "value": "1"},
        {"topic": "OUTPUT", "key": "xx", "value": "2"}
      ]
    },
    {
      "name": "should exclude any stream row whose single GROUP BY expression throws",
      "statements": [
        "CREATE STREAM TEST (id INT) WITH (kafka_topic='test_topic', value_format='DELIMITED');",
        "CREATE TABLE OUTPUT AS SELECT COUNT() FROM TEST GROUP BY BAD_UDF(id);"
      ],
      "inputs": [
        {"topic": "test_topic", "value": "1"}
      ],
      "outputs": [
      ]
    },
    {
      "name": "should exclude any table row whose single GROUP BY expression throws",
      "statements": [
        "CREATE TABLE TEST (id INT) WITH (kafka_topic='test_topic', value_format='DELIMITED');",
        "CREATE TABLE OUTPUT AS SELECT COUNT() FROM TEST GROUP BY BAD_UDF(id);"
      ],
      "inputs": [
        {"topic": "test_topic", "key": "2", "value": "1"}
      ],
      "outputs": [
      ]
    },
    {
      "name": "by non-STRING key",
      "statements": [
        "CREATE STREAM INPUT (f0 INT) WITH (kafka_topic='test_topic', value_format='DELIMITED');",
        "CREATE TABLE OUTPUT AS SELECT COUNT(1) FROM INPUT GROUP BY f0;"
      ],
      "inputs": [
        {"topic": "test_topic", "value": "2"},
        {"topic": "test_topic", "value": "3"},
        {"topic": "test_topic", "value": "2"}
      ],
      "outputs": [
        {"topic": "_confluent-ksql-some.ksql.service.idquery_CTAS_OUTPUT_0-Aggregate-GroupBy-repartition", "key": 2, "value": "2,1"},
        {"topic": "_confluent-ksql-some.ksql.service.idquery_CTAS_OUTPUT_0-Aggregate-GroupBy-repartition", "key": 3, "value": "3,1"},
        {"topic": "_confluent-ksql-some.ksql.service.idquery_CTAS_OUTPUT_0-Aggregate-GroupBy-repartition", "key": 2, "value": "2,1"},
        {"topic": "_confluent-ksql-some.ksql.service.idquery_CTAS_OUTPUT_0-Aggregate-Aggregate-Materialize-changelog", "key": 2, "value": "2,1"},
        {"topic": "_confluent-ksql-some.ksql.service.idquery_CTAS_OUTPUT_0-Aggregate-Aggregate-Materialize-changelog", "key": 3, "value": "3,1"},
        {"topic": "_confluent-ksql-some.ksql.service.idquery_CTAS_OUTPUT_0-Aggregate-Aggregate-Materialize-changelog", "key": 2, "value": "2,2"},
        {"topic": "OUTPUT", "key": 2, "value": "1"},
        {"topic": "OUTPUT", "key": 3, "value": "1"},
        {"topic": "OUTPUT", "key": 2, "value": "2"}
      ],
      "post": {
        "sources": [
          {
            "name": "OUTPUT",
            "type": "table",
            "keyFormat": {"format": "KAFKA"},
            "schema": "ROWKEY INTEGER KEY, KSQL_COL_0 BIGINT"
          }
        ]
      }
    },
    {
      "name": "should handled quoted key and value",
      "statements": [
        "CREATE STREAM INPUT (`Key` STRING KEY, IGNORED INT) WITH (kafka_topic='test_topic', value_format='JSON');",
        "CREATE TABLE OUTPUT AS SELECT `Key`, COUNT(1) AS `Value` FROM INPUT GROUP BY `Key`;"
      ],
      "properties": {
        "ksql.any.key.name.enabled": true
      },
      "inputs": [
        {"topic": "test_topic", "timestamp": 12345, "key": "11", "value": {}},
        {"topic": "test_topic", "timestamp": 12365, "key": "10", "value": {}},
        {"topic": "test_topic", "timestamp": 12375, "key": "11", "value": {}}
      ],
      "outputs": [
        {"topic": "_confluent-ksql-some.ksql.service.idquery_CTAS_OUTPUT_0-Aggregate-Aggregate-Materialize-changelog", "timestamp": 12345, "key": "11", "value": {"Key": "11", "KSQL_AGG_VARIABLE_0": 1}},
        {"topic": "_confluent-ksql-some.ksql.service.idquery_CTAS_OUTPUT_0-Aggregate-Aggregate-Materialize-changelog", "timestamp": 12365, "key": "10", "value": {"Key": "10", "KSQL_AGG_VARIABLE_0": 1}},
        {"topic": "_confluent-ksql-some.ksql.service.idquery_CTAS_OUTPUT_0-Aggregate-Aggregate-Materialize-changelog", "timestamp": 12375, "key": "11", "value": {"Key": "11", "KSQL_AGG_VARIABLE_0": 2}},
        {"topic": "OUTPUT", "key": "11", "value": {"Value": 1}},
        {"topic": "OUTPUT", "key": "10", "value": {"Value": 1}},
        {"topic": "OUTPUT", "key": "11", "value": {"Value": 2}}
      ],
      "post": {
        "sources": [
          {
            "name": "OUTPUT",
            "type": "table",
            "keyFormat": {"format": "KAFKA"},
            "schema": "`Key` STRING KEY, `Value` BIGINT"
          }
        ]
      }
    },
    {
      "name": "with select * where all columns in group by",
      "statements": [
        "CREATE STREAM TEST (id INT, id2 INT) WITH (kafka_topic='test_topic', value_format='JSON');",
        "CREATE TABLE OUTPUT AS SELECT *, COUNT() FROM TEST GROUP BY id, id2;"
      ],
      "inputs": [
        {"topic": "test_topic", "value": {"ID": 1, "ID2": 2}}
      ],
      "outputs": [
        {"topic": "OUTPUT", "key": "1|+|2", "value": {"ID": 1, "ID2": 2, "KSQL_COL_0": 1}}
      ]
    },
    {
      "name": "with select * where not all columns in group by",
      "statements": [
        "CREATE STREAM TEST (id INT, id2 INT) WITH (kafka_topic='test_topic', value_format='JSON');",
        "CREATE TABLE OUTPUT AS SELECT *, COUNT() FROM TEST GROUP BY id;"
      ],
      "expectedException": {
        "type": "io.confluent.ksql.util.KsqlStatementException",
        "message": "Non-aggregate SELECT expression(s) not part of GROUP BY: ID2"
      }
    },
    {
      "name": "on join",
      "statements": [
        "CREATE TABLE t1 (ROWKEY BIGINT PRIMARY KEY, TOTAL integer) WITH (kafka_topic='T1', value_format='AVRO');",
        "CREATE TABLE t2 (ROWKEY BIGINT PRIMARY KEY, TOTAL integer) WITH (kafka_topic='T2', value_format='AVRO');",
        "CREATE TABLE OUTPUT AS SELECT SUM(t1.total + CASE WHEN t2.total IS NULL THEN 0 ELSE t2.total END) as SUM FROM T1 LEFT JOIN T2 ON (t1.rowkey = t2.rowkey) GROUP BY t1.rowkey HAVING COUNT(1) > 0;"
      ],
      "inputs": [
        {"topic": "T1", "key": 0, "value": {"total": 100}},
        {"topic": "T1", "key": 1, "value": {"total": 101}},
        {"topic": "T2", "key": 0, "value": {"total": 5}},
        {"topic": "T2", "key": 1, "value": {"total": 10}},
        {"topic": "T2", "key": 0, "value": {"total": 20}},
        {"topic": "T2", "key": 0, "value": null}
      ],
      "outputs": [
        {"topic": "OUTPUT", "key": 0,"value": {"SUM": 100}},
        {"topic": "OUTPUT", "key": 1,"value": {"SUM": 101}},
        {"topic": "OUTPUT", "key": 0,"value": null},
        {"topic": "OUTPUT", "key": 0,"value": {"SUM": 105}},
        {"topic": "OUTPUT", "key": 1,"value": null},
        {"topic": "OUTPUT", "key": 1,"value": {"SUM": 111}},
        {"topic": "OUTPUT", "key": 0,"value": null},
        {"topic": "OUTPUT", "key": 0,"value": {"SUM": 120}},
        {"topic": "OUTPUT", "key": 0,"value": null},
        {"topic": "OUTPUT", "key": 0,"value": {"SUM": 100}}
      ]
    }
  ]
}<|MERGE_RESOLUTION|>--- conflicted
+++ resolved
@@ -313,6 +313,34 @@
       }
     },
     {
+      "name": "unknown function",
+      "statements": [
+        "CREATE STREAM TEST (ID INT KEY, data STRING) WITH (kafka_topic='test_topic', value_format='JSON');",
+        "CREATE TABLE OUTPUT AS SELECT DATA, WONT_FIND_ME(ID) FROM TEST GROUP BY DATA;"
+      ],
+      "properties": {
+        "ksql.any.key.name.enabled": true
+      },
+      "expectedException": {
+        "type": "io.confluent.ksql.util.KsqlStatementException",
+        "message": "Can't find any functions with the name 'WONT_FIND_ME'"
+      }
+    },
+    {
+      "name": "non-table udaf on table",
+      "statements": [
+        "CREATE TABLE INPUT (ID BIGINT PRIMARY KEY, F0 INT, F1 BIGINT) WITH (kafka_topic='test_topic', value_format='JSON');",
+        "CREATE TABLE OUTPUT AS SELECT ID, LATEST_BY_OFFSET(F0), MIN(F1), MAX(F1) FROM INPUT GROUP BY ID;"
+      ],
+      "properties": {
+        "ksql.any.key.name.enabled": true
+      },
+      "expectedException": {
+        "type": "io.confluent.ksql.util.KsqlStatementException",
+        "message": "The aggregation functions LATEST_BY_OFFSET, MIN and MAX cannot be applied to a table source, only to a stream source."
+      }
+    },
+    {
       "name": "multiple expressions",
       "statements": [
         "CREATE STREAM TEST (f1 INT KEY, f2 INT) WITH (kafka_topic='test_topic', value_format='JSON');",
@@ -398,39 +426,7 @@
       }
     },
     {
-<<<<<<< HEAD
-      "name": "unknown function",
-      "statements": [
-        "CREATE STREAM TEST (ID INT KEY, data STRING) WITH (kafka_topic='test_topic', value_format='JSON');",
-        "CREATE TABLE OUTPUT AS SELECT DATA, WONT_FIND_ME(ID) FROM TEST GROUP BY DATA;"
-      ],
-      "properties": {
-        "ksql.any.key.name.enabled": true
-      },
-      "expectedException": {
-        "type": "io.confluent.ksql.util.KsqlStatementException",
-        "message": "Can't find any functions with the name 'WONT_FIND_ME'"
-      }
-    },
-    {
-      "name": "non-table udaf on table",
-      "statements": [
-        "CREATE TABLE INPUT (ID BIGINT PRIMARY KEY, F0 INT, F1 BIGINT) WITH (kafka_topic='test_topic', value_format='JSON');",
-        "CREATE TABLE OUTPUT AS SELECT LATEST_BY_OFFSET(F0), MIN(F1), MAX(F1) FROM INPUT GROUP BY ID;"
-      ],
-      "properties": {
-        "ksql.any.key.name.enabled": true
-      },
-      "expectedException": {
-        "type": "io.confluent.ksql.util.KsqlStatementException",
-        "message": "The aggregation functions LATEST_BY_OFFSET, MIN and MAX cannot be applied to a table, only to a stream."
-      }
-    },
-    {
-      "name": "multiple used in expression in projection",
-=======
       "name": "multiple expression - key in projection more than once",
->>>>>>> 3171e88a
       "statements": [
         "CREATE STREAM TEST (f1 INT KEY, f2 INT) WITH (kafka_topic='test_topic', value_format='DELIMITED');",
         "CREATE TABLE OUTPUT AS SELECT f1, f2, f1 AS F3, COUNT(*) FROM TEST GROUP BY f1, f2;"
