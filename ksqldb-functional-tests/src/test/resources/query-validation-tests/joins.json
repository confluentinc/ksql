--- conflicted
+++ resolved
@@ -47,18 +47,12 @@
       }
     },
     {
-<<<<<<< HEAD
-      "name": "stream stream left join",
-=======
       "name": "aliased join key",
       "statements": [
         "CREATE STREAM L (A INT KEY, B INT, C INT) WITH (kafka_topic='LEFT', value_format='JSON');",
         "CREATE STREAM R (A INT KEY, B INT, C INT) WITH (kafka_topic='RIGHT', value_format='JSON');",
         "CREATE STREAM OUTPUT AS SELECT l.A AS A, l.B, l.C, r.* FROM L INNER JOIN R WITHIN 10 SECONDS ON L.A = R.A;"
       ],
-      "properties": {
-        "ksql.any.key.name.enabled": true
-      },
       "inputs": [
         {"topic": "LEFT", "key": 0, "value": {"B": 1, "C": 2}, "timestamp": 10},
         {"topic": "RIGHT", "key": 0, "value": {"B": -1, "C": -2}, "timestamp": 11}
@@ -82,9 +76,6 @@
         "CREATE STREAM R (A INT KEY, B INT, C INT) WITH (kafka_topic='RIGHT', value_format='JSON');",
         "CREATE STREAM OUTPUT AS SELECT JOINKEY(ABS(L.A), ABS(R.A)) AS A, l.B, l.C, r.* FROM L INNER JOIN R WITHIN 10 SECONDS ON ABS(L.A) = ABS(R.A);"
       ],
-      "properties": {
-        "ksql.any.key.name.enabled": true
-      },
       "inputs": [
         {"topic": "LEFT", "key": 0, "value": {"B": 1, "C": 2}, "timestamp": 10},
         {"topic": "RIGHT", "key": 0, "value": {"B": -1, "C": -2}, "timestamp": 11}
@@ -105,9 +96,6 @@
         "CREATE STREAM R (A INT KEY, B INT, C INT) WITH (kafka_topic='RIGHT', value_format='JSON');",
         "CREATE STREAM OUTPUT AS SELECT * FROM L INNER JOIN R WITHIN 10 SECONDS ON L.A = R.A;"
       ],
-      "properties": {
-        "ksql.any.key.name.enabled": true
-      },
       "inputs": [
         {"topic": "LEFT", "key": 0, "value": {"B": 1, "C": 2}, "timestamp": 10},
         {"topic": "RIGHT", "key": 0, "value": {"B": -1, "C": -2}, "timestamp": 11}
@@ -128,9 +116,6 @@
         "CREATE STREAM R (A INT KEY, B INT, C INT) WITH (kafka_topic='RIGHT', value_format='JSON');",
         "CREATE STREAM OUTPUT AS SELECT L.*, R.* FROM L INNER JOIN R WITHIN 10 SECONDS ON L.A = ABS(R.A);"
       ],
-      "properties": {
-        "ksql.any.key.name.enabled": true
-      },
       "inputs": [
         {"topic": "LEFT", "key": 0, "value": {"B": 1, "C": 2}, "timestamp": 10},
         {"topic": "RIGHT", "key": 0, "value": {"B": -1, "C": -2}, "timestamp": 11}
@@ -151,9 +136,6 @@
         "CREATE STREAM R (A INT KEY, B INT, C INT) WITH (kafka_topic='RIGHT', value_format='JSON');",
         "CREATE STREAM OUTPUT AS SELECT L.*, R.* FROM L INNER JOIN R WITHIN 10 SECONDS ON ABS(L.A) = R.A;"
       ],
-      "properties": {
-        "ksql.any.key.name.enabled": true
-      },
       "inputs": [
         {"topic": "LEFT", "key": 0, "value": {"B": 1, "C": 2}, "timestamp": 10},
         {"topic": "RIGHT", "key": 0, "value": {"B": -1, "C": -2}, "timestamp": 11}
@@ -174,9 +156,6 @@
         "CREATE STREAM R (A INT KEY, B INT, C INT) WITH (kafka_topic='RIGHT', value_format='JSON');",
         "CREATE STREAM OUTPUT AS SELECT L.B, L.C, R.* FROM L INNER JOIN R WITHIN 10 SECONDS ON L.A = R.A;"
       ],
-      "properties": {
-        "ksql.any.key.name.enabled": true
-      },
       "inputs": [
         {"topic": "LEFT", "key": 0, "value": {"B": 1, "C": 2}, "timestamp": 10},
         {"topic": "RIGHT", "key": 0, "value": {"B": -1, "C": -2}, "timestamp": 11}
@@ -197,9 +176,6 @@
         "CREATE STREAM R (A INT KEY, B INT, C INT) WITH (kafka_topic='RIGHT', value_format='JSON');",
         "CREATE STREAM OUTPUT AS SELECT l.B, l.C, R.B, R.C FROM L INNER JOIN R WITHIN 10 SECONDS ON L.A = R.A;"
       ],
-      "properties": {
-        "ksql.any.key.name.enabled": true
-      },
       "expectedException": {
         "type": "io.confluent.ksql.util.KsqlStatementException",
         "message": "The query used to build `OUTPUT` must include the join expressions L.A or R.A in its projection."
@@ -212,9 +188,6 @@
         "CREATE STREAM R (A INT KEY, B INT, C INT) WITH (kafka_topic='RIGHT', value_format='JSON');",
         "CREATE STREAM OUTPUT AS SELECT l.*, r.* FROM L INNER JOIN R WITHIN 10 SECONDS ON ABS(L.A) = ABS(R.A);"
       ],
-      "properties": {
-        "ksql.any.key.name.enabled": true
-      },
       "expectedException": {
         "type": "io.confluent.ksql.util.KsqlStatementException",
         "message": "The query used to build `OUTPUT` must include the join expression JOINKEY(ABS(L.A), ABS(R.A)) in its projection.\nJOINKEY(ABS(L.A), ABS(R.A)) was added as a synthetic key column because the join criteria did not match any source column."
@@ -227,9 +200,6 @@
         "CREATE STREAM R (A INT KEY, B INT, C INT) WITH (kafka_topic='RIGHT', value_format='JSON');",
         "CREATE STREAM OUTPUT AS SELECT * FROM L LEFT JOIN R WITHIN 10 SECONDS ON L.A = R.A;"
       ],
-      "properties": {
-        "ksql.any.key.name.enabled": true
-      },
       "inputs": [
         {"topic": "RIGHT", "key": 0, "value": {"B": -1, "C": -2}, "timestamp": 10},
         {"topic": "LEFT", "key": 0, "value": {"B": 1, "C": 2}, "timestamp": 10}
@@ -250,9 +220,6 @@
         "CREATE STREAM R (A INT KEY, B INT, C INT) WITH (kafka_topic='RIGHT', value_format='JSON');",
         "CREATE STREAM OUTPUT AS SELECT L.*, R.* FROM L LEFT JOIN R WITHIN 10 SECONDS ON L.A = ABS(R.A);"
       ],
-      "properties": {
-        "ksql.any.key.name.enabled": true
-      },
       "inputs": [
         {"topic": "RIGHT", "key": 0, "value": {"B": -1, "C": -2}, "timestamp": 10},
         {"topic": "LEFT", "key": 0, "value": {"B": 1, "C": 2}, "timestamp": 10}
@@ -273,9 +240,6 @@
         "CREATE STREAM R (A INT KEY, B INT, C INT) WITH (kafka_topic='RIGHT', value_format='JSON');",
         "CREATE STREAM OUTPUT AS SELECT L.*, R.* FROM L LEFT JOIN R WITHIN 10 SECONDS ON ABS(L.A) = R.A;"
       ],
-      "properties": {
-        "ksql.any.key.name.enabled": true
-      },
       "inputs": [
         {"topic": "RIGHT", "key": 0, "value": {"B": -1, "C": -2}, "timestamp": 10},
         {"topic": "LEFT", "key": 0, "value": {"B": 1, "C": 2}, "timestamp": 10}
@@ -296,9 +260,6 @@
         "CREATE STREAM R (A INT KEY, B INT, C INT) WITH (kafka_topic='RIGHT', value_format='JSON');",
         "CREATE STREAM OUTPUT AS SELECT l.B, l.C, r.B, r.C FROM L LEFT JOIN R WITHIN 10 SECONDS ON L.A = R.A;"
       ],
-      "properties": {
-        "ksql.any.key.name.enabled": true
-      },
       "expectedException": {
         "type": "io.confluent.ksql.util.KsqlStatementException",
         "message": "The query used to build `OUTPUT` must include the join expressions L.A or R.A in its projection."
@@ -311,9 +272,6 @@
         "CREATE STREAM R (A INT KEY, B INT, C INT) WITH (kafka_topic='RIGHT', value_format='JSON');",
         "CREATE STREAM OUTPUT AS SELECT l.*, r.B, r.C FROM L LEFT JOIN R WITHIN 10 SECONDS ON ABS(L.A) = R.A;"
       ],
-      "properties": {
-        "ksql.any.key.name.enabled": true
-      },
       "expectedException": {
         "type": "io.confluent.ksql.util.KsqlStatementException",
         "message": "The query used to build `OUTPUT` must include the join expression R.A in its projection."
@@ -326,9 +284,6 @@
         "CREATE STREAM R (A INT KEY, B INT, C INT) WITH (kafka_topic='RIGHT', value_format='JSON');",
         "CREATE STREAM OUTPUT AS SELECT l.*, r.* FROM L LEFT JOIN R WITHIN 10 SECONDS ON ABS(L.A) = ABS(R.A);"
       ],
-      "properties": {
-        "ksql.any.key.name.enabled": true
-      },
       "expectedException": {
         "type": "io.confluent.ksql.util.KsqlStatementException",
         "message": "The query used to build `OUTPUT` must include the join expression JOINKEY(ABS(L.A), ABS(R.A)) in its projection.\nJOINKEY(ABS(L.A), ABS(R.A)) was added as a synthetic key column because the join criteria did not match any source column."
@@ -341,9 +296,6 @@
         "CREATE STREAM R (A INT KEY, B INT, C INT) WITH (kafka_topic='RIGHT', value_format='JSON');",
         "CREATE STREAM OUTPUT AS SELECT * FROM L FULL OUTER JOIN R WITHIN 10 SECONDS ON L.A = R.A;"
       ],
-      "properties": {
-        "ksql.any.key.name.enabled": true
-      },
       "inputs": [
         {"topic": "RIGHT", "key": 0, "value": {"B": -1, "C": -2}, "timestamp": 9},
         {"topic": "LEFT", "key": 0, "value": {"B": 1, "C": 2}, "timestamp": 10}
@@ -365,9 +317,6 @@
         "CREATE STREAM R (A INT KEY, B INT, C INT) WITH (kafka_topic='RIGHT', value_format='JSON');",
         "CREATE STREAM OUTPUT AS SELECT l.B, l.C, r.* FROM L FULL OUTER JOIN R WITHIN 10 SECONDS ON L.A = R.A;"
       ],
-      "properties": {
-        "ksql.any.key.name.enabled": true
-      },
       "expectedException": {
         "type": "io.confluent.ksql.util.KsqlStatementException",
         "message": "The query used to build `OUTPUT` must include the join expression JOINKEY(L.A, R.A) in its projection.\nJOINKEY(L.A, R.A) was added as a synthetic key column because the join criteria did not match any source column."
@@ -380,9 +329,6 @@
         "CREATE STREAM R (A INT KEY, B INT, C INT) WITH (kafka_topic='RIGHT', value_format='JSON');",
         "CREATE STREAM OUTPUT AS SELECT l.B AS L_A, l.C, R.B AS R_A, R.C FROM L JOIN R WITHIN 10 SECONDS ON L.A = R.A;"
       ],
-      "properties": {
-        "ksql.any.key.name.enabled": true
-      },
       "expectedException": {
         "type": "io.confluent.ksql.util.KsqlStatementException",
         "message": "The query used to build `OUTPUT` must include the join expressions L.A or R.A in its projection."
@@ -395,17 +341,13 @@
         "CREATE STREAM R (A INT KEY, B INT, C INT) WITH (kafka_topic='RIGHT', value_format='JSON');",
         "CREATE STREAM OUTPUT AS SELECT l.A, l.A AS KEY2, l.C, R.C FROM L JOIN R WITHIN 10 SECONDS ON L.A = R.A;"
       ],
-      "properties": {
-        "ksql.any.key.name.enabled": true
-      },
       "expectedException": {
         "type": "io.confluent.ksql.util.KsqlStatementException",
         "message": "The projection contains the key column more than once: `L_A` and `KEY2`."
       }
     },
     {
-      "name": "stream-stream left join",
->>>>>>> 28dfbc21
+      "name": "stream stream left join",
       "format": ["AVRO", "JSON"],
       "statements": [
         "CREATE STREAM TEST (ID BIGINT KEY, NAME varchar, VALUE bigint) WITH (kafka_topic='left_topic', value_format='{FORMAT}');",
@@ -504,11 +446,7 @@
       "statements": [
         "CREATE STREAM TEST (K STRING KEY, ID bigint, NAME varchar, VALUE bigint) WITH (kafka_topic='left_topic', value_format='{FORMAT}');",
         "CREATE STREAM TEST_STREAM (K STRING KEY, ID bigint, F1 varchar, F2 bigint) WITH (kafka_topic='right_topic', value_format='{FORMAT}');",
-<<<<<<< HEAD
-        "CREATE STREAM LEFT_OUTER_JOIN as SELECT t.id, t.k, name, value, f1, f2 FROM test t left join TEST_STREAM tt WITHIN 11 seconds ON t.id = tt.id;"
-=======
-        "CREATE STREAM OUTPUT as SELECT t.id, name, value, f1, f2 FROM test t left join TEST_STREAM tt WITHIN 11 seconds ON t.id = tt.id;"
->>>>>>> 28dfbc21
+        "CREATE STREAM OUTPUT as SELECT t.id, t.k, name, value, f1, f2 FROM test t left join TEST_STREAM tt WITHIN 11 seconds ON t.id = tt.id;"
       ],
       "inputs": [
         {"topic": "left_topic", "key": "foo", "value": {"ID": 0, "NAME": "zero", "VALUE": 0}, "timestamp": 0},
@@ -521,31 +459,17 @@
         {"topic": "left_topic", "key": "foo", "value": {"ID": 0, "NAME": "bar", "VALUE": 99}, "timestamp": 30000}
       ],
       "outputs": [
-<<<<<<< HEAD
-        {"topic": "LEFT_OUTER_JOIN", "key": 0, "value": {"T_ID": 0, "T_K": "foo", "NAME": "zero", "VALUE": 0, "F1": null, "F2": null}, "timestamp": 0},
-        {"topic": "LEFT_OUTER_JOIN", "key": 0, "value": {"T_ID": 0, "T_K": "foo", "NAME": "zero", "VALUE": 0, "F1": "blah", "F2": 50}, "timestamp": 10000},
-        {"topic": "LEFT_OUTER_JOIN", "key": 10, "value": {"T_ID": 10, "T_K": "foo", "NAME": "100", "VALUE": 5, "F1": null, "F2": null}, "timestamp": 11000},
-        {"topic": "LEFT_OUTER_JOIN", "key": 0, "value": {"T_ID": 0, "T_K": "foo", "NAME": "foo", "VALUE": 100, "F1": "blah", "F2": 50}, "timestamp": 13000},
-        {"topic": "LEFT_OUTER_JOIN", "key": 0, "value": {"T_ID": 0, "T_K": "foo", "NAME": "foo", "VALUE": 100, "F1": "a", "F2": 10}, "timestamp": 15000},
-        {"topic": "LEFT_OUTER_JOIN", "key": 90, "value": {"T_ID": 90, "T_K": "foo", "NAME": "ninety", "VALUE": 90, "F1": null, "F2": null}, "timestamp": 17000},
-        {"topic": "LEFT_OUTER_JOIN", "key": 0, "value": {"T_ID": 0, "T_K": "foo", "NAME": "bar", "VALUE": 99, "F1": null, "F2": null}, "timestamp": 30000}
-      ],
-      "post": {
-        "sources": [
-          {"name": "LEFT_OUTER_JOIN", "type": "stream", "schema": "ID BIGINT KEY, T_ID BIGINT, T_K STRING, NAME STRING, VALUE BIGINT, F1 STRING, F2 BIGINT"}
-=======
-        {"topic": "OUTPUT", "key": 0, "value": {"NAME": "zero", "VALUE": 0, "F1": null, "F2": null}, "timestamp": 0},
-        {"topic": "OUTPUT", "key": 0, "value": {"NAME": "zero", "VALUE": 0, "F1": "blah", "F2": 50}, "timestamp": 10000},
-        {"topic": "OUTPUT", "key": 10, "value": {"NAME": "100", "VALUE": 5, "F1": null, "F2": null}, "timestamp": 11000},
-        {"topic": "OUTPUT", "key": 0, "value": {"NAME": "foo", "VALUE": 100, "F1": "blah", "F2": 50}, "timestamp": 13000},
-        {"topic": "OUTPUT", "key": 0, "value": {"NAME": "foo", "VALUE": 100, "F1": "a", "F2": 10}, "timestamp": 15000},
-        {"topic": "OUTPUT", "key": 90, "value": {"NAME": "ninety", "VALUE": 90, "F1": null, "F2": null}, "timestamp": 17000},
-        {"topic": "OUTPUT", "key": 0, "value": {"NAME": "bar", "VALUE": 99, "F1": null, "F2": null}, "timestamp": 30000}
-      ],
-      "post": {
-        "sources": [
-          {"name": "OUTPUT", "type": "stream", "schema": "T_ID BIGINT KEY, NAME STRING, VALUE BIGINT, F1 STRING, F2 BIGINT"}
->>>>>>> 28dfbc21
+        {"topic": "OUTPUT", "key": 0, "value": {"T_K": "foo", "NAME": "zero", "VALUE": 0, "F1": null, "F2": null}, "timestamp": 0},
+        {"topic": "OUTPUT", "key": 0, "value": {"T_K": "foo", "NAME": "zero", "VALUE": 0, "F1": "blah", "F2": 50}, "timestamp": 10000},
+        {"topic": "OUTPUT", "key": 10, "value": {"T_K": "foo", "NAME": "100", "VALUE": 5, "F1": null, "F2": null}, "timestamp": 11000},
+        {"topic": "OUTPUT", "key": 0, "value": {"T_K": "foo", "NAME": "foo", "VALUE": 100, "F1": "blah", "F2": 50}, "timestamp": 13000},
+        {"topic": "OUTPUT", "key": 0, "value": {"T_K": "foo", "NAME": "foo", "VALUE": 100, "F1": "a", "F2": 10}, "timestamp": 15000},
+        {"topic": "OUTPUT", "key": 90, "value": {"T_K": "foo", "NAME": "ninety", "VALUE": 90, "F1": null, "F2": null}, "timestamp": 17000},
+        {"topic": "OUTPUT", "key": 0, "value": {"T_K": "foo", "NAME": "bar", "VALUE": 99, "F1": null, "F2": null}, "timestamp": 30000}
+      ],
+      "post": {
+        "sources": [
+          {"name": "OUTPUT", "type": "stream", "schema": "T_ID BIGINT KEY, T_K STRING, NAME STRING, VALUE BIGINT, F1 STRING, F2 BIGINT"}
         ]
       }
     },
@@ -1264,13 +1188,13 @@
     {
       "name": "to table using something other than key column",
       "statements": [
-        "CREATE STREAM S (ID bigint) WITH (kafka_topic='S', value_format='JSON');",
-        "CREATE TABLE NO_KEY (ID bigint, NAME string) WITH (kafka_topic='NO_KEY', value_format='JSON');",
+        "CREATE STREAM S (K STRING KEY, ID bigint) WITH (kafka_topic='S', value_format='JSON');",
+        "CREATE TABLE NO_KEY (K STRING PRIMARY KEY, ID bigint, NAME string) WITH (kafka_topic='NO_KEY', value_format='JSON');",
         "CREATE STREAM OUTPUT as SELECT s.id, name FROM S JOIN NO_KEY t ON s.id = t.id;"
       ],
       "expectedException": {
         "type": "io.confluent.ksql.util.KsqlStatementException",
-        "message": "Cannot repartition a TABLE source. If this is a join, make sure that the criteria uses the TABLE's key column ROWKEY instead of ID"
+        "message": "Cannot repartition a TABLE source. If this is a join, make sure that the criteria uses the TABLE's key column K instead of ID"
       }
     },
     {
@@ -1494,8 +1418,8 @@
     {
       "name": "stream stream join - contains function",
       "statements": [
-        "CREATE STREAM TEST1 (ID varchar) WITH (kafka_topic='left_topic', value_format='JSON');",
-        "CREATE STREAM TEST2 (ID varchar) WITH (kafka_topic='right_topic', value_format='JSON');",
+        "CREATE STREAM TEST1 (K STRING KEY, ID varchar) WITH (kafka_topic='left_topic', value_format='JSON');",
+        "CREATE STREAM TEST2 (K STRING KEY, ID varchar) WITH (kafka_topic='right_topic', value_format='JSON');",
         "CREATE STREAM OUTPUT as SELECT T.ID, tt.ID FROM test1 t join test2 tt WITHIN 30 SECONDS ON t.id = SUBSTRING(tt.id, 2);"
       ],
       "inputs": [
@@ -1964,2319 +1888,6 @@
           }
         ]
       }
-<<<<<<< HEAD
-=======
-    },
-    {
-      "name": "join and group by without key column",
-      "statements": [
-        "CREATE TABLE INPUT1 (ID INT PRIMARY KEY, NAME STRING) WITH (kafka_topic='input-1',value_format='JSON');",
-        "CREATE TABLE INPUT2 (ID INT PRIMARY KEY, NAME STRING) WITH (kafka_topic='input-2',value_format='JSON');",
-        "CREATE TABLE OUTPUT AS SELECT SUM(LEN(I1.NAME) + LEN(I2.NAME)) FROM INPUT1 I1 JOIN INPUT2 I2 ON (I1.ID = I2.ID) GROUP BY I1.ID;"
-      ],
-      "properties": {
-        "ksql.any.key.name.enabled": true
-      },
-      "expectedException": {
-        "type": "io.confluent.ksql.util.KsqlStatementException",
-        "message": "The query used to build `OUTPUT` must include the grouping expression I1_ID in its projection."
-      }
-    },
-    {
-      "name": "join and partition by without key column",
-      "statements": [
-        "CREATE STREAM INPUT1 (ID INT KEY, NAME STRING) WITH (kafka_topic='input-1',value_format='JSON');",
-        "CREATE STREAM INPUT2 (ID INT KEY, NAME STRING) WITH (kafka_topic='input-2',value_format='JSON');",
-        "CREATE STREAM OUTPUT AS SELECT I1.ID, I2.ID, I2.NAME FROM INPUT1 I1 JOIN INPUT2 I2 WITHIN 10 SECONDS ON (I1.ID = I2.ID) PARTITION BY I1.NAME;"
-      ],
-      "properties": {
-        "ksql.any.key.name.enabled": true
-      },
-      "expectedException": {
-        "type": "io.confluent.ksql.util.KsqlStatementException",
-        "message": "The query used to build `OUTPUT` must include the partitioning expression I1.NAME in its projection."
-      }
-    },
-
-
-
-
-    {
-      "name": "stream stream left join",
-      "format": ["AVRO", "JSON"],
-      "statements": [
-        "CREATE STREAM TEST (ROWKEY BIGINT KEY, ID bigint, NAME varchar, VALUE bigint) WITH (kafka_topic='left_topic', value_format='{FORMAT}', key='ID');",
-        "CREATE STREAM TEST_STREAM (ROWKEY BIGINT KEY, ID bigint, F1 varchar, F2 bigint) WITH (kafka_topic='right_topic', value_format='{FORMAT}', key='ID');",
-        "CREATE STREAM LEFT_OUTER_JOIN as SELECT t.id, name, value, f1, f2 FROM test t left join TEST_STREAM tt WITHIN 11 seconds ON t.id = tt.id;"
-      ],
-      "inputs": [
-        {"topic": "left_topic", "key": 0, "value": {"ID": 0, "NAME": "zero", "VALUE": 0}, "timestamp": 0},
-        {"topic": "right_topic", "key": 0, "value": {"ID": 0, "F1": "blah", "F2": 50}, "timestamp": 10000},
-        {"topic": "left_topic", "key": 10, "value": {"ID": 10, "NAME": "100", "VALUE": 5}, "timestamp": 11000},
-        {"topic": "left_topic", "key": 0, "value": {"ID": 0, "NAME": "foo", "VALUE": 100}, "timestamp": 13000},
-        {"topic": "right_topic", "key": 0, "value": {"ID": 0, "F1": "a", "F2": 10}, "timestamp": 15000},
-        {"topic": "right_topic", "key": 100, "value": {"ID": 100, "F1": "newblah", "F2": 150}, "timestamp": 16000},
-        {"topic": "left_topic", "key": 90, "value": {"ID": 90, "NAME": "ninety", "VALUE": 90}, "timestamp": 17000},
-        {"topic": "left_topic", "key": 0, "value": {"ID": 0, "NAME": "bar", "VALUE": 99}, "timestamp": 30000}
-      ],
-      "outputs": [
-        {"topic": "_confluent-ksql-some.ksql.service.idquery_CSAS_LEFT_OUTER_JOIN_0-KSTREAM-JOINTHIS-0000000008-store-changelog", "window": {"start": 0, "end": 11000, "type": "time"}, "key": 0, "value": {"T_ROWTIME": 0, "T_ROWKEY": 0, "T_ID": 0, "T_NAME": "zero", "T_VALUE": 0}, "timestamp": 0},
-        {"topic": "_confluent-ksql-some.ksql.service.idquery_CSAS_LEFT_OUTER_JOIN_0-KSTREAM-OUTEROTHER-0000000009-store-changelog", "window": {"start": 10000, "end": 21000, "type": "time"}, "key": 0, "value": {"TT_ROWTIME": 10000, "TT_ROWKEY": 0, "TT_ID": 0, "TT_F1": "blah", "TT_F2": 50}, "timestamp": 10000},
-        {"topic": "_confluent-ksql-some.ksql.service.idquery_CSAS_LEFT_OUTER_JOIN_0-KSTREAM-JOINTHIS-0000000008-store-changelog", "window": {"start": 11000, "end": 22000, "type": "time"}, "key": 10, "value": {"T_ROWTIME": 11000, "T_ROWKEY": 10, "T_ID": 10, "T_NAME": "100", "T_VALUE": 5}, "timestamp": 11000},
-        {"topic": "_confluent-ksql-some.ksql.service.idquery_CSAS_LEFT_OUTER_JOIN_0-KSTREAM-JOINTHIS-0000000008-store-changelog", "window": {"start": 13000, "end": 24000, "type": "time"}, "key": 0, "value": {"T_ROWTIME": 13000, "T_ROWKEY": 0, "T_ID": 0, "T_NAME": "foo", "T_VALUE": 100}, "timestamp": 13000},
-        {"topic": "_confluent-ksql-some.ksql.service.idquery_CSAS_LEFT_OUTER_JOIN_0-KSTREAM-OUTEROTHER-0000000009-store-changelog", "window": {"start": 15000, "end": 26000, "type": "time"}, "key": 0, "value": {"TT_ROWTIME": 15000, "TT_ROWKEY": 0, "TT_ID": 0, "TT_F1": "a", "TT_F2": 10}, "timestamp": 15000},
-        {"topic": "_confluent-ksql-some.ksql.service.idquery_CSAS_LEFT_OUTER_JOIN_0-KSTREAM-OUTEROTHER-0000000009-store-changelog", "window": {"start": 16000, "end": 27000, "type": "time"}, "key": 100, "value": {"TT_ROWTIME": 16000, "TT_ROWKEY": 100, "TT_ID": 100, "TT_F1": "newblah", "TT_F2": 150}, "timestamp": 16000},
-        {"topic": "_confluent-ksql-some.ksql.service.idquery_CSAS_LEFT_OUTER_JOIN_0-KSTREAM-JOINTHIS-0000000008-store-changelog", "window": {"start": 17000, "end": 28000, "type": "time"}, "key": 90, "value": {"T_ROWTIME": 17000, "T_ROWKEY": 90, "T_ID": 90, "T_NAME": "ninety", "T_VALUE": 90}, "timestamp": 17000},
-        {"topic": "_confluent-ksql-some.ksql.service.idquery_CSAS_LEFT_OUTER_JOIN_0-KSTREAM-JOINTHIS-0000000008-store-changelog", "window": {"start": 30000, "end": 41000, "type": "time"}, "key": 0, "value": {"T_ROWTIME": 30000, "T_ROWKEY": 0, "T_ID": 0, "T_NAME": "bar", "T_VALUE": 99}, "timestamp": 30000},
-        {"topic": "LEFT_OUTER_JOIN", "key": 0, "value": {"T_ID": 0, "NAME": "zero", "VALUE": 0, "F1": null, "F2": null}, "timestamp": 0},
-        {"topic": "LEFT_OUTER_JOIN", "key": 0, "value": {"T_ID": 0, "NAME": "zero", "VALUE": 0, "F1": "blah", "F2": 50}, "timestamp": 10000},
-        {"topic": "LEFT_OUTER_JOIN", "key": 10, "value": {"T_ID": 10, "NAME": "100", "VALUE": 5, "F1": null, "F2": null}, "timestamp": 11000},
-        {"topic": "LEFT_OUTER_JOIN", "key": 0, "value": {"T_ID": 0, "NAME": "foo", "VALUE": 100, "F1": "blah", "F2": 50}, "timestamp": 13000},
-        {"topic": "LEFT_OUTER_JOIN", "key": 0, "value": {"T_ID": 0, "NAME": "foo", "VALUE": 100, "F1": "a", "F2": 10}, "timestamp": 15000},
-        {"topic": "LEFT_OUTER_JOIN", "key": 90, "value": {"T_ID": 90, "NAME": "ninety", "VALUE": 90, "F1": null, "F2": null}, "timestamp": 17000},
-        {"topic": "LEFT_OUTER_JOIN", "key": 0, "value": {"T_ID": 0, "NAME": "bar", "VALUE": 99, "F1": null, "F2": null}, "timestamp": 30000}
-      ],
-      "post": {
-        "sources": [
-          {"name": "LEFT_OUTER_JOIN", "type": "stream", "keyField": "T_ID"}
-        ]
-      }
-    },
-    {
-      "name": "stream stream left join - PROTOBUF",
-      "format": ["PROTOBUF"],
-      "statements": [
-        "CREATE STREAM TEST (ROWKEY BIGINT KEY, ID bigint, NAME varchar, VALUE bigint) WITH (kafka_topic='left_topic', value_format='{FORMAT}', key='ID');",
-        "CREATE STREAM TEST_STREAM (ROWKEY BIGINT KEY, ID bigint, F1 varchar, F2 bigint) WITH (kafka_topic='right_topic', value_format='{FORMAT}', key='ID');",
-        "CREATE STREAM LEFT_OUTER_JOIN as SELECT t.id, name, value, f1, f2 FROM test t left join TEST_STREAM tt WITHIN 11 seconds ON t.id = tt.id;"
-      ],
-      "inputs": [
-        {"topic": "left_topic", "key": 0, "value": {"ID": 0, "NAME": "zero", "VALUE": 0}, "timestamp": 0},
-        {"topic": "right_topic", "key": 0, "value": {"ID": 0, "F1": "blah", "F2": 50}, "timestamp": 10000},
-        {"topic": "left_topic", "key": 10, "value": {"ID": 10, "NAME": "100", "VALUE": 5}, "timestamp": 11000},
-        {"topic": "left_topic", "key": 0, "value": {"ID": 0, "NAME": "foo", "VALUE": 100}, "timestamp": 13000},
-        {"topic": "right_topic", "key": 0, "value": {"ID": 0, "F1": "a", "F2": 10}, "timestamp": 15000},
-        {"topic": "right_topic", "key": 100, "value": {"ID": 100, "F1": "newblah", "F2": 150}, "timestamp": 16000},
-        {"topic": "left_topic", "key": 90, "value": {"ID": 90, "NAME": "ninety", "VALUE": 90}, "timestamp": 17000},
-        {"topic": "left_topic", "key": 0, "value": {"ID": 0, "NAME": "bar", "VALUE": 99}, "timestamp": 30000}
-      ],
-      "outputs": [
-        {"topic": "_confluent-ksql-some.ksql.service.idquery_CSAS_LEFT_OUTER_JOIN_0-KSTREAM-JOINTHIS-0000000008-store-changelog", "window": {"start": 0, "end": 11000, "type": "time"}, "key": 0, "value": {"T_ROWTIME": 0, "T_ROWKEY": 0, "T_ID": 0, "T_NAME": "zero", "T_VALUE": 0}, "timestamp": 0},
-        {"topic": "_confluent-ksql-some.ksql.service.idquery_CSAS_LEFT_OUTER_JOIN_0-KSTREAM-OUTEROTHER-0000000009-store-changelog", "window": {"start": 10000, "end": 21000, "type": "time"}, "key": 0, "value": {"TT_ROWTIME": 10000, "TT_ROWKEY": 0, "TT_ID": 0, "TT_F1": "blah", "TT_F2": 50}, "timestamp": 10000},
-        {"topic": "_confluent-ksql-some.ksql.service.idquery_CSAS_LEFT_OUTER_JOIN_0-KSTREAM-JOINTHIS-0000000008-store-changelog", "window": {"start": 11000, "end": 22000, "type": "time"}, "key": 10, "value": {"T_ROWTIME": 11000, "T_ROWKEY": 10, "T_ID": 10, "T_NAME": "100", "T_VALUE": 5}, "timestamp": 11000},
-        {"topic": "_confluent-ksql-some.ksql.service.idquery_CSAS_LEFT_OUTER_JOIN_0-KSTREAM-JOINTHIS-0000000008-store-changelog", "window": {"start": 13000, "end": 24000, "type": "time"}, "key": 0, "value": {"T_ROWTIME": 13000, "T_ROWKEY": 0, "T_ID": 0, "T_NAME": "foo", "T_VALUE": 100}, "timestamp": 13000},
-        {"topic": "_confluent-ksql-some.ksql.service.idquery_CSAS_LEFT_OUTER_JOIN_0-KSTREAM-OUTEROTHER-0000000009-store-changelog", "window": {"start": 15000, "end": 26000, "type": "time"}, "key": 0, "value": {"TT_ROWTIME": 15000, "TT_ROWKEY": 0, "TT_ID": 0, "TT_F1": "a", "TT_F2": 10}, "timestamp": 15000},
-        {"topic": "_confluent-ksql-some.ksql.service.idquery_CSAS_LEFT_OUTER_JOIN_0-KSTREAM-OUTEROTHER-0000000009-store-changelog", "window": {"start": 16000, "end": 27000, "type": "time"}, "key": 100, "value": {"TT_ROWTIME": 16000, "TT_ROWKEY": 100, "TT_ID": 100, "TT_F1": "newblah", "TT_F2": 150}, "timestamp": 16000},
-        {"topic": "_confluent-ksql-some.ksql.service.idquery_CSAS_LEFT_OUTER_JOIN_0-KSTREAM-JOINTHIS-0000000008-store-changelog", "window": {"start": 17000, "end": 28000, "type": "time"}, "key": 90, "value": {"T_ROWTIME": 17000, "T_ROWKEY": 90, "T_ID": 90, "T_NAME": "ninety", "T_VALUE": 90}, "timestamp": 17000},
-        {"topic": "_confluent-ksql-some.ksql.service.idquery_CSAS_LEFT_OUTER_JOIN_0-KSTREAM-JOINTHIS-0000000008-store-changelog", "window": {"start": 30000, "end": 41000, "type": "time"}, "key": 0, "value": {"T_ROWTIME": 30000, "T_ROWKEY": 0, "T_ID": 0, "T_NAME": "bar", "T_VALUE": 99}, "timestamp": 30000},
-        {"topic": "LEFT_OUTER_JOIN", "key": 0, "value": {"T_ID": 0, "NAME": "zero", "VALUE": 0, "F1": "", "F2": 0}, "timestamp": 0},
-        {"topic": "LEFT_OUTER_JOIN", "key": 0, "value": {"T_ID": 0, "NAME": "zero", "VALUE": 0, "F1": "blah", "F2": 50}, "timestamp": 10000},
-        {"topic": "LEFT_OUTER_JOIN", "key": 10, "value": {"T_ID": 10, "NAME": "100", "VALUE": 5, "F1": "", "F2": 0}, "timestamp": 11000},
-        {"topic": "LEFT_OUTER_JOIN", "key": 0, "value": {"T_ID": 0, "NAME": "foo", "VALUE": 100, "F1": "blah", "F2": 50}, "timestamp": 13000},
-        {"topic": "LEFT_OUTER_JOIN", "key": 0, "value": {"T_ID": 0, "NAME": "foo", "VALUE": 100, "F1": "a", "F2": 10}, "timestamp": 15000},
-        {"topic": "LEFT_OUTER_JOIN", "key": 90, "value": {"T_ID": 90, "NAME": "ninety", "VALUE": 90, "F1": "", "F2": 0}, "timestamp": 17000},
-        {"topic": "LEFT_OUTER_JOIN", "key": 0, "value": {"T_ID": 0, "NAME": "bar", "VALUE": 99, "F1": "", "F2": 0}, "timestamp": 30000}
-      ],
-      "post": {
-        "sources": [
-          {"name": "LEFT_OUTER_JOIN", "type": "stream", "keyField": "T_ID"}
-        ]
-      }
-    },
-    {
-      "name": "stream stream left join - KAFKA",
-      "statements": [
-        "CREATE STREAM S_LEFT (ID bigint) WITH (kafka_topic='left_topic', value_format='KAFKA');",
-        "CREATE STREAM S_RIGHT (ID bigint) WITH (kafka_topic='right_topic', value_format='KAFKA');",
-        "CREATE STREAM OUTPUT WITH(value_format='delimited') as SELECT * FROM s_left join s_right WITHIN 1 second ON s_left.id = s_right.id;"
-      ],
-      "expectedException": {
-        "type": "io.confluent.ksql.util.KsqlStatementException",
-        "message": "Source(s) S_LEFT, S_RIGHT are using the 'KAFKA' value format. This format does not yet support JOIN."
-      }
-    },
-    {
-      "name": "stream stream left join with rowkey - rekey",
-      "format": ["AVRO", "JSON"],
-      "statements": [
-        "CREATE STREAM TEST (ID bigint, NAME varchar, VALUE bigint) WITH (kafka_topic='left_topic', value_format='{FORMAT}');",
-        "CREATE STREAM TEST_STREAM (ID bigint, F1 varchar, F2 bigint) WITH (kafka_topic='right_topic', value_format='{FORMAT}');",
-        "CREATE STREAM LEFT_OUTER_JOIN as SELECT t.id, t.rowkey, name, value, f1, f2 FROM test t left join TEST_STREAM tt WITHIN 11 seconds ON t.id = tt.id;"
-      ],
-      "inputs": [
-        {"topic": "left_topic", "key": "foo", "value": {"ID": 0, "NAME": "zero", "VALUE": 0}, "timestamp": 0},
-        {"topic": "right_topic", "key": "foo", "value": {"ID": 0, "F1": "blah", "F2": 50}, "timestamp": 10000},
-        {"topic": "left_topic", "key": "foo", "value": {"ID": 10, "NAME": "100", "VALUE": 5}, "timestamp": 11000},
-        {"topic": "left_topic", "key": "foo", "value": {"ID": 0, "NAME": "foo", "VALUE": 100}, "timestamp": 13000},
-        {"topic": "right_topic", "key": "foo", "value": {"ID": 0, "F1": "a", "F2": 10}, "timestamp": 15000},
-        {"topic": "right_topic", "key": "foo", "value": {"ID": 100, "F1": "newblah", "F2": 150}, "timestamp": 16000},
-        {"topic": "left_topic", "key": "foo", "value": {"ID": 90, "NAME": "ninety", "VALUE": 90}, "timestamp": 17000},
-        {"topic": "left_topic", "key": "foo", "value": {"ID": 0, "NAME": "bar", "VALUE": 99}, "timestamp": 30000}
-      ],
-      "outputs": [
-        {"topic": "LEFT_OUTER_JOIN", "key": 0, "value": {"T_ID": 0, "T_ROWKEY": "foo","NAME": "zero", "VALUE": 0, "F1": null, "F2": null}, "timestamp": 0},
-        {"topic": "LEFT_OUTER_JOIN", "key": 0, "value": {"T_ID": 0, "T_ROWKEY": "foo", "NAME": "zero", "VALUE": 0, "F1": "blah", "F2": 50}, "timestamp": 10000},
-        {"topic": "LEFT_OUTER_JOIN", "key": 10, "value": {"T_ID": 10, "T_ROWKEY": "foo", "NAME": "100", "VALUE": 5, "F1": null, "F2": null}, "timestamp": 11000},
-        {"topic": "LEFT_OUTER_JOIN", "key": 0, "value": {"T_ID": 0, "T_ROWKEY": "foo", "NAME": "foo", "VALUE": 100, "F1": "blah", "F2": 50}, "timestamp": 13000},
-        {"topic": "LEFT_OUTER_JOIN", "key": 0, "value": {"T_ID": 0, "T_ROWKEY": "foo", "NAME": "foo", "VALUE": 100, "F1": "a", "F2": 10}, "timestamp": 15000},
-        {"topic": "LEFT_OUTER_JOIN", "key": 90, "value": {"T_ID": 90, "T_ROWKEY": "foo", "NAME": "ninety", "VALUE": 90, "F1": null, "F2": null}, "timestamp": 17000},
-        {"topic": "LEFT_OUTER_JOIN", "key": 0, "value": {"T_ID": 0, "T_ROWKEY": "foo", "NAME": "bar", "VALUE": 99, "F1": null, "F2": null}, "timestamp": 30000}
-      ],
-      "post": {
-        "sources": [
-          {"name": "LEFT_OUTER_JOIN", "type": "stream", "keyField": "T_ID"}
-        ]
-      }
-    },
-    {
-      "name": "stream stream left join with rowkey - rekey",
-      "format": ["PROTOBUF"],
-      "statements": [
-        "CREATE STREAM TEST (ID bigint, NAME varchar, VALUE bigint) WITH (kafka_topic='left_topic', value_format='{FORMAT}');",
-        "CREATE STREAM TEST_STREAM (ID bigint, F1 varchar, F2 bigint) WITH (kafka_topic='right_topic', value_format='{FORMAT}');",
-        "CREATE STREAM LEFT_OUTER_JOIN as SELECT t.id, t.rowkey, name, value, f1, f2 FROM test t left join TEST_STREAM tt WITHIN 11 seconds ON t.id = tt.id;"
-      ],
-      "inputs": [
-        {"topic": "left_topic", "key": "foo", "value": {"ID": 0, "NAME": "zero", "VALUE": 0}, "timestamp": 0},
-        {"topic": "right_topic", "key": "foo", "value": {"ID": 0, "F1": "blah", "F2": 50}, "timestamp": 10000},
-        {"topic": "left_topic", "key": "foo", "value": {"ID": 10, "NAME": "100", "VALUE": 5}, "timestamp": 11000},
-        {"topic": "left_topic", "key": "foo", "value": {"ID": 0, "NAME": "foo", "VALUE": 100}, "timestamp": 13000},
-        {"topic": "right_topic", "key": "foo", "value": {"ID": 0, "F1": "a", "F2": 10}, "timestamp": 15000},
-        {"topic": "right_topic", "key": "foo", "value": {"ID": 100, "F1": "newblah", "F2": 150}, "timestamp": 16000},
-        {"topic": "left_topic", "key": "foo", "value": {"ID": 90, "NAME": "ninety", "VALUE": 90}, "timestamp": 17000},
-        {"topic": "left_topic", "key": "foo", "value": {"ID": 0, "NAME": "bar", "VALUE": 99}, "timestamp": 30000}
-      ],
-      "outputs": [
-        {"topic": "LEFT_OUTER_JOIN", "key": 0, "value": {"T_ID": 0, "T_ROWKEY": "foo","NAME": "zero", "VALUE": 0, "F1": "", "F2": 0}, "timestamp": 0},
-        {"topic": "LEFT_OUTER_JOIN", "key": 0, "value": {"T_ID": 0, "T_ROWKEY": "foo", "NAME": "zero", "VALUE": 0, "F1": "blah", "F2": 50}, "timestamp": 10000},
-        {"topic": "LEFT_OUTER_JOIN", "key": 10, "value": {"T_ID": 10, "T_ROWKEY": "foo", "NAME": "100", "VALUE": 5, "F1": "", "F2": 0}, "timestamp": 11000},
-        {"topic": "LEFT_OUTER_JOIN", "key": 0, "value": {"T_ID": 0, "T_ROWKEY": "foo", "NAME": "foo", "VALUE": 100, "F1": "blah", "F2": 50}, "timestamp": 13000},
-        {"topic": "LEFT_OUTER_JOIN", "key": 0, "value": {"T_ID": 0, "T_ROWKEY": "foo", "NAME": "foo", "VALUE": 100, "F1": "a", "F2": 10}, "timestamp": 15000},
-        {"topic": "LEFT_OUTER_JOIN", "key": 90, "value": {"T_ID": 90, "T_ROWKEY": "foo", "NAME": "ninety", "VALUE": 90, "F1": "", "F2": 0}, "timestamp": 17000},
-        {"topic": "LEFT_OUTER_JOIN", "key": 0, "value": {"T_ID": 0, "T_ROWKEY": "foo", "NAME": "bar", "VALUE": 99, "F1": "", "F2": 0}, "timestamp": 30000}
-      ],
-      "post": {
-        "sources": [
-          {"name": "LEFT_OUTER_JOIN", "type": "stream", "keyField": "T_ID"}
-        ]
-      }
-    },
-    {
-      "name": "stream stream left join - rekey",
-      "format": ["AVRO", "JSON"],
-      "statements": [
-        "CREATE STREAM TEST (ID bigint, NAME varchar, VALUE bigint) WITH (kafka_topic='left_topic', value_format='{FORMAT}');",
-        "CREATE STREAM TEST_STREAM (ID bigint, F1 varchar, F2 bigint) WITH (kafka_topic='right_topic', value_format='{FORMAT}');",
-        "CREATE STREAM LEFT_OUTER_JOIN as SELECT t.id, name, value, f1, f2 FROM test t left join TEST_STREAM tt WITHIN 11 seconds ON t.id = tt.id;"
-      ],
-      "inputs": [
-        {"topic": "left_topic", "value": {"ID": 0, "NAME": "zero", "VALUE": 0}, "timestamp": 0},
-        {"topic": "right_topic", "value": {"ID": 0, "F1": "blah", "F2": 50}, "timestamp": 10000},
-        {"topic": "left_topic", "value": {"ID": 10, "NAME": "100", "VALUE": 5}, "timestamp": 11000},
-        {"topic": "left_topic", "value": {"ID": 0, "NAME": "foo", "VALUE": 100}, "timestamp": 13000},
-        {"topic": "right_topic", "value": {"ID": 0, "F1": "a", "F2": 10}, "timestamp": 15000},
-        {"topic": "right_topic", "value": {"ID": 100, "F1": "newblah", "F2": 150}, "timestamp": 16000},
-        {"topic": "left_topic", "value": {"ID": 90, "NAME": "ninety", "VALUE": 90}, "timestamp": 17000},
-        {"topic": "left_topic", "value": {"ID": 0, "NAME": "bar", "VALUE": 99}, "timestamp": 30000}
-      ],
-      "outputs": [
-        {"topic": "_confluent-ksql-some.ksql.service.idquery_CSAS_LEFT_OUTER_JOIN_0-Join-left-repartition", "key": 0, "value": {"T_ROWTIME": 0, "T_ROWKEY": "", "T_ID": 0, "T_NAME": "zero", "T_VALUE": 0}, "timestamp": 0},
-        {"topic": "_confluent-ksql-some.ksql.service.idquery_CSAS_LEFT_OUTER_JOIN_0-Join-right-repartition", "key": 0, "value": {"TT_ROWTIME": 10000, "TT_ROWKEY": "", "TT_ID": 0, "TT_F1": "blah", "TT_F2": 50}, "timestamp": 10000},
-        {"topic": "_confluent-ksql-some.ksql.service.idquery_CSAS_LEFT_OUTER_JOIN_0-Join-left-repartition", "key": 10, "value": {"T_ROWTIME": 11000, "T_ROWKEY": "", "T_ID": 10, "T_NAME": "100", "T_VALUE": 5}, "timestamp": 11000},
-        {"topic": "_confluent-ksql-some.ksql.service.idquery_CSAS_LEFT_OUTER_JOIN_0-Join-left-repartition", "key": 0, "value": {"T_ROWTIME": 13000, "T_ROWKEY": "", "T_ID": 0, "T_NAME": "foo", "T_VALUE": 100}, "timestamp": 13000},
-        {"topic": "_confluent-ksql-some.ksql.service.idquery_CSAS_LEFT_OUTER_JOIN_0-Join-right-repartition", "key": 0, "value": {"TT_ROWTIME": 15000, "TT_ROWKEY": "", "TT_ID": 0, "TT_F1": "a", "TT_F2": 10}, "timestamp": 15000},
-        {"topic": "_confluent-ksql-some.ksql.service.idquery_CSAS_LEFT_OUTER_JOIN_0-Join-right-repartition", "key": 100, "value": {"TT_ROWTIME": 16000, "TT_ROWKEY": "", "TT_ID": 100, "TT_F1": "newblah", "TT_F2": 150}, "timestamp": 16000},
-        {"topic": "_confluent-ksql-some.ksql.service.idquery_CSAS_LEFT_OUTER_JOIN_0-Join-left-repartition", "key": 90, "value": {"T_ROWTIME": 17000, "T_ROWKEY": "", "T_ID": 90, "T_NAME": "ninety", "T_VALUE": 90}, "timestamp": 17000},
-        {"topic": "_confluent-ksql-some.ksql.service.idquery_CSAS_LEFT_OUTER_JOIN_0-Join-left-repartition", "key": 0, "value": {"T_ROWTIME": 30000, "T_ROWKEY": "", "T_ID": 0, "T_NAME": "bar", "T_VALUE": 99}, "timestamp": 30000},
-        {"topic": "_confluent-ksql-some.ksql.service.idquery_CSAS_LEFT_OUTER_JOIN_0-KSTREAM-JOINTHIS-0000000018-store-changelog", "window": {"start": 0, "end": 11000, "type": "time"}, "key": 0, "value": {"T_ROWTIME": 0, "T_ROWKEY": "", "T_ID": 0, "T_NAME": "zero", "T_VALUE": 0}, "timestamp": 0},
-        {"topic": "_confluent-ksql-some.ksql.service.idquery_CSAS_LEFT_OUTER_JOIN_0-KSTREAM-OUTEROTHER-0000000019-store-changelog", "window": {"start": 10000, "end": 21000, "type": "time"}, "key": 0, "value": {"TT_ROWTIME": 10000, "TT_ROWKEY": "", "TT_ID": 0, "TT_F1": "blah", "TT_F2": 50}, "timestamp": 10000},
-        {"topic": "_confluent-ksql-some.ksql.service.idquery_CSAS_LEFT_OUTER_JOIN_0-KSTREAM-JOINTHIS-0000000018-store-changelog", "window": {"start": 11000, "end": 22000, "type": "time"}, "key": 10, "value": {"T_ROWTIME": 11000, "T_ROWKEY": "", "T_ID": 10, "T_NAME": "100", "T_VALUE": 5}, "timestamp": 11000},
-        {"topic": "_confluent-ksql-some.ksql.service.idquery_CSAS_LEFT_OUTER_JOIN_0-KSTREAM-JOINTHIS-0000000018-store-changelog", "window": {"start": 13000, "end": 24000, "type": "time"}, "key": 0, "value": {"T_ROWTIME": 13000, "T_ROWKEY": "", "T_ID": 0, "T_NAME": "foo", "T_VALUE": 100}, "timestamp": 13000},
-        {"topic": "_confluent-ksql-some.ksql.service.idquery_CSAS_LEFT_OUTER_JOIN_0-KSTREAM-OUTEROTHER-0000000019-store-changelog", "window": {"start": 15000, "end": 26000, "type": "time"}, "key": 0, "value": {"TT_ROWTIME": 15000, "TT_ROWKEY": "", "TT_ID": 0, "TT_F1": "a", "TT_F2": 10}, "timestamp": 15000},
-        {"topic": "_confluent-ksql-some.ksql.service.idquery_CSAS_LEFT_OUTER_JOIN_0-KSTREAM-OUTEROTHER-0000000019-store-changelog", "window": {"start": 16000, "end": 27000, "type": "time"}, "key": 100, "value": {"TT_ROWTIME": 16000, "TT_ROWKEY": "", "TT_ID": 100, "TT_F1": "newblah", "TT_F2": 150}, "timestamp": 16000},
-        {"topic": "_confluent-ksql-some.ksql.service.idquery_CSAS_LEFT_OUTER_JOIN_0-KSTREAM-JOINTHIS-0000000018-store-changelog", "window": {"start": 17000, "end": 28000, "type": "time"}, "key": 90, "value": {"T_ROWTIME": 17000, "T_ROWKEY": "", "T_ID": 90, "T_NAME": "ninety", "T_VALUE": 90}, "timestamp": 17000},
-        {"topic": "_confluent-ksql-some.ksql.service.idquery_CSAS_LEFT_OUTER_JOIN_0-KSTREAM-JOINTHIS-0000000018-store-changelog", "window": {"start": 30000, "end": 41000, "type": "time"}, "key": 0, "value": {"T_ROWTIME": 30000, "T_ROWKEY": "", "T_ID": 0, "T_NAME": "bar", "T_VALUE": 99}, "timestamp": 30000},
-        {"topic": "LEFT_OUTER_JOIN", "key": 0, "value": {"T_ID": 0, "NAME": "zero", "VALUE": 0, "F1": null, "F2": null}, "timestamp": 0},
-        {"topic": "LEFT_OUTER_JOIN", "key": 0, "value": {"T_ID": 0, "NAME": "zero", "VALUE": 0, "F1": "blah", "F2": 50}, "timestamp": 10000},
-        {"topic": "LEFT_OUTER_JOIN", "key": 10, "value": {"T_ID": 10, "NAME": "100", "VALUE": 5, "F1": null, "F2": null}, "timestamp": 11000},
-        {"topic": "LEFT_OUTER_JOIN", "key": 0, "value": {"T_ID": 0, "NAME": "foo", "VALUE": 100, "F1": "blah", "F2": 50}, "timestamp": 13000},
-        {"topic": "LEFT_OUTER_JOIN", "key": 0, "value": {"T_ID": 0, "NAME": "foo", "VALUE": 100, "F1": "a", "F2": 10}, "timestamp": 15000},
-        {"topic": "LEFT_OUTER_JOIN", "key": 90, "value": {"T_ID": 90, "NAME": "ninety", "VALUE": 90, "F1": null, "F2": null}, "timestamp": 17000},
-        {"topic": "LEFT_OUTER_JOIN", "key": 0, "value": {"T_ID": 0, "NAME": "bar", "VALUE": 99, "F1": null, "F2": null}, "timestamp": 30000}
-      ],
-      "post": {
-        "sources": [
-          {"name": "LEFT_OUTER_JOIN", "type": "stream", "keyField": "T_ID"}
-        ]
-      }
-    },
-    {
-      "name": "stream stream left join - rekey",
-      "format": ["PROTOBUF"],
-      "statements": [
-        "CREATE STREAM TEST (ID bigint, NAME varchar, VALUE bigint) WITH (kafka_topic='left_topic', value_format='{FORMAT}');",
-        "CREATE STREAM TEST_STREAM (ID bigint, F1 varchar, F2 bigint) WITH (kafka_topic='right_topic', value_format='{FORMAT}');",
-        "CREATE STREAM LEFT_OUTER_JOIN as SELECT t.id, name, value, f1, f2 FROM test t left join TEST_STREAM tt WITHIN 11 seconds ON t.id = tt.id;"
-      ],
-      "inputs": [
-        {"topic": "left_topic", "value": {"ID": 0, "NAME": "zero", "VALUE": 0}, "timestamp": 0},
-        {"topic": "right_topic", "value": {"ID": 0, "F1": "blah", "F2": 50}, "timestamp": 10000},
-        {"topic": "left_topic", "value": {"ID": 10, "NAME": "100", "VALUE": 5}, "timestamp": 11000},
-        {"topic": "left_topic", "value": {"ID": 0, "NAME": "foo", "VALUE": 100}, "timestamp": 13000},
-        {"topic": "right_topic", "value": {"ID": 0, "F1": "a", "F2": 10}, "timestamp": 15000},
-        {"topic": "right_topic", "value": {"ID": 100, "F1": "newblah", "F2": 150}, "timestamp": 16000},
-        {"topic": "left_topic", "value": {"ID": 90, "NAME": "ninety", "VALUE": 90}, "timestamp": 17000},
-        {"topic": "left_topic", "value": {"ID": 0, "NAME": "bar", "VALUE": 99}, "timestamp": 30000}
-      ],
-      "outputs": [
-        {"topic": "_confluent-ksql-some.ksql.service.idquery_CSAS_LEFT_OUTER_JOIN_0-Join-left-repartition", "key": 0, "value": {"T_ROWTIME": 0, "T_ROWKEY": "", "T_ID": 0, "T_NAME": "zero", "T_VALUE": 0}, "timestamp": 0},
-        {"topic": "_confluent-ksql-some.ksql.service.idquery_CSAS_LEFT_OUTER_JOIN_0-Join-right-repartition", "key": 0, "value": {"TT_ROWTIME": 10000, "TT_ROWKEY": "", "TT_ID": 0, "TT_F1": "blah", "TT_F2": 50}, "timestamp": 10000},
-        {"topic": "_confluent-ksql-some.ksql.service.idquery_CSAS_LEFT_OUTER_JOIN_0-Join-left-repartition", "key": 10, "value": {"T_ROWTIME": 11000, "T_ROWKEY": "", "T_ID": 10, "T_NAME": "100", "T_VALUE": 5}, "timestamp": 11000},
-        {"topic": "_confluent-ksql-some.ksql.service.idquery_CSAS_LEFT_OUTER_JOIN_0-Join-left-repartition", "key": 0, "value": {"T_ROWTIME": 13000, "T_ROWKEY": "", "T_ID": 0, "T_NAME": "foo", "T_VALUE": 100}, "timestamp": 13000},
-        {"topic": "_confluent-ksql-some.ksql.service.idquery_CSAS_LEFT_OUTER_JOIN_0-Join-right-repartition", "key": 0, "value": {"TT_ROWTIME": 15000, "TT_ROWKEY": "", "TT_ID": 0, "TT_F1": "a", "TT_F2": 10}, "timestamp": 15000},
-        {"topic": "_confluent-ksql-some.ksql.service.idquery_CSAS_LEFT_OUTER_JOIN_0-Join-right-repartition", "key": 100, "value": {"TT_ROWTIME": 16000, "TT_ROWKEY": "", "TT_ID": 100, "TT_F1": "newblah", "TT_F2": 150}, "timestamp": 16000},
-        {"topic": "_confluent-ksql-some.ksql.service.idquery_CSAS_LEFT_OUTER_JOIN_0-Join-left-repartition", "key": 90, "value": {"T_ROWTIME": 17000, "T_ROWKEY": "", "T_ID": 90, "T_NAME": "ninety", "T_VALUE": 90}, "timestamp": 17000},
-        {"topic": "_confluent-ksql-some.ksql.service.idquery_CSAS_LEFT_OUTER_JOIN_0-Join-left-repartition", "key": 0, "value": {"T_ROWTIME": 30000, "T_ROWKEY": "", "T_ID": 0, "T_NAME": "bar", "T_VALUE": 99}, "timestamp": 30000},
-        {"topic": "_confluent-ksql-some.ksql.service.idquery_CSAS_LEFT_OUTER_JOIN_0-KSTREAM-JOINTHIS-0000000018-store-changelog", "window": {"start": 0, "end": 11000, "type": "time"}, "key": 0, "value": {"T_ROWTIME": 0, "T_ROWKEY": "", "T_ID": 0, "T_NAME": "zero", "T_VALUE": 0}, "timestamp": 0},
-        {"topic": "_confluent-ksql-some.ksql.service.idquery_CSAS_LEFT_OUTER_JOIN_0-KSTREAM-OUTEROTHER-0000000019-store-changelog", "window": {"start": 10000, "end": 21000, "type": "time"}, "key": 0, "value": {"TT_ROWTIME": 10000, "TT_ROWKEY": "", "TT_ID": 0, "TT_F1": "blah", "TT_F2": 50}, "timestamp": 10000},
-        {"topic": "_confluent-ksql-some.ksql.service.idquery_CSAS_LEFT_OUTER_JOIN_0-KSTREAM-JOINTHIS-0000000018-store-changelog", "window": {"start": 11000, "end": 22000, "type": "time"}, "key": 10, "value": {"T_ROWTIME": 11000, "T_ROWKEY": "", "T_ID": 10, "T_NAME": "100", "T_VALUE": 5}, "timestamp": 11000},
-        {"topic": "_confluent-ksql-some.ksql.service.idquery_CSAS_LEFT_OUTER_JOIN_0-KSTREAM-JOINTHIS-0000000018-store-changelog", "window": {"start": 13000, "end": 24000, "type": "time"}, "key": 0, "value": {"T_ROWTIME": 13000, "T_ROWKEY": "", "T_ID": 0, "T_NAME": "foo", "T_VALUE": 100}, "timestamp": 13000},
-        {"topic": "_confluent-ksql-some.ksql.service.idquery_CSAS_LEFT_OUTER_JOIN_0-KSTREAM-OUTEROTHER-0000000019-store-changelog", "window": {"start": 15000, "end": 26000, "type": "time"}, "key": 0, "value": {"TT_ROWTIME": 15000, "TT_ROWKEY": "", "TT_ID": 0, "TT_F1": "a", "TT_F2": 10}, "timestamp": 15000},
-        {"topic": "_confluent-ksql-some.ksql.service.idquery_CSAS_LEFT_OUTER_JOIN_0-KSTREAM-OUTEROTHER-0000000019-store-changelog", "window": {"start": 16000, "end": 27000, "type": "time"}, "key": 100, "value": {"TT_ROWTIME": 16000, "TT_ROWKEY": "", "TT_ID": 100, "TT_F1": "newblah", "TT_F2": 150}, "timestamp": 16000},
-        {"topic": "_confluent-ksql-some.ksql.service.idquery_CSAS_LEFT_OUTER_JOIN_0-KSTREAM-JOINTHIS-0000000018-store-changelog", "window": {"start": 17000, "end": 28000, "type": "time"}, "key": 90, "value": {"T_ROWTIME": 17000, "T_ROWKEY": "", "T_ID": 90, "T_NAME": "ninety", "T_VALUE": 90}, "timestamp": 17000},
-        {"topic": "_confluent-ksql-some.ksql.service.idquery_CSAS_LEFT_OUTER_JOIN_0-KSTREAM-JOINTHIS-0000000018-store-changelog", "window": {"start": 30000, "end": 41000, "type": "time"}, "key": 0, "value": {"T_ROWTIME": 30000, "T_ROWKEY": "", "T_ID": 0, "T_NAME": "bar", "T_VALUE": 99}, "timestamp": 30000},
-        {"topic": "LEFT_OUTER_JOIN", "key": 0, "value": {"T_ID": 0, "NAME": "zero", "VALUE": 0, "F1": "", "F2": 0}, "timestamp": 0},
-        {"topic": "LEFT_OUTER_JOIN", "key": 0, "value": {"T_ID": 0, "NAME": "zero", "VALUE": 0, "F1": "blah", "F2": 50}, "timestamp": 10000},
-        {"topic": "LEFT_OUTER_JOIN", "key": 10, "value": {"T_ID": 10, "NAME": "100", "VALUE": 5, "F1": "", "F2": 0}, "timestamp": 11000},
-        {"topic": "LEFT_OUTER_JOIN", "key": 0, "value": {"T_ID": 0, "NAME": "foo", "VALUE": 100, "F1": "blah", "F2": 50}, "timestamp": 13000},
-        {"topic": "LEFT_OUTER_JOIN", "key": 0, "value": {"T_ID": 0, "NAME": "foo", "VALUE": 100, "F1": "a", "F2": 10}, "timestamp": 15000},
-        {"topic": "LEFT_OUTER_JOIN", "key": 90, "value": {"T_ID": 90, "NAME": "ninety", "VALUE": 90, "F1": "", "F2": 0}, "timestamp": 17000},
-        {"topic": "LEFT_OUTER_JOIN", "key": 0, "value": {"T_ID": 0, "NAME": "bar", "VALUE": 99, "F1": "", "F2": 0}, "timestamp": 30000}
-      ],
-      "post": {
-        "sources": [
-          {"name": "LEFT_OUTER_JOIN", "type": "stream", "keyField": "T_ID"}
-        ]
-      }
-    },
-    {
-      "name": "stream stream left join - join key not in projection",
-      "statements": [
-        "CREATE STREAM TEST (ROWKEY BIGINT KEY, ID bigint, NAME varchar, VALUE bigint) WITH (kafka_topic='left_topic', value_format='JSON', key='ID');",
-        "CREATE STREAM TEST_STREAM (ROWKEY BIGINT KEY, ID bigint, F1 varchar, F2 bigint) WITH (kafka_topic='right_topic', value_format='JSON', key='ID');",
-        "CREATE STREAM LEFT_OUTER_JOIN as SELECT name, value, f1, f2 FROM test t left join TEST_STREAM tt WITHIN 11 seconds ON t.id = tt.id;"
-      ],
-      "inputs": [
-        {"topic": "left_topic", "key": 0, "value": {"ID": 0, "NAME": "zero", "VALUE": 0}, "timestamp": 0},
-        {"topic": "right_topic", "key": 0, "value": {"ID": 0, "F1": "blah", "F2": 50}, "timestamp": 10000},
-        {"topic": "left_topic", "key": 10, "value": {"ID": 10, "NAME": "100", "VALUE": 5}, "timestamp": 11000},
-        {"topic": "left_topic", "key": 0, "value": {"ID": 0, "NAME": "foo", "VALUE": 100}, "timestamp": 13000},
-        {"topic": "right_topic", "key": 0, "value": {"ID": 0, "F1": "a", "F2": 10}, "timestamp": 15000},
-        {"topic": "right_topic", "key": 100, "value": {"ID": 100, "F1": "newblah", "F2": 150}, "timestamp": 16000},
-        {"topic": "left_topic", "key": 90, "value": {"ID": 90, "NAME": "ninety", "VALUE": 90}, "timestamp": 17000},
-        {"topic": "left_topic", "key": 0, "value": {"ID": 0, "NAME": "bar", "VALUE": 99}, "timestamp": 30000}
-      ],
-      "outputs": [
-        {"topic": "LEFT_OUTER_JOIN", "key": 0, "value": {"NAME": "zero", "VALUE": 0, "F1": null, "F2": null}, "timestamp": 0},
-        {"topic": "LEFT_OUTER_JOIN", "key": 0, "value": {"NAME": "zero", "VALUE": 0, "F1": "blah", "F2": 50}, "timestamp": 10000},
-        {"topic": "LEFT_OUTER_JOIN", "key": 10, "value": {"NAME": "100", "VALUE": 5, "F1": null, "F2": null}, "timestamp": 11000},
-        {"topic": "LEFT_OUTER_JOIN", "key": 0, "value": {"NAME": "foo", "VALUE": 100, "F1": "blah", "F2": 50}, "timestamp": 13000},
-        {"topic": "LEFT_OUTER_JOIN", "key": 0, "value": {"NAME": "foo", "VALUE": 100, "F1": "a", "F2": 10}, "timestamp": 15000},
-        {"topic": "LEFT_OUTER_JOIN", "key": 90, "value": {"NAME": "ninety", "VALUE": 90, "F1": null, "F2": null}, "timestamp": 17000},
-        {"topic": "LEFT_OUTER_JOIN", "key": 0, "value": {"NAME": "bar", "VALUE": 99, "F1": null, "F2": null}, "timestamp": 30000}
-      ],
-      "post": {
-        "sources": [
-          {"name": "LEFT_OUTER_JOIN", "type": "stream", "keyField": null}
-        ]
-      }
-    },
-    {
-      "name": "stream stream left join - right join key in projection",
-      "statements": [
-        "CREATE STREAM TEST (ID bigint, NAME varchar, VALUE bigint) WITH (kafka_topic='left_topic', value_format='JSON');",
-        "CREATE STREAM TEST_STREAM (ID bigint, F1 varchar, F2 bigint) WITH (kafka_topic='right_topic', value_format='JSON');",
-        "CREATE STREAM LEFT_OUTER_JOIN as SELECT tt.id, name, value, f1, f2 FROM test t left join TEST_STREAM tt WITHIN 11 seconds ON t.id = tt.id;"
-      ],
-      "inputs": [
-        {"topic": "left_topic", "value": {"ID": 0, "NAME": "zero", "VALUE": 0}, "timestamp": 0},
-        {"topic": "right_topic", "value": {"ID": 0, "F1": "blah", "F2": 50}, "timestamp": 10000},
-        {"topic": "left_topic", "value": {"ID": 10, "NAME": "100", "VALUE": 5}, "timestamp": 11000},
-        {"topic": "left_topic", "value": {"ID": 0, "NAME": "foo", "VALUE": 100}, "timestamp": 13000},
-        {"topic": "right_topic", "value": {"ID": 0, "F1": "a", "F2": 10}, "timestamp": 15000},
-        {"topic": "right_topic", "value": {"ID": 100, "F1": "newblah", "F2": 150}, "timestamp": 16000},
-        {"topic": "left_topic", "value": {"ID": 90, "NAME": "ninety", "VALUE": 90}, "timestamp": 17000},
-        {"topic": "left_topic", "value": {"ID": 0, "NAME": "bar", "VALUE": 99}, "timestamp": 30000}
-      ],
-      "outputs": [
-        {"topic": "LEFT_OUTER_JOIN", "key": 0, "value": {"TT_ID": null, "NAME": "zero", "VALUE": 0, "F1": null, "F2": null}, "timestamp": 0},
-        {"topic": "LEFT_OUTER_JOIN", "key": 0, "value": {"TT_ID": 0, "NAME": "zero", "VALUE": 0, "F1": "blah", "F2": 50}, "timestamp": 10000},
-        {"topic": "LEFT_OUTER_JOIN", "key": 10, "value": {"TT_ID": null, "NAME": "100", "VALUE": 5, "F1": null, "F2": null}, "timestamp": 11000},
-        {"topic": "LEFT_OUTER_JOIN", "key": 0, "value": {"TT_ID": 0, "NAME": "foo", "VALUE": 100, "F1": "blah", "F2": 50}, "timestamp": 13000},
-        {"topic": "LEFT_OUTER_JOIN", "key": 0, "value": {"TT_ID": 0, "NAME": "foo", "VALUE": 100, "F1": "a", "F2": 10}, "timestamp": 15000},
-        {"topic": "LEFT_OUTER_JOIN", "key": 90, "value": {"TT_ID": null, "NAME": "ninety", "VALUE": 90, "F1": null, "F2": null}, "timestamp": 17000},
-        {"topic": "LEFT_OUTER_JOIN", "key": 0, "value": {"TT_ID": null, "NAME": "bar", "VALUE": 99, "F1": null, "F2": null}, "timestamp": 30000}
-      ],
-      "post": {
-        "comments": [
-          "key field is null because field 'TT_ID' does not always match the key of the output record due to it being an left join"
-        ],
-        "sources": [
-          {"name": "LEFT_OUTER_JOIN", "type": "stream", "keyField": null}
-        ]
-      }
-    },
-    {
-      "name": "stream stream left join - both join keys in projection",
-      "statements": [
-        "CREATE STREAM TEST (ID bigint, NAME varchar, VALUE bigint) WITH (kafka_topic='left_topic', value_format='JSON');",
-        "CREATE STREAM TEST_STREAM (ID bigint, F1 varchar, F2 bigint) WITH (kafka_topic='right_topic', value_format='JSON');",
-        "CREATE STREAM LEFT_OUTER_JOIN as SELECT t.id, tt.id, name, value, f1, f2 FROM test t left join TEST_STREAM tt WITHIN 11 seconds ON t.id = tt.id;"
-      ],
-      "inputs": [
-        {"topic": "left_topic", "value": {"ID": 0, "NAME": "zero", "VALUE": 0}, "timestamp": 0},
-        {"topic": "right_topic", "value": {"ID": 0, "F1": "blah", "F2": 50}, "timestamp": 10000},
-        {"topic": "left_topic", "value": {"ID": 10, "NAME": "100", "VALUE": 5}, "timestamp": 11000},
-        {"topic": "left_topic", "value": {"ID": 0, "NAME": "foo", "VALUE": 100}, "timestamp": 13000},
-        {"topic": "right_topic", "value": {"ID": 0, "F1": "a", "F2": 10}, "timestamp": 15000},
-        {"topic": "right_topic", "value": {"ID": 100, "F1": "newblah", "F2": 150}, "timestamp": 16000},
-        {"topic": "left_topic", "value": {"ID": 90, "NAME": "ninety", "VALUE": 90}, "timestamp": 17000},
-        {"topic": "left_topic", "value": {"ID": 0, "NAME": "bar", "VALUE": 99}, "timestamp": 30000}
-      ],
-      "outputs": [
-        {"topic": "LEFT_OUTER_JOIN", "key": 0, "value": {"T_ID": 0, "TT_ID": null, "NAME": "zero", "VALUE": 0, "F1": null, "F2": null}, "timestamp": 0},
-        {"topic": "LEFT_OUTER_JOIN", "key": 0, "value": {"T_ID": 0, "TT_ID": 0, "NAME": "zero", "VALUE": 0, "F1": "blah", "F2": 50}, "timestamp": 10000},
-        {"topic": "LEFT_OUTER_JOIN", "key": 10, "value": {"T_ID": 10, "TT_ID": null, "NAME": "100", "VALUE": 5, "F1": null, "F2": null}, "timestamp": 11000},
-        {"topic": "LEFT_OUTER_JOIN", "key": 0, "value": {"T_ID": 0, "TT_ID": 0, "NAME": "foo", "VALUE": 100, "F1": "blah", "F2": 50}, "timestamp": 13000},
-        {"topic": "LEFT_OUTER_JOIN", "key": 0, "value": {"T_ID": 0, "TT_ID": 0, "NAME": "foo", "VALUE": 100, "F1": "a", "F2": 10}, "timestamp": 15000},
-        {"topic": "LEFT_OUTER_JOIN", "key": 90, "value": {"T_ID": 90, "TT_ID": null, "NAME": "ninety", "VALUE": 90, "F1": null, "F2": null}, "timestamp": 17000},
-        {"topic": "LEFT_OUTER_JOIN", "key": 0, "value": {"T_ID": 0, "TT_ID": null, "NAME": "bar", "VALUE": 99, "F1": null, "F2": null}, "timestamp": 30000}
-      ],
-      "post": {
-        "sources": [
-          {"name": "LEFT_OUTER_JOIN", "type": "stream", "keyField": "T_ID"}
-        ]
-      }
-    },
-    {
-      "name": "stream stream inner join",
-      "format": ["AVRO", "JSON", "PROTOBUF"],
-      "statements": [
-        "CREATE STREAM TEST (ROWKEY BIGINT KEY, ID bigint, NAME varchar, VALUE bigint) WITH (kafka_topic='left_topic', value_format='{FORMAT}', key='ID');",
-        "CREATE STREAM TEST_STREAM (ROWKEY BIGINT KEY, ID bigint, F1 varchar, F2 bigint) WITH (kafka_topic='right_topic', value_format='{FORMAT}', key='ID');",
-        "CREATE STREAM INNER_JOIN as SELECT t.id, name, value, f1, f2 FROM test t join TEST_STREAM tt WITHIN 11 SECONDS ON t.id = tt.id;"
-      ],
-      "inputs": [
-        {"topic": "left_topic", "key": 0, "value": {"ID": 0, "NAME": "zero", "VALUE": 0}, "timestamp": 0},
-        {"topic": "right_topic", "key": 0, "value": {"ID": 0, "F1": "blah", "F2": 50}, "timestamp": 10000},
-        {"topic": "left_topic", "key": 10, "value": {"ID": 10, "NAME": "100", "VALUE": 5}, "timestamp": 11000},
-        {"topic": "left_topic", "key": 0, "value": {"ID": 0, "NAME": "foo", "VALUE": 100}, "timestamp": 13000},
-        {"topic": "right_topic", "key": 0, "value": {"ID": 0, "F1": "a", "F2": 10}, "timestamp": 15000},
-        {"topic": "right_topic", "key": 100, "value": {"ID": 100, "F1": "newblah", "F2": 150}, "timestamp": 16000},
-        {"topic": "left_topic", "key": 90, "value": {"ID": 90, "NAME": "ninety", "VALUE": 90}, "timestamp": 17000},
-        {"topic": "left_topic", "key": 0, "value": {"ID": 0, "NAME": "bar", "VALUE": 99}, "timestamp": 30000}
-      ],
-      "outputs": [
-        {"topic": "INNER_JOIN", "key": 0, "value": {"T_ID": 0, "NAME": "zero", "VALUE": 0, "F1": "blah", "F2": 50}, "timestamp": 10000},
-        {"topic": "INNER_JOIN", "key": 0, "value": {"T_ID": 0, "NAME": "foo", "VALUE": 100, "F1": "blah", "F2": 50}, "timestamp": 13000},
-        {"topic": "INNER_JOIN", "key": 0, "value": {"T_ID": 0, "NAME": "foo", "VALUE": 100, "F1": "a", "F2": 10}, "timestamp": 15000}
-      ],
-      "post": {
-        "sources": [
-          {"name": "INNER_JOIN", "type": "stream", "keyField": "T_ID"}
-        ]
-      }
-    },
-    {
-      "name": "stream stream inner join all left fields some right",
-      "format": ["AVRO", "JSON", "PROTOBUF"],
-      "statements": [
-        "CREATE STREAM TEST (ROWKEY BIGINT KEY, ID bigint, NAME varchar, VALUE bigint) WITH (kafka_topic='left_topic', value_format='{FORMAT}', key='ID');",
-        "CREATE STREAM TEST_STREAM (ROWKEY BIGINT KEY, ID bigint, F1 varchar, F2 bigint) WITH (kafka_topic='right_topic', value_format='{FORMAT}', key='ID');",
-        "CREATE STREAM INNER_JOIN as SELECT t.*, tt.f1 FROM test t inner join TEST_STREAM tt WITHIN 11 SECONDS ON t.id = tt.id;"
-      ],
-      "inputs": [
-        {"topic": "left_topic", "key": 0, "value": {"ID": 0, "NAME": "zero", "VALUE": 0}, "timestamp": 0},
-        {"topic": "right_topic", "key": 0, "value": {"ID": 0, "F1": "blah", "F2": 50}, "timestamp": 10000},
-        {"topic": "left_topic", "key": 10, "value": {"ID": 10, "NAME": "100", "VALUE": 5}, "timestamp": 11000},
-        {"topic": "left_topic", "key": 0, "value": {"ID": 0, "NAME": "foo", "VALUE": 100}, "timestamp": 13000},
-        {"topic": "right_topic", "key": 0, "value": {"ID": 0, "F1": "a", "F2": 10}, "timestamp": 15000},
-        {"topic": "right_topic", "key": 100, "value": {"ID": 100, "F1": "newblah", "F2": 150}, "timestamp": 16000},
-        {"topic": "left_topic", "key": 90, "value": {"ID": 90, "NAME": "ninety", "VALUE": 90}, "timestamp": 17000},
-        {"topic": "left_topic", "key": 0, "value": {"ID": 0, "NAME": "bar", "VALUE": 99}, "timestamp": 30000}
-      ],
-      "outputs": [
-        {"topic": "INNER_JOIN", "key": 0, "value": {"T_ID": 0, "T_NAME": "zero", "T_VALUE": 0, "F1": "blah", "T_ROWKEY": 0}, "timestamp": 10000},
-        {"topic": "INNER_JOIN", "key": 0, "value": {"T_ID": 0, "T_NAME": "foo", "T_VALUE": 100, "F1": "blah", "T_ROWKEY": 0}, "timestamp": 13000},
-        {"topic": "INNER_JOIN", "key": 0, "value": {"T_ID": 0, "T_NAME": "foo", "T_VALUE": 100, "F1": "a", "T_ROWKEY": 0}, "timestamp": 15000}
-      ]
-    },
-    {
-      "name": "stream stream inner join all right fields some left",
-      "format": ["AVRO", "JSON", "PROTOBUF"],
-      "statements": [
-        "CREATE STREAM TEST (ROWKEY BIGINT KEY, ID bigint, NAME varchar, VALUE bigint) WITH (kafka_topic='left_topic', value_format='{FORMAT}', key='ID');",
-        "CREATE STREAM TEST_STREAM (ROWKEY BIGINT KEY, ID bigint, F1 varchar, F2 bigint) WITH (kafka_topic='right_topic', value_format='{FORMAT}', key='ID');",
-        "CREATE STREAM INNER_JOIN as SELECT t.*, tt.name FROM test tt inner join TEST_STREAM t WITHIN 11 SECONDS ON t.id = tt.id;"
-      ],
-      "inputs": [
-        {"topic": "left_topic", "key": 0, "value": {"ID": 0, "NAME": "zero", "VALUE": 0}, "timestamp": 0},
-        {"topic": "right_topic", "key": 0, "value": {"ID": 0, "F1": "blah", "F2": 50}, "timestamp": 10000},
-        {"topic": "left_topic", "key": 10, "value": {"ID": 10, "NAME": "100", "VALUE": 5}, "timestamp": 11000},
-        {"topic": "left_topic", "key": 0, "value": {"ID": 0, "NAME": "foo", "VALUE": 100}, "timestamp": 13000},
-        {"topic": "right_topic", "key": 0, "value": {"ID": 0, "F1": "a", "F2": 10}, "timestamp": 15000},
-        {"topic": "right_topic", "key": 100, "value": {"ID": 100, "F1": "newblah", "F2": 150}, "timestamp": 16000},
-        {"topic": "left_topic", "key": 90, "value": {"ID": 90, "NAME": "ninety", "VALUE": 90}, "timestamp": 17000},
-        {"topic": "left_topic", "key": 0, "value": {"ID": 0, "NAME": "bar", "VALUE": 99}, "timestamp": 30000}
-      ],
-      "outputs": [
-        {"topic": "INNER_JOIN", "key": 0, "value": {"T_ID": 0, "T_F1": "blah", "T_F2": 50, "T_ROWKEY": 0, "NAME": "zero"}, "timestamp": 10000},
-        {"topic": "INNER_JOIN", "key": 0, "value": {"T_ID": 0, "T_F1": "blah", "T_F2": 50, "T_ROWKEY": 0, "NAME": "foo"}, "timestamp": 13000},
-        {"topic": "INNER_JOIN", "key": 0, "value": {"T_ID": 0, "T_F1": "a", "T_F2": 10, "T_ROWKEY": 0, "NAME": "foo"}, "timestamp": 15000}
-      ],
-      "post": {
-        "issues": [
-          "keyField is wrong - should be T_ID as right join key always matches record key. See https://github.com/confluentinc/ksql/issues/2741."
-        ],
-        "sources": [
-          {"name": "INNER_JOIN", "type": "stream", "keyField": null}
-        ]
-      }
-    },
-    {
-      "name": "stream stream inner join all fields",
-      "format": ["AVRO", "JSON", "PROTOBUF"],
-      "statements": [
-        "CREATE STREAM TEST (ROWKEY BIGINT KEY, ID bigint, NAME varchar) WITH (kafka_topic='left_topic', value_format='{FORMAT}', key='ID');",
-        "CREATE STREAM TEST_STREAM (ROWKEY BIGINT KEY, ID bigint, F1 varchar) WITH (kafka_topic='right_topic', value_format='{FORMAT}', key='ID');",
-        "CREATE STREAM INNER_JOIN as SELECT * FROM test tt inner join TEST_STREAM t WITHIN 11 SECONDS ON t.id = tt.id;"
-      ],
-      "inputs": [
-        {"topic": "left_topic", "key": 0, "value": {"ID": 0, "NAME": "zero"}, "timestamp": 0},
-        {"topic": "right_topic", "key": 0, "value": {"ID": 0, "F1": "blah"}, "timestamp": 10000},
-        {"topic": "left_topic", "key": 10, "value": {"ID": 10, "NAME": "100"}, "timestamp": 11000},
-        {"topic": "left_topic", "key": 0, "value": {"ID": 0, "NAME": "foo"}, "timestamp": 13000},
-        {"topic": "right_topic", "key": 0, "value": {"ID": 0, "F1": "a"}, "timestamp": 15000},
-        {"topic": "right_topic", "key": 100, "value": {"ID": 100, "F1": "newblah"}, "timestamp": 16000},
-        {"topic": "left_topic", "key": 90, "value": {"ID": 90, "NAME": "ninety"}, "timestamp": 17000},
-        {"topic": "left_topic", "key": 0, "value": {"ID": 0, "NAME": "bar"}, "timestamp": 30000}
-      ],
-      "outputs": [
-        {"topic": "_confluent-ksql-some.ksql.service.idquery_CSAS_INNER_JOIN_0-KSTREAM-JOINTHIS-0000000008-store-changelog", "window": {"start": 0, "end": 11000, "type": "time"}, "key": 0, "value": {"TT_ROWTIME": 0, "TT_ROWKEY": 0, "TT_ID": 0, "TT_NAME": "zero"}, "timestamp": 0},
-        {"topic": "_confluent-ksql-some.ksql.service.idquery_CSAS_INNER_JOIN_0-KSTREAM-JOINOTHER-0000000009-store-changelog", "window": {"start": 10000, "end": 21000, "type": "time"}, "key": 0, "value": {"T_ROWTIME": 10000, "T_ROWKEY": 0, "T_ID": 0, "T_F1": "blah"}, "timestamp": 10000},
-        {"topic": "_confluent-ksql-some.ksql.service.idquery_CSAS_INNER_JOIN_0-KSTREAM-JOINTHIS-0000000008-store-changelog", "window": {"start": 11000, "end": 22000, "type": "time"}, "key": 10, "value": {"TT_ROWTIME": 11000, "TT_ROWKEY": 10, "TT_ID": 10, "TT_NAME": "100"}, "timestamp": 11000},
-        {"topic": "_confluent-ksql-some.ksql.service.idquery_CSAS_INNER_JOIN_0-KSTREAM-JOINTHIS-0000000008-store-changelog", "window": {"start": 13000, "end": 24000, "type": "time"}, "key": 0, "value": {"TT_ROWTIME": 13000, "TT_ROWKEY": 0, "TT_ID": 0, "TT_NAME": "foo"}, "timestamp": 13000},
-        {"topic": "_confluent-ksql-some.ksql.service.idquery_CSAS_INNER_JOIN_0-KSTREAM-JOINOTHER-0000000009-store-changelog", "window": {"start": 15000, "end": 26000, "type": "time"}, "key": 0, "value": {"T_ROWTIME": 15000, "T_ROWKEY": 0, "T_ID": 0, "T_F1": "a"}, "timestamp": 15000},
-        {"topic": "_confluent-ksql-some.ksql.service.idquery_CSAS_INNER_JOIN_0-KSTREAM-JOINOTHER-0000000009-store-changelog", "window": {"start": 16000, "end": 27000, "type": "time"}, "key": 100, "value": {"T_ROWTIME": 16000, "T_ROWKEY": 100, "T_ID": 100, "T_F1": "newblah"}, "timestamp": 16000},
-        {"topic": "_confluent-ksql-some.ksql.service.idquery_CSAS_INNER_JOIN_0-KSTREAM-JOINTHIS-0000000008-store-changelog", "window": {"start": 17000, "end": 28000, "type": "time"}, "key": 90, "value": {"TT_ROWTIME": 17000, "TT_ROWKEY": 90, "TT_ID": 90, "TT_NAME": "ninety"}, "timestamp": 17000},
-        {"topic": "_confluent-ksql-some.ksql.service.idquery_CSAS_INNER_JOIN_0-KSTREAM-JOINTHIS-0000000008-store-changelog", "window": {"start": 30000, "end": 41000, "type": "time"}, "key": 0, "value": {"TT_ROWTIME": 30000, "TT_ROWKEY": 0, "TT_ID": 0, "TT_NAME": "bar"}, "timestamp": 30000},
-        {"topic": "INNER_JOIN", "key": 0, "value": {"T_ID": 0, "T_F1": "blah", "T_ROWKEY": 0, "TT_ID": 0, "TT_NAME": "zero", "TT_ROWKEY": 0}, "timestamp": 10000},
-        {"topic": "INNER_JOIN", "key": 0, "value": {"T_ID": 0, "T_F1": "blah", "T_ROWKEY": 0, "TT_ID": 0, "TT_NAME": "foo", "TT_ROWKEY": 0}, "timestamp": 13000},
-        {"topic": "INNER_JOIN", "key": 0, "value": {"T_ID": 0, "T_F1": "a", "T_ROWKEY": 0, "TT_ID": 0, "TT_NAME": "foo", "TT_ROWKEY": 0}, "timestamp": 15000}
-      ],
-      "post": {
-        "sources": [
-          {"name": "INNER_JOIN", "type": "stream", "keyField": "TT_ID"}
-        ]
-      }
-    },
-    {
-      "name": "stream stream inner join with different before and after windows",
-      "format": ["AVRO", "JSON", "PROTOBUF"],
-      "statements": [
-        "CREATE STREAM TEST (ROWKEY BIGINT KEY, ID bigint, NAME varchar, VALUE bigint) WITH (kafka_topic='left_topic', value_format='{FORMAT}', key='ID');",
-        "CREATE STREAM TEST_STREAM (ROWKEY BIGINT KEY, ID bigint, F1 varchar, F2 bigint) WITH (kafka_topic='right_topic', value_format='{FORMAT}', key='ID');",
-        "CREATE STREAM INNER_JOIN as SELECT t.id, name, value, f1, f2 FROM test t join TEST_STREAM tt WITHIN (11 seconds, 10 seconds) on t.id = tt.id;"
-      ],
-      "inputs": [
-        {"topic": "left_topic", "key": 0, "value": {"ID": 0, "NAME": "zero", "VALUE": 0}, "timestamp": 0},
-        {"topic": "right_topic", "key": 0, "value": {"ID": 0, "F1": "blah", "F2": 50}, "timestamp": 11000},
-        {"topic": "left_topic", "key": 10, "value": {"ID": 10, "NAME": "100", "VALUE": 5}, "timestamp": 12000},
-        {"topic": "left_topic", "key": 0, "value": {"ID": 0, "NAME": "foo", "VALUE": 100}, "timestamp": 13000},
-        {"topic": "right_topic", "key": 0, "value": {"ID": 0, "F1": "a", "F2": 10}, "timestamp": 15000},
-        {"topic": "right_topic", "key": 100, "value": {"ID": 100, "F1": "newblah", "F2": 150}, "timestamp": 16000},
-        {"topic": "left_topic", "key": 90, "value": {"ID": 90, "NAME": "ninety", "VALUE": 90}, "timestamp": 17000},
-        {"topic": "left_topic", "key": 0, "value": {"ID": 0, "NAME": "bar", "VALUE": 99}, "timestamp": 30000}
-      ],
-      "outputs": [
-        {"topic": "INNER_JOIN", "key": 0, "value": {"T_ID": 0, "NAME": "foo", "VALUE": 100, "F1": "blah", "F2": 50}, "timestamp": 13000},
-        {"topic": "INNER_JOIN", "key": 0, "value": {"T_ID": 0, "NAME": "foo", "VALUE": 100, "F1": "a", "F2": 10}, "timestamp": 15000}
-      ]
-    },
-    {
-      "name": "stream stream inner join with out of order messages",
-      "format": ["AVRO", "JSON", "PROTOBUF"],
-      "statements": [
-        "CREATE STREAM TEST (ROWKEY BIGINT KEY, ID bigint, NAME varchar, VALUE bigint) WITH (kafka_topic='left_topic', value_format='{FORMAT}', key='ID');",
-        "CREATE STREAM TEST_STREAM (ROWKEY BIGINT KEY, ID bigint, F1 varchar, F2 bigint) WITH (kafka_topic='right_topic', value_format='{FORMAT}', key='ID');",
-        "CREATE STREAM INNER_JOIN as SELECT t.id, name, value, f1, f2 FROM test t join TEST_STREAM tt WITHIN 10 seconds on t.id = tt.id;"
-      ],
-      "inputs": [
-        {"topic": "left_topic", "key": 0, "value": {"ID": 0, "NAME": "zero", "VALUE": 0}, "timestamp": 0},
-        {"topic": "right_topic", "key": 0, "value": {"ID": 0, "F1": "blah", "F2": 50}, "timestamp": 9999},
-        {"topic": "left_topic", "key": 10, "value": {"ID": 10, "NAME": "100", "VALUE": 5}, "timestamp": 11000},
-        {"topic": "left_topic", "key": 0, "value": {"ID": 0, "NAME": "foo", "VALUE": 100}, "timestamp": 13000},
-        {"topic": "right_topic", "key": 0, "value": {"ID": 0, "F1": "a", "F2": 10}, "timestamp": 15000},
-        {"topic": "right_topic", "key": 100, "value": {"ID": 100, "F1": "newblah", "F2": 150}, "timestamp": 16000},
-        {"topic": "left_topic", "key": 90, "value": {"ID": 90, "NAME": "ninety", "VALUE": 90}, "timestamp": 17000},
-        {"topic": "left_topic", "key": 0, "value": {"ID": 0, "NAME": "bar", "VALUE": 99}, "timestamp": 30000},
-        {"topic": "left_topic", "key": 0, "value": {"ID": 0, "NAME": "late-message", "VALUE": 10000}, "timestamp": 6000}
-      ],
-      "outputs": [
-        {"topic": "INNER_JOIN", "key": 0, "value": {"T_ID": 0, "NAME": "zero", "VALUE": 0, "F1": "blah", "F2": 50}, "timestamp": 9999},
-        {"topic": "INNER_JOIN", "key": 0, "value": {"T_ID": 0, "NAME": "foo", "VALUE": 100, "F1": "blah", "F2": 50}, "timestamp": 13000},
-        {"topic": "INNER_JOIN", "key": 0, "value": {"T_ID": 0, "NAME": "foo", "VALUE": 100, "F1": "a", "F2": 10}, "timestamp": 15000},
-        {"topic": "INNER_JOIN", "key": 0, "value": {"T_ID": 0, "NAME": "late-message", "VALUE": 10000, "F1": "blah", "F2": 50}, "timestamp": 9999},
-        {"topic": "INNER_JOIN", "key": 0, "value": {"T_ID": 0, "NAME": "late-message", "VALUE": 10000, "F1": "a", "F2": 10}, "timestamp": 15000}
-      ]
-    },
-    {
-      "name": "stream stream inner join - join key not in projection",
-      "statements": [
-        "CREATE STREAM TEST (ROWKEY BIGINT KEY, ID bigint, NAME varchar, VALUE bigint) WITH (kafka_topic='left_topic', value_format='JSON', key='ID');",
-        "CREATE STREAM TEST_STREAM (ROWKEY BIGINT KEY, ID bigint, F1 varchar, F2 bigint) WITH (kafka_topic='right_topic', value_format='JSON', key='ID');",
-        "CREATE STREAM INNER_JOIN as SELECT name, value, f1, f2 FROM test t join TEST_STREAM tt WITHIN 11 SECONDS ON t.id = tt.id;"
-      ],
-      "inputs": [
-        {"topic": "left_topic", "key": 0, "value": {"ID": 0, "NAME": "zero", "VALUE": 0}, "timestamp": 0},
-        {"topic": "right_topic", "key": 0, "value": {"ID": 0, "F1": "blah", "F2": 50}, "timestamp": 10000},
-        {"topic": "left_topic", "key": 10, "value": {"ID": 10, "NAME": "100", "VALUE": 5}, "timestamp": 11000},
-        {"topic": "left_topic", "key": 0, "value": {"ID": 0, "NAME": "foo", "VALUE": 100}, "timestamp": 13000},
-        {"topic": "right_topic", "key": 0, "value": {"ID": 0, "F1": "a", "F2": 10}, "timestamp": 15000},
-        {"topic": "right_topic", "key": 100, "value": {"ID": 100, "F1": "newblah", "F2": 150}, "timestamp": 16000},
-        {"topic": "left_topic", "key": 90, "value": {"ID": 90, "NAME": "ninety", "VALUE": 90}, "timestamp": 17000},
-        {"topic": "left_topic", "key": 0, "value": {"ID": 0, "NAME": "bar", "VALUE": 99}, "timestamp": 30000}
-      ],
-      "outputs": [
-        {"topic": "INNER_JOIN", "key": 0, "value": {"NAME": "zero", "VALUE": 0, "F1": "blah", "F2": 50}, "timestamp": 10000},
-        {"topic": "INNER_JOIN", "key": 0, "value": {"NAME": "foo", "VALUE": 100, "F1": "blah", "F2": 50}, "timestamp": 13000},
-        {"topic": "INNER_JOIN", "key": 0, "value": {"NAME": "foo", "VALUE": 100, "F1": "a", "F2": 10}, "timestamp": 15000}
-      ],
-      "post": {
-        "sources": [
-          {"name": "INNER_JOIN", "type": "stream", "keyField": null}
-        ]
-      }
-    },
-    {
-      "name": "stream stream inner join - right join key in projection",
-      "statements": [
-        "CREATE STREAM TEST (ROWKEY BIGINT KEY, ID bigint, NAME varchar, VALUE bigint) WITH (kafka_topic='left_topic', value_format='JSON', key='ID');",
-        "CREATE STREAM TEST_STREAM (ROWKEY BIGINT KEY, ID bigint, F1 varchar, F2 bigint) WITH (kafka_topic='right_topic', value_format='JSON', key='ID');",
-        "CREATE STREAM INNER_JOIN as SELECT tt.id, name, value, f1, f2 FROM test t join TEST_STREAM tt WITHIN 11 SECONDS ON t.id = tt.id;"
-      ],
-      "inputs": [
-        {"topic": "left_topic", "key": 0, "value": {"ID": 0, "NAME": "zero", "VALUE": 0}, "timestamp": 0},
-        {"topic": "right_topic", "key": 0, "value": {"ID": 0, "F1": "blah", "F2": 50}, "timestamp": 10000},
-        {"topic": "left_topic", "key": 10, "value": {"ID": 10, "NAME": "100", "VALUE": 5}, "timestamp": 11000},
-        {"topic": "left_topic", "key": 0, "value": {"ID": 0, "NAME": "foo", "VALUE": 100}, "timestamp": 13000},
-        {"topic": "right_topic", "key": 0, "value": {"ID": 0, "F1": "a", "F2": 10}, "timestamp": 15000},
-        {"topic": "right_topic", "key": 100, "value": {"ID": 100, "F1": "newblah", "F2": 150}, "timestamp": 16000},
-        {"topic": "left_topic", "key": 90, "value": {"ID": 90, "NAME": "ninety", "VALUE": 90}, "timestamp": 17000},
-        {"topic": "left_topic", "key": 0, "value": {"ID": 0, "NAME": "bar", "VALUE": 99}, "timestamp": 30000}
-      ],
-      "outputs": [
-        {"topic": "INNER_JOIN", "key": 0, "value": {"TT_ID": 0, "NAME": "zero", "VALUE": 0, "F1": "blah", "F2": 50}, "timestamp": 10000},
-        {"topic": "INNER_JOIN", "key": 0, "value": {"TT_ID": 0, "NAME": "foo", "VALUE": 100, "F1": "blah", "F2": 50}, "timestamp": 13000},
-        {"topic": "INNER_JOIN", "key": 0, "value": {"TT_ID": 0, "NAME": "foo", "VALUE": 100, "F1": "a", "F2": 10}, "timestamp": 15000}
-      ],
-      "post": {
-        "issues": [
-          "key field has incorrect name - should be TT_ID as right join key always matches record key. See https://github.com/confluentinc/ksql/issues/2741."
-        ],
-        "sources": [
-          {"name": "INNER_JOIN", "type": "stream", "keyField": null}
-        ]
-      }
-    },
-    {
-      "name": "stream stream outer join",
-      "format": ["AVRO", "JSON"],
-      "statements": [
-        "CREATE STREAM TEST (ROWKEY BIGINT KEY, ID bigint, NAME varchar, VALUE bigint) WITH (kafka_topic='left_topic', value_format='{FORMAT}', key='ID');",
-        "CREATE STREAM TEST_STREAM (ROWKEY BIGINT KEY, ID bigint, F1 varchar, F2 bigint) WITH (kafka_topic='right_topic', value_format='{FORMAT}', key='ID');",
-        "CREATE STREAM LEFT_OUTER_JOIN as SELECT t.id, name, value, f1, f2 FROM test t FULL OUTER join TEST_STREAM tt WITHIN 11 seconds on t.id = tt.id;"
-      ],
-      "inputs": [
-        {"topic": "left_topic", "key": 0, "value": {"ID": 0, "NAME": "zero", "VALUE": 0}, "timestamp": 0},
-        {"topic": "right_topic", "key": 0, "value": {"ID": 0, "F1": "blah", "F2": 50}, "timestamp": 10000},
-        {"topic": "left_topic", "key": 10, "value": {"ID": 10, "NAME": "100", "VALUE": 5}, "timestamp": 11000},
-        {"topic": "left_topic", "key": 0, "value": {"ID": 0, "NAME": "foo", "VALUE": 100}, "timestamp": 13000},
-        {"topic": "right_topic", "key": 0, "value": {"ID": 0, "F1": "a", "F2": 10}, "timestamp": 15000},
-        {"topic": "left_topic", "key": 0, "value": {"ID": 0, "NAME": "bar", "VALUE": 99}, "timestamp": 30000},
-        {"topic": "left_topic", "key": 90, "value": {"ID": 90, "NAME": "ninety", "VALUE": 90}, "timestamp": 17000},
-        {"topic": "right_topic", "key": 100, "value": {"ID": 100, "F1": "newblah", "F2": 150}, "timestamp": 20000}
-
-      ],
-      "outputs": [
-        {"topic": "LEFT_OUTER_JOIN", "key": 0, "value": {"T_ID": 0, "NAME": "zero", "VALUE": 0, "F1": null, "F2": null}, "timestamp": 0},
-        {"topic": "LEFT_OUTER_JOIN", "key": 0, "value": {"T_ID": 0, "NAME": "zero", "VALUE": 0, "F1": "blah", "F2": 50}, "timestamp": 10000},
-        {"topic": "LEFT_OUTER_JOIN", "key": 10, "value": {"T_ID": 10, "NAME": "100", "VALUE": 5, "F1": null, "F2": null}, "timestamp": 11000},
-        {"topic": "LEFT_OUTER_JOIN", "key": 0, "value": {"T_ID": 0, "NAME": "foo", "VALUE": 100, "F1": "blah", "F2": 50}, "timestamp": 13000},
-        {"topic": "LEFT_OUTER_JOIN", "key": 0, "value": {"T_ID": 0, "NAME": "foo", "VALUE": 100, "F1": "a", "F2": 10}, "timestamp": 15000},
-        {"topic": "LEFT_OUTER_JOIN", "key": 0, "value": {"T_ID": 0, "NAME": "bar", "VALUE": 99, "F1": null, "F2": null}, "timestamp": 30000},
-        {"topic": "LEFT_OUTER_JOIN", "key": 90, "value": {"T_ID": 90, "NAME": "ninety", "VALUE": 90, "F1": null, "F2": null}, "timestamp": 17000},
-        {"topic": "LEFT_OUTER_JOIN", "key": 100, "value": {"T_ID": null, "NAME": null, "VALUE": null, "F1": "newblah", "F2": 150}, "timestamp": 20000}
-      ],
-      "post": {
-        "comments": [
-          "key field is null because field 'T_ID' does not always match the key of the output record due to it being a full outer join"
-        ],
-        "sources": [
-          {"name": "LEFT_OUTER_JOIN", "type": "stream", "keyField": null}
-        ]
-      }
-    },
-    {
-      "name": "stream stream outer join - PROTOBUF",
-      "statements": [
-        "CREATE STREAM TEST (ROWKEY BIGINT KEY, ID bigint, NAME varchar, VALUE bigint) WITH (kafka_topic='left_topic', value_format='PROTOBUF', key='ID');",
-        "CREATE STREAM TEST_STREAM (ROWKEY BIGINT KEY, ID bigint, F1 varchar, F2 bigint) WITH (kafka_topic='right_topic', value_format='PROTOBUF', key='ID');",
-        "CREATE STREAM LEFT_OUTER_JOIN as SELECT t.id, name, value, f1, f2 FROM test t FULL OUTER join TEST_STREAM tt WITHIN 11 seconds on t.id = tt.id;"
-      ],
-      "inputs": [
-        {"topic": "left_topic", "key": 0, "value": {"ID": 0, "NAME": "zero", "VALUE": 0}, "timestamp": 0},
-        {"topic": "right_topic", "key": 0, "value": {"ID": 0, "F1": "blah", "F2": 50}, "timestamp": 10000},
-        {"topic": "left_topic", "key": 10, "value": {"ID": 10, "NAME": "100", "VALUE": 5}, "timestamp": 11000},
-        {"topic": "left_topic", "key": 0, "value": {"ID": 0, "NAME": "foo", "VALUE": 100}, "timestamp": 13000},
-        {"topic": "right_topic", "key": 0, "value": {"ID": 0, "F1": "a", "F2": 10}, "timestamp": 15000},
-        {"topic": "left_topic", "key": 0, "value": {"ID": 0, "NAME": "bar", "VALUE": 99}, "timestamp": 30000},
-        {"topic": "left_topic", "key": 90, "value": {"ID": 90, "NAME": "ninety", "VALUE": 90}, "timestamp": 17000},
-        {"topic": "right_topic", "key": 100, "value": {"ID": 100, "F1": "newblah", "F2": 150}, "timestamp": 20000}
-
-      ],
-      "outputs": [
-        {"topic": "LEFT_OUTER_JOIN", "key": 0, "value": {"T_ID": 0, "NAME": "zero", "VALUE": 0, "F1": "", "F2": 0}, "timestamp": 0},
-        {"topic": "LEFT_OUTER_JOIN", "key": 0, "value": {"T_ID": 0, "NAME": "zero", "VALUE": 0, "F1": "blah", "F2": 50}, "timestamp": 10000},
-        {"topic": "LEFT_OUTER_JOIN", "key": 10, "value": {"T_ID": 10, "NAME": "100", "VALUE": 5, "F1": "", "F2": 0}, "timestamp": 11000},
-        {"topic": "LEFT_OUTER_JOIN", "key": 0, "value": {"T_ID": 0, "NAME": "foo", "VALUE": 100, "F1": "blah", "F2": 50}, "timestamp": 13000},
-        {"topic": "LEFT_OUTER_JOIN", "key": 0, "value": {"T_ID": 0, "NAME": "foo", "VALUE": 100, "F1": "a", "F2": 10}, "timestamp": 15000},
-        {"topic": "LEFT_OUTER_JOIN", "key": 0, "value": {"T_ID": 0, "NAME": "bar", "VALUE": 99, "F1": "", "F2": 0}, "timestamp": 30000},
-        {"topic": "LEFT_OUTER_JOIN", "key": 90, "value": {"T_ID": 90, "NAME": "ninety", "VALUE": 90, "F1": "", "F2": 0}, "timestamp": 17000},
-        {"topic": "LEFT_OUTER_JOIN", "key": 100, "value": {"T_ID": 0, "NAME": "", "VALUE": 0, "F1": "newblah", "F2": 150}, "timestamp": 20000}
-      ],
-      "post": {
-        "comments": [
-          "key field is null because field 'T_ID' does not always match the key of the output record due to it being a full outer join"
-        ],
-        "sources": [
-          {"name": "LEFT_OUTER_JOIN", "type": "stream", "keyField": null}
-        ]
-      }
-    },
-    {
-      "name": "stream stream outer join - right join key in projection",
-      "statements": [
-        "CREATE STREAM TEST (ROWKEY BIGINT KEY, ID bigint, NAME varchar, VALUE bigint) WITH (kafka_topic='left_topic', value_format='JSON', key='ID');",
-        "CREATE STREAM TEST_STREAM (ROWKEY BIGINT KEY, ID bigint, F1 varchar, F2 bigint) WITH (kafka_topic='right_topic', value_format='JSON', key='ID');",
-        "CREATE STREAM LEFT_OUTER_JOIN as SELECT tt.id, name, value, f1, f2 FROM test t FULL OUTER join TEST_STREAM tt WITHIN 11 seconds on t.id = tt.id;"
-      ],
-      "inputs": [
-        {"topic": "left_topic", "key": 0, "value": {"ID": 0, "NAME": "zero", "VALUE": 0}, "timestamp": 0},
-        {"topic": "right_topic", "key": 0, "value": {"ID": 0, "F1": "blah", "F2": 50}, "timestamp": 10000},
-        {"topic": "left_topic", "key": 10, "value": {"ID": 10, "NAME": "100", "VALUE": 5}, "timestamp": 11000},
-        {"topic": "left_topic", "key": 0, "value": {"ID": 0, "NAME": "foo", "VALUE": 100}, "timestamp": 13000},
-        {"topic": "right_topic", "key": 0, "value": {"ID": 0, "F1": "a", "F2": 10}, "timestamp": 15000},
-        {"topic": "left_topic", "key": 0, "value": {"ID": 0, "NAME": "bar", "VALUE": 99}, "timestamp": 30000},
-        {"topic": "left_topic", "key": 90, "value": {"ID": 90, "NAME": "ninety", "VALUE": 90}, "timestamp": 17000},
-        {"topic": "right_topic", "key": 100, "value": {"ID": 100, "F1": "newblah", "F2": 150}, "timestamp": 20000}
-
-      ],
-      "outputs": [
-        {"topic": "LEFT_OUTER_JOIN", "key": 0, "value": {"TT_ID": null, "NAME": "zero", "VALUE": 0, "F1": null, "F2": null}, "timestamp": 0},
-        {"topic": "LEFT_OUTER_JOIN", "key": 0, "value": {"TT_ID": 0, "NAME": "zero", "VALUE": 0, "F1": "blah", "F2": 50}, "timestamp": 10000},
-        {"topic": "LEFT_OUTER_JOIN", "key": 10, "value": {"TT_ID": null, "NAME": "100", "VALUE": 5, "F1": null, "F2": null}, "timestamp": 11000},
-        {"topic": "LEFT_OUTER_JOIN", "key": 0, "value": {"TT_ID": 0, "NAME": "foo", "VALUE": 100, "F1": "blah", "F2": 50}, "timestamp": 13000},
-        {"topic": "LEFT_OUTER_JOIN", "key": 0, "value": {"TT_ID": 0, "NAME": "foo", "VALUE": 100, "F1": "a", "F2": 10}, "timestamp": 15000},
-        {"topic": "LEFT_OUTER_JOIN", "key": 0, "value": {"TT_ID": null, "NAME": "bar", "VALUE": 99, "F1": null, "F2": null}, "timestamp": 30000},
-        {"topic": "LEFT_OUTER_JOIN", "key": 90, "value": {"TT_ID": null, "NAME": "ninety", "VALUE": 90, "F1": null, "F2": null}, "timestamp": 17000},
-        {"topic": "LEFT_OUTER_JOIN", "key": 100, "value": {"TT_ID": 100, "NAME": null, "VALUE": null, "F1": "newblah", "F2": 150}, "timestamp": 20000}
-      ],
-      "post": {
-        "comments": [
-          "key field is null because field 'TT_ID' does not always match the key of the output record due to it being a full outer join"
-        ],
-        "sources": [
-          {"name": "LEFT_OUTER_JOIN", "type": "stream", "keyField": null}
-        ]
-      }
-    },
-    {
-      "name": "table table left join",
-      "format": ["AVRO", "JSON"],
-      "statements": [
-        "CREATE TABLE TEST (ROWKEY BIGINT PRIMARY KEY, ID bigint, NAME varchar, VALUE bigint) WITH (kafka_topic='left_topic', value_format='{FORMAT}', key='ID');",
-        "CREATE TABLE TEST_TABLE (ROWKEY BIGINT PRIMARY KEY, ID bigint, F1 varchar, F2 bigint) WITH (kafka_topic='right_topic', value_format='{FORMAT}', key='ID');",
-        "CREATE TABLE LEFT_OUTER_JOIN as SELECT t.id, name, value, f1, f2 FROM test t left join TEST_TABLE tt on t.id = tt.id;"
-      ],
-      "inputs": [
-        {"topic": "left_topic", "key": 0, "value": {"ID": 0, "NAME": "zero", "VALUE": 0}, "timestamp": 0},
-        {"topic": "right_topic", "key": 0, "value": {"ID": 0, "F1": "blah", "F2": 50}, "timestamp": 10000},
-        {"topic": "left_topic", "key": 10, "value": {"ID": 10, "NAME": "100", "VALUE": 5}, "timestamp": 11000},
-        {"topic": "left_topic", "key": 0, "value": {"ID": 0, "NAME": "foo", "VALUE": 100}, "timestamp": 13000},
-        {"topic": "right_topic", "key": 0, "value": {"ID": 0, "F1": "a", "F2": 10}, "timestamp": 15000},
-        {"topic": "left_topic", "key": 0, "value": {"ID": 0, "NAME": "bar", "VALUE": 99}, "timestamp": 16000},
-        {"topic": "left_topic", "key": 90, "value": {"ID": 90, "NAME": "ninety", "VALUE": 90}, "timestamp": 17000}
-      ],
-      "outputs": [
-        {"topic": "LEFT_OUTER_JOIN", "key": 0, "value": {"T_ID": 0, "NAME": "zero", "VALUE": 0, "F1": null, "F2": null}, "timestamp": 0},
-        {"topic": "LEFT_OUTER_JOIN", "key": 0, "value": {"T_ID": 0, "NAME": "zero", "VALUE": 0, "F1": "blah", "F2": 50}, "timestamp": 10000},
-        {"topic": "LEFT_OUTER_JOIN", "key": 10, "value": {"T_ID": 10, "NAME": "100", "VALUE": 5, "F1": null, "F2": null}, "timestamp": 11000},
-        {"topic": "LEFT_OUTER_JOIN", "key": 0, "value": {"T_ID": 0, "NAME": "foo", "VALUE": 100, "F1": "blah", "F2": 50}, "timestamp": 13000},
-        {"topic": "LEFT_OUTER_JOIN", "key": 0, "value": {"T_ID": 0, "NAME": "foo", "VALUE": 100, "F1": "a", "F2": 10}, "timestamp": 15000},
-        {"topic": "LEFT_OUTER_JOIN", "key": 0, "value": {"T_ID": 0, "NAME": "bar", "VALUE": 99, "F1": "a", "F2": 10}, "timestamp": 16000},
-        {"topic": "LEFT_OUTER_JOIN", "key": 90, "value": {"T_ID": 90, "NAME": "ninety", "VALUE": 90, "F1": null, "F2": null}, "timestamp": 17000}
-      ],
-      "post": {
-        "sources": [
-          {"name": "LEFT_OUTER_JOIN", "type": "table", "keyField": "T_ID"}
-        ]
-      }
-    },
-    {
-      "name": "table table left join - PROTOBUF",
-      "statements": [
-        "CREATE TABLE TEST (ROWKEY BIGINT PRIMARY KEY, ID bigint, NAME varchar, VALUE bigint) WITH (kafka_topic='left_topic', value_format='PROTOBUF', key='ID');",
-        "CREATE TABLE TEST_TABLE (ROWKEY BIGINT PRIMARY KEY, ID bigint, F1 varchar, F2 bigint) WITH (kafka_topic='right_topic', value_format='PROTOBUF', key='ID');",
-        "CREATE TABLE LEFT_OUTER_JOIN as SELECT t.id, name, value, f1, f2 FROM test t left join TEST_TABLE tt on t.id = tt.id;"
-      ],
-      "inputs": [
-        {"topic": "left_topic", "key": 0, "value": {"ID": 0, "NAME": "zero", "VALUE": 0}, "timestamp": 0},
-        {"topic": "right_topic", "key": 0, "value": {"ID": 0, "F1": "blah", "F2": 50}, "timestamp": 10000},
-        {"topic": "left_topic", "key": 10, "value": {"ID": 10, "NAME": "100", "VALUE": 5}, "timestamp": 11000},
-        {"topic": "left_topic", "key": 0, "value": {"ID": 0, "NAME": "foo", "VALUE": 100}, "timestamp": 13000},
-        {"topic": "right_topic", "key": 0, "value": {"ID": 0, "F1": "a", "F2": 10}, "timestamp": 15000},
-        {"topic": "left_topic", "key": 0, "value": {"ID": 0, "NAME": "bar", "VALUE": 99}, "timestamp": 16000},
-        {"topic": "left_topic", "key": 90, "value": {"ID": 90, "NAME": "ninety", "VALUE": 90}, "timestamp": 17000}
-      ],
-      "outputs": [
-        {"topic": "LEFT_OUTER_JOIN", "key": 0, "value": {"T_ID": 0, "NAME": "zero", "VALUE": 0, "F1": "", "F2": 0}, "timestamp": 0},
-        {"topic": "LEFT_OUTER_JOIN", "key": 0, "value": {"T_ID": 0, "NAME": "zero", "VALUE": 0, "F1": "blah", "F2": 50}, "timestamp": 10000},
-        {"topic": "LEFT_OUTER_JOIN", "key": 10, "value": {"T_ID": 10, "NAME": "100", "VALUE": 5, "F1": "", "F2": 0}, "timestamp": 11000},
-        {"topic": "LEFT_OUTER_JOIN", "key": 0, "value": {"T_ID": 0, "NAME": "foo", "VALUE": 100, "F1": "blah", "F2": 50}, "timestamp": 13000},
-        {"topic": "LEFT_OUTER_JOIN", "key": 0, "value": {"T_ID": 0, "NAME": "foo", "VALUE": 100, "F1": "a", "F2": 10}, "timestamp": 15000},
-        {"topic": "LEFT_OUTER_JOIN", "key": 0, "value": {"T_ID": 0, "NAME": "bar", "VALUE": 99, "F1": "a", "F2": 10}, "timestamp": 16000},
-        {"topic": "LEFT_OUTER_JOIN", "key": 90, "value": {"T_ID": 90, "NAME": "ninety", "VALUE": 90, "F1": "", "F2": 0}, "timestamp": 17000}
-      ],
-      "post": {
-        "sources": [
-          {"name": "LEFT_OUTER_JOIN", "type": "table", "keyField": "T_ID"}
-        ]
-      }
-    },
-    {
-      "name": "table table left join - join key not in projection",
-      "statements": [
-        "CREATE TABLE TEST (ROWKEY BIGINT PRIMARY KEY, ID bigint, NAME varchar, VALUE bigint) WITH (kafka_topic='left_topic', value_format='JSON', key='ID');",
-        "CREATE TABLE TEST_TABLE (ROWKEY BIGINT PRIMARY KEY, ID bigint, F1 varchar, F2 bigint) WITH (kafka_topic='right_topic', value_format='JSON', key='ID');",
-        "CREATE TABLE LEFT_OUTER_JOIN as SELECT name, value, f1, f2 FROM test t left join TEST_TABLE tt on t.id = tt.id;"
-      ],
-      "inputs": [
-        {"topic": "left_topic", "key": 0, "value": {"ID": 0, "NAME": "zero", "VALUE": 0}, "timestamp": 0},
-        {"topic": "right_topic", "key": 0, "value": {"ID": 0, "F1": "blah", "F2": 50}, "timestamp": 10000},
-        {"topic": "left_topic", "key": 10, "value": {"ID": 10, "NAME": "100", "VALUE": 5}, "timestamp": 11000},
-        {"topic": "left_topic", "key": 0, "value": {"ID": 0, "NAME": "foo", "VALUE": 100}, "timestamp": 13000},
-        {"topic": "right_topic", "key": 0, "value": {"ID": 0, "F1": "a", "F2": 10}, "timestamp": 15000},
-        {"topic": "left_topic", "key": 0, "value": {"ID": 0, "NAME": "bar", "VALUE": 99}, "timestamp": 16000},
-        {"topic": "left_topic", "key": 90, "value": {"ID": 90, "NAME": "ninety", "VALUE": 90}, "timestamp": 17000}
-      ],
-      "outputs": [
-        {"topic": "LEFT_OUTER_JOIN", "key": 0, "value": {"NAME": "zero", "VALUE": 0, "F1": null, "F2": null}, "timestamp": 0},
-        {"topic": "LEFT_OUTER_JOIN", "key": 0, "value": {"NAME": "zero", "VALUE": 0, "F1": "blah", "F2": 50}, "timestamp": 10000},
-        {"topic": "LEFT_OUTER_JOIN", "key": 10, "value": {"NAME": "100", "VALUE": 5, "F1": null, "F2": null}, "timestamp": 11000},
-        {"topic": "LEFT_OUTER_JOIN", "key": 0, "value": {"NAME": "foo", "VALUE": 100, "F1": "blah", "F2": 50}, "timestamp": 13000},
-        {"topic": "LEFT_OUTER_JOIN", "key": 0, "value": {"NAME": "foo", "VALUE": 100, "F1": "a", "F2": 10}, "timestamp": 15000},
-        {"topic": "LEFT_OUTER_JOIN", "key": 0, "value": {"NAME": "bar", "VALUE": 99, "F1": "a", "F2": 10}, "timestamp": 16000},
-        {"topic": "LEFT_OUTER_JOIN", "key": 90, "value": {"NAME": "ninety", "VALUE": 90, "F1": null, "F2": null}, "timestamp": 17000}
-      ],
-      "post": {
-        "sources": [
-          {"name": "LEFT_OUTER_JOIN", "type": "table", "keyField": null}
-        ]
-      }
-    },
-    {
-      "name": "table table left join - right join key in projection",
-      "statements": [
-        "CREATE TABLE TEST (ROWKEY BIGINT PRIMARY KEY, ID bigint, NAME varchar, VALUE bigint) WITH (kafka_topic='left_topic', value_format='JSON', key='ID');",
-        "CREATE TABLE TEST_TABLE (ROWKEY BIGINT PRIMARY KEY, ID bigint, F1 varchar, F2 bigint) WITH (kafka_topic='right_topic', value_format='JSON', key='ID');",
-        "CREATE TABLE LEFT_OUTER_JOIN as SELECT tt.id, name, value, f1, f2 FROM test t left join TEST_TABLE tt on t.id = tt.id;"
-      ],
-      "inputs": [
-        {"topic": "left_topic", "key": 0, "value": {"ID": 0, "NAME": "zero", "VALUE": 0}, "timestamp": 0},
-        {"topic": "right_topic", "key": 0, "value": {"ID": 0, "F1": "blah", "F2": 50}, "timestamp": 10000},
-        {"topic": "left_topic", "key": 10, "value": {"ID": 10, "NAME": "100", "VALUE": 5}, "timestamp": 11000},
-        {"topic": "left_topic", "key": 0, "value": {"ID": 0, "NAME": "foo", "VALUE": 100}, "timestamp": 13000},
-        {"topic": "right_topic", "key": 0, "value": {"ID": 0, "F1": "a", "F2": 10}, "timestamp": 15000},
-        {"topic": "left_topic", "key": 0, "value": {"ID": 0, "NAME": "bar", "VALUE": 99}, "timestamp": 16000},
-        {"topic": "left_topic", "key": 90, "value": {"ID": 90, "NAME": "ninety", "VALUE": 90}, "timestamp": 17000}
-      ],
-      "outputs": [
-        {"topic": "LEFT_OUTER_JOIN", "key": 0, "value": {"TT_ID": null, "NAME": "zero", "VALUE": 0, "F1": null, "F2": null}, "timestamp": 0},
-        {"topic": "LEFT_OUTER_JOIN", "key": 0, "value": {"TT_ID": 0, "NAME": "zero", "VALUE": 0, "F1": "blah", "F2": 50}, "timestamp": 10000},
-        {"topic": "LEFT_OUTER_JOIN", "key": 10, "value": {"TT_ID": null, "NAME": "100", "VALUE": 5, "F1": null, "F2": null}, "timestamp": 11000},
-        {"topic": "LEFT_OUTER_JOIN", "key": 0, "value": {"TT_ID": 0, "NAME": "foo", "VALUE": 100, "F1": "blah", "F2": 50}, "timestamp": 13000},
-        {"topic": "LEFT_OUTER_JOIN", "key": 0, "value": {"TT_ID": 0, "NAME": "foo", "VALUE": 100, "F1": "a", "F2": 10}, "timestamp": 15000},
-        {"topic": "LEFT_OUTER_JOIN", "key": 0, "value": {"TT_ID": 0, "NAME": "bar", "VALUE": 99, "F1": "a", "F2": 10}, "timestamp": 16000},
-        {"topic": "LEFT_OUTER_JOIN", "key": 90, "value": {"TT_ID": null, "NAME": "ninety", "VALUE": 90, "F1": null, "F2": null}, "timestamp": 17000}
-      ],
-      "post": {
-        "comments": [
-          "key field is null because field 'TT_ID' does not always match the key of the output record due to it being an outer join"
-        ],
-        "sources": [
-          {"name": "LEFT_OUTER_JOIN", "type": "table", "keyField": null}
-        ]
-      }
-    },
-    {
-      "name": "table table left join - both join keys in projection",
-      "statements": [
-        "CREATE TABLE TEST (ROWKEY BIGINT PRIMARY KEY, ID bigint, NAME varchar, VALUE bigint) WITH (kafka_topic='left_topic', value_format='JSON', key='ID');",
-        "CREATE TABLE TEST_TABLE (ROWKEY BIGINT PRIMARY KEY, ID bigint, F1 varchar, F2 bigint) WITH (kafka_topic='right_topic', value_format='JSON', key='ID');",
-        "CREATE TABLE LEFT_OUTER_JOIN as SELECT t.id, tt.id, name, value, f1, f2 FROM test t left join TEST_TABLE tt on t.id = tt.id;"
-      ],
-      "inputs": [
-        {"topic": "left_topic", "key": 0, "value": {"ID": 0, "NAME": "zero", "VALUE": 0}, "timestamp": 0},
-        {"topic": "right_topic", "key": 0, "value": {"ID": 0, "F1": "blah", "F2": 50}, "timestamp": 10000},
-        {"topic": "left_topic", "key": 10, "value": {"ID": 10, "NAME": "100", "VALUE": 5}, "timestamp": 11000},
-        {"topic": "left_topic", "key": 0, "value": {"ID": 0, "NAME": "foo", "VALUE": 100}, "timestamp": 13000},
-        {"topic": "right_topic", "key": 0, "value": {"ID": 0, "F1": "a", "F2": 10}, "timestamp": 15000},
-        {"topic": "left_topic", "key": 0, "value": {"ID": 0, "NAME": "bar", "VALUE": 99}, "timestamp": 16000},
-        {"topic": "left_topic", "key": 90, "value": {"ID": 90, "NAME": "ninety", "VALUE": 90}, "timestamp": 17000}
-      ],
-      "outputs": [
-        {"topic": "LEFT_OUTER_JOIN", "key": 0, "value": {"T_ID": 0, "TT_ID": null, "NAME": "zero", "VALUE": 0, "F1": null, "F2": null}, "timestamp": 0},
-        {"topic": "LEFT_OUTER_JOIN", "key": 0, "value": {"T_ID": 0, "TT_ID": 0, "NAME": "zero", "VALUE": 0, "F1": "blah", "F2": 50}, "timestamp": 10000},
-        {"topic": "LEFT_OUTER_JOIN", "key": 10, "value": {"T_ID": 10, "TT_ID": null, "NAME": "100", "VALUE": 5, "F1": null, "F2": null}, "timestamp": 11000},
-        {"topic": "LEFT_OUTER_JOIN", "key": 0, "value": {"T_ID": 0, "TT_ID": 0, "NAME": "foo", "VALUE": 100, "F1": "blah", "F2": 50}, "timestamp": 13000},
-        {"topic": "LEFT_OUTER_JOIN", "key": 0, "value": {"T_ID": 0, "TT_ID": 0, "NAME": "foo", "VALUE": 100, "F1": "a", "F2": 10}, "timestamp": 15000},
-        {"topic": "LEFT_OUTER_JOIN", "key": 0, "value": {"T_ID": 0, "TT_ID": 0, "NAME": "bar", "VALUE": 99, "F1": "a", "F2": 10}, "timestamp": 16000},
-        {"topic": "LEFT_OUTER_JOIN", "key": 90, "value": {"T_ID": 90, "TT_ID": null, "NAME": "ninety", "VALUE": 90, "F1": null, "F2": null}, "timestamp": 17000}
-      ],
-      "post": {
-        "sources": [
-          {"name": "LEFT_OUTER_JOIN", "type": "table", "keyField": "T_ID"}
-        ]
-      }
-    },
-    {
-      "name": "table table inner join",
-      "format": ["AVRO", "JSON", "PROTOBUF"],
-      "statements": [
-        "CREATE TABLE TEST (ROWKEY BIGINT PRIMARY KEY, ID bigint, NAME varchar, VALUE bigint) WITH (kafka_topic='left_topic', value_format='{FORMAT}', key='ID');",
-        "CREATE TABLE TEST_TABLE (ROWKEY BIGINT PRIMARY KEY, ID bigint, F1 varchar, F2 bigint) WITH (kafka_topic='right_topic', value_format='{FORMAT}', key='ID');",
-        "CREATE TABLE INNER_JOIN as SELECT t.id, name, value, f1, f2 FROM test t join TEST_TABLE tt on t.id = tt.id;"
-      ],
-      "inputs": [
-        {"topic": "left_topic", "key": 0, "value": {"ID": 0, "NAME": "zero", "VALUE": 0}, "timestamp": 0},
-        {"topic": "right_topic", "key": 0, "value": {"ID": 0, "F1": "blah", "F2": 50}, "timestamp": 10000},
-        {"topic": "left_topic", "key": 10, "value": {"ID": 10, "NAME": "100", "VALUE": 5}, "timestamp": 11000},
-        {"topic": "left_topic", "key": 0, "value": {"ID": 0, "NAME": "foo", "VALUE": 100}, "timestamp": 13000},
-        {"topic": "right_topic", "key": 0, "value": {"ID": 0, "F1": "a", "F2": 10}, "timestamp": 15000},
-        {"topic": "right_topic", "key": 15, "value": {"ID": 15, "F1": "c", "F2": 20}, "timestamp": 15500},
-        {"topic": "left_topic", "key": 0, "value": {"ID": 0, "NAME": "bar", "VALUE": 99}, "timestamp": 16000},
-        {"topic": "left_topic", "key": 90, "value": {"ID": 90, "NAME": "ninety", "VALUE": 90}, "timestamp": 17000}
-      ],
-      "outputs": [
-        {"topic": "INNER_JOIN", "key": 0, "value": {"T_ID": 0, "NAME": "zero", "VALUE": 0, "F1": "blah", "F2": 50}, "timestamp": 10000},
-        {"topic": "INNER_JOIN", "key": 0, "value": {"T_ID": 0, "NAME": "foo", "VALUE": 100, "F1": "blah", "F2": 50}, "timestamp": 13000},
-        {"topic": "INNER_JOIN", "key": 0, "value": {"T_ID": 0, "NAME": "foo", "VALUE": 100, "F1": "a", "F2": 10}, "timestamp": 15000},
-        {"topic": "INNER_JOIN", "key": 0, "value": {"T_ID": 0, "NAME": "bar", "VALUE": 99, "F1": "a", "F2": 10}, "timestamp": 16000}
-      ],
-      "post": {
-        "sources": [
-          {"name": "INNER_JOIN", "type": "table", "keyField": "T_ID"}
-        ]
-      }
-    },
-    {
-      "name": "table table inner join - join key not in projection",
-      "statements": [
-        "CREATE TABLE TEST (ROWKEY BIGINT PRIMARY KEY, ID bigint, NAME varchar, VALUE bigint) WITH (kafka_topic='left_topic', value_format='JSON', key='ID');",
-        "CREATE TABLE TEST_TABLE (ROWKEY BIGINT PRIMARY KEY, ID bigint, F1 varchar, F2 bigint) WITH (kafka_topic='right_topic', value_format='JSON', key='ID');",
-        "CREATE TABLE INNER_JOIN as SELECT name, value, f1, f2 FROM test t join TEST_TABLE tt on t.id = tt.id;"
-      ],
-      "inputs": [
-        {"topic": "left_topic", "key": 0, "value": {"ID": 0, "NAME": "zero", "VALUE": 0}, "timestamp": 0},
-        {"topic": "right_topic", "key": 0, "value": {"ID": 0, "F1": "blah", "F2": 50}, "timestamp": 10000},
-        {"topic": "left_topic", "key": 10, "value": {"ID": 10, "NAME": "100", "VALUE": 5}, "timestamp": 11000},
-        {"topic": "left_topic", "key": 0, "value": {"ID": 0, "NAME": "foo", "VALUE": 100}, "timestamp": 13000},
-        {"topic": "right_topic", "key": 0, "value": {"ID": 0, "F1": "a", "F2": 10}, "timestamp": 15000},
-        {"topic": "right_topic", "key": 15, "value": {"ID": 15, "F1": "c", "F2": 20}, "timestamp": 15500},
-        {"topic": "left_topic", "key": 0, "value": {"ID": 0, "NAME": "bar", "VALUE": 99}, "timestamp": 16000},
-        {"topic": "left_topic", "key": 90, "value": {"ID": 90, "NAME": "ninety", "VALUE": 90}, "timestamp": 17000}
-      ],
-      "outputs": [
-        {"topic": "INNER_JOIN", "key": 0, "value": {"NAME": "zero", "VALUE": 0, "F1": "blah", "F2": 50}, "timestamp": 10000},
-        {"topic": "INNER_JOIN", "key": 0, "value": {"NAME": "foo", "VALUE": 100, "F1": "blah", "F2": 50}, "timestamp": 13000},
-        {"topic": "INNER_JOIN", "key": 0, "value": {"NAME": "foo", "VALUE": 100, "F1": "a", "F2": 10}, "timestamp": 15000},
-        {"topic": "INNER_JOIN", "key": 0, "value": {"NAME": "bar", "VALUE": 99, "F1": "a", "F2": 10}, "timestamp": 16000}
-      ],
-      "post": {
-        "sources": [
-          {"name": "INNER_JOIN", "type": "table", "keyField": null}
-        ]
-      }
-    },
-    {
-      "name": "table table inner join - right join key in projection",
-      "statements": [
-        "CREATE TABLE TEST (ROWKEY BIGINT PRIMARY KEY, ID bigint, NAME varchar, VALUE bigint) WITH (kafka_topic='left_topic', value_format='JSON', key='ID');",
-        "CREATE TABLE TEST_TABLE (ROWKEY BIGINT PRIMARY KEY, ID bigint, F1 varchar, F2 bigint) WITH (kafka_topic='right_topic', value_format='JSON', key='ID');",
-        "CREATE TABLE INNER_JOIN as SELECT tt.id, name, value, f1, f2 FROM test t join TEST_TABLE tt on t.id = tt.id;"
-      ],
-      "inputs": [
-        {"topic": "left_topic", "key": 0, "value": {"ID": 0, "NAME": "zero", "VALUE": 0}, "timestamp": 0},
-        {"topic": "right_topic", "key": 0, "value": {"ID": 0, "F1": "blah", "F2": 50}, "timestamp": 10000},
-        {"topic": "left_topic", "key": 10, "value": {"ID": 10, "NAME": "100", "VALUE": 5}, "timestamp": 11000},
-        {"topic": "left_topic", "key": 0, "value": {"ID": 0, "NAME": "foo", "VALUE": 100}, "timestamp": 13000},
-        {"topic": "right_topic", "key": 0, "value": {"ID": 0, "F1": "a", "F2": 10}, "timestamp": 15000},
-        {"topic": "right_topic", "key": 15, "value": {"ID": 15, "F1": "c", "F2": 20}, "timestamp": 15500},
-        {"topic": "left_topic", "key": 0, "value": {"ID": 0, "NAME": "bar", "VALUE": 99}, "timestamp": 16000},
-        {"topic": "left_topic", "key": 90, "value": {"ID": 90, "NAME": "ninety", "VALUE": 90}, "timestamp": 17000}
-      ],
-      "outputs": [
-        {"topic": "INNER_JOIN", "key": 0, "value": {"TT_ID": 0, "NAME": "zero", "VALUE": 0, "F1": "blah", "F2": 50}, "timestamp": 10000},
-        {"topic": "INNER_JOIN", "key": 0, "value": {"TT_ID": 0, "NAME": "foo", "VALUE": 100, "F1": "blah", "F2": 50}, "timestamp": 13000},
-        {"topic": "INNER_JOIN", "key": 0, "value": {"TT_ID": 0, "NAME": "foo", "VALUE": 100, "F1": "a", "F2": 10}, "timestamp": 15000},
-        {"topic": "INNER_JOIN", "key": 0, "value": {"TT_ID": 0, "NAME": "bar", "VALUE": 99, "F1": "a", "F2": 10}, "timestamp": 16000}
-      ],
-      "post": {
-        "issues": [
-          "key field has incorrect name - should be TT_ID as the right key always matches the record key. See https://github.com/confluentinc/ksql/issues/2741."
-        ],
-        "sources": [
-          {"name": "INNER_JOIN", "type": "table", "keyField": null}
-        ]
-      }
-    },
-    {
-      "name": "table table outer join",
-      "format": ["AVRO", "JSON"],
-      "statements": [
-        "CREATE TABLE TEST (ROWKEY BIGINT PRIMARY KEY, ID bigint, NAME varchar, VALUE bigint) WITH (kafka_topic='left_topic', value_format='{FORMAT}', key='ID');",
-        "CREATE TABLE TEST_TABLE (ROWKEY BIGINT PRIMARY KEY, ID bigint, F1 varchar, F2 bigint) WITH (kafka_topic='right_topic', value_format='{FORMAT}', key='ID');",
-        "CREATE TABLE OUTER_JOIN as SELECT t.id, name, value, f1, f2 FROM test t FULL OUTER join TEST_TABLE tt on t.id = tt.id;"
-      ],
-      "inputs": [
-        {"topic": "left_topic", "key": 0, "value": {"ID": 0, "NAME": "zero", "VALUE": 0}, "timestamp": 0},
-        {"topic": "right_topic", "key": 0, "value": {"ID": 0, "F1": "blah", "F2": 50}, "timestamp": 10000},
-        {"topic": "left_topic", "key": 10, "value": {"ID": 10, "NAME": "100", "VALUE": 5}, "timestamp": 11000},
-        {"topic": "left_topic", "key": 0, "value": {"ID": 0, "NAME": "foo", "VALUE": 100}, "timestamp": 13000},
-        {"topic": "right_topic", "key": 0, "value": {"ID": 0, "F1": "a", "F2": 10}, "timestamp": 15000},
-        {"topic": "right_topic", "key": 15, "value": {"ID": 15, "F1": "c", "F2": 20}, "timestamp": 15500},
-        {"topic": "left_topic", "key": 0, "value": {"ID": 0, "NAME": "bar", "VALUE": 99}, "timestamp": 16000}
-      ],
-      "outputs": [
-        {"topic": "OUTER_JOIN", "key": 0, "value": {"T_ID": 0, "NAME": "zero", "VALUE": 0, "F1": null, "F2": null}, "timestamp": 0},
-        {"topic": "OUTER_JOIN", "key": 0, "value": {"T_ID": 0, "NAME": "zero", "VALUE": 0, "F1": "blah", "F2": 50}, "timestamp": 10000},
-        {"topic": "OUTER_JOIN", "key": 10, "value": {"T_ID": 10, "NAME": "100", "VALUE": 5, "F1": null, "F2": null}, "timestamp": 11000},
-        {"topic": "OUTER_JOIN", "key": 0, "value": {"T_ID": 0, "NAME": "foo", "VALUE": 100, "F1": "blah", "F2": 50}, "timestamp": 13000},
-        {"topic": "OUTER_JOIN", "key": 0, "value": {"T_ID": 0, "NAME": "foo", "VALUE": 100, "F1": "a", "F2": 10}, "timestamp": 15000},
-        {"topic": "OUTER_JOIN", "key": 15, "value": {"T_ID": null, "NAME": null, "VALUE": null, "F1": "c", "F2": 20}, "timestamp": 15500},
-        {"topic": "OUTER_JOIN", "key": 0, "value": {"T_ID": 0, "NAME": "bar", "VALUE": 99, "F1": "a", "F2": 10}, "timestamp": 16000}
-      ],
-      "post": {
-        "comments": [
-          "key field is null because field 'T_ID' does not always match the key of the output record due to it being a full outer join"
-        ],
-        "sources": [
-          {"name": "OUTER_JOIN", "type": "table", "keyField": null}
-        ]
-      }
-    },
-    {
-      "name": "table table outer join - PROTOBUF",
-      "statements": [
-        "CREATE TABLE TEST (ROWKEY BIGINT PRIMARY KEY, ID bigint, NAME varchar, VALUE bigint) WITH (kafka_topic='left_topic', value_format='PROTOBUF', key='ID');",
-        "CREATE TABLE TEST_TABLE (ROWKEY BIGINT PRIMARY KEY, ID bigint, F1 varchar, F2 bigint) WITH (kafka_topic='right_topic', value_format='PROTOBUF', key='ID');",
-        "CREATE TABLE OUTER_JOIN as SELECT t.id, name, value, f1, f2 FROM test t FULL OUTER join TEST_TABLE tt on t.id = tt.id;"
-      ],
-      "inputs": [
-        {"topic": "left_topic", "key": 0, "value": {"ID": 0, "NAME": "zero", "VALUE": 0}, "timestamp": 0},
-        {"topic": "right_topic", "key": 0, "value": {"ID": 0, "F1": "blah", "F2": 50}, "timestamp": 10000},
-        {"topic": "left_topic", "key": 10, "value": {"ID": 10, "NAME": "100", "VALUE": 5}, "timestamp": 11000},
-        {"topic": "left_topic", "key": 0, "value": {"ID": 0, "NAME": "foo", "VALUE": 100}, "timestamp": 13000},
-        {"topic": "right_topic", "key": 0, "value": {"ID": 0, "F1": "a", "F2": 10}, "timestamp": 15000},
-        {"topic": "right_topic", "key": 15, "value": {"ID": 15, "F1": "c", "F2": 20}, "timestamp": 15500},
-        {"topic": "left_topic", "key": 0, "value": {"ID": 0, "NAME": "bar", "VALUE": 99}, "timestamp": 16000}
-      ],
-      "outputs": [
-        {"topic": "OUTER_JOIN", "key": 0, "value": {"T_ID": 0, "NAME": "zero", "VALUE": 0, "F1": "", "F2": 0}, "timestamp": 0},
-        {"topic": "OUTER_JOIN", "key": 0, "value": {"T_ID": 0, "NAME": "zero", "VALUE": 0, "F1": "blah", "F2": 50}, "timestamp": 10000},
-        {"topic": "OUTER_JOIN", "key": 10, "value": {"T_ID": 10, "NAME": "100", "VALUE": 5, "F1": "", "F2": 0}, "timestamp": 11000},
-        {"topic": "OUTER_JOIN", "key": 0, "value": {"T_ID": 0, "NAME": "foo", "VALUE": 100, "F1": "blah", "F2": 50}, "timestamp": 13000},
-        {"topic": "OUTER_JOIN", "key": 0, "value": {"T_ID": 0, "NAME": "foo", "VALUE": 100, "F1": "a", "F2": 10}, "timestamp": 15000},
-        {"topic": "OUTER_JOIN", "key": 15, "value": {"T_ID": 0, "NAME": "", "VALUE": 0, "F1": "c", "F2": 20}, "timestamp": 15500},
-        {"topic": "OUTER_JOIN", "key": 0, "value": {"T_ID": 0, "NAME": "bar", "VALUE": 99, "F1": "a", "F2": 10}, "timestamp": 16000}
-      ],
-      "post": {
-        "comments": [
-          "key field is null because field 'T_ID' does not always match the key of the output record due to it being a full outer join"
-        ],
-        "sources": [
-          {"name": "OUTER_JOIN", "type": "table", "keyField": null}
-        ]
-      }
-    },
-    {
-      "name": "table table outer join - right join key in projection",
-      "statements": [
-        "CREATE TABLE TEST (ROWKEY BIGINT PRIMARY KEY, ID bigint, NAME varchar, VALUE bigint) WITH (kafka_topic='left_topic', value_format='JSON', key='ID');",
-        "CREATE TABLE TEST_TABLE (ROWKEY BIGINT PRIMARY KEY, ID bigint, F1 varchar, F2 bigint) WITH (kafka_topic='right_topic', value_format='JSON', key='ID');",
-        "CREATE TABLE OUTER_JOIN as SELECT tt.id, name, value, f1, f2 FROM test t FULL OUTER join TEST_TABLE tt on t.id = tt.id;"
-      ],
-      "inputs": [
-        {"topic": "left_topic", "key": 0, "value": {"ID": 0, "NAME": "zero", "VALUE": 0}, "timestamp": 0},
-        {"topic": "right_topic", "key": 0, "value": {"ID": 0, "F1": "blah", "F2": 50}, "timestamp": 10000},
-        {"topic": "left_topic", "key": 10, "value": {"ID": 10, "NAME": "100", "VALUE": 5}, "timestamp": 11000},
-        {"topic": "left_topic", "key": 0, "value": {"ID": 0, "NAME": "foo", "VALUE": 100}, "timestamp": 13000},
-        {"topic": "right_topic", "key": 0, "value": {"ID": 0, "F1": "a", "F2": 10}, "timestamp": 15000},
-        {"topic": "right_topic", "key": 15, "value": {"ID": 15, "F1": "c", "F2": 20}, "timestamp": 15500},
-        {"topic": "left_topic", "key": 0, "value": {"ID": 0, "NAME": "bar", "VALUE": 99}, "timestamp": 16000}
-      ],
-      "outputs": [
-        {"topic": "OUTER_JOIN", "key": 0, "value": {"TT_ID": null, "NAME": "zero", "VALUE": 0, "F1": null, "F2": null}, "timestamp": 0},
-        {"topic": "OUTER_JOIN", "key": 0, "value": {"TT_ID": 0, "NAME": "zero", "VALUE": 0, "F1": "blah", "F2": 50}, "timestamp": 10000},
-        {"topic": "OUTER_JOIN", "key": 10, "value": {"TT_ID": null, "NAME": "100", "VALUE": 5, "F1": null, "F2": null}, "timestamp": 11000},
-        {"topic": "OUTER_JOIN", "key": 0, "value": {"TT_ID": 0, "NAME": "foo", "VALUE": 100, "F1": "blah", "F2": 50}, "timestamp": 13000},
-        {"topic": "OUTER_JOIN", "key": 0, "value": {"TT_ID": 0, "NAME": "foo", "VALUE": 100, "F1": "a", "F2": 10}, "timestamp": 15000},
-        {"topic": "OUTER_JOIN", "key": 15, "value": {"TT_ID": 15, "NAME": null, "VALUE": null, "F1": "c", "F2": 20}, "timestamp": 15500},
-        {"topic": "OUTER_JOIN", "key": 0, "value": {"TT_ID": 0, "NAME": "bar", "VALUE": 99, "F1": "a", "F2": 10}, "timestamp": 16000}
-      ],
-      "post": {
-        "comments": [
-          "key field is null because field 'TT_ID' does not always match the key of the output record due to it being a full outer join"
-        ],
-        "sources": [
-          {"name": "OUTER_JOIN", "type": "table", "keyField": null}
-        ]
-      }
-    },
-    {
-      "name": "stream table left join",
-      "format": ["AVRO", "JSON"],
-      "statements": [
-        "CREATE STREAM TEST (ROWKEY BIGINT KEY, ID bigint, NAME varchar, VALUE bigint) WITH (kafka_topic='test_topic', value_format='{FORMAT}', key='ID');",
-        "CREATE TABLE TEST_TABLE (ROWKEY BIGINT PRIMARY KEY, ID bigint, F1 varchar, F2 bigint) WITH (kafka_topic='test_table', value_format='{FORMAT}', key='ID');",
-        "CREATE STREAM LEFT_JOIN as SELECT t.id, name, value, f1, f2 FROM test t left join test_table tt on t.id = tt.id;"
-      ],
-      "inputs": [
-        {"topic": "test_table", "key": 0, "value": {"ID": 0, "F1": "zero", "F2": 0}, "timestamp": 0},
-        {"topic": "test_table", "key": 10, "value": {"ID": 10, "F1": "100", "F2": 5}, "timestamp": 10000},
-        {"topic": "test_topic", "key": 0, "value": {"ID": 0, "NAME": "blah", "VALUE": 50}, "timestamp": 10000},
-        {"topic": "test_topic", "key": 0, "value": {"ID": 0, "NAME": "foo", "VALUE": 100}, "timestamp": 10000},
-        {"topic": "test_table", "key": 0, "value": {"ID": 0, "F1": "a", "F2": 10}, "timestamp": 15000},
-        {"topic": "test_topic", "key": 0, "value": {"ID": 0, "NAME": "bar", "VALUE": 99}, "timestamp": 15000},
-        {"topic": "test_topic", "key": 90, "value": {"ID": 90, "NAME": "ninety", "VALUE": 90}, "timestamp": 15000}
-      ],
-      "outputs": [
-        {"topic": "LEFT_JOIN", "key": 0, "value": {"T_ID": 0, "NAME": "blah", "VALUE": 50, "F1": "zero", "F2": 0}, "timestamp": 10000},
-        {"topic": "LEFT_JOIN", "key": 0, "value": {"T_ID": 0, "NAME": "foo", "VALUE": 100, "F1": "zero", "F2": 0}, "timestamp": 10000},
-        {"topic": "LEFT_JOIN", "key": 0, "value": {"T_ID": 0, "NAME": "bar", "VALUE": 99, "F1": "a", "F2": 10}, "timestamp": 15000},
-        {"topic": "LEFT_JOIN", "key": 90, "value": {"T_ID": 90, "NAME": "ninety", "VALUE": 90, "F1": null, "F2": null}, "timestamp": 15000}
-      ],
-      "post": {
-        "sources": [
-          {"name": "LEFT_JOIN", "type": "stream", "keyField": "T_ID"}
-        ]
-      }
-    },
-    {
-      "name": "stream table left join - PROTOBUF",
-      "statements": [
-        "CREATE STREAM TEST (ROWKEY BIGINT KEY, ID bigint, NAME varchar, VALUE bigint) WITH (kafka_topic='test_topic', value_format='PROTOBUF', key='ID');",
-        "CREATE TABLE TEST_TABLE (ROWKEY BIGINT PRIMARY KEY, ID bigint, F1 varchar, F2 bigint) WITH (kafka_topic='test_table', value_format='PROTOBUF', key='ID');",
-        "CREATE STREAM LEFT_JOIN as SELECT t.id, name, value, f1, f2 FROM test t left join test_table tt on t.id = tt.id;"
-      ],
-      "inputs": [
-        {"topic": "test_table", "key": 0, "value": {"ID": 0, "F1": "zero", "F2": 0}, "timestamp": 0},
-        {"topic": "test_table", "key": 10, "value": {"ID": 10, "F1": "100", "F2": 5}, "timestamp": 10000},
-        {"topic": "test_topic", "key": 0, "value": {"ID": 0, "NAME": "blah", "VALUE": 50}, "timestamp": 10000},
-        {"topic": "test_topic", "key": 0, "value": {"ID": 0, "NAME": "foo", "VALUE": 100}, "timestamp": 10000},
-        {"topic": "test_table", "key": 0, "value": {"ID": 0, "F1": "a", "F2": 10}, "timestamp": 15000},
-        {"topic": "test_topic", "key": 0, "value": {"ID": 0, "NAME": "bar", "VALUE": 99}, "timestamp": 15000},
-        {"topic": "test_topic", "key": 90, "value": {"ID": 90, "NAME": "ninety", "VALUE": 90}, "timestamp": 15000}
-      ],
-      "outputs": [
-        {"topic": "LEFT_JOIN", "key": 0, "value": {"T_ID": 0, "NAME": "blah", "VALUE": 50, "F1": "zero", "F2": 0}, "timestamp": 10000},
-        {"topic": "LEFT_JOIN", "key": 0, "value": {"T_ID": 0, "NAME": "foo", "VALUE": 100, "F1": "zero", "F2": 0}, "timestamp": 10000},
-        {"topic": "LEFT_JOIN", "key": 0, "value": {"T_ID": 0, "NAME": "bar", "VALUE": 99, "F1": "a", "F2": 10}, "timestamp": 15000},
-        {"topic": "LEFT_JOIN", "key": 90, "value": {"T_ID": 90, "NAME": "ninety", "VALUE": 90, "F1": "", "F2": 0}, "timestamp": 15000}
-      ],
-      "post": {
-        "sources": [
-          {"name": "LEFT_JOIN", "type": "stream", "keyField": "T_ID"}
-        ]
-      }
-    },
-    {
-      "name": "stream table left join - join key not in projection",
-      "statements": [
-        "CREATE STREAM TEST (ROWKEY BIGINT KEY, ID bigint, NAME varchar, VALUE bigint) WITH (kafka_topic='test_topic', value_format='JSON', key='ID');",
-        "CREATE TABLE TEST_TABLE (ROWKEY BIGINT PRIMARY KEY, ID bigint, F1 varchar, F2 bigint) WITH (kafka_topic='test_table', value_format='JSON', key='ID');",
-        "CREATE STREAM LEFT_JOIN as SELECT name, value, f1, f2 FROM test t left join test_table tt on t.id = tt.id;"
-      ],
-      "inputs": [
-        {"topic": "test_table", "key": 0, "value": {"ID": 0, "F1": "zero", "F2": 0}, "timestamp": 0},
-        {"topic": "test_table", "key": 10, "value": {"ID": 10, "F1": "100", "F2": 5}, "timestamp": 10000},
-        {"topic": "test_topic", "key": 0, "value": {"ID": 0, "NAME": "blah", "VALUE": 50}, "timestamp": 10000},
-        {"topic": "test_topic", "key": 0, "value": {"ID": 0, "NAME": "foo", "VALUE": 100}, "timestamp": 10000},
-        {"topic": "test_table", "key": 0, "value": {"ID": 0, "F1": "a", "F2": 10}, "timestamp": 15000},
-        {"topic": "test_topic", "key": 0, "value": {"ID": 0, "NAME": "bar", "VALUE": 99}, "timestamp": 15000},
-        {"topic": "test_topic", "key": 90, "value": {"ID": 90, "NAME": "ninety", "VALUE": 90}, "timestamp": 15000}
-      ],
-      "outputs": [
-        {"topic": "LEFT_JOIN", "key": 0, "value": {"NAME": "blah", "VALUE": 50, "F1": "zero", "F2": 0}, "timestamp": 10000},
-        {"topic": "LEFT_JOIN", "key": 0, "value": {"NAME": "foo", "VALUE": 100, "F1": "zero", "F2": 0}, "timestamp": 10000},
-        {"topic": "LEFT_JOIN", "key": 0, "value": {"NAME": "bar", "VALUE": 99, "F1": "a", "F2": 10}, "timestamp": 15000},
-        {"topic": "LEFT_JOIN", "key": 90, "value": {"NAME": "ninety", "VALUE": 90, "F1": null, "F2": null}, "timestamp": 15000}
-      ],
-      "post": {
-        "sources": [
-          {"name": "LEFT_JOIN", "type": "stream", "keyField": null}
-        ]
-      }
-    },
-    {
-      "name": "stream table left join - right join key in projection",
-      "statements": [
-        "CREATE STREAM TEST (ROWKEY BIGINT KEY, ID bigint, NAME varchar, VALUE bigint) WITH (kafka_topic='test_topic', value_format='JSON', key='ID');",
-        "CREATE TABLE TEST_TABLE (ROWKEY BIGINT PRIMARY KEY, ID bigint, F1 varchar, F2 bigint) WITH (kafka_topic='test_table', value_format='JSON', key='ID');",
-        "CREATE STREAM LEFT_JOIN as SELECT tt.id, name, value, f1, f2 FROM test t left join test_table tt on t.id = tt.id;"
-      ],
-      "inputs": [
-        {"topic": "test_table", "key": 0, "value": {"ID": 0, "F1": "zero", "F2": 0}, "timestamp": 0},
-        {"topic": "test_table", "key": 10, "value": {"ID": 10, "F1": "100", "F2": 5}, "timestamp": 10000},
-        {"topic": "test_topic", "key": 0, "value": {"ID": 0, "NAME": "blah", "VALUE": 50}, "timestamp": 10000},
-        {"topic": "test_topic", "key": 0, "value": {"ID": 0, "NAME": "foo", "VALUE": 100}, "timestamp": 10000},
-        {"topic": "test_table", "key": 0, "value": {"ID": 0, "F1": "a", "F2": 10}, "timestamp": 15000},
-        {"topic": "test_topic", "key": 0, "value": {"ID": 0, "NAME": "bar", "VALUE": 99}, "timestamp": 15000},
-        {"topic": "test_topic", "key": 90, "value": {"ID": 90, "NAME": "ninety", "VALUE": 90}, "timestamp": 15000}
-      ],
-      "outputs": [
-        {"topic": "LEFT_JOIN", "key": 0, "value": {"TT_ID": 0, "NAME": "blah", "VALUE": 50, "F1": "zero", "F2": 0}, "timestamp": 10000},
-        {"topic": "LEFT_JOIN", "key": 0, "value": {"TT_ID": 0, "NAME": "foo", "VALUE": 100, "F1": "zero", "F2": 0}, "timestamp": 10000},
-        {"topic": "LEFT_JOIN", "key": 0, "value": {"TT_ID": 0, "NAME": "bar", "VALUE": 99, "F1": "a", "F2": 10}, "timestamp": 15000},
-        {"topic": "LEFT_JOIN", "key": 90, "value": {"TT_ID": null, "NAME": "ninety", "VALUE": 90, "F1": null, "F2": null}, "timestamp": 15000}
-      ],
-      "post": {
-        "comments": [
-          "key field is null because field 'TT_ID' does not always match the key of the output record due to it being an outer join"
-        ],
-        "sources": [
-          {"name": "LEFT_JOIN", "type": "stream", "keyField": null}
-        ]
-      }
-    },
-    {
-      "name": "stream table inner join",
-      "format": ["AVRO", "JSON", "PROTOBUF"],
-      "statements": [
-        "CREATE STREAM TEST (ROWKEY BIGINT KEY, ID bigint, NAME varchar, VALUE bigint) WITH (kafka_topic='test_topic', value_format='{FORMAT}', key='ID');",
-        "CREATE TABLE TEST_TABLE (ROWKEY BIGINT PRIMARY KEY, ID bigint, F1 varchar, F2 bigint) WITH (kafka_topic='test_table', value_format='{FORMAT}', key='ID');",
-        "CREATE STREAM INNER_JOIN as SELECT t.id, name, value, f1, f2 FROM test t join test_table tt on t.id = tt.id;"
-      ],
-      "inputs": [
-        {"topic": "test_table", "key": 0, "value": {"ID": 0, "F1": "zero", "F2": 0}, "timestamp": 0},
-        {"topic": "test_table", "key": 10, "value": {"ID": 10, "F1": "100", "F2": 5}, "timestamp": 10000},
-        {"topic": "test_topic", "key": 0, "value": {"ID": 0, "NAME": "blah", "VALUE": 50}, "timestamp": 10000},
-        {"topic": "test_topic", "key": 0, "value": {"ID": 0, "NAME": "foo", "VALUE": 100}, "timestamp": 10000},
-        {"topic": "test_table", "key": 0, "value": {"ID": 0, "F1": "a", "F2": 10}, "timestamp": 15000},
-        {"topic": "test_topic", "key": 0, "value": {"ID": 0, "NAME": "bar", "VALUE": 99}, "timestamp": 15000},
-        {"topic": "test_topic", "key": 90, "value": {"ID": 90, "NAME": "ninety", "VALUE": 90}, "timestamp": 15000}
-      ],
-      "outputs": [
-        {"topic": "INNER_JOIN", "key": 0, "value": {"T_ID": 0, "NAME": "blah", "VALUE": 50, "F1": "zero", "F2": 0}, "timestamp": 10000},
-        {"topic": "INNER_JOIN", "key": 0, "value": {"T_ID": 0, "NAME": "foo", "VALUE": 100, "F1": "zero", "F2": 0}, "timestamp": 10000},
-        {"topic": "INNER_JOIN", "key": 0, "value": {"T_ID": 0, "NAME": "bar", "VALUE": 99, "F1": "a", "F2": 10}, "timestamp": 15000}
-      ],
-      "post": {
-        "sources": [
-          {"name": "INNER_JOIN", "type": "stream", "keyField": "T_ID"}
-        ]
-      }
-    },
-    {
-      "name": "stream table inner join - join key not in projection",
-      "statements": [
-        "CREATE STREAM TEST (ROWKEY BIGINT KEY, ID bigint, NAME varchar, VALUE bigint) WITH (kafka_topic='test_topic', value_format='JSON', key='ID');",
-        "CREATE TABLE TEST_TABLE (ROWKEY BIGINT PRIMARY KEY, ID bigint, F1 varchar, F2 bigint) WITH (kafka_topic='test_table', value_format='JSON', key='ID');",
-        "CREATE STREAM INNER_JOIN as SELECT name, value, f1, f2 FROM test t join test_table tt on t.id = tt.id;"
-      ],
-      "inputs": [
-        {"topic": "test_table", "key": 0, "value": {"ID": 0, "F1": "zero", "F2": 0}, "timestamp": 0},
-        {"topic": "test_table", "key": 10, "value": {"ID": 10, "F1": "100", "F2": 5}, "timestamp": 10000},
-        {"topic": "test_topic", "key": 0, "value": {"ID": 0, "NAME": "blah", "VALUE": 50}, "timestamp": 10000},
-        {"topic": "test_topic", "key": 0, "value": {"ID": 0, "NAME": "foo", "VALUE": 100}, "timestamp": 10000},
-        {"topic": "test_table", "key": 0, "value": {"ID": 0, "F1": "a", "F2": 10}, "timestamp": 15000},
-        {"topic": "test_topic", "key": 0, "value": {"ID": 0, "NAME": "bar", "VALUE": 99}, "timestamp": 15000},
-        {"topic": "test_topic", "key": 90, "value": {"ID": 90, "NAME": "ninety", "VALUE": 90}, "timestamp": 15000}
-      ],
-      "outputs": [
-        {"topic": "INNER_JOIN", "key": 0, "value": {"NAME": "blah", "VALUE": 50, "F1": "zero", "F2": 0}, "timestamp": 10000},
-        {"topic": "INNER_JOIN", "key": 0, "value": {"NAME": "foo", "VALUE": 100, "F1": "zero", "F2": 0}, "timestamp": 10000},
-        {"topic": "INNER_JOIN", "key": 0, "value": {"NAME": "bar", "VALUE": 99, "F1": "a", "F2": 10}, "timestamp": 15000}
-      ],
-      "post": {
-        "sources": [
-          {"name": "INNER_JOIN", "type": "stream", "keyField": null}
-        ]
-      }
-    },
-    {
-      "name": "stream table inner join - right join key in projection",
-      "statements": [
-        "CREATE STREAM TEST (ROWKEY BIGINT KEY, ID bigint, NAME varchar, VALUE bigint) WITH (kafka_topic='test_topic', value_format='JSON', key='ID');",
-        "CREATE TABLE TEST_TABLE (ROWKEY BIGINT PRIMARY KEY, ID bigint, F1 varchar, F2 bigint) WITH (kafka_topic='test_table', value_format='JSON', key='ID');",
-        "CREATE STREAM INNER_JOIN as SELECT tt.id, name, value, f1, f2 FROM test t join test_table tt on t.id = tt.id;"
-      ],
-      "inputs": [
-        {"topic": "test_table", "key": 0, "value": {"ID": 0, "F1": "zero", "F2": 0}, "timestamp": 0},
-        {"topic": "test_table", "key": 10, "value": {"ID": 10, "F1": "100", "F2": 5}, "timestamp": 10000},
-        {"topic": "test_topic", "key": 0, "value": {"ID": 0, "NAME": "blah", "VALUE": 50}, "timestamp": 10000},
-        {"topic": "test_topic", "key": 0, "value": {"ID": 0, "NAME": "foo", "VALUE": 100}, "timestamp": 10000},
-        {"topic": "test_table", "key": 0, "value": {"ID": 0, "F1": "a", "F2": 10}, "timestamp": 15000},
-        {"topic": "test_topic", "key": 0, "value": {"ID": 0, "NAME": "bar", "VALUE": 99}, "timestamp": 15000},
-        {"topic": "test_topic", "key": 90, "value": {"ID": 90, "NAME": "ninety", "VALUE": 90}, "timestamp": 15000}
-      ],
-      "outputs": [
-        {"topic": "INNER_JOIN", "key": 0, "value": {"TT_ID": 0, "NAME": "blah", "VALUE": 50, "F1": "zero", "F2": 0}, "timestamp": 10000},
-        {"topic": "INNER_JOIN", "key": 0, "value": {"TT_ID": 0, "NAME": "foo", "VALUE": 100, "F1": "zero", "F2": 0}, "timestamp": 10000},
-        {"topic": "INNER_JOIN", "key": 0, "value": {"TT_ID": 0, "NAME": "bar", "VALUE": 99, "F1": "a", "F2": 10}, "timestamp": 15000}
-      ],
-      "post": {
-        "issues": [
-          "key field has incorrect name - should be TT_ID as right join key always matches record key. See https://github.com/confluentinc/ksql/issues/2741."
-        ],
-        "sources": [
-          {"name": "INNER_JOIN", "type": "stream", "keyField": null}
-        ]
-      }
-    },
-    {
-      "name": "join using ROWKEY in the criteria",
-      "format": ["AVRO", "JSON", "PROTOBUF"],
-      "statements": [
-        "CREATE STREAM TEST (ROWKEY BIGINT KEY, ID bigint, NAME varchar, VALUE bigint) WITH (kafka_topic='test_topic', value_format='{FORMAT}', key='ID');",
-        "CREATE TABLE TEST_TABLE (ROWKEY BIGINT PRIMARY KEY, ID bigint, F1 varchar, F2 bigint) WITH (kafka_topic='test_table', value_format='{FORMAT}', key='ID');",
-        "CREATE STREAM INNER_JOIN as SELECT t.id, name, value, f1, f2 FROM test t join test_table tt on t.ROWKEY = tt.ROWKEY;"
-      ],
-      "inputs": [
-        {"topic": "test_table", "key": 0, "value": {"ID": 0, "F1": "zero", "F2": 0}, "timestamp": 0},
-        {"topic": "test_table", "key": 10, "value": {"ID": 10, "F1": "100", "F2": 5}, "timestamp": 10000},
-        {"topic": "test_topic", "key": 0, "value": {"ID": 0, "NAME": "blah", "VALUE": 50}, "timestamp": 10000},
-        {"topic": "test_topic", "key": 0, "value": {"ID": 0, "NAME": "foo", "VALUE": 100}, "timestamp": 10000},
-        {"topic": "test_table", "key": 0, "value": {"ID": 0, "F1": "a", "F2": 10}, "timestamp": 15000},
-        {"topic": "test_topic", "key": 0, "value": {"ID": 0, "NAME": "bar", "VALUE": 99}, "timestamp": 15000},
-        {"topic": "test_topic", "key": 90, "value": {"ID": 90, "NAME": "ninety", "VALUE": 90}, "timestamp": 15000}
-      ],
-      "outputs": [
-        {"topic": "INNER_JOIN", "key": 0, "value": {"T_ID": 0, "NAME": "blah", "VALUE": 50, "F1": "zero", "F2": 0}, "timestamp": 10000},
-        {"topic": "INNER_JOIN", "key": 0, "value": {"T_ID": 0, "NAME": "foo", "VALUE": 100, "F1": "zero", "F2": 0}, "timestamp": 10000},
-        {"topic": "INNER_JOIN", "key": 0, "value": {"T_ID": 0, "NAME": "bar", "VALUE": 99, "F1": "a", "F2": 10}, "timestamp": 15000}
-      ],
-      "post": {
-        "sources": [
-          {"name": "INNER_JOIN", "type": "stream", "keyField": "T_ID"}
-        ]
-      }
-    },
-    {
-      "name": "join using ROWKEY in the criteria - no source key fields",
-      "statements": [
-        "CREATE STREAM TEST (ID bigint, NAME varchar, VALUE bigint) WITH (kafka_topic='left_topic', value_format='JSON');",
-        "CREATE STREAM TEST_STREAM (ID bigint, F1 varchar, F2 bigint) WITH (kafka_topic='right_topic', value_format='JSON');",
-        "CREATE STREAM LEFT_OUTER_JOIN as SELECT t.id, name, value, f1, f2 FROM test t left join TEST_STREAM tt WITHIN 11 seconds ON t.rowkey = tt.rowkey;"
-      ],
-      "inputs": [
-        {"topic": "left_topic", "key": "0", "value": {"ID": 0, "NAME": "zero", "VALUE": 0}, "timestamp": 0},
-        {"topic": "right_topic", "key": "0", "value": {"ID": 0, "F1": "blah", "F2": 50}, "timestamp": 10000},
-        {"topic": "left_topic", "key": "10", "value": {"ID": 10, "NAME": "100", "VALUE": 5}, "timestamp": 11000},
-        {"topic": "left_topic", "key": "0", "value": {"ID": 0, "NAME": "foo", "VALUE": 100}, "timestamp": 13000},
-        {"topic": "right_topic", "key": "0", "value": {"ID": 0, "F1": "a", "F2": 10}, "timestamp": 15000},
-        {"topic": "right_topic", "key": "100", "value": {"ID": 100, "F1": "newblah", "F2": 150}, "timestamp": 16000},
-        {"topic": "left_topic", "key": "90", "value": {"ID": 90, "NAME": "ninety", "VALUE": 90}, "timestamp": 17000},
-        {"topic": "left_topic", "key": "0", "value": {"ID": 0, "NAME": "bar", "VALUE": 99}, "timestamp": 30000}
-      ],
-      "outputs": [
-        {"topic": "LEFT_OUTER_JOIN", "key": "0", "value": {"T_ID": 0, "NAME": "zero", "VALUE": 0, "F1": null, "F2": null}, "timestamp": 0},
-        {"topic": "LEFT_OUTER_JOIN", "key": "0", "value": {"T_ID": 0, "NAME": "zero", "VALUE": 0, "F1": "blah", "F2": 50}, "timestamp": 10000},
-        {"topic": "LEFT_OUTER_JOIN", "key": "10", "value": {"T_ID": 10, "NAME": "100", "VALUE": 5, "F1": null, "F2": null}, "timestamp": 11000},
-        {"topic": "LEFT_OUTER_JOIN", "key": "0", "value": {"T_ID": 0, "NAME": "foo", "VALUE": 100, "F1": "blah", "F2": 50}, "timestamp": 13000},
-        {"topic": "LEFT_OUTER_JOIN", "key": "0", "value": {"T_ID": 0, "NAME": "foo", "VALUE": 100, "F1": "a", "F2": 10}, "timestamp": 15000},
-        {"topic": "LEFT_OUTER_JOIN", "key": "90", "value": {"T_ID": 90, "NAME": "ninety", "VALUE": 90, "F1": null, "F2": null}, "timestamp": 17000},
-        {"topic": "LEFT_OUTER_JOIN", "key": "0", "value": {"T_ID": 0, "NAME": "bar", "VALUE": 99, "F1": null, "F2": null}, "timestamp": 30000}
-      ],
-      "post": {
-        "sources": [
-          {"name": "LEFT_OUTER_JOIN", "type": "stream", "keyField": null}
-        ]
-      }
-    },
-    {
-      "name": "join using ROWKEY in the criteria - join key not in projection",
-      "statements": [
-        "CREATE STREAM TEST (ROWKEY BIGINT KEY, ID bigint, NAME varchar, VALUE bigint) WITH (kafka_topic='test_topic', value_format='JSON', key='ID');",
-        "CREATE TABLE TEST_TABLE (ROWKEY BIGINT PRIMARY KEY, ID bigint, F1 varchar, F2 bigint) WITH (kafka_topic='test_table', value_format='JSON', key='ID');",
-        "CREATE STREAM INNER_JOIN as SELECT name, value, f1, f2 FROM test t join test_table tt on t.ROWKEY = tt.ROWKEY;"
-      ],
-      "inputs": [
-        {"topic": "test_table", "key": 0, "value": {"ID": 0, "F1": "zero", "F2": 0}, "timestamp": 0},
-        {"topic": "test_table", "key": 10, "value": {"ID": 10, "F1": "100", "F2": 5}, "timestamp": 10000},
-        {"topic": "test_topic", "key": 0, "value": {"ID": 0, "NAME": "blah", "VALUE": 50}, "timestamp": 10000},
-        {"topic": "test_topic", "key": 0, "value": {"ID": 0, "NAME": "foo", "VALUE": 100}, "timestamp": 10000},
-        {"topic": "test_table", "key": 0, "value": {"ID": 0, "F1": "a", "F2": 10}, "timestamp": 15000},
-        {"topic": "test_topic", "key": 0, "value": {"ID": 0, "NAME": "bar", "VALUE": 99}, "timestamp": 15000},
-        {"topic": "test_topic", "key": 90, "value": {"ID": 90, "NAME": "ninety", "VALUE": 90}, "timestamp": 15000}
-      ],
-      "outputs": [
-        {"topic": "INNER_JOIN", "key": 0, "value": {"NAME": "blah", "VALUE": 50, "F1": "zero", "F2": 0}, "timestamp": 10000},
-        {"topic": "INNER_JOIN", "key": 0, "value": {"NAME": "foo", "VALUE": 100, "F1": "zero", "F2": 0}, "timestamp": 10000},
-        {"topic": "INNER_JOIN", "key": 0, "value": {"NAME": "bar", "VALUE": 99, "F1": "a", "F2": 10}, "timestamp": 15000}
-      ],
-      "post": {
-        "sources": [
-          {"name": "INNER_JOIN", "type": "stream", "keyField": null}
-        ]
-      }
-    },
-    {
-      "name": "join using ROWKEY in the criteria - right join key in projection",
-      "statements": [
-        "CREATE STREAM TEST (ROWKEY BIGINT KEY, ID bigint, NAME varchar, VALUE bigint) WITH (kafka_topic='test_topic', value_format='JSON', key='ID');",
-        "CREATE TABLE TEST_TABLE (ROWKEY BIGINT PRIMARY KEY, ID bigint, F1 varchar, F2 bigint) WITH (kafka_topic='test_table', value_format='JSON', key='ID');",
-        "CREATE STREAM INNER_JOIN as SELECT tt.id, name, value, f1, f2 FROM test t join test_table tt on t.ROWKEY = tt.ROWKEY;"
-      ],
-      "inputs": [
-        {"topic": "test_table", "key": 0, "value": {"ID": 0, "F1": "zero", "F2": 0}, "timestamp": 0},
-        {"topic": "test_table", "key": 10, "value": {"ID": 10, "F1": "100", "F2": 5}, "timestamp": 10000},
-        {"topic": "test_topic", "key": 0, "value": {"ID": 0, "NAME": "blah", "VALUE": 50}, "timestamp": 10000},
-        {"topic": "test_topic", "key": 0, "value": {"ID": 0, "NAME": "foo", "VALUE": 100}, "timestamp": 10000},
-        {"topic": "test_table", "key": 0, "value": {"ID": 0, "F1": "a", "F2": 10}, "timestamp": 15000},
-        {"topic": "test_topic", "key": 0, "value": {"ID": 0, "NAME": "bar", "VALUE": 99}, "timestamp": 15000},
-        {"topic": "test_topic", "key": 90, "value": {"ID": 90, "NAME": "ninety", "VALUE": 90}, "timestamp": 15000}
-      ],
-      "outputs": [
-        {"topic": "INNER_JOIN", "key": 0, "value": {"TT_ID": 0, "NAME": "blah", "VALUE": 50, "F1": "zero", "F2": 0}, "timestamp": 10000},
-        {"topic": "INNER_JOIN", "key": 0, "value": {"TT_ID": 0, "NAME": "foo", "VALUE": 100, "F1": "zero", "F2": 0}, "timestamp": 10000},
-        {"topic": "INNER_JOIN", "key": 0, "value": {"TT_ID": 0, "NAME": "bar", "VALUE": 99, "F1": "a", "F2": 10}, "timestamp": 15000}
-      ],
-      "post": {
-        "issues": [
-          "key field has incorrect name - should be TT_ID as right join key always matches record key. See https://github.com/confluentinc/ksql/issues/2741."
-        ],
-        "sources": [
-          {"name": "INNER_JOIN", "type": "stream", "keyField": null}
-        ]
-      }
-    },
-    {
-      "name": "join using ROWKEY in the criteria - left rowkey in projection",
-      "statements": [
-        "CREATE STREAM TEST (ROWKEY BIGINT KEY, ID bigint, NAME varchar, VALUE bigint) WITH (kafka_topic='test_topic', value_format='JSON', key='ID');",
-        "CREATE TABLE TEST_TABLE (ROWKEY BIGINT PRIMARY KEY, ID bigint, F1 varchar, F2 bigint) WITH (kafka_topic='test_table', value_format='JSON', key='ID');",
-        "CREATE STREAM INNER_JOIN as SELECT t.rowkey AS ID, name, value, f1, f2 FROM test t join test_table tt on t.ROWKEY = tt.ROWKEY;"
-      ],
-      "inputs": [
-        {"topic": "test_table", "key": 0, "value": {"ID": 0, "F1": "zero", "F2": 0}, "timestamp": 0},
-        {"topic": "test_table", "key": 10, "value": {"ID": 10, "F1": "100", "F2": 5}, "timestamp": 10000},
-        {"topic": "test_topic", "key": 0, "value": {"ID": 0, "NAME": "blah", "VALUE": 50}, "timestamp": 10000},
-        {"topic": "test_topic", "key": 0, "value": {"ID": 0, "NAME": "foo", "VALUE": 100}, "timestamp": 10000},
-        {"topic": "test_table", "key": 0, "value": {"ID": 0, "F1": "a", "F2": 10}, "timestamp": 15000},
-        {"topic": "test_topic", "key": 0, "value": {"ID": 0, "NAME": "bar", "VALUE": 99}, "timestamp": 15000},
-        {"topic": "test_topic", "key": 90, "value": {"ID": 90, "NAME": "ninety", "VALUE": 90}, "timestamp": 15000}
-      ],
-      "outputs": [
-        {"topic": "INNER_JOIN", "key": 0, "value": {"ID": 0, "NAME": "blah", "VALUE": 50, "F1": "zero", "F2": 0}, "timestamp": 10000},
-        {"topic": "INNER_JOIN", "key": 0, "value": {"ID": 0, "NAME": "foo", "VALUE": 100, "F1": "zero", "F2": 0}, "timestamp": 10000},
-        {"topic": "INNER_JOIN", "key": 0, "value": {"ID": 0, "NAME": "bar", "VALUE": 99, "F1": "a", "F2": 10}, "timestamp": 15000}
-      ],
-      "post": {
-        "issues": [
-          "key field has incorrect name - should be ID. See https://github.com/confluentinc/ksql/issues/2743."
-        ],
-        "sources": [
-          {"name": "INNER_JOIN", "type": "stream", "keyField": null}
-        ]
-      }
-    },
-    {
-      "name": "join using ROWKEY in the criteria - right rowkey in projection",
-      "statements": [
-        "CREATE STREAM TEST (ROWKEY BIGINT KEY, ID bigint, NAME varchar, VALUE bigint) WITH (kafka_topic='test_topic', value_format='JSON', key='ID');",
-        "CREATE TABLE TEST_TABLE (ROWKEY BIGINT PRIMARY KEY, ID bigint, F1 varchar, F2 bigint) WITH (kafka_topic='test_table', value_format='JSON', key='ID');",
-        "CREATE STREAM INNER_JOIN as SELECT tt.rowkey AS ID, name, value, f1, f2 FROM test t join test_table tt on t.ROWKEY = tt.ROWKEY;"
-      ],
-      "inputs": [
-        {"topic": "test_table", "key": 0, "value": {"ID": 0, "F1": "zero", "F2": 0}, "timestamp": 0},
-        {"topic": "test_table", "key": 10, "value": {"ID": 10, "F1": "100", "F2": 5}, "timestamp": 10000},
-        {"topic": "test_topic", "key": 0, "value": {"ID": 0, "NAME": "blah", "VALUE": 50}, "timestamp": 10000},
-        {"topic": "test_topic", "key": 0, "value": {"ID": 0, "NAME": "foo", "VALUE": 100}, "timestamp": 10000},
-        {"topic": "test_table", "key": 0, "value": {"ID": 0, "F1": "a", "F2": 10}, "timestamp": 15000},
-        {"topic": "test_topic", "key": 0, "value": {"ID": 0, "NAME": "bar", "VALUE": 99}, "timestamp": 15000},
-        {"topic": "test_topic", "key": 90, "value": {"ID": 90, "NAME": "ninety", "VALUE": 90}, "timestamp": 15000}
-      ],
-      "outputs": [
-        {"topic": "INNER_JOIN", "key": 0, "value": {"ID": 0, "NAME": "blah", "VALUE": 50, "F1": "zero", "F2": 0}, "timestamp": 10000},
-        {"topic": "INNER_JOIN", "key": 0, "value": {"ID": 0, "NAME": "foo", "VALUE": 100, "F1": "zero", "F2": 0}, "timestamp": 10000},
-        {"topic": "INNER_JOIN", "key": 0, "value": {"ID": 0, "NAME": "bar", "VALUE": 99, "F1": "a", "F2": 10}, "timestamp": 15000}
-      ],
-      "post": {
-        "issues": [
-          "key field has incorrect name - should be ID as right rowkey always matches record key. See https://github.com/confluentinc/ksql/issues/2741."
-        ],
-        "sources": [
-          {"name": "INNER_JOIN", "type": "stream", "keyField": null}
-        ]
-      }
-    },
-    {
-      "name": "multiple join keys in projection",
-      "statements": [
-        "CREATE STREAM TEST (ROWKEY BIGINT KEY, ID bigint, NAME varchar, VALUE bigint) WITH (kafka_topic='test_topic', value_format='JSON', key='ID');",
-        "CREATE TABLE TEST_TABLE (ROWKEY BIGINT PRIMARY KEY, ID bigint, F1 varchar, F2 bigint) WITH (kafka_topic='test_table', value_format='JSON', key='ID');",
-        "CREATE STREAM INNER_JOIN as SELECT t.ID AS ID1, t.ID AS ID2, t.rowkey AS ID3, tt.ID AS ID4, tt.ROWKEY AS ID5 FROM test t join test_table tt on t.ROWKEY = tt.ROWKEY;"
-      ],
-      "inputs": [
-        {"topic": "test_table", "key": 0, "value": {"ID": 0, "F1": "zero", "F2": 0}, "timestamp": 0},
-        {"topic": "test_table", "key": 10, "value": {"ID": 10, "F1": "100", "F2": 5}, "timestamp": 10000},
-        {"topic": "test_topic", "key": 0, "value": {"ID": 0, "NAME": "blah", "VALUE": 50}, "timestamp": 10000},
-        {"topic": "test_topic", "key": 0, "value": {"ID": 0, "NAME": "foo", "VALUE": 100}, "timestamp": 10000},
-        {"topic": "test_table", "key": 0, "value": {"ID": 0, "F1": "a", "F2": 10}, "timestamp": 15000},
-        {"topic": "test_topic", "key": 0, "value": {"ID": 0, "NAME": "bar", "VALUE": 99}, "timestamp": 15000},
-        {"topic": "test_topic", "key": 90, "value": {"ID": 90, "NAME": "ninety", "VALUE": 90}, "timestamp": 15000}
-      ],
-      "outputs": [
-        {"topic": "INNER_JOIN", "key": 0, "value": {"ID1": 0, "ID2": 0, "ID3": 0, "ID4": 0, "ID5": 0}, "timestamp": 10000},
-        {"topic": "INNER_JOIN", "key": 0, "value": {"ID1": 0, "ID2": 0, "ID3": 0, "ID4": 0, "ID5": 0}, "timestamp": 10000},
-        {"topic": "INNER_JOIN", "key": 0, "value": {"ID1": 0, "ID2": 0, "ID3": 0, "ID4": 0, "ID5": 0}, "timestamp": 15000}
-      ],
-      "post": {
-        "issues": [
-          "There are multiple copies of the key field in the projection.",
-          "KSQL should avoid unnecessary repartition steps when GROUPing BY or PARTITIONing BY or JOINing on _any_ of them.",
-          "see: https://github.com/confluentinc/ksql/issues/2742"
-        ],
-        "sources": [
-          {"name": "INNER_JOIN", "type": "stream", "keyField": "ID1"}
-        ]
-      }
-    },
-    {
-      "name": "table join pipeline",
-      "format": ["JSON"],
-      "statements": [
-        "CREATE TABLE TEST (ROWKEY BIGINT PRIMARY KEY, ID bigint, NAME varchar, VALUE bigint) WITH (kafka_topic='left_topic', value_format='{FORMAT}', key='ID');",
-        "CREATE TABLE TEST_TABLE (ROWKEY BIGINT PRIMARY KEY, ID bigint, F1 varchar, F2 bigint) WITH (kafka_topic='right_topic', value_format='{FORMAT}', key='ID');",
-        "CREATE TABLE TEST_TABLE_2 (ROWKEY BIGINT PRIMARY KEY, ID bigint, F3 varchar) WITH (kafka_topic='right_topic_2', value_format='{FORMAT}', key='ID');",
-        "CREATE TABLE INNER_JOIN WITH (PARTITIONS=4) as SELECT t.id, name, value, f1, f2 FROM test t join TEST_TABLE tt on t.id = tt.id;",
-        "CREATE TABLE INNER_JOIN_2 AS SELECT t_id, name, f1, f3 FROM inner_join tt join TEST_TABLE_2 t ON t.id = tt.t_id;"
-      ],
-      "topics": [
-        {
-          "name": "INNER_JOIN",
-          "format": "JSON",
-          "partitions": 4
-        }
-      ],
-      "inputs": [
-        {"topic": "INNER_JOIN", "key": 0, "value": {"T_ID": 0, "NAME": "X", "VALUE": 0, "F1": "yo dawg", "F2": 50}, "timestamp": 0},
-        {"topic": "right_topic_2", "key": 0, "value": {"ID": 0, "F3": "I heard you like joins"}, "timestamp": 10000},
-        {"topic": "INNER_JOIN", "key": 100, "value": {"T_ID": 100, "NAME": "X", "VALUE": 0, "F1": "KSQL has table-table joins", "F2": 50}, "timestamp": 15000},
-        {"topic": "right_topic_2", "key": 100, "value": {"ID": 100, "F3": "so now you can join your join"}, "timestamp": 20000}
-      ],
-      "outputs": [
-        {"topic": "INNER_JOIN_2", "key": 0, "value": {"T_ID": 0, "NAME": "X", "F1": "yo dawg", "F3": "I heard you like joins"}, "timestamp": 10000},
-        {"topic": "INNER_JOIN_2", "key": 100, "value": {"T_ID": 100, "NAME": "X", "F1": "KSQL has table-table joins", "F3": "so now you can join your join"}, "timestamp": 20000}
-      ]
-    },
-    {
-      "name": "table table join with where clause",
-      "statements": [
-        "CREATE TABLE TEST (ROWKEY BIGINT PRIMARY KEY, ID bigint, NAME varchar, VALUE bigint) WITH (kafka_topic='left_topic', value_format='JSON', key='ID');",
-        "CREATE TABLE TEST_TABLE (ROWKEY BIGINT PRIMARY KEY, ID bigint, F1 varchar, F2 bigint) WITH (kafka_topic='right_topic', value_format='JSON', key='ID');",
-        "CREATE TABLE OUTPUT as SELECT t.id, name, tt.f1, f2 FROM test t JOIN test_table tt ON t.id = tt.id WHERE t.value > 10 AND tt.f2 > 5;"
-      ],
-      "inputs": [
-        {"topic": "left_topic", "key": 0, "value": {"ID": 0, "NAME": "zero", "VALUE": 0}, "timestamp": 0},
-        {"topic": "right_topic", "key": 0, "value": {"ID": 0, "F1": "blah", "F2": 4}, "timestamp": 10000},
-        {"topic": "left_topic", "key": 0, "value": {"ID": 0, "NAME": "foo", "VALUE": 100}, "timestamp": 13000},
-        {"topic": "right_topic", "key": 0, "value": {"ID": 0, "F1": "a", "F2": 10}, "timestamp": 15000},
-        {"topic": "left_topic", "key": 0, "value": {"ID": 0, "NAME": "bar", "VALUE": 99}, "timestamp": 16000},
-        {"topic": "left_topic", "key": 90, "value": {"ID": 90, "NAME": "ninety", "VALUE": 90}, "timestamp": 17000},
-        {"topic": "right_topic", "key": 90, "value": {"ID": 0, "F1": "b", "F2": 10}, "timestamp": 18000},
-        {"topic": "right_topic", "key": 90, "value": null, "timestamp": 19000}
-      ],
-      "outputs": [
-        {"topic": "OUTPUT", "key": 0, "value": null, "timestamp": 10000},
-        {"topic": "OUTPUT", "key": 0, "value": null, "timestamp": 13000},
-        {"topic": "OUTPUT", "key": 0, "value": {"T_ID": 0, "NAME": "foo", "F1": "a", "F2": 10}, "timestamp": 15000},
-        {"topic": "OUTPUT", "key": 0, "value": {"T_ID": 0, "NAME": "bar", "F1": "a", "F2": 10}, "timestamp": 16000},
-        {"topic": "OUTPUT", "key": 90, "value": {"T_ID": 90, "NAME": "ninety", "F1": "b", "F2": 10}, "timestamp": 18000},
-        {"topic": "OUTPUT", "key": 90, "value": null, "timestamp": 19000}
-      ],
-      "post": {
-        "sources": [
-          {"name": "OUTPUT", "type": "table", "keyField": "T_ID"}
-        ]
-      }
-    },
-    {
-      "name": "to table using something other than ROWKEY",
-      "statements": [
-        "CREATE STREAM S (ID bigint) WITH (kafka_topic='S', value_format='JSON');",
-        "CREATE TABLE NO_KEY (ID bigint, NAME string) WITH (kafka_topic='NO_KEY', value_format='JSON');",
-        "CREATE STREAM OUTPUT as SELECT s.id, name FROM S JOIN NO_KEY t ON s.id = t.id;"
-      ],
-      "expectedException": {
-        "type": "io.confluent.ksql.util.KsqlStatementException",
-        "message": "Cannot repartition a TABLE source. If this is a join, make sure that the criteria uses the TABLE's key column ROWKEY instead of ID"
-      }
-    },
-    {
-      "name": "stream to table when neither have key field and joining by table key column",
-      "statements": [
-        "CREATE STREAM S (ID bigint) WITH (kafka_topic='S', value_format='JSON');",
-        "CREATE TABLE NO_KEY (ROWKEY BIGINT PRIMARY KEY, NAME string) WITH (kafka_topic='NO_KEY', value_format='JSON');",
-        "CREATE STREAM OUTPUT as SELECT s.id as ID, name FROM S JOIN NO_KEY t ON s.id = t.ROWKEY;"
-      ],
-      "inputs": [
-        {"topic": "NO_KEY", "key": 0, "value": {"ID": 0, "name": "bob"}, "timestamp": 0},
-        {"topic": "S", "value": {"ID": 0}, "timestamp": 10}
-      ],
-      "outputs": [
-        {"topic": "OUTPUT", "key": 0, "value": {"ID": 0, "NAME": "bob"}, "timestamp": 10}
-      ],
-      "post": {
-        "sources": [
-          {"name": "OUTPUT", "type": "stream", "keyField": "ID", "schema": "ROWKEY BIGINT KEY, ID BIGINT, NAME STRING"}
-        ]
-      }
-    },
-    {
-      "name": "stream to table when table does not have key field and joining by table ROWKEY",
-      "statements": [
-        "CREATE STREAM S (ROWKEY BIGINT KEY, ID bigint) WITH (kafka_topic='S', value_format='JSON', key='ID');",
-        "CREATE TABLE NO_KEY (ROWKEY BIGINT PRIMARY KEY, ID bigint, NAME string) WITH (kafka_topic='NO_KEY', value_format='JSON');",
-        "CREATE STREAM OUTPUT as SELECT s.id, name FROM S JOIN NO_KEY t ON s.id = t.ROWKEY;"
-      ],
-      "inputs": [
-        {"topic": "NO_KEY", "key": 0, "value": {"ID": 0, "name": "bob"}, "timestamp": 0},
-        {"topic": "S", "key": 0, "value": {"ID": 0}, "timestamp": 10}
-      ],
-      "outputs": [
-        {"topic": "OUTPUT", "key": 0, "value": {"S_ID": 0, "NAME": "bob"}, "timestamp": 10}
-      ],
-      "post": {
-        "sources": [
-          {"name": "OUTPUT", "type": "stream", "keyField": "S_ID"}
-        ]
-      }
-    },
-    {
-      "name": "stream to stream wrapped single field value schema on inputs",
-      "statements": [
-        "CREATE STREAM S1 (ID bigint) WITH (kafka_topic='S1', value_format='JSON');",
-        "CREATE STREAM S2 (ID bigint) WITH (kafka_topic='S2', value_format='JSON');",
-        "CREATE STREAM OUTPUT as SELECT s1.id id1, s2.id id2 FROM S1 JOIN S2 WITHIN 1 second ON s1.ROWKEY = s2.ROWKEY;"
-      ],
-      "inputs": [
-        {"topic": "S1", "key": "0", "value": {"ID": 1}, "timestamp": 0},
-        {"topic": "S2", "key": "0", "value": {"ID": 2}, "timestamp": 10},
-        {"topic": "S1", "key": "0", "value": {"ID": null}, "timestamp": 20},
-        {"topic": "S2", "key": "0", "value": {"ID": null}, "timestamp": 30}
-      ],
-      "outputs": [
-        {"topic": "OUTPUT", "key": "0", "value": {"ID1": 1, "ID2": 2}, "timestamp": 10},
-        {"topic": "OUTPUT", "key": "0", "value": {"ID1": null, "ID2": 2}, "timestamp": 20},
-        {"topic": "OUTPUT", "key": "0", "value": {"ID1": 1, "ID2": null}, "timestamp": 30},
-        {"topic": "OUTPUT", "key": "0", "value": {"ID1": null, "ID2": null}, "timestamp": 30}
-      ]
-    },
-    {
-      "name": "stream to stream unwrapped single field value schema on inputs",
-      "issues": [
-        "With the current implementation the null values are ignored by KS.",
-        "This is probably not what we want. We could treat null values as a null ID for streams.",
-        "Though this would not make sense for tables, where null is a tombstone"
-      ],
-      "statements": [
-        "CREATE STREAM S1 (ID bigint) WITH (WRAP_SINGLE_VALUE=false, kafka_topic='S1', value_format='JSON');",
-        "CREATE STREAM S2 (ID bigint) WITH (WRAP_SINGLE_VALUE=false, kafka_topic='S2', value_format='JSON');",
-        "CREATE STREAM OUTPUT as SELECT s1.id id1, s2.id id2 FROM S1 JOIN S2 WITHIN 1 second ON s1.ROWKEY = s2.ROWKEY;"
-      ],
-      "inputs": [
-        {"topic": "S1", "key": "0", "value": 1, "timestamp": 0},
-        {"topic": "S2", "key": "0", "value": 2, "timestamp": 10},
-        {"topic": "S1", "key": "0", "value": null, "timestamp": 20},
-        {"topic": "S2", "key": "0", "value": null, "timestamp": 30}
-      ],
-      "outputs": [
-        {"topic": "OUTPUT", "key": "0", "value": {"ID1": 1, "ID2": 2}, "timestamp": 10}
-      ]
-    },
-    {
-      "name": "stream to stream unwrapped single field value schema on inputs and output",
-      "issues": [
-        "With the current implementation the null values are ignored by KS.",
-        "This is probably not what we want. We could treat null values as a null ID for streams.",
-        "Though this would not make sense for tables, where null is a tombstone"
-      ],
-      "statements": [
-        "CREATE STREAM S1 (ID bigint) WITH (WRAP_SINGLE_VALUE=false, kafka_topic='S1', value_format='JSON');",
-        "CREATE STREAM S2 (ID bigint) WITH (WRAP_SINGLE_VALUE=false, kafka_topic='S2', value_format='JSON');",
-        "CREATE STREAM OUTPUT WITH (WRAP_SINGLE_VALUE=false) AS SELECT s1.id id FROM S1 JOIN S2 WITHIN 1 second ON s1.ROWKEY = s2.ROWKEY;"
-      ],
-      "inputs": [
-        {"topic": "S1", "key": "0", "value": 1, "timestamp": 0},
-        {"topic": "S2", "key": "0", "value": 2, "timestamp": 10},
-        {"topic": "S1", "key": "0", "value": null, "timestamp": 20},
-        {"topic": "S2", "key": "0", "value": null, "timestamp": 30}
-      ],
-      "outputs": [
-        {"topic": "OUTPUT", "key": "0", "value": 1, "timestamp": 10}
-      ]
-    },
-    {
-      "name": "stream to table wrapped single field value schema on inputs",
-      "statements": [
-        "CREATE STREAM S (ID bigint) WITH (kafka_topic='S', value_format='JSON');",
-        "CREATE TABLE T (ID bigint) WITH (kafka_topic='T', value_format='JSON');",
-        "CREATE STREAM OUTPUT as SELECT s.id id1, t.id id2 FROM S JOIN T ON S.ROWKEY = T.ROWKEY;"
-      ],
-      "inputs": [
-        {"topic": "T", "key": "0", "value": {"ID": 2}, "timestamp": 0},
-        {"topic": "S", "key": "0", "value": {"ID": 1}, "timestamp": 10},
-        {"topic": "S", "key": "0", "value": {"ID": null}, "timestamp": 20},
-        {"topic": "T", "key": "0", "value": {"ID": null}, "timestamp": 30},
-        {"topic": "S", "key": "0", "value": {"ID": null}, "timestamp": 40},
-        {"topic": "T", "key": "0", "value": null, "timestamp": 50},
-        {"topic": "S", "key": "0", "value": {"ID": 1}, "timestamp": 60}
-      ],
-      "outputs": [
-        {"topic": "OUTPUT", "key": "0", "value": {"ID1": 1, "ID2": 2}, "timestamp": 10},
-        {"topic": "OUTPUT", "key": "0", "value": {"ID1": null, "ID2": 2}, "timestamp": 20},
-        {"topic": "OUTPUT", "key": "0", "value": {"ID1": null, "ID2": null}, "timestamp": 40}
-      ]
-    },
-    {
-      "name": "stream to table unwrapped single field value schema on inputs",
-      "issues": [
-        "With the current implementation the null values of the stream are ignored by KS.",
-        "This is probably not what we want. We could treat null values as a null ID for streams.",
-        "Though this would not make sense for tables, where null is a tombstone"
-      ],
-      "statements": [
-        "CREATE STREAM S (ID bigint) WITH (WRAP_SINGLE_VALUE=false, kafka_topic='S', value_format='JSON');",
-        "CREATE TABLE T (ID bigint) WITH (WRAP_SINGLE_VALUE=false, kafka_topic='T', value_format='JSON');",
-        "CREATE STREAM OUTPUT as SELECT s.id id1, t.id id2 FROM S JOIN T ON S.ROWKEY = T.ROWKEY;"
-      ],
-      "inputs": [
-        {"topic": "T", "key": "0", "value": 2, "timestamp": 0},
-        {"topic": "S", "key": "0", "value": 1, "timestamp": 10},
-        {"topic": "S", "key": "0", "value": null, "timestamp": 20},
-        {"topic": "T", "key": "0", "value": null, "timestamp": 30},
-        {"topic": "S", "key": "0", "value": null, "timestamp": 40}
-      ],
-      "outputs": [
-        {"topic": "OUTPUT", "key": "0", "value": {"ID1": 1, "ID2": 2}, "timestamp": 10}
-      ]
-    },
-    {
-      "name": "stream to table unwrapped single field value schema on inputs and output",
-      "issues": [
-        "With the current implementation the null values of the stream are ignored by KS.",
-        "This is probably not what we want. We could treat null values as a null ID for streams.",
-        "Though this would not make sense for tables, where null is a tombstone."
-      ],
-      "statements": [
-        "CREATE STREAM S (ID bigint) WITH (WRAP_SINGLE_VALUE=false, kafka_topic='S', value_format='JSON');",
-        "CREATE TABLE T (ID bigint) WITH (WRAP_SINGLE_VALUE=false, kafka_topic='T', value_format='JSON');",
-        "CREATE STREAM OUTPUT WITH (WRAP_SINGLE_VALUE=false) AS SELECT s.id id FROM S JOIN T ON S.ROWKEY = T.ROWKEY;"
-      ],
-      "inputs": [
-        {"topic": "T", "key": "0", "value": 2, "timestamp": 0},
-        {"topic": "S", "key": "0", "value": 1, "timestamp": 10},
-        {"topic": "S", "key": "0", "value": null, "timestamp": 20},
-        {"topic": "T", "key": "0", "value": null, "timestamp": 30},
-        {"topic": "S", "key": "0", "value": null, "timestamp": 40}
-      ],
-      "outputs": [
-        {"topic": "OUTPUT", "key": "0", "value": 1, "timestamp": 10}
-      ]
-    },
-    {
-      "name": "table to table wrapped single field value schema on inputs",
-      "statements": [
-        "CREATE TABLE T1 (ID bigint) WITH (kafka_topic='T1', value_format='JSON');",
-        "CREATE TABLE T2 (ID bigint) WITH (kafka_topic='T2', value_format='JSON');",
-        "CREATE TABLE OUTPUT as SELECT t1.id id1, t2.id id2 FROM T1 JOIN T2 ON T1.ROWKEY = T2.ROWKEY;"
-      ],
-      "inputs": [
-        {"topic": "T1", "key": "0", "value": {"ID": 1}, "timestamp": 0},
-        {"topic": "T2", "key": "0", "value": {"ID": 2}, "timestamp": 10},
-        {"topic": "T1", "key": "0", "value": {"ID": null}, "timestamp": 20},
-        {"topic": "T2", "key": "0", "value": {"ID": null}, "timestamp": 30},
-        {"topic": "T1", "key": "0", "value": {"ID": null}, "timestamp": 40},
-        {"topic": "T1", "key": "0", "value": null, "timestamp": 50},
-        {"topic": "T2", "key": "0", "value": null, "timestamp": 60}
-      ],
-      "outputs": [
-        {"topic": "OUTPUT", "key": "0", "value": {"ID1": 1, "ID2": 2}, "timestamp": 10},
-        {"topic": "OUTPUT", "key": "0", "value": {"ID1": null, "ID2": 2}, "timestamp": 20},
-        {"topic": "OUTPUT", "key": "0", "value": {"ID1": null, "ID2": null}, "timestamp": 30},
-        {"topic": "OUTPUT", "key": "0", "value": {"ID1": null, "ID2": null}, "timestamp": 40},
-        {"topic": "OUTPUT", "key": "0", "value": null, "timestamp": 50}
-      ]
-    },
-    {
-      "name": "table to table unwrapped single field value schema on inputs",
-      "statements": [
-        "CREATE TABLE T1 (ID bigint) WITH (WRAP_SINGLE_VALUE=false, kafka_topic='T1', value_format='JSON');",
-        "CREATE TABLE T2 (ID bigint) WITH (WRAP_SINGLE_VALUE=false, kafka_topic='T2', value_format='JSON');",
-        "CREATE TABLE OUTPUT as SELECT t1.id id1, t2.id id2 FROM T1 JOIN T2 ON T1.ROWKEY = T2.ROWKEY;"
-      ],
-      "inputs": [
-        {"topic": "T1", "key": "0", "value": 1, "timestamp": 0},
-        {"topic": "T2", "key": "0", "value": 2, "timestamp": 10},
-        {"topic": "T1", "key": "0", "value": null, "timestamp": 20},
-        {"topic": "T2", "key": "0", "value": null, "timestamp": 30},
-        {"topic": "T1", "key": "0", "value": null, "timestamp": 40}
-      ],
-      "outputs": [
-        {"topic": "OUTPUT", "key": "0", "value": {"ID1": 1, "ID2": 2}, "timestamp": 10},
-        {"topic": "OUTPUT", "key": "0", "value": null, "timestamp": 20}
-      ]
-    },
-    {
-      "name": "table to table unwrapped single field value schema on inputs and output",
-      "statements": [
-        "CREATE TABLE T1 (ID bigint) WITH (WRAP_SINGLE_VALUE=false, kafka_topic='T1', value_format='JSON');",
-        "CREATE TABLE T2 (ID bigint) WITH (WRAP_SINGLE_VALUE=false, kafka_topic='T2', value_format='JSON');",
-        "CREATE TABLE OUTPUT WITH (WRAP_SINGLE_VALUE=false) AS SELECT t1.id id FROM T1 JOIN T2 ON T1.ROWKEY = T2.ROWKEY;"
-      ],
-      "inputs": [
-        {"topic": "T1", "key": "0", "value": 1, "timestamp": 0},
-        {"topic": "T2", "key": "0", "value": 2, "timestamp": 10},
-        {"topic": "T1", "key": "0", "value": null, "timestamp": 20},
-        {"topic": "T2", "key": "0", "value": null, "timestamp": 30},
-        {"topic": "T1", "key": "0", "value": null, "timestamp": 40}
-      ],
-      "outputs": [
-        {"topic": "OUTPUT", "key": "0", "value": 1, "timestamp": 10},
-        {"topic": "OUTPUT", "key": "0", "value": null, "timestamp": 20}
-      ]
-    },
-    {
-      "name": "stream stream left join - invalid join field - contains literal",
-      "statements": [
-        "CREATE STREAM TEST1 (ID bigint) WITH (kafka_topic='left_topic', value_format='JSON');",
-        "CREATE STREAM TEST2 (ID bigint) WITH (kafka_topic='right_topic', value_format='JSON');",
-        "CREATE STREAM LEFT_OUTER_JOIN as SELECT * FROM test1 t left join test2 tt ON t.id = 0;"
-      ],
-      "expectedException": {
-        "type": "io.confluent.ksql.util.KsqlStatementException",
-        "message": "Invalid comparison expression '0' in join '(T.ID = 0)'. Each side of the join comparision must contain references from exactly one source."
-      }
-    },
-    {
-      "name": "stream stream left join - invalid join field on lhs- contains literal",
-      "statements": [
-        "CREATE STREAM TEST1 (ID bigint) WITH (kafka_topic='left_topic', value_format='JSON');",
-        "CREATE STREAM TEST2 (ID bigint) WITH (kafka_topic='right_topic', value_format='JSON');",
-        "CREATE STREAM LEFT_OUTER_JOIN as SELECT * FROM test1 t left join test2 tt ON 0 = t.id;"
-      ],
-      "expectedException": {
-        "type": "io.confluent.ksql.util.KsqlStatementException",
-        "message": "Invalid comparison expression '0' in join '(0 = T.ID)'. Each side of the join comparision must contain references from exactly one source."
-      }
-    },
-    {
-      "name": "stream stream join - contains function",
-      "statements": [
-        "CREATE STREAM TEST1 (ID varchar) WITH (kafka_topic='left_topic', value_format='JSON');",
-        "CREATE STREAM TEST2 (ID varchar) WITH (kafka_topic='right_topic', value_format='JSON');",
-        "CREATE STREAM OUTPUT as SELECT T.ID FROM test1 t join test2 tt WITHIN 30 SECONDS ON t.id = SUBSTRING(tt.id, 2);"
-      ],
-      "inputs": [
-        {"topic": "left_topic", "key": "foo", "value": {"id": "foo"}, "timestamp": 0},
-        {"topic": "right_topic", "key": "!foo", "value": {"id": "!foo"}, "timestamp": 10}
-      ],
-      "outputs": [
-        {"topic": "OUTPUT", "key": "foo", "value": {"T_ID":  "foo"}, "timestamp": 10}
-      ]
-    },
-    {
-      "name": "stream stream join - contains CAST",
-      "statements": [
-        "CREATE STREAM TEST1 (ROWKEY bigint KEY, ID bigint) WITH (kafka_topic='left_topic', value_format='JSON', key='ID');",
-        "CREATE STREAM TEST2 (ROWKEY int KEY, ID int) WITH (kafka_topic='right_topic', value_format='JSON', key='ID');",
-        "CREATE STREAM OUTPUT as SELECT t.ID FROM test1 t JOIN test2 tt WITHIN 30 seconds ON t.id = CAST(tt.id AS BIGINT);"
-      ],
-      "inputs": [
-        {"topic": "left_topic", "key": 1, "value": {"id": 1}, "timestamp": 10},
-        {"topic": "right_topic", "key": 1, "value": {"id": 1}, "timestamp": 10}
-      ],
-      "outputs": [
-        {"topic": "_confluent-ksql-some.ksql.service.idquery_CSAS_OUTPUT_0-Join-right-repartition", "key": 1, "value": {"TT_ID": 1, "TT_ROWTIME": 10, "TT_ROWKEY": 1}, "timestamp": 10},
-        {"topic": "OUTPUT", "key": 1, "value": {"T_ID": 1}, "timestamp": 10}
-      ]
-    },
-    {
-      "name": "stream stream join - contains CAST double to int",
-      "statements": [
-        "CREATE STREAM L (ID INT) WITH (kafka_topic='left_topic', value_format='JSON');",
-        "CREATE STREAM R (ID DOUBLE) WITH (kafka_topic='right_topic', value_format='JSON');",
-        "CREATE STREAM OUTPUT as SELECT L.ID FROM L JOIN R WITHIN 30 seconds ON L.id = CAST(R.id AS INT);"
-      ],
-      "inputs": [
-        {"topic": "left_topic", "value": {"id": 1}, "timestamp": 10},
-        {"topic": "right_topic", "value": {"id": 1.0}, "timestamp": 11}
-      ],
-      "outputs": [
-        {"topic": "OUTPUT", "key": 1, "value": {"L_ID": 1}, "timestamp": 11}
-      ]
-    },
-    {
-      "name": "stream stream join - contains CAST double to int - reversed",
-      "statements": [
-        "CREATE STREAM L (ID DOUBLE) WITH (kafka_topic='left_topic', value_format='JSON');",
-        "CREATE STREAM R (ID INT) WITH (kafka_topic='right_topic', value_format='JSON');",
-        "CREATE STREAM OUTPUT as SELECT L.ID FROM L JOIN R WITHIN 30 seconds ON CAST(L.id AS INT) = R.id;"
-      ],
-      "inputs": [
-        {"topic": "left_topic", "value": {"id": 1.0}, "timestamp": 10},
-        {"topic": "right_topic", "value": {"id": 1}, "timestamp": 11}
-      ],
-      "outputs": [
-        {"topic": "OUTPUT", "key": 1, "value": {"L_ID": 1.0}, "timestamp": 11}
-      ]
-    },
-    {
-      "name": "stream stream join - contains subscript",
-      "statements": [
-        "CREATE STREAM TEST1 (ID bigint) WITH (kafka_topic='left_topic', value_format='JSON');",
-        "CREATE STREAM TEST2 (ID ARRAY<bigint>) WITH (kafka_topic='right_topic', value_format='JSON');",
-        "CREATE STREAM OUTPUT as SELECT T.ID FROM test1 t JOIN test2 tt WITHIN 30 SECONDS ON t.id = tt.id[1];"
-      ],
-      "inputs": [
-        {"topic": "left_topic", "key": "1", "value": {"id": 1}, "timestamp": 0},
-        {"topic": "right_topic", "key": "1", "value": {"id": [1]}, "timestamp": 10}
-      ],
-      "outputs": [
-        {"topic": "OUTPUT", "key": 1, "value": {"T_ID": 1}, "timestamp": 10}
-      ]
-    },
-    {
-      "name": "stream stream join - contains arithmetic binary expression",
-      "statements": [
-        "CREATE STREAM TEST1 (ID bigint) WITH (kafka_topic='left_topic', value_format='JSON');",
-        "CREATE STREAM TEST2 (ID bigint) WITH (kafka_topic='right_topic', value_format='JSON');",
-        "CREATE STREAM OUTPUT as SELECT T.ID FROM test1 t join test2 tt WITHIN 30 seconds ON t.id = tt.id + 1;"
-      ],
-      "inputs": [
-        {"topic": "left_topic", "key": "1", "value": {"id": 1}, "timestamp": 0},
-        {"topic": "right_topic", "key": "0", "value": {"id": 0}, "timestamp": 10}
-      ],
-      "outputs": [
-        {"topic": "OUTPUT", "key": 1, "value": {"T_ID": 1}, "timestamp": 10}
-      ]
-    },
-    {
-      "name": "stream stream join - contains arithmetic unary expression",
-      "statements": [
-        "CREATE STREAM TEST1 (ID bigint) WITH (kafka_topic='left_topic', value_format='JSON');",
-        "CREATE STREAM TEST2 (ID bigint) WITH (kafka_topic='right_topic', value_format='JSON');",
-        "CREATE STREAM OUTPUT as SELECT T.ID FROM test1 t join test2 tt WITHIN 30 seconds ON t.id = -tt.id;"
-      ],
-      "inputs": [
-        {"topic": "left_topic", "key": "1", "value": {"id": 1}, "timestamp": 0},
-        {"topic": "right_topic", "key": "1", "value": {"id": -1}, "timestamp": 10}
-      ],
-      "outputs": [
-        {"topic": "OUTPUT", "key": 1, "value": {"T_ID": 1}, "timestamp": 10}
-      ]
-    },
-    {
-      "name": "stream stream join - contains CASE expression",
-      "statements": [
-        "CREATE STREAM TEST1 (ID int) WITH (kafka_topic='left_topic', value_format='JSON');",
-        "CREATE STREAM TEST2 (ID int) WITH (kafka_topic='right_topic', value_format='JSON');",
-        "CREATE STREAM OUTPUT as SELECT T.ID FROM test1 t join test2 tt WITHIN 30 SECONDS ON t.id = (CASE WHEN tt.id = 2 THEN 1 ELSE 3 END);"
-      ],
-      "inputs": [
-        {"topic": "left_topic", "key": "1", "value": {"id": 1}, "timestamp": 0},
-        {"topic": "right_topic", "key": "1", "value": {"id": 2}, "timestamp": 10}
-      ],
-      "outputs": [
-        {"topic": "OUTPUT", "key": 1, "value": {"T_ID": 1}, "timestamp": 10}
-      ]
-    },
-    {
-      "name": "stream stream join - contains arithmetic unary expression flipped sides",
-      "statements": [
-        "CREATE STREAM TEST1 (ID bigint) WITH (kafka_topic='left_topic', value_format='JSON');",
-        "CREATE STREAM TEST2 (ID bigint) WITH (kafka_topic='right_topic', value_format='JSON');",
-        "CREATE STREAM OUTPUT as SELECT T.ID FROM test1 t join test2 tt WITHIN 30 seconds ON -tt.id = t.id;"
-      ],
-      "inputs": [
-        {"topic": "left_topic", "key": "1", "value": {"id": 1}, "timestamp": 0},
-        {"topic": "right_topic", "key": "1", "value": {"id": -1}, "timestamp": 10}
-      ],
-      "outputs": [
-        {"topic": "OUTPUT", "key": 1, "value": {"T_ID": 1}, "timestamp": 10}
-      ]
-    },
-    {
-      "name": "stream stream left join - invalid left join expression - field does not exist",
-      "statements": [
-        "CREATE STREAM TEST1 (ID bigint) WITH (kafka_topic='left_topic', value_format='JSON');",
-        "CREATE STREAM TEST2 (ID bigint) WITH (kafka_topic='right_topic', value_format='JSON');",
-        "CREATE STREAM LEFT_OUTER_JOIN as SELECT * FROM test1 t left join test2 tt ON t.iid= tt.id;"
-      ],
-      "expectedException": {
-        "type": "io.confluent.ksql.util.KsqlStatementException",
-        "message": "Line: 3, Col: 31: JOIN ON column 'T.IID' cannot be resolved."
-      }
-    },
-    {
-      "name": "stream stream left join - invalid right join expression - field does not exist",
-      "statements": [
-        "CREATE STREAM TEST1 (ID bigint) WITH (kafka_topic='left_topic', value_format='JSON');",
-        "CREATE STREAM TEST2 (ID bigint) WITH (kafka_topic='right_topic', value_format='JSON');",
-        "CREATE STREAM LEFT_OUTER_JOIN as SELECT * FROM test1 t left join test2 tt ON t.id= tt.iid;"
-      ],
-      "expectedException": {
-        "type": "io.confluent.ksql.util.KsqlStatementException",
-        "message": "Line: 3, Col: 38: JOIN ON column 'TT.IID' cannot be resolved."
-      }
-    },
-    {
-      "name": "unqualified join criteria",
-      "statements": [
-        "CREATE STREAM TEST (ROWKEY BIGINT KEY, LEFT_ID bigint, NAME varchar) WITH (kafka_topic='left_topic', value_format='JSON', key='LEFT_ID');",
-        "CREATE STREAM TEST_STREAM (ROWKEY BIGINT KEY, RIGHT_ID bigint, F1 varchar) WITH (kafka_topic='right_topic', value_format='JSON', key='RIGHT_ID');",
-        "CREATE STREAM LEFT_OUTER_JOIN as SELECT t.left_id, name, f1 FROM test t left join TEST_STREAM tt WITHIN 11 seconds ON left_id = right_id;"
-      ],
-      "inputs": [
-        {"topic": "left_topic", "key": 0, "value": {"LEFT_ID": 0, "NAME": "zero"}, "timestamp": 0},
-        {"topic": "right_topic", "key": 0, "value": {"RIGHT_ID": 0, "F1": "blah"}, "timestamp": 10000},
-        {"topic": "left_topic", "key": 10, "value": {"LEFT_ID": 10, "NAME": "100"}, "timestamp": 11000},
-        {"topic": "left_topic", "key": 0, "value": {"LEFT_ID": 0, "NAME": "foo"}, "timestamp": 13000},
-        {"topic": "right_topic", "key": 0, "value": {"RIGHT_ID": 0, "F1": "a"}, "timestamp": 15000},
-        {"topic": "right_topic", "key": 100, "value": {"RIGHT_ID": 100, "F1": "newblah"}, "timestamp": 16000},
-        {"topic": "left_topic", "key": 90, "value": {"LEFT_ID": 90, "NAME": "ninety"}, "timestamp": 17000},
-        {"topic": "left_topic", "key": 0, "value": {"LEFT_ID": 0, "NAME": "bar"}, "timestamp": 30000}
-      ],
-      "outputs": [
-        {"topic": "LEFT_OUTER_JOIN", "key": 0, "value": {"LEFT_ID": 0, "NAME": "zero", "F1": null}, "timestamp": 0},
-        {"topic": "LEFT_OUTER_JOIN", "key": 0, "value": {"LEFT_ID": 0, "NAME": "zero", "F1": "blah"}, "timestamp": 10000},
-        {"topic": "LEFT_OUTER_JOIN", "key": 10, "value": {"LEFT_ID": 10, "NAME": "100", "F1": null}, "timestamp": 11000},
-        {"topic": "LEFT_OUTER_JOIN", "key": 0, "value": {"LEFT_ID": 0, "NAME": "foo", "F1": "blah"}, "timestamp": 13000},
-        {"topic": "LEFT_OUTER_JOIN", "key": 0, "value": {"LEFT_ID": 0, "NAME": "foo", "F1": "a"}, "timestamp": 15000},
-        {"topic": "LEFT_OUTER_JOIN", "key": 90, "value": {"LEFT_ID": 90, "NAME": "ninety", "F1": null}, "timestamp": 17000},
-        {"topic": "LEFT_OUTER_JOIN", "key": 0, "value": {"LEFT_ID": 0, "NAME": "bar", "F1": null}, "timestamp": 30000}
-      ],
-      "post": {
-        "sources": [
-          {"name": "LEFT_OUTER_JOIN", "type": "stream", "keyField": "LEFT_ID"}
-        ]
-      }
-    },
-    {
-      "name": "on non-STRING key",
-      "statements": [
-        "CREATE STREAM INPUT_STREAM (ROWKEY BIGINT KEY, SF INT) WITH (kafka_topic='stream_topic', value_format='JSON');",
-        "CREATE TABLE INPUT_TABLE (ROWKEY BIGINT PRIMARY KEY, TF INT) WITH (kafka_topic='table_topic', value_format='JSON');",
-        "CREATE STREAM OUTPUT AS SELECT *, S.ROWTIME, T.ROWTIME FROM INPUT_STREAM S JOIN INPUT_TABLE T on S.ROWKEY = T.ROWKEY;"
-      ],
-      "inputs": [
-        {"topic": "table_topic", "key": 26589, "value": {"TF": 1}, "timestamp": 0},
-        {"topic": "stream_topic", "key": 12589, "value": {"SF": 0}, "timestamp": 100},
-        {"topic": "table_topic", "key": 12589, "value": {"TF": 12}, "timestamp": 200},
-        {"topic": "stream_topic", "key": 12589, "value": {"SF": 10}, "timestamp": 300}
-      ],
-      "outputs": [
-        {"topic": "OUTPUT", "key": 12589, "value": {"S_ROWKEY": 12589, "S_ROWTIME": 300, "S_SF": 10, "T_ROWKEY": 12589, "T_ROWTIME": 300, "T_TF": 12}, "timestamp": 300}
-      ],
-      "post": {
-        "sources": [
-          {
-            "name": "OUTPUT",
-            "type": "stream",
-            "keyFormat": {"format": "KAFKA"},
-            "schema": "ROWKEY BIGINT KEY, S_ROWKEY BIGINT, S_SF INT, T_ROWKEY BIGINT, T_TF INT, S_ROWTIME BIGINT, T_ROWTIME BIGINT"
-          }
-        ]
-      }
-    },
-    {
-      "name": "on non-STRING value column",
-      "statements": [
-        "CREATE STREAM INPUT_STREAM (ROWKEY STRING KEY, SF BIGINT) WITH (kafka_topic='stream_topic', value_format='JSON');",
-        "CREATE TABLE INPUT_TABLE (ROWKEY BIGINT PRIMARY KEY, ID BIGINT, TF INT) WITH (kafka_topic='table_topic', value_format='JSON', key='ID');",
-        "CREATE STREAM OUTPUT AS SELECT *, S.ROWTIME, T.ROWTIME FROM INPUT_STREAM S JOIN INPUT_TABLE T on S.SF = T.ID;"
-      ],
-      "inputs": [
-        {"topic": "table_topic", "key": 26589, "value": {"ID": 26589, "TF": 1}, "timestamp": 0},
-        {"topic": "stream_topic", "key": "a", "value": {"SF": 12589}, "timestamp": 100},
-        {"topic": "table_topic", "key": 12589, "value": {"ID": 12589, "TF": 12}, "timestamp": 200},
-        {"topic": "stream_topic", "key": "b", "value": {"SF": 12589}, "timestamp": 300}
-      ],
-      "outputs": [
-        {"topic": "OUTPUT", "key": 12589, "value": {"S_ROWKEY": "b", "S_ROWTIME": 300, "S_SF": 12589, "T_ROWKEY": 12589, "T_ROWTIME": 300, "T_ID": 12589, "T_TF": 12}, "timestamp": 300}
-      ],
-      "post": {
-        "sources": [
-          {
-            "name": "OUTPUT",
-            "type": "stream",
-            "keyFormat": {"format": "KAFKA"},
-            "schema": "ROWKEY BIGINT KEY, S_ROWKEY STRING, S_SF BIGINT, T_ROWKEY BIGINT, T_ID BIGINT, T_TF INT, S_ROWTIME BIGINT, T_ROWTIME BIGINT"
-          }
-        ]
-      }
-    },
-    {
-      "name": "on non-key table column",
-      "statements": [
-        "CREATE STREAM INPUT_STREAM (ROWKEY BIGINT KEY, SF BIGINT) WITH (kafka_topic='stream_topic', value_format='JSON');",
-        "CREATE TABLE INPUT_TABLE (ROWKEY BIGINT PRIMARY KEY, ID BIGINT, TF INT) WITH (kafka_topic='table_topic', value_format='JSON');",
-        "CREATE STREAM OUTPUT AS SELECT * FROM INPUT_STREAM S JOIN INPUT_TABLE T on S.ROWKEY = T.ID;"
-      ],
-      "expectedException": {
-        "type": "io.confluent.ksql.util.KsqlStatementException",
-        "message": "Cannot repartition a TABLE source. If this is a join, make sure that the criteria uses the TABLE's key column ROWKEY instead of ID"
-      }
-    },
-    {
-      "name": "on INT column - KAFKA",
-      "format": ["AVRO", "JSON", "PROTOBUF"],
-      "statements": [
-        "CREATE STREAM L (l0 INT, l1 INT) WITH (kafka_topic='left_topic', value_format='{FORMAT}');",
-        "CREATE STREAM R (r0 INT, r1 INT) WITH (kafka_topic='right_topic', value_format='{FORMAT}');",
-        "CREATE STREAM OUTPUT as SELECT L.ROWKEY, L1, R1 FROM L join R WITHIN 11 SECONDS ON L.l0 = R.r0;"
-      ],
-      "inputs": [
-        {"topic": "left_topic", "key": "a", "value": {"L0": 10, "L1": 1}, "timestamp": 0},
-        {"topic": "right_topic", "key": "b" ,"value": {"R0": 10, "R1": 2}, "timestamp": 10000}
-      ],
-      "outputs": [
-        {"topic": "OUTPUT", "key": 10, "value": {"L_ROWKEY": "a", "L1": 1, "R1": 2}, "timestamp": 10000}
-      ],
-      "post": {
-        "sources": [
-          {"name": "OUTPUT", "type": "stream", "schema": "ROWKEY INT KEY, L_ROWKEY STRING, L1 INT, R1 INT"}
-        ]
-      }
-    },
-    {
-      "name": "on BIGINT column - KAFKA",
-      "format": ["AVRO", "JSON", "PROTOBUF"],
-      "statements": [
-        "CREATE STREAM L (l0 BIGINT, l1 INT) WITH (kafka_topic='left_topic', value_format='{FORMAT}');",
-        "CREATE STREAM R (r0 BIGINT, r1 INT) WITH (kafka_topic='right_topic', value_format='{FORMAT}');",
-        "CREATE STREAM OUTPUT as SELECT L.ROWKEY, L1, R1 FROM L join R WITHIN 11 SECONDS ON L.l0 = R.r0;"
-      ],
-      "inputs": [
-        {"topic": "left_topic", "key": "a", "value": {"L0": 1000000000, "L1": 1}, "timestamp": 0},
-        {"topic": "right_topic", "key": "b" ,"value": {"R0": 1000000000, "R1": 2}, "timestamp": 10000}
-      ],
-      "outputs": [
-        {"topic": "OUTPUT", "key": 1000000000, "value": {"L_ROWKEY": "a", "L1": 1, "R1": 2}, "timestamp": 10000}
-      ],
-      "post": {
-        "sources": [
-          {"name": "OUTPUT", "type": "stream", "schema": "ROWKEY BIGINT KEY, L_ROWKEY STRING, L1 INT, R1 INT"}
-        ]
-      }
-    },
-    {
-      "name": "on DOUBLE column - KAFKA",
-      "format": ["AVRO", "JSON", "PROTOBUF"],
-      "statements": [
-        "CREATE STREAM L (l0 DOUBLE, l1 INT) WITH (kafka_topic='left_topic', value_format='{FORMAT}');",
-        "CREATE STREAM R (r0 DOUBLE, r1 INT) WITH (kafka_topic='right_topic', value_format='{FORMAT}');",
-        "CREATE STREAM OUTPUT as SELECT L.ROWKEY, L1, R1 FROM L join R WITHIN 11 SECONDS ON L.l0 = R.r0;"
-      ],
-      "inputs": [
-        {"topic": "left_topic", "key": "a", "value": {"L0": 1.23, "L1": 1}, "timestamp": 0},
-        {"topic": "right_topic", "key": "b" ,"value": {"R0": 1.23, "R1": 2}, "timestamp": 10000}
-      ],
-      "outputs": [
-        {"topic": "OUTPUT", "key": 1.23, "value": {"L_ROWKEY": "a", "L1": 1, "R1": 2}, "timestamp": 10000}
-      ],
-      "post": {
-        "sources": [
-          {"name": "OUTPUT", "type": "stream", "schema": "ROWKEY DOUBLE KEY, L_ROWKEY STRING, L1 INT, R1 INT"}
-        ]
-      }
-    },
-    {
-      "name": "on STRING column - KAFKA",
-      "format": ["AVRO", "JSON", "PROTOBUF"],
-      "statements": [
-        "CREATE STREAM L (l0 STRING, l1 INT) WITH (kafka_topic='left_topic', value_format='{FORMAT}');",
-        "CREATE STREAM R (r0 STRING, r1 INT) WITH (kafka_topic='right_topic', value_format='{FORMAT}');",
-        "CREATE STREAM OUTPUT as SELECT L.ROWKEY, L1, R1 FROM L join R WITHIN 11 SECONDS ON L.l0 = R.r0;"
-      ],
-      "inputs": [
-        {"topic": "left_topic", "key": "a", "value": {"L0": "x", "L1": 1}, "timestamp": 0},
-        {"topic": "right_topic", "key": "b" ,"value": {"R0": "x", "R1": 2}, "timestamp": 10000}
-      ],
-      "outputs": [
-        {"topic": "OUTPUT", "key": "x", "value": {"L_ROWKEY": "a", "L1": 1, "R1": 2}, "timestamp": 10000}
-      ],
-      "post": {
-        "sources": [
-          {"name": "OUTPUT", "type": "stream", "schema": "ROWKEY STRING KEY, L_ROWKEY STRING, L1 INT, R1 INT"}
-        ]
-      }
-    },
-    {
-      "name": "self join",
-      "statements": [
-        "CREATE STREAM INPUT (ID bigint) WITH (kafka_topic='left_topic', value_format='JSON');",
-        "CREATE STREAM OUTPUT as SELECT * FROM INPUT s1 JOIN INPUT s2 WITHIN 1 HOUR ON s1.id = s2.id;"
-      ],
-      "expectedException": {
-        "type": "io.confluent.ksql.util.KsqlStatementException",
-        "message": "Can not join 'INPUT' to 'INPUT': self joins are not yet supported."
-      }
-    },
-    {
-      "name": "matching session-windowed",
-      "comments": [
-        "Note: the first record on the right topic intersects with the session on the right side, but no row is output as keys must",
-        "be an EXACT BINARY match"
-      ],
-      "statements": [
-        "CREATE STREAM S1 (ROWKEY INT KEY, ID bigint) WITH (kafka_topic='left_topic', value_format='JSON', WINDOW_TYPE='SESSION');",
-        "CREATE STREAM S2 (ROWKEY INT KEY, ID bigint) WITH (kafka_topic='right_topic', value_format='JSON', WINDOW_TYPE='SESSION');",
-        "CREATE STREAM OUTPUT as SELECT S1.ID, S2.ID FROM S1 JOIN S2 WITHIN 1 MINUTE ON S1.ROWKEY = S2.ROWKEY;"
-      ],
-      "inputs": [
-        {"topic": "left_topic", "key": 1, "value": {"ID": 1}, "timestamp": 765, "window": {"start": 234, "end": 765, "type": "session"}},
-        {"topic": "right_topic", "key": 1, "value": {"ID": 2}, "timestamp": 567, "window": {"start": 234, "end": 567, "type": "session"}},
-        {"topic": "right_topic", "key": 1, "value": {"ID": 3}, "timestamp": 765, "window": {"start": 234, "end": 765, "type": "session"}}
-      ],
-      "outputs": [
-        {"topic": "OUTPUT", "key": 1, "value": {"S1_ID": 1, "S2_ID": 3}, "timestamp": 765, "window": {"start": 234, "end": 765, "type": "session"}}
-      ],
-      "post": {
-        "sources": [
-          {
-            "name": "OUTPUT",
-            "type": "stream",
-            "keyFormat": {"format": "KAFKA", "windowType": "SESSION"},
-            "schema": "ROWKEY INT KEY, S1_ID BIGINT, S2_ID BIGINT"
-          }
-        ]
-      }
-    },
-    {
-      "name": "matching time-windowed",
-      "comments": [
-        "Note: the two streams use a different window size. However, only the start of the window is serialized, so its possible to get a matching binary key",
-        "This may meet users requirements, hence KSQL allows such joins",
-        "Note: the key format is currently taken from the left source."
-      ],
-      "statements": [
-        "CREATE STREAM S1 (ROWKEY INT KEY, ID bigint) WITH (kafka_topic='left_topic', value_format='JSON', WINDOW_TYPE='Hopping', WINDOW_SIZE='5 SECONDS');",
-        "CREATE STREAM S2 (ROWKEY INT KEY, ID bigint) WITH (kafka_topic='right_topic', value_format='JSON', WINDOW_TYPE='Tumbling', WINDOW_SIZE='2 SECOND');",
-        "CREATE STREAM OUTPUT as SELECT *, S1.ROWTIME, S2.ROWTIME FROM S1 JOIN S2 WITHIN 1 MINUTE ON S1.ROWKEY = S2.ROWKEY;"
-      ],
-      "inputs": [
-        {"topic": "left_topic", "key": 1, "value": {"ID": 1}, "timestamp": 0, "window": {"start": 0, "end": 5000, "type": "time"}},
-        {"topic": "left_topic", "key": 1, "value": {"ID": 2}, "timestamp": 1000, "window": {"start": 1000, "end": 6000, "type": "time"}},
-        {"topic": "left_topic", "key": 1, "value": {"ID": 3}, "timestamp": 2000, "window": {"start": 2000, "end": 7000, "type": "time"}},
-        {"topic": "right_topic", "key": 1, "value": {"ID": 4}, "timestamp": 0, "window": {"start": 0, "end": 2000, "type": "time"}},
-        {"topic": "right_topic", "key": 1, "value": {"ID": 5}, "timestamp": 2000, "window": {"start": 2000, "end": 4000, "type": "time"}}
-      ],
-      "outputs": [
-        {"topic": "OUTPUT", "key": 1, "value": {"S1_ROWTIME": 0, "S1_WINDOWSTART": 0, "S1_WINDOWEND": 5000, "S1_ROWKEY": 1, "S1_ID": 1, "S2_ROWTIME": 0, "S2_WINDOWSTART": 0, "S2_WINDOWEND": 2000, "S2_ROWKEY": 1, "S2_ID": 4}, "timestamp": 0, "window": {"start": 0, "end":5000, "type": "time"}},
-        {"topic": "OUTPUT", "key": 1, "value": {"S1_ROWTIME": 2000, "S1_WINDOWSTART": 2000, "S1_WINDOWEND": 7000, "S1_ROWKEY": 1, "S1_ID": 3, "S2_ROWTIME": 2000, "S2_WINDOWSTART": 2000, "S2_WINDOWEND": 4000, "S2_ROWKEY": 1, "S2_ID": 5}, "timestamp": 2000, "window": {"start": 2000, "end":7000, "type": "time"}}
-      ],
-      "post": {
-        "sources": [
-          {
-            "name": "OUTPUT",
-            "type": "stream",
-            "keyFormat": {"format": "KAFKA", "windowType": "HOPPING", "windowSize": 5000},
-            "schema": "`ROWKEY` INTEGER KEY, `S1_ROWKEY` INTEGER, `S1_WINDOWSTART` BIGINT, `S1_WINDOWEND` BIGINT, `S1_ID` BIGINT, `S2_ROWKEY` INTEGER, `S2_WINDOWSTART` BIGINT, `S2_WINDOWEND` BIGINT, `S2_ID` BIGINT, `S1_ROWTIME` BIGINT, `S2_ROWTIME` BIGINT"
-          }
-        ]
-      }
-    },
-    {
-      "name": "session - timed windowed",
-      "comments": [
-        "Session windows serialize both start and end window bounds, where as tumbling/hopping only serialize the start time.",
-        "Keys will never be binary compatible, and hence KSQL should disallow such joins"
-      ],
-      "statements": [
-        "CREATE STREAM S1 (ROWKEY INT KEY, ID bigint) WITH (kafka_topic='left_topic', value_format='JSON', WINDOW_TYPE='Session');",
-        "CREATE STREAM S2 (ROWKEY INT KEY, ID bigint) WITH (kafka_topic='right_topic', value_format='JSON', WINDOW_TYPE='TUMBLING', WINDOW_SIZE='1 SECOND');",
-        "CREATE STREAM OUTPUT as SELECT * FROM S1 JOIN S2 WITHIN 1 MINUTE ON S1.ROWKEY = S2.ROWKEY;"
-      ],
-      "expectedException": {
-        "type": "io.confluent.ksql.util.KsqlStatementException",
-        "message": "Incompatible windowed sources.\nLeft source: SESSION\nRight source: TUMBLING\nSession windowed sources can only be joined to other session windowed sources, and may still not result in expected behaviour as session bounds must be an exact match for the join to work\nHopping and tumbling windowed sources can only be joined to other hopping and tumbling windowed sources"
-      }
-    },
-    {
-      "name": "windowed - non-windowed - INT",
-      "statements": [
-        "CREATE STREAM S1 (ROWKEY INT KEY, ID bigint) WITH (kafka_topic='left_topic', value_format='JSON', WINDOW_TYPE='SESSION');",
-        "CREATE STREAM S2 (ROWKEY INT KEY, ID bigint) WITH (kafka_topic='right_topic', value_format='JSON');",
-        "CREATE STREAM OUTPUT as SELECT * FROM S1 JOIN S2 WITHIN 1 MINUTE ON S1.ROWKEY = S2.ROWKEY;"
-      ],
-      "expectedException": {
-        "type": "io.confluent.ksql.util.KsqlStatementException",
-        "message": "Can not join windowed source to non-windowed source.\n`S1` is SESSION windowed\n`S2` is not windowed"
-      }
-    },
-    {
-      "name": "windowed - non-windowed - STRING",
-      "statements": [
-        "CREATE STREAM S1 (ROWKEY STRING KEY, ID bigint) WITH (kafka_topic='left_topic', value_format='JSON', WINDOW_TYPE='SESSION');",
-        "CREATE STREAM S2 (ROWKEY STRING KEY, ID bigint) WITH (kafka_topic='right_topic', value_format='JSON');",
-        "CREATE STREAM OUTPUT as SELECT * FROM S1 JOIN S2 WITHIN 1 MINUTE ON S1.ROWKEY = S2.ROWKEY;"
-      ],
-      "expectedException": {
-        "type": "io.confluent.ksql.util.KsqlStatementException",
-        "message": "Can not join windowed source to non-windowed source.\n`S1` is SESSION windowed\n`S2` is not windowed"
-      }
-    },
-    {
-      "name": "join requiring repartition of windowed source",
-      "statements": [
-        "CREATE STREAM S1 (ROWKEY INT KEY, ID bigint) WITH (kafka_topic='left_topic', value_format='JSON', WINDOW_TYPE='SESSION');",
-        "CREATE STREAM S2 (ROWKEY INT KEY, ID bigint) WITH (kafka_topic='right_topic', value_format='JSON', WINDOW_TYPE='SESSION');",
-        "CREATE STREAM OUTPUT as SELECT * FROM S1 JOIN S2 WITHIN 1 MINUTE ON S1.ID = S2.ID;"
-      ],
-      "expectedException": {
-        "type": "io.confluent.ksql.util.KsqlStatementException",
-        "message": "Implicit repartitioning of windowed sources is not supported. See https://github.com/confluentinc/ksql/issues/4385."
-      }
-    },
-    {
-      "name": "join on literal",
-      "statements": [
-        "CREATE STREAM S1 (ID INT KEY, V0 bigint) WITH (kafka_topic='left_topic', value_format='JSON');",
-        "CREATE STREAM S2 (ID INT KEY, V0 bigint) WITH (kafka_topic='right_topic', value_format='JSON');",
-        "CREATE STREAM OUTPUT as SELECT * FROM S1 JOIN S2 WITHIN 1 MINUTE ON S1.ID = 0;"
-      ],
-      "properties": {
-        "ksql.any.key.name.enabled": true
-      },
-      "expectedException": {
-        "type": "io.confluent.ksql.util.KsqlStatementException",
-        "message": "Invalid comparison expression '0' in join '(S1.ID = 0)'. Each side of the join comparision must contain references from exactly one source."
-      }
->>>>>>> 28dfbc21
     }
   ]
 }