--- conflicted
+++ resolved
@@ -85,21 +85,12 @@
     {
       "name": "BIGINT literal negative overflow",
       "statements": [
-<<<<<<< HEAD
-        "CREATE STREAM INPUT (ID bigint) WITH (kafka_topic='input', value_format='DELIMITED');",
-        "CREATE STREAM OUTPUT AS select id, -9223372036854775809 FROM INPUT;"
-      ],
-      "expectedException": {
-        "type": "io.confluent.ksql.parser.exception.ParseFailedException",
-        "message": "Failed to prepare statement: line 2:37: Invalid numeric literal: -9223372036854775809"
-=======
         "CREATE STREAM INPUT (K STRING KEY, ID bigint) WITH (kafka_topic='input', value_format='DELIMITED');",
         "CREATE STREAM OUTPUT AS select K, id, -9223372036854775808 FROM INPUT;"
       ],
       "expectedException": {
         "type": "io.confluent.ksql.parser.exception.ParseFailedException",
-        "message": "Failed to prepare statement: line 2:41: Invalid numeric literal: 9223372036854775808"
->>>>>>> fa00b80a
+        "message": "Invalid numeric literal: -9223372036854775809"
       }
     },
     {
@@ -116,21 +107,12 @@
     {
       "name": "DOUBLE literal negative overflow",
       "statements": [
-<<<<<<< HEAD
-        "CREATE STREAM INPUT (ID bigint) WITH (kafka_topic='input', value_format='DELIMITED');",
-        "CREATE STREAM OUTPUT AS select id, -1.7976931348623160E308 FROM INPUT;"
+        "CREATE STREAM INPUT (K STRING KEY, ID bigint) WITH (kafka_topic='input', value_format='DELIMITED');",
+        "CREATE STREAM OUTPUT AS select K, id, -1.7976931348623160E308 FROM INPUT;"
       ],
       "expectedException": {
         "type": "io.confluent.ksql.parser.exception.ParseFailedException",
-        "message": "Failed to prepare statement: line 2:37: Number overflows DOUBLE: -1.7976931348623160E308"
-=======
-        "CREATE STREAM INPUT (K STRING KEY, ID bigint) WITH (kafka_topic='input', value_format='DELIMITED');",
-        "CREATE STREAM OUTPUT AS select K, id, -1.7976931348623159E308 FROM INPUT;"
-      ],
-      "expectedException": {
-        "type": "io.confluent.ksql.parser.exception.ParseFailedException",
-        "message": "Failed to prepare statement: line 2:41: Number overflows DOUBLE: 1.7976931348623159E308"
->>>>>>> fa00b80a
+        "message": "Number overflows DOUBLE: -1.7976931348623160E308"
       }
     }
   ]
