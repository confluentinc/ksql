{
  "comments": [
    "NOTE: these tests only attempt to cover multi-join scenarios; ensuring the validity of the ",
    "sub-join topologies is delegated to joins.json"
  ],
  "tests": [
    {
      "name": "first join column in projection",
      "statements": [
        "CREATE STREAM S1 (ID INT KEY, V0 bigint) WITH (kafka_topic='left', value_format='JSON');",
        "CREATE TABLE T2 (ID INT PRIMARY KEY, V0 bigint) WITH (kafka_topic='right', value_format='JSON');",
        "CREATE TABLE T3 (ID INT PRIMARY KEY, V0 bigint) WITH (kafka_topic='right2', value_format='JSON');",
        "CREATE STREAM OUTPUT as SELECT S1.ID, s1.V0, t2.V0, t3.V0 FROM S1 JOIN T2 ON S1.ID = T2.ID JOIN T3 ON S1.ID = T3.ID;"
      ],
      "properties": {
        "ksql.any.key.name.enabled": true
      },
      "inputs": [
        {"topic": "right2", "key": 0, "value": {"V0": 3}, "timestamp": 10},
        {"topic": "right", "key": 0, "value": {"V0": 2}, "timestamp": 11},
        {"topic": "left", "key": 0, "value": {"V0": 1}, "timestamp": 12}
      ],
      "outputs": [
        {"topic": "OUTPUT", "key": 0, "value": {"S1_V0": 1, "T2_V0": 2, "T3_V0": 3}, "timestamp": 12}
      ],
      "post": {
        "sources": [
          {"name": "OUTPUT", "type": "stream", "schema": "S1_ID INT KEY, S1_V0 BIGINT, T2_V0 BIGINT, T3_V0 BIGINT"}
        ]
      }
    },
    {
      "name": "second join column in projection",
      "statements": [
        "CREATE STREAM S1 (ID INT KEY, V0 bigint) WITH (kafka_topic='left', value_format='JSON');",
        "CREATE TABLE T2 (ID INT PRIMARY KEY, V0 bigint) WITH (kafka_topic='right', value_format='JSON');",
        "CREATE TABLE T3 (ID INT PRIMARY KEY, V0 bigint) WITH (kafka_topic='right2', value_format='JSON');",
        "CREATE STREAM OUTPUT as SELECT T2.ID, s1.V0, t2.V0, t3.V0 FROM S1 JOIN T2 ON S1.ID = T2.ID JOIN T3 ON S1.ID = T3.ID;"
      ],
      "properties": {
        "ksql.any.key.name.enabled": true
      },
      "inputs": [
        {"topic": "right2", "key": 0, "value": {"V0": 3}, "timestamp": 10},
        {"topic": "right", "key": 0, "value": {"V0": 2}, "timestamp": 11},
        {"topic": "left", "key": 0, "value": {"V0": 1}, "timestamp": 12}
      ],
      "outputs": [
        {"topic": "OUTPUT", "key": 0, "value": {"S1_V0": 1, "T2_V0": 2, "T3_V0": 3}, "timestamp": 12}
      ],
      "post": {
        "sources": [
          {"name": "OUTPUT", "type": "stream", "schema": "T2_ID INT KEY, S1_V0 BIGINT, T2_V0 BIGINT, T3_V0 BIGINT"}
        ]
      }
    },
    {
      "name": "third join column in projection",
      "statements": [
        "CREATE STREAM S1 (ID INT KEY, V0 bigint) WITH (kafka_topic='left', value_format='JSON');",
        "CREATE TABLE T2 (ID INT PRIMARY KEY, V0 bigint) WITH (kafka_topic='right', value_format='JSON');",
        "CREATE TABLE T3 (ID INT PRIMARY KEY, V0 bigint) WITH (kafka_topic='right2', value_format='JSON');",
        "CREATE STREAM OUTPUT as SELECT T3.ID, s1.V0, t2.V0, t3.V0 FROM S1 JOIN T2 ON S1.ID = T2.ID JOIN T3 ON S1.ID = T3.ID;"
      ],
      "properties": {
        "ksql.any.key.name.enabled": true
      },
      "inputs": [
        {"topic": "right2", "key": 0, "value": {"V0": 3}, "timestamp": 10},
        {"topic": "right", "key": 0, "value": {"V0": 2}, "timestamp": 11},
        {"topic": "left", "key": 0, "value": {"V0": 1}, "timestamp": 12}
      ],
      "outputs": [
        {"topic": "OUTPUT", "key": 0, "value": {"S1_V0": 1, "T2_V0": 2, "T3_V0": 3}, "timestamp": 12}
      ],
      "post": {
        "sources": [
          {"name": "OUTPUT", "type": "stream", "schema": "T3_ID INT KEY, S1_V0 BIGINT, T2_V0 BIGINT, T3_V0 BIGINT"}
        ]
      }
    },
    {
      "name": "only viable in projection",
      "statements": [
        "CREATE STREAM S1 (ID INT KEY, V0 bigint) WITH (kafka_topic='left', value_format='JSON');",
        "CREATE STREAM S2 (ID INT KEY, V0 bigint) WITH (kafka_topic='right', value_format='JSON');",
        "CREATE STREAM S3 (ID INT KEY, V0 bigint) WITH (kafka_topic='right2', value_format='JSON');",
        "CREATE STREAM OUTPUT as SELECT S1.ID, s1.V0, s2.V0, s3.V0 FROM S1 JOIN S2 WITHIN 10 seconds ON S1.ID = abs(S2.ID) JOIN S3 WITHIN 10 seconds ON abs(S2.ID) = abs(S3.ID);"
      ],
      "properties": {
        "ksql.any.key.name.enabled": true
      },
      "inputs": [
        {"topic": "right2", "key": 0, "value": {"V0": 3}, "timestamp": 10},
        {"topic": "right", "key": 0, "value": {"V0": 2}, "timestamp": 11},
        {"topic": "left", "key": 0, "value": {"V0": 1}, "timestamp": 12}
      ],
      "outputs": [
        {"topic": "OUTPUT", "key": 0, "value": {"S1_V0": 1, "S2_V0": 2, "S3_V0": 3}, "timestamp": 12}
      ],
      "post": {
        "sources": [
          {"name": "OUTPUT", "type": "stream", "schema": "S1_ID INT KEY, S1_V0 BIGINT, S2_V0 BIGINT, S3_V0 BIGINT"}
        ]
      }
    },
    {
      "name": "unsupported joinkey parameters",
      "comment": "while the parameters are semantically correct, its not currently supported",
      "statements": [
        "CREATE TABLE T1 (ID INT PRIMARY KEY, V0 bigint) WITH (kafka_topic='left', value_format='JSON');",
        "CREATE TABLE T2 (ID INT PRIMARY KEY, V0 bigint) WITH (kafka_topic='right', value_format='JSON');",
        "CREATE TABLE T3 (ID INT PRIMARY KEY, V0 bigint) WITH (kafka_topic='right2', value_format='JSON');",
        "CREATE STREAM OUTPUT as SELECT JOINKEY(T1.ID, T3.ID), t1.V0, t2.V0, t3.V0 FROM T1 JOIN T2 ON T1.ID = abs(T2.ID) FULL OUTER JOIN T3 ON abs(T2.ID) = T3.ID;"
      ],
      "properties": {
        "ksql.any.key.name.enabled": true
      },
      "expectedException": {
        "type": "io.confluent.ksql.util.KsqlStatementException",
        "message": "The query used to build `OUTPUT` must include the join expression JOINKEY(ABS(T2.ID), T3.ID) in its projection."
      }
    },
    {
      "name": "inner-inner - missing join columns in projection",
      "statements": [
        "CREATE STREAM S1 (ID INT KEY, V0 bigint) WITH (kafka_topic='left', value_format='JSON');",
        "CREATE TABLE T2 (ID INT PRIMARY KEY, V0 bigint) WITH (kafka_topic='right', value_format='JSON');",
        "CREATE TABLE T3 (ID INT PRIMARY KEY, V0 bigint) WITH (kafka_topic='right2', value_format='JSON');",
        "CREATE STREAM OUTPUT as SELECT s1.V0, t2.V0, t3.V0 FROM S1 INNER JOIN T2 ON S1.ID = T2.ID INNER JOIN T3 ON S1.ID = T3.ID;"
      ],
      "properties": {
        "ksql.any.key.name.enabled": true
      },
      "expectedException": {
        "type": "io.confluent.ksql.util.KsqlStatementException",
        "message": "The query used to build `OUTPUT` must include the join expressions S1.ID, T2.ID or T3.ID in its projection."
      }
    },
    {
      "name": "inner-inner with single expression in first - missing join columns in projection",
      "statements": [
        "CREATE STREAM S1 (ID INT KEY, V0 bigint) WITH (kafka_topic='left', value_format='JSON');",
        "CREATE TABLE T2 (ID INT PRIMARY KEY, V0 bigint) WITH (kafka_topic='right', value_format='JSON');",
        "CREATE TABLE T3 (ID INT PRIMARY KEY, V0 bigint) WITH (kafka_topic='right2', value_format='JSON');",
        "CREATE STREAM OUTPUT as SELECT s1.V0, t2.V0, t3.V0 FROM S1 INNER JOIN T2 ON S1.ID = T2.ID + 1 INNER JOIN T3 ON S1.ID = T3.ID;"
      ],
      "properties": {
        "ksql.any.key.name.enabled": true
      },
      "expectedException": {
        "type": "io.confluent.ksql.util.KsqlStatementException",
        "message": "The query used to build `OUTPUT` must include the join expressions S1.ID or T3.ID in its projection."
      }
    },
    {
      "name": "inner-inner with double expression in first - missing join columns in projection",
      "statements": [
        "CREATE STREAM S1 (ID INT KEY, V0 bigint) WITH (kafka_topic='left', value_format='JSON');",
        "CREATE TABLE T2 (ID INT PRIMARY KEY, V0 bigint) WITH (kafka_topic='right', value_format='JSON');",
        "CREATE TABLE T3 (ID INT PRIMARY KEY, V0 bigint) WITH (kafka_topic='right2', value_format='JSON');",
        "CREATE STREAM OUTPUT as SELECT s1.V0, t2.V0, t3.V0 FROM S1 INNER JOIN T2 ON S1.ID + 1 = T2.ID + 1 INNER JOIN T3 ON S1.ID = T3.ID;"
      ],
      "properties": {
        "ksql.any.key.name.enabled": true
      },
      "expectedException": {
        "type": "io.confluent.ksql.util.KsqlStatementException",
        "message": "The query used to build `OUTPUT` must include the join expressions S1.ID or T3.ID in its projection."
      }
    },
    {
      "name": "inner-inner with single expression in second - missing join columns in projection",
      "statements": [
        "CREATE STREAM S1 (ID INT KEY, V0 bigint) WITH (kafka_topic='left', value_format='JSON');",
        "CREATE TABLE T2 (ID INT PRIMARY KEY, V0 bigint) WITH (kafka_topic='right', value_format='JSON');",
        "CREATE TABLE T3 (ID INT PRIMARY KEY, V0 bigint) WITH (kafka_topic='right2', value_format='JSON');",
        "CREATE STREAM OUTPUT as SELECT s1.V0, t2.V0, t3.V0 FROM S1 INNER JOIN T2 ON S1.ID = T2.ID INNER JOIN T3 ON S1.ID + 1 = T3.ID;"
      ],
      "properties": {
        "ksql.any.key.name.enabled": true
      },
      "expectedException": {
        "type": "io.confluent.ksql.util.KsqlStatementException",
        "message": "The query used to build `OUTPUT` must include the join expression T3.ID in its projection."
      }
    },
    {
      "name": "inner-inner with double expression in second - missing join columns in projection",
      "statements": [
        "CREATE STREAM S1 (ID INT KEY, V0 bigint) WITH (kafka_topic='left', value_format='JSON');",
        "CREATE TABLE T2 (ID INT PRIMARY KEY, V0 bigint) WITH (kafka_topic='right', value_format='JSON');",
        "CREATE TABLE T3 (ID INT PRIMARY KEY, V0 bigint) WITH (kafka_topic='right2', value_format='JSON');",
        "CREATE STREAM OUTPUT as SELECT s1.V0, t2.V0, t3.V0 FROM S1 INNER JOIN T2 ON S1.ID = T2.ID INNER JOIN T3 ON S1.ID + 1 = T3.ID + 1;"
      ],
      "properties": {
        "ksql.any.key.name.enabled": true
      },
      "expectedException": {
        "type": "io.confluent.ksql.util.KsqlStatementException",
        "message": "The query used to build `OUTPUT` must include the join expression JOINKEY((S1.ID + 1), (T3.ID + 1)) in its projection."
      }
    },
    {
      "name": "left-left - missing join columns in projection",
      "statements": [
        "CREATE STREAM S1 (ID INT KEY, V0 bigint) WITH (kafka_topic='left', value_format='JSON');",
        "CREATE TABLE T2 (ID INT PRIMARY KEY, V0 bigint) WITH (kafka_topic='right', value_format='JSON');",
        "CREATE TABLE T3 (ID INT PRIMARY KEY, V0 bigint) WITH (kafka_topic='right2', value_format='JSON');",
        "CREATE STREAM OUTPUT as SELECT s1.V0, t2.V0, t3.V0 FROM S1 LEFT JOIN T2 ON S1.ID = T2.ID LEFT JOIN T3 ON S1.ID = T3.ID;"
      ],
      "properties": {
        "ksql.any.key.name.enabled": true
      },
      "expectedException": {
        "type": "io.confluent.ksql.util.KsqlStatementException",
        "message": "The query used to build `OUTPUT` must include the join expressions S1.ID, T2.ID or T3.ID in its projection."
      }
    },
    {
      "name": "left-left with single expression in first - missing join columns in projection",
      "statements": [
        "CREATE STREAM S1 (ID INT KEY, V0 bigint) WITH (kafka_topic='left', value_format='JSON');",
        "CREATE TABLE T2 (ID INT PRIMARY KEY, V0 bigint) WITH (kafka_topic='right', value_format='JSON');",
        "CREATE TABLE T3 (ID INT PRIMARY KEY, V0 bigint) WITH (kafka_topic='right2', value_format='JSON');",
        "CREATE STREAM OUTPUT as SELECT s1.V0, t2.V0, t3.V0 FROM S1 LEFT JOIN T2 ON S1.ID + 1 = T2.ID LEFT JOIN T3 ON S1.ID = T3.ID;"
      ],
      "properties": {
        "ksql.any.key.name.enabled": true
      },
      "expectedException": {
        "type": "io.confluent.ksql.util.KsqlStatementException",
        "message": "The query used to build `OUTPUT` must include the join expressions S1.ID or T3.ID in its projection."
      }
    },
    {
      "name": "left-left with double expression in first - missing join columns in projection",
      "statements": [
        "CREATE STREAM S1 (ID INT KEY, V0 bigint) WITH (kafka_topic='left', value_format='JSON');",
        "CREATE TABLE T2 (ID INT PRIMARY KEY, V0 bigint) WITH (kafka_topic='right', value_format='JSON');",
        "CREATE TABLE T3 (ID INT PRIMARY KEY, V0 bigint) WITH (kafka_topic='right2', value_format='JSON');",
        "CREATE STREAM OUTPUT as SELECT s1.V0, t2.V0, t3.V0 FROM S1 LEFT JOIN T2 ON S1.ID + 1 = T2.ID + 1 LEFT JOIN T3 ON S1.ID = T3.ID;"
      ],
      "properties": {
        "ksql.any.key.name.enabled": true
      },
      "expectedException": {
        "type": "io.confluent.ksql.util.KsqlStatementException",
        "message": "The query used to build `OUTPUT` must include the join expressions S1.ID or T3.ID in its projection."
      }
    },
    {
      "name": "left-left with single expression in second - missing join columns in projection",
      "statements": [
        "CREATE STREAM S1 (ID INT KEY, V0 bigint) WITH (kafka_topic='left', value_format='JSON');",
        "CREATE TABLE T2 (ID INT PRIMARY KEY, V0 bigint) WITH (kafka_topic='right', value_format='JSON');",
        "CREATE TABLE T3 (ID INT PRIMARY KEY, V0 bigint) WITH (kafka_topic='right2', value_format='JSON');",
        "CREATE STREAM OUTPUT as SELECT s1.V0, t2.V0, t3.V0 FROM S1 LEFT JOIN T2 ON S1.ID = T2.ID LEFT JOIN T3 ON S1.ID = T3.ID + 1;"
      ],
      "properties": {
        "ksql.any.key.name.enabled": true
      },
      "expectedException": {
        "type": "io.confluent.ksql.util.KsqlStatementException",
        "message": "The query used to build `OUTPUT` must include the join expressions S1.ID or T2.ID in its projection."
      }
    },
    {
      "name": "left-left with double expression in second - missing join columns in projection",
      "statements": [
        "CREATE STREAM S1 (ID INT KEY, V0 bigint) WITH (kafka_topic='left', value_format='JSON');",
        "CREATE TABLE T2 (ID INT PRIMARY KEY, V0 bigint) WITH (kafka_topic='right', value_format='JSON');",
        "CREATE TABLE T3 (ID INT PRIMARY KEY, V0 bigint) WITH (kafka_topic='right2', value_format='JSON');",
        "CREATE STREAM OUTPUT as SELECT s1.V0, t2.V0, t3.V0 FROM S1 LEFT JOIN T2 ON S1.ID = T2.ID LEFT JOIN T3 ON S1.ID + 1 = T3.ID + 1;"
      ],
      "properties": {
        "ksql.any.key.name.enabled": true
      },
      "expectedException": {
        "type": "io.confluent.ksql.util.KsqlStatementException",
        "message": "The query used to build `OUTPUT` must include the join expression JOINKEY((S1.ID + 1), (T3.ID + 1)) in its projection."
      }
    },
    {
      "name": "full-full missing join expression in projection",
      "statements": [
        "CREATE STREAM S1 (ID INT KEY, V0 bigint) WITH (kafka_topic='left', value_format='JSON');",
        "CREATE TABLE T2 (ID INT PRIMARY KEY, V0 bigint) WITH (kafka_topic='right', value_format='JSON');",
        "CREATE TABLE T3 (ID INT PRIMARY KEY, V0 bigint) WITH (kafka_topic='right2', value_format='JSON');",
        "CREATE STREAM OUTPUT as SELECT s1.V0, t2.V0, t3.V0 FROM S1 FULL OUTER JOIN T2 ON S1.ID = T2.ID FULL OUTER JOIN T3 ON S1.ID = T3.ID;"
      ],
      "properties": {
        "ksql.any.key.name.enabled": true
      },
      "expectedException": {
        "type": "io.confluent.ksql.util.KsqlStatementException",
        "message": "The query used to build `OUTPUT` must include the join expression JOINKEY(S1.ID, T3.ID) in its projection."
      }
    },
    {
      "name": "stream-table-table - inner-inner",
      "statements": [
        "CREATE STREAM S1 (ID INT KEY, V0 bigint) WITH (kafka_topic='left', value_format='JSON');",
        "CREATE TABLE T2 (ID INT PRIMARY KEY, V0 bigint) WITH (kafka_topic='right', value_format='JSON');",
        "CREATE TABLE T3 (ID INT PRIMARY KEY, V0 bigint) WITH (kafka_topic='right2', value_format='JSON');",
        "CREATE STREAM OUTPUT as SELECT S1.ID, s1.V0, t2.V0, t3.V0 FROM S1 JOIN T2 ON S1.ID = T2.ID JOIN T3 ON S1.ID = T3.ID;"
      ],
      "inputs": [
        {"topic": "right2", "key": 0, "value": {"V0": 3}, "timestamp": 10},
        {"topic": "right", "key": 0, "value": {"V0": 2}, "timestamp": 11},
        {"topic": "left", "key": 0, "value": {"V0": 1}, "timestamp": 12},
        {"topic": "left", "key": 1, "value": {"V0": 1}, "timestamp": 14}
      ],
      "outputs": [
        {"topic": "OUTPUT", "key": 0, "value": {"S1_V0": 1, "T2_V0": 2, "T3_V0": 3}, "timestamp": 12}
      ],
      "post": {
        "topics": {"blacklist": ".*-repartition"},
        "sources": [
          {"name": "OUTPUT", "type": "stream", "schema": "S1_ID INT KEY, S1_V0 BIGINT, T2_V0 BIGINT, T3_V0 BIGINT"}
        ]
      }
    },
    {
      "name": "stream-table-table - left-left",
      "statements": [
        "CREATE STREAM S1 (ID INT KEY, V0 bigint) WITH (kafka_topic='left', value_format='JSON');",
        "CREATE TABLE T2 (ID INT PRIMARY KEY, V0 bigint) WITH (kafka_topic='right', value_format='JSON');",
        "CREATE TABLE T3 (ID INT PRIMARY KEY, V0 bigint) WITH (kafka_topic='right2', value_format='JSON');",
        "CREATE STREAM OUTPUT as SELECT S1.ID, s1.V0, t2.V0, t3.V0 FROM S1 LEFT JOIN T2 ON S1.ID = T2.ID LEFT JOIN T3 ON S1.ID = T3.ID;"
      ],
      "inputs": [
        {"topic": "left", "key": 0, "value": {"V0": 1}, "timestamp": 9},
        {"topic": "right", "key": 0, "value": {"V0": 2}, "timestamp": 10},
        {"topic": "left", "key": 0, "value": {"V0": 1}, "timestamp": 11},
        {"topic": "right2", "key": 0, "value": {"V0": 3}, "timestamp": 12},
        {"topic": "left", "key": 0, "value": {"V0": 1}, "timestamp": 13}
      ],
      "outputs": [
        {"topic": "OUTPUT", "key": 0, "value": {"S1_V0": 1, "T2_V0": null, "T3_V0": null}, "timestamp": 9},
        {"topic": "OUTPUT", "key": 0, "value": {"S1_V0": 1, "T2_V0": 2, "T3_V0": null}, "timestamp": 11},
        {"topic": "OUTPUT", "key": 0, "value": {"S1_V0": 1, "T2_V0": 2, "T3_V0": 3}, "timestamp": 13}
      ],
      "post": {
        "topics": {"blacklist": ".*-repartition"},
        "sources": [
          {"name": "OUTPUT", "type": "stream", "schema": "S1_ID INT KEY, S1_V0 BIGINT, T2_V0 BIGINT, T3_V0 BIGINT"}
        ]
      }
    },
    {
      "name": "stream-table-table - left-inner",
      "statements": [
        "CREATE STREAM S1 (ID INT KEY, V0 bigint) WITH (kafka_topic='left', value_format='JSON');",
        "CREATE TABLE T2 (ID INT PRIMARY KEY, V0 bigint) WITH (kafka_topic='right', value_format='JSON');",
        "CREATE TABLE T3 (ID INT PRIMARY KEY, V0 bigint) WITH (kafka_topic='right2', value_format='JSON');",
        "CREATE STREAM OUTPUT as SELECT S1.ID, s1.V0, t2.V0, t3.V0 FROM S1 LEFT JOIN T2 ON S1.ID = T2.ID JOIN T3 ON S1.ID = T3.ID;"
      ],
      "inputs": [
        {"topic": "left", "key": 0, "value": {"V0": 1}, "timestamp": 9},
        {"topic": "right", "key": 0, "value": {"V0": 2}, "timestamp": 10},
        {"topic": "left", "key": 0, "value": {"V0": 1}, "timestamp": 11},
        {"topic": "right2", "key": 0, "value": {"V0": 3}, "timestamp": 12},
        {"topic": "left", "key": 0, "value": {"V0": 1}, "timestamp": 13}
      ],
      "outputs": [
        {"topic": "OUTPUT", "key": 0, "value": {"S1_V0": 1, "T2_V0": 2, "T3_V0": 3}, "timestamp": 13}
      ],
      "post": {
        "topics": {"blacklist": ".*-repartition"},
        "sources": [
          {"name": "OUTPUT", "type": "stream", "schema": "S1_ID INT KEY, S1_V0 BIGINT, T2_V0 BIGINT, T3_V0 BIGINT"}
        ]
      }
    },
    {
      "name": "stream-table-table - inner-left",
      "statements": [
        "CREATE STREAM S1 (ID INT KEY, V0 bigint) WITH (kafka_topic='left', value_format='JSON');",
        "CREATE TABLE T2 (ID INT PRIMARY KEY, V0 bigint) WITH (kafka_topic='right', value_format='JSON');",
        "CREATE TABLE T3 (ID INT PRIMARY KEY, V0 bigint) WITH (kafka_topic='right2', value_format='JSON');",
        "CREATE STREAM OUTPUT as SELECT S1.ID, s1.V0, t2.V0, t3.V0 FROM S1 JOIN T2 ON S1.ID = T2.ID LEFT JOIN T3 ON S1.ID = T3.ID;"
      ],
      "inputs": [
        {"topic": "left", "key": 0, "value": {"V0": 1}, "timestamp": 9},
        {"topic": "right", "key": 0, "value": {"V0": 2}, "timestamp": 10},
        {"topic": "left", "key": 0, "value": {"V0": 1}, "timestamp": 11},
        {"topic": "right2", "key": 0, "value": {"V0": 3}, "timestamp": 12},
        {"topic": "left", "key": 0, "value": {"V0": 1}, "timestamp": 13}
      ],
      "outputs": [
        {"topic": "OUTPUT", "key": 0, "value": {"S1_V0": 1, "T2_V0": 2, "T3_V0": null}, "timestamp": 11},
        {"topic": "OUTPUT", "key": 0, "value": {"S1_V0": 1, "T2_V0": 2, "T3_V0": 3}, "timestamp": 13}
      ],
      "post": {
        "topics": {"blacklist": ".*-repartition"},
        "sources": [
          {"name": "OUTPUT", "type": "stream", "schema": "S1_ID INT KEY, S1_V0 BIGINT, T2_V0 BIGINT, T3_V0 BIGINT"}
        ]
      }
    },
    {
      "name": "stream-table-table - inner-inner - rekey",
      "statements": [
        "CREATE STREAM S1 (ID INT KEY, K INT, V0 bigint) WITH (kafka_topic='left', value_format='JSON');",
        "CREATE TABLE T2 (ID INT PRIMARY KEY, V0 bigint) WITH (kafka_topic='right', value_format='JSON');",
        "CREATE TABLE T3 (ID INT PRIMARY KEY, V0 bigint) WITH (kafka_topic='right2', value_format='JSON');",
        "CREATE STREAM OUTPUT as SELECT S1.K, s1.V0, t2.V0, t3.V0 FROM S1 JOIN T2 ON S1.K = T2.ID JOIN T3 ON S1.K = T3.ID;"
      ],
      "properties": {
        "ksql.any.key.name.enabled": true
      },
      "inputs": [
        {"topic": "right2", "key": 1, "value": {"V0": 3}, "timestamp": 10},
        {"topic": "right", "key": 1, "value": {"V0": 2}, "timestamp": 11},
        {"topic": "left", "key": 0, "value": {"k": 1, "V0": 1}, "timestamp": 12}
      ],
      "outputs": [
        {"topic": "_confluent-ksql-some.ksql.service.idquery_CSAS_OUTPUT_0-L_Join-repartition", "key": 1, "value": {"S1_K": 1, "S1_V0": 1, "S1_ROWTIME": 12, "S1_ID": 0}, "timestamp": 12},
        {"topic": "OUTPUT", "key": 1, "value": {"S1_V0": 1, "T2_V0": 2, "T3_V0": 3}, "timestamp": 12}
      ],
      "post": {
        "sources": [
          {"name": "OUTPUT", "type": "stream", "schema": "K INT KEY, S1_V0 BIGINT, T2_V0 BIGINT, T3_V0 BIGINT"}
        ]
      }
    },
    {
      "name": "stream-table-table - inner-inner - rekey with different expression",
      "statements": [
        "CREATE STREAM S1 (ID INT KEY, K INT, V0 bigint) WITH (kafka_topic='left', value_format='JSON');",
        "CREATE TABLE T2 (ID INT PRIMARY KEY, V0 bigint) WITH (kafka_topic='right', value_format='JSON');",
        "CREATE TABLE T3 (ID INT PRIMARY KEY, V0 bigint) WITH (kafka_topic='right2', value_format='JSON');",
        "CREATE STREAM OUTPUT as SELECT T3.ID, s1.V0, t2.V0, t3.V0 FROM S1 JOIN T2 ON S1.K - 1 = T2.ID JOIN T3 ON S1.K + 1 = T3.ID;"
      ],
      "properties": {
        "ksql.any.key.name.enabled": true
      },
      "inputs": [
        {"topic": "right2", "key": 3, "value": {"V0": 3}, "timestamp": 10},
        {"topic": "right", "key": 1, "value": {"V0": 2}, "timestamp": 11},
        {"topic": "left", "key": 0, "value": {"k": 2, "V0": 1}, "timestamp": 12}
      ],
      "outputs": [
        {"topic": "OUTPUT", "key": 3, "value": {"S1_V0": 1, "T2_V0": 2, "T3_V0": 3}, "timestamp": 12}
      ],
      "post": {
        "sources": [
          {"name": "OUTPUT", "type": "stream", "schema": "T3_ID INT KEY, S1_V0 BIGINT, T2_V0 BIGINT, T3_V0 BIGINT"}
        ]
      }
    },
    {
      "name": "stream-table-table - inner-inner - rekey on different field",
      "comments": ["https://github.com/confluentinc/ksql/issues/5062"],
      "statements": [
        "CREATE STREAM S1 (ID INT KEY, K INT, V0 int) WITH (kafka_topic='left', value_format='JSON');",
        "CREATE TABLE T2 (ID INT PRIMARY KEY, V0 int) WITH (kafka_topic='right', value_format='JSON');",
        "CREATE TABLE T3 (ID INT PRIMARY KEY, V0 int) WITH (kafka_topic='right2', value_format='JSON');",
        "CREATE STREAM OUTPUT as SELECT S1.K, s1.V0, t2.V0, t3.V0 FROM S1 JOIN T2 ON S1.V0 = T2.ID JOIN T3 ON S1.K = T3.ID;"
      ],
      "inputs": [
        {"topic": "right2", "key": 2, "value": {"V0": 3}, "timestamp": 10},
        {"topic": "right", "key": 1, "value": {"V0": 2}, "timestamp": 11},
        {"topic": "left", "key": 0, "value": {"k": 2, "V0": 1}, "timestamp": 12}
      ],
      "outputs": [
        {"topic": "OUTPUT", "key": 2, "value": {"S1_V0": 1, "T2_V0": 2, "T3_V0": 3}, "timestamp": 12}
      ],
      "post": {
        "sources": [
          {"name": "OUTPUT", "type": "stream", "schema": "K INT KEY, S1_V0 INT, T2_V0 INT, T3_V0 INT"}
        ]
      }
    },
    {
      "name": "stream-table-table - explicit ROWTIME",
      "statements": [
        "CREATE STREAM S1 (ID INT KEY, V0 bigint) WITH (kafka_topic='left', value_format='JSON');",
        "CREATE TABLE T2 (ID INT PRIMARY KEY, V0 bigint) WITH (kafka_topic='right', value_format='JSON');",
        "CREATE TABLE T3 (ID INT PRIMARY KEY, V0 bigint) WITH (kafka_topic='right2', value_format='JSON');",
        "CREATE STREAM OUTPUT as SELECT *, S1.ROWTIME, T2.ROWTIME, T3.ROWTIME FROM S1 JOIN T2 ON S1.ID = T2.ID JOIN T3 ON S1.ID = T3.ID;"
      ],
      "inputs": [
        {"topic": "right2", "key": 0, "value": {"V0": 3}, "timestamp": 10},
        {"topic": "right", "key": 0, "value": {"V0": 2}, "timestamp": 11},
        {"topic": "left", "key": 0, "value": {"V0": 1}, "timestamp": 12}
      ],
      "outputs": [
        {"topic": "OUTPUT", "key": 0, "value": {"S1_V0": 1, "T2_ID": 0, "T2_V0": 2, "T3_ID": 0, "T3_V0": 3, "S1_ROWTIME": 12, "T2_ROWTIME": 12, "T3_ROWTIME": 12}, "timestamp": 12}
      ],
      "post": {
        "topics": {"blacklist": ".*-repartition"},
        "sources": [
          {"name": "OUTPUT", "type": "stream", "schema": "S1_ID INT KEY, S1_V0 BIGINT, T2_ID INT, T2_V0 BIGINT, T3_ID INT, T3_V0 BIGINT, S1_ROWTIME BIGINT, T2_ROWTIME BIGINT, T3_ROWTIME BIGINT"}
        ]
      }
    },
    {
      "name": "stream-table-table - inner-inner - select * ",
      "statements": [
        "CREATE STREAM S1 (ID INT KEY, V0 bigint) WITH (kafka_topic='left', value_format='JSON');",
        "CREATE TABLE T2 (ID INT PRIMARY KEY, V0 bigint) WITH (kafka_topic='right', value_format='JSON');",
        "CREATE TABLE T3 (ID INT PRIMARY KEY, V0 bigint) WITH (kafka_topic='right2', value_format='JSON');",
        "CREATE STREAM OUTPUT as SELECT * FROM S1 JOIN T2 ON S1.ID = T2.ID JOIN T3 ON S1.ID = T3.ID;"
      ],
      "inputs": [
        {"topic": "right2", "key": 0, "value": {"V0": 3}, "timestamp": 10},
        {"topic": "right", "key": 0, "value": {"V0": 2}, "timestamp": 11},
        {"topic": "left", "key": 0, "value": {"V0": 1}, "timestamp": 12}
      ],
      "outputs": [
        {"topic": "OUTPUT", "key": 0, "value": {"S1_V0": 1, "T2_ID": 0, "T2_V0": 2, "T3_ID": 0, "T3_V0": 3}, "timestamp": 12}
      ],
      "post": {
        "topics": {"blacklist": ".*-repartition"},
        "sources": [
          {"name": "OUTPUT", "type": "stream", "schema": "S1_ID INT KEY, S1_V0 BIGINT, T2_ID INT, T2_V0 BIGINT, T3_ID INT, T3_V0 BIGINT"}
        ]
      }
    },
    {
      "name": "stream-table-table - inner-inner - select left.* only",
      "statements": [
        "CREATE STREAM S1 (ID INT KEY, V0 bigint) WITH (kafka_topic='left', value_format='JSON');",
        "CREATE TABLE T2 (ID INT PRIMARY KEY, V0 bigint) WITH (kafka_topic='right', value_format='JSON');",
        "CREATE TABLE T3 (ID INT PRIMARY KEY, V0 bigint) WITH (kafka_topic='right2', value_format='JSON');",
        "CREATE STREAM OUTPUT as SELECT s1.* FROM S1 JOIN T2 ON S1.ID = T2.ID JOIN T3 ON S1.ID = T3.ID;"
      ],
      "inputs": [
        {"topic": "right2", "key": 0, "value": {"V0": 3}, "timestamp": 10},
        {"topic": "right", "key": 0, "value": {"V0": 2}, "timestamp": 11},
        {"topic": "left", "key": 0, "value": {"V0": 1}, "timestamp": 12}
      ],
      "outputs": [
        {"topic": "OUTPUT", "key": 0, "value": {"S1_V0": 1}, "timestamp": 12}
      ],
      "post": {
        "topics": {"blacklist": ".*-repartition"},
        "sources": [
          {"name": "OUTPUT", "type": "stream", "schema": "S1_ID INT KEY, S1_V0 BIGINT"}
        ]
      }
    },
    {
      "name": "stream-table-table - inner-inner - select left.* and specific fields from rights",
      "statements": [
        "CREATE STREAM S1 (ID INT KEY, V0 bigint) WITH (kafka_topic='left', value_format='JSON');",
        "CREATE TABLE T2 (ID INT PRIMARY KEY, V0 bigint) WITH (kafka_topic='right', value_format='JSON');",
        "CREATE TABLE T3 (ID INT PRIMARY KEY, V0 bigint) WITH (kafka_topic='right2', value_format='JSON');",
        "CREATE STREAM OUTPUT as SELECT s1.*, t2.V0, t3.V0 FROM S1 JOIN T2 ON S1.ID = T2.ID JOIN T3 ON S1.ID = T3.ID;"
      ],
      "inputs": [
        {"topic": "right2", "key": 0, "value": {"V0": 3}, "timestamp": 10},
        {"topic": "right", "key": 0, "value": {"V0": 2}, "timestamp": 11},
        {"topic": "left", "key": 0, "value": {"V0": 1}, "timestamp": 12}
      ],
      "outputs": [
        {"topic": "OUTPUT", "key": 0, "value": {"S1_V0": 1, "T2_V0": 2, "T3_V0": 3}, "timestamp": 12}
      ],
      "post": {
        "topics": {"blacklist": ".*-repartition"},
        "sources": [
          {"name": "OUTPUT", "type": "stream", "schema": "S1_ID INT KEY, S1_V0 BIGINT, T2_V0 BIGINT, T3_V0 BIGINT"}
        ]
      }
    },
    {
      "name": "stream-table-table - inner-inner - select sources.*",
      "statements": [
        "CREATE STREAM S1 (ID INT KEY, V0 bigint) WITH (kafka_topic='left', value_format='JSON');",
        "CREATE TABLE T2 (ID INT PRIMARY KEY, V0 bigint) WITH (kafka_topic='right', value_format='JSON');",
        "CREATE TABLE T3 (ID INT PRIMARY KEY, V0 bigint) WITH (kafka_topic='right2', value_format='JSON');",
        "CREATE STREAM OUTPUT as SELECT s1.*, t2.*, t3.* FROM S1 JOIN T2 ON S1.ID = T2.ID JOIN T3 ON S1.ID = T3.ID;"
      ],
      "inputs": [
        {"topic": "right2", "key": 0, "value": {"V0": 3}, "timestamp": 10},
        {"topic": "right", "key": 0, "value": {"V0": 2}, "timestamp": 11},
        {"topic": "left", "key": 0, "value": {"V0": 1}, "timestamp": 12}
      ],
      "outputs": [
        {"topic": "OUTPUT", "key": 0, "value": {"S1_V0": 1, "T2_ID": 0, "T2_V0": 2, "T3_ID": 0, "T3_V0": 3}, "timestamp": 12}
      ],
      "post": {
        "topics": {"blacklist": ".*-repartition"},
        "sources": [
          {"name": "OUTPUT", "type": "stream", "schema": "S1_ID INT KEY, S1_V0 BIGINT, T2_ID INT, T2_V0 BIGINT, T3_ID INT, T3_V0 BIGINT"}
        ]
      }
    },
    {
      "name": "stream-table-table - inner-inner - flip join expression",
      "statements": [
        "CREATE STREAM S1 (ID INT KEY, V0 bigint) WITH (kafka_topic='left', value_format='JSON');",
        "CREATE TABLE T2 (ID INT PRIMARY KEY, V0 bigint) WITH (kafka_topic='right', value_format='JSON');",
        "CREATE TABLE T3 (ID INT PRIMARY KEY, V0 bigint) WITH (kafka_topic='right2', value_format='JSON');",
        "CREATE STREAM OUTPUT as SELECT T2.ID, s1.V0, t2.V0, t3.V0 FROM S1 JOIN T2 ON T2.ID = S1.ID JOIN T3 ON T3.ID = S1.ID;"
      ],
      "inputs": [
        {"topic": "right2", "key": 0, "value": {"V0": 3}, "timestamp": 10},
        {"topic": "right", "key": 0, "value": {"V0": 2}, "timestamp": 11},
        {"topic": "left", "key": 0, "value": {"V0": 1}, "timestamp": 12},
        {"topic": "left", "key": 1, "value": {"V0": 1}, "timestamp": 14}
      ],
      "outputs": [
        {"topic": "OUTPUT", "key": 0, "value": {"S1_V0": 1, "T2_V0": 2, "T3_V0": 3}, "timestamp": 12}
      ],
      "post": {
        "topics": {"blacklist": ".*-repartition"},
        "sources": [
          {"name": "OUTPUT", "type": "stream", "schema": "T2_ID INT KEY, S1_V0 BIGINT, T2_V0 BIGINT, T3_V0 BIGINT"}
        ]
      }
    },
    {
      "name": "stream-table-table - inner-inner - rekey and flip join expression",
      "statements": [
        "CREATE STREAM S1 (ID INT KEY, K INT, V0 bigint) WITH (kafka_topic='left', value_format='JSON');",
        "CREATE TABLE T2 (ID INT PRIMARY KEY, V0 bigint) WITH (kafka_topic='right', value_format='JSON');",
        "CREATE TABLE T3 (ID INT PRIMARY KEY, V0 bigint) WITH (kafka_topic='right2', value_format='JSON');",
        "CREATE STREAM OUTPUT as SELECT T3.ID, s1.V0, t2.V0, t3.V0 FROM S1 JOIN T2 ON T2.ID = S1.K JOIN T3 ON T3.ID = S1.K;"
      ],
      "inputs": [
        {"topic": "right2", "key": 1, "value": {"V0": 3}, "timestamp": 10},
        {"topic": "right", "key": 1, "value": {"V0": 2}, "timestamp": 11},
        {"topic": "left", "key": 0, "value": {"k": 1, "V0": 1}, "timestamp": 12}
      ],
      "outputs": [
        {"topic": "_confluent-ksql-some.ksql.service.idquery_CSAS_OUTPUT_0-L_Join-repartition", "key": 1, "value": {"S1_K": 1, "S1_V0": 1, "S1_ROWTIME": 12, "S1_ID": 0}, "timestamp": 12},
        {"topic": "OUTPUT", "key": 1, "value": {"S1_V0": 1, "T2_V0": 2, "T3_V0": 3}, "timestamp": 12}
      ],
      "post": {
        "sources": [
          {"name": "OUTPUT", "type": "stream", "schema": "T3_ID INT KEY, S1_V0 BIGINT, T2_V0 BIGINT, T3_V0 BIGINT"}
        ]
      }
    },
    {
      "name": "stream-table-table - inner-inner - aliasing",
      "statements": [
        "CREATE STREAM S1 (ID INT KEY, V0 bigint) WITH (kafka_topic='left', value_format='JSON');",
        "CREATE TABLE T2 (ID INT PRIMARY KEY, V0 bigint) WITH (kafka_topic='right', value_format='JSON');",
        "CREATE TABLE T3 (ID INT PRIMARY KEY, V0 bigint) WITH (kafka_topic='right2', value_format='JSON');",
        "CREATE STREAM OUTPUT as SELECT S.ID, s.V0, t.V0, tt.V0 FROM S1 s JOIN T2 t ON S.ID = T.ID JOIN T3 tt ON S.ID = TT.ID;"
      ],
      "inputs": [
        {"topic": "right2", "key": 0, "value": {"V0": 3}, "timestamp": 10},
        {"topic": "right", "key": 0, "value": {"V0": 2}, "timestamp": 11},
        {"topic": "left", "key": 0, "value": {"V0": 1}, "timestamp": 12},
        {"topic": "left", "key": 1, "value": {"V0": 1}, "timestamp": 14}
      ],
      "outputs": [
        {"topic": "OUTPUT", "key": 0, "value": {"S_V0": 1, "T_V0": 2, "TT_V0": 3}, "timestamp": 12}
      ],
      "post": {
        "topics": {"blacklist": ".*-repartition"},
        "sources": [
          {"name": "OUTPUT", "type": "stream", "schema": "S_ID INT KEY, S_V0 BIGINT, T_V0 BIGINT, TT_V0 BIGINT"}
        ]
      }
    },
    {
      "name": "stream-stream-table - inner-inner",
      "statements": [
        "CREATE STREAM S1 (ID INT KEY, V0 bigint) WITH (kafka_topic='left', value_format='JSON');",
        "CREATE STREAM S2 (ID INT KEY, V0 bigint) WITH (kafka_topic='right', value_format='JSON');",
        "CREATE TABLE T3 (ID INT PRIMARY KEY, V0 bigint) WITH (kafka_topic='right2', value_format='JSON');",
        "CREATE STREAM OUTPUT as SELECT S2.ID, s1.V0, s2.V0, t3.V0 FROM S1 JOIN S2 WITHIN 10 seconds ON S1.ID = S2.ID JOIN T3 ON S1.ID = T3.ID;"
      ],
      "inputs": [
        {"topic": "right2", "key": 0, "value": {"V0": 3}, "timestamp": 10},
        {"topic": "right", "key": 0, "value": {"V0": 2}, "timestamp": 11},
        {"topic": "left", "key": 0, "value": {"V0": 1}, "timestamp": 12},
        {"topic": "right", "key": 0, "value": {"V0": 4}, "timestamp": 13},
        {"topic": "left", "key": 0, "value": {"V0": 5}, "timestamp": 100000},
        {"topic": "right", "key": 0, "value": {"V0": 6}, "timestamp": 100001}
      ],
      "outputs": [
        {"topic": "OUTPUT", "key": 0, "value": {"S1_V0": 1, "S2_V0": 2, "T3_V0": 3}, "timestamp": 12},
        {"topic": "OUTPUT", "key": 0, "value": {"S1_V0": 1, "S2_V0": 4, "T3_V0": 3}, "timestamp": 13},
        {"topic": "OUTPUT", "key": 0, "value": {"S1_V0": 5, "S2_V0": 6, "T3_V0": 3}, "timestamp": 100001}
      ],
      "post": {
        "topics": {"blacklist": ".*-repartition"},
        "sources": [
          {"name": "OUTPUT", "type": "stream", "schema": "S2_ID INT KEY, S1_V0 BIGINT, S2_V0 BIGINT, T3_V0 BIGINT"}
        ]
      }
    },
    {
      "name": "stream-stream-table - inner-inner - rekey left",
      "statements": [
        "CREATE STREAM S1 (ID INT KEY, k int, V0 bigint) WITH (kafka_topic='left', value_format='JSON');",
        "CREATE STREAM S2 (ID INT KEY, V0 bigint) WITH (kafka_topic='right', value_format='JSON');",
        "CREATE TABLE T3 (ID INT PRIMARY KEY, V0 bigint) WITH (kafka_topic='right2', value_format='JSON');",
        "CREATE STREAM OUTPUT as SELECT S1.K, s1.V0, s2.V0, t3.V0 FROM S1 JOIN S2 WITHIN 10 seconds ON S1.K = S2.ID JOIN T3 ON S1.K = T3.ID;"
      ],
      "inputs": [
        {"topic": "right2", "key": 0, "value": {"V0": 3}, "timestamp": 10},
        {"topic": "right", "key": 0, "value": {"V0": 2}, "timestamp": 11},
        {"topic": "left", "key": 1, "value": {"k": 0, "V0": 1}, "timestamp": 12},
        {"topic": "right", "key": 0, "value": {"V0": 4}, "timestamp": 13},
        {"topic": "left", "key": 1, "value": {"k": 0, "V0": 5}, "timestamp": 100000},
        {"topic": "right", "key": 0, "value": {"V0": 6}, "timestamp": 100001}
      ],
      "outputs": [
        {"topic": "OUTPUT", "key": 0, "value": {"S1_V0": 1, "S2_V0": 2, "T3_V0": 3}, "timestamp": 12},
        {"topic": "OUTPUT", "key": 0, "value": {"S1_V0": 1, "S2_V0": 4, "T3_V0": 3}, "timestamp": 13},
        {"topic": "OUTPUT", "key": 0, "value": {"S1_V0": 5, "S2_V0": 6, "T3_V0": 3}, "timestamp": 100001}
      ],
      "post": {
        "sources": [
          {"name": "OUTPUT", "type": "stream", "schema": "K INT KEY, S1_V0 BIGINT, S2_V0 BIGINT, T3_V0 BIGINT"}
        ]
      }
    },
    {
      "name": "stream-stream-table - inner-inner - rekey left and right",
      "statements": [
        "CREATE STREAM S1 (ID INT KEY, k int, V0 bigint) WITH (kafka_topic='left', value_format='JSON');",
        "CREATE STREAM S2 (ID INT KEY, k int, V0 bigint) WITH (kafka_topic='right', value_format='JSON');",
        "CREATE TABLE T3 (ID INT PRIMARY KEY, V0 bigint) WITH (kafka_topic='right2', value_format='JSON');",
        "CREATE STREAM OUTPUT as SELECT T3.ID, s1.V0, s2.V0, t3.V0 FROM S1 JOIN S2 WITHIN 10 seconds ON S1.K = S2.K JOIN T3 ON S1.K = T3.ID;"
      ],
      "inputs": [
        {"topic": "right2", "key": 0, "value": {"V0": 3}, "timestamp": 10},
        {"topic": "right", "key": 2, "value": {"k": 0, "V0": 2}, "timestamp": 11},
        {"topic": "left", "key": 1, "value": {"k": 0, "V0": 1}, "timestamp": 12},
        {"topic": "right", "key": 2, "value": {"k":0, "V0": 4}, "timestamp": 13},
        {"topic": "left", "key": 1, "value": {"k": 0, "V0": 5}, "timestamp": 100000},
        {"topic": "right", "key": 2, "value": {"k": 0, "V0": 6}, "timestamp": 100001}
      ],
      "outputs": [
        {"topic": "_confluent-ksql-some.ksql.service.idquery_CSAS_OUTPUT_0-L_Join-right-repartition", "key": 0, "value": {"S2_K": 0, "S2_V0": 2, "S2_ROWTIME": 11, "S2_ID": 2}, "timestamp": 11},
        {"topic": "_confluent-ksql-some.ksql.service.idquery_CSAS_OUTPUT_0-L_Join-right-repartition", "key": 0, "value": {"S2_K": 0, "S2_V0": 4, "S2_ROWTIME": 13, "S2_ID": 2}, "timestamp": 13},
        {"topic": "_confluent-ksql-some.ksql.service.idquery_CSAS_OUTPUT_0-L_Join-right-repartition", "key": 0, "value": {"S2_K": 0, "S2_V0": 6, "S2_ROWTIME": 100001, "S2_ID": 2}, "timestamp": 100001},
        {"topic": "_confluent-ksql-some.ksql.service.idquery_CSAS_OUTPUT_0-L_Join-left-repartition", "key": 0, "value": {"S1_K": 0, "S1_V0": 1, "S1_ROWTIME": 12, "S1_ID": 1}, "timestamp": 12},
        {"topic": "_confluent-ksql-some.ksql.service.idquery_CSAS_OUTPUT_0-L_Join-left-repartition", "key": 0, "value": {"S1_K": 0, "S1_V0": 5, "S1_ROWTIME": 100000, "S1_ID": 1}, "timestamp": 100000},
        {"topic": "OUTPUT", "key": 0, "value": {"S1_V0": 1, "S2_V0": 2, "T3_V0": 3}, "timestamp": 12},
        {"topic": "OUTPUT", "key": 0, "value": {"S1_V0": 1, "S2_V0": 4, "T3_V0": 3}, "timestamp": 13},
        {"topic": "OUTPUT", "key": 0, "value": {"S1_V0": 5, "S2_V0": 6, "T3_V0": 3}, "timestamp": 100001}
      ],
      "post": {
        "sources": [
          {"name": "OUTPUT", "type": "stream", "schema": "T3_ID INT KEY, S1_V0 BIGINT, S2_V0 BIGINT, T3_V0 BIGINT"}
        ]
      }
    },
    {
      "name": "stream-stream-table - inner-inner - cascading join criteria",
      "statements": [
        "CREATE STREAM S1 (ID INT KEY, k int, V0 bigint) WITH (kafka_topic='left', value_format='JSON');",
        "CREATE STREAM S2 (ID INT KEY, k int, V0 bigint) WITH (kafka_topic='right', value_format='JSON');",
        "CREATE TABLE T3 (ID INT PRIMARY KEY, V0 bigint) WITH (kafka_topic='right2', value_format='JSON');",
        "CREATE STREAM OUTPUT as SELECT s1.k, s1.V0, s2.V0, t3.V0 FROM S1 JOIN S2 WITHIN 10 seconds ON S1.K = S2.K JOIN T3 ON S2.K = T3.ID;"
      ],
      "inputs": [
        {"topic": "right2", "key": 0, "value": {"V0": 3}, "timestamp": 10},
        {"topic": "right", "key": 2, "value": {"k": 0, "V0": 2}, "timestamp": 11},
        {"topic": "left", "key": 1, "value": {"k": 0, "V0": 1}, "timestamp": 12},
        {"topic": "right", "key": 2, "value": {"k":0, "V0": 4}, "timestamp": 13},
        {"topic": "left", "key": 1, "value": {"k": 0, "V0": 5}, "timestamp": 100000},
        {"topic": "right", "key": 2, "value": {"k": 0, "V0": 6}, "timestamp": 100001}
      ],
      "outputs": [
        {"topic": "OUTPUT", "key": 0, "value": {"S1_V0": 1, "S2_V0": 2, "T3_V0": 3}, "timestamp": 12},
        {"topic": "OUTPUT", "key": 0, "value": {"S1_V0": 1, "S2_V0": 4, "T3_V0": 3}, "timestamp": 13},
        {"topic": "OUTPUT", "key": 0, "value": {"S1_V0": 5, "S2_V0": 6, "T3_V0": 3}, "timestamp": 100001}
      ],
      "post": {
        "sources": [
          {"name": "OUTPUT", "type": "stream", "schema": "S1_K INT KEY, S1_V0 BIGINT, S2_V0 BIGINT, T3_V0 BIGINT"}
        ]
      }
    },
    {
      "name": "stream-stream-table - left-inner",
      "statements": [
        "CREATE STREAM S1 (ID INT KEY, V0 bigint) WITH (kafka_topic='left', value_format='JSON');",
        "CREATE STREAM S2 (ID INT KEY, V0 bigint) WITH (kafka_topic='right', value_format='JSON');",
        "CREATE TABLE T3 (ID INT PRIMARY KEY, V0 bigint) WITH (kafka_topic='right2', value_format='JSON');",
        "CREATE STREAM OUTPUT as SELECT s1.V0, s2.V0, t3.V0, S2.ID FROM S1 LEFT JOIN S2 WITHIN 10 seconds ON S1.ID = S2.ID JOIN T3 ON S1.ID = T3.ID;"
      ],
      "inputs": [
        {"topic": "right2", "key": 0, "value": {"V0": 3}, "timestamp": 10},
        {"topic": "right", "key": 0, "value": {"V0": 2}, "timestamp": 11},
        {"topic": "left", "key": 0, "value": {"V0": 1}, "timestamp": 12},
        {"topic": "right", "key": 0, "value": {"V0": 4}, "timestamp": 13},
        {"topic": "left", "key": 0, "value": {"V0": 5}, "timestamp": 100000},
        {"topic": "right", "key": 0, "value": {"V0": 6}, "timestamp": 100001}
      ],
      "outputs": [
        {"topic": "OUTPUT", "key": 0, "value": {"S1_V0": 1, "S2_V0": 2, "T3_V0": 3}, "timestamp": 12},
        {"topic": "OUTPUT", "key": 0, "value": {"S1_V0": 1, "S2_V0": 4, "T3_V0": 3}, "timestamp": 13},
        {"topic": "OUTPUT", "key": 0, "value": {"S1_V0": 5, "S2_V0": null, "T3_V0": 3}, "timestamp": 100000},
        {"topic": "OUTPUT", "key": 0, "value": {"S1_V0": 5, "S2_V0": 6, "T3_V0": 3}, "timestamp": 100001}
      ],
      "post": {
        "topics": {"blacklist": ".*-repartition"},
        "sources": [
          {"name": "OUTPUT", "type": "stream", "schema": "S2_ID INT KEY, S1_V0 BIGINT, S2_V0 BIGINT, T3_V0 BIGINT"}
        ]
      }
    },
    {
      "name": "stream-stream-table - full-inner",
      "statements": [
        "CREATE STREAM S1 (ID INT KEY, V0 bigint) WITH (kafka_topic='left', value_format='JSON');",
        "CREATE STREAM S2 (ID INT KEY, V0 bigint) WITH (kafka_topic='right', value_format='JSON');",
        "CREATE TABLE T3 (ID INT PRIMARY KEY, V0 bigint) WITH (kafka_topic='right2', value_format='JSON');",
        "CREATE STREAM OUTPUT as SELECT S1.ID, s1.V0, s2.V0, t3.V0 FROM S1 FULL JOIN S2 WITHIN 10 seconds ON S1.ID = S2.ID JOIN T3 ON S1.ID = T3.ID;"
      ],
      "inputs": [
        {"topic": "right2", "key": 0, "value": {"V0": 3}, "timestamp": 10},
        {"topic": "right", "key": 0, "value": {"V0": 2}, "timestamp": 11},
        {"topic": "left", "key": 0, "value": {"V0": 1}, "timestamp": 12},
        {"topic": "right", "key": 0, "value": {"V0": 4}, "timestamp": 13},
        {"topic": "left", "key": 0, "value": {"V0": 5}, "timestamp": 100000},
        {"topic": "right", "key": 0, "value": {"V0": 6}, "timestamp": 100001}
      ],
      "outputs": [
        {"topic": "_confluent-ksql-some.ksql.service.idquery_CSAS_OUTPUT_0-Join-repartition", "key": null, "value": {"S1_V0": null, "S1_ROWTIME": null, "S1_ID": null, "S2_V0": 2, "S2_ROWTIME": 11, "S2_ID": 0, "KSQL_COL_0": null}, "timestamp": 11},
        {"topic": "_confluent-ksql-some.ksql.service.idquery_CSAS_OUTPUT_0-Join-repartition", "key": 0, "value": {"S1_V0": 1, "S1_ROWTIME": 12, "S1_ID": 0, "S2_V0": 2, "S2_ROWTIME": 11, "S2_ID": 0, "KSQL_COL_0": null}, "timestamp": 12},
        {"topic": "_confluent-ksql-some.ksql.service.idquery_CSAS_OUTPUT_0-Join-repartition", "key": 0, "value": {"S1_V0": 1, "S1_ROWTIME": 12, "S1_ID": 0, "S2_V0": 4, "S2_ROWTIME": 13, "S2_ID": 0, "KSQL_COL_0": null}, "timestamp": 13},
        {"topic": "_confluent-ksql-some.ksql.service.idquery_CSAS_OUTPUT_0-Join-repartition", "key": 0, "value": {"S1_V0": 5, "S1_ROWTIME": 100000, "S1_ID": 0, "S2_V0": null, "S2_ROWTIME": null, "S2_ID": null, "KSQL_COL_0": null}, "timestamp": 100000},
        {"topic": "_confluent-ksql-some.ksql.service.idquery_CSAS_OUTPUT_0-Join-repartition", "key": 0, "value": {"S1_V0": 5, "S1_ROWTIME": 100000, "S1_ID": 0, "S2_V0": 6, "S2_ROWTIME": 100001, "S2_ID": 0, "KSQL_COL_0": null}, "timestamp": 100001},
        {"topic": "OUTPUT", "key": 0, "value": {"S1_V0": 1, "S2_V0": 2, "T3_V0": 3}, "timestamp": 12},
        {"topic": "OUTPUT", "key": 0, "value": {"S1_V0": 1, "S2_V0": 4, "T3_V0": 3}, "timestamp": 13},
        {"topic": "OUTPUT", "key": 0, "value": {"S1_V0": 5, "S2_V0": null, "T3_V0": 3}, "timestamp": 100000},
        {"topic": "OUTPUT", "key": 0, "value": {"S1_V0": 5, "S2_V0": 6, "T3_V0": 3}, "timestamp": 100001}
      ],
      "post": {
        "sources": [
          {"name": "OUTPUT", "type": "stream", "schema": "S1_ID INT KEY, S1_V0 BIGINT, S2_V0 BIGINT, T3_V0 BIGINT"}
        ]
      }
    },
    {
      "name": "stream-stream-table - full-inner - select *",
      "statements": [
        "CREATE STREAM S1 (ID INT KEY, V0 bigint) WITH (kafka_topic='left', value_format='JSON');",
        "CREATE STREAM S2 (ID INT KEY, V0 bigint) WITH (kafka_topic='right', value_format='JSON');",
        "CREATE TABLE T3 (ID INT PRIMARY KEY, V0 bigint) WITH (kafka_topic='right2', value_format='JSON');",
        "CREATE STREAM OUTPUT as SELECT * FROM S1 FULL JOIN S2 WITHIN 10 seconds ON S1.ID = S2.ID JOIN T3 ON S1.ID = T3.ID;"
      ],
      "properties": {
        "ksql.any.key.name.enabled": true
      },
      "inputs": [
        {"topic": "right2", "key": 0, "value": {"V0": 3}, "timestamp": 10},
        {"topic": "right", "key": 0, "value": {"V0": 2}, "timestamp": 11},
        {"topic": "left", "key": 0, "value": {"V0": 1}, "timestamp": 12},
        {"topic": "right", "key": 0, "value": {"V0": 4}, "timestamp": 13},
        {"topic": "left", "key": 0, "value": {"V0": 5}, "timestamp": 100000},
        {"topic": "right", "key": 0, "value": {"V0": 6}, "timestamp": 100001}
      ],
      "outputs": [
        {"topic": "_confluent-ksql-some.ksql.service.idquery_CSAS_OUTPUT_0-Join-repartition", "key": null, "value": {"S1_V0": null, "S1_ROWTIME": null, "S1_ID": null, "S2_V0": 2, "S2_ROWTIME": 11, "S2_ID": 0, "KSQL_COL_0": null}, "timestamp": 11},
        {"topic": "_confluent-ksql-some.ksql.service.idquery_CSAS_OUTPUT_0-Join-repartition", "key": 0, "value": {"S1_V0": 1, "S1_ROWTIME": 12, "S1_ID": 0, "S2_V0": 2, "S2_ROWTIME": 11, "S2_ID": 0, "KSQL_COL_0": null}, "timestamp": 12},
        {"topic": "_confluent-ksql-some.ksql.service.idquery_CSAS_OUTPUT_0-Join-repartition", "key": 0, "value": {"S1_V0": 1, "S1_ROWTIME": 12, "S1_ID": 0, "S2_V0": 4, "S2_ROWTIME": 13, "S2_ID": 0, "KSQL_COL_0": null}, "timestamp": 13},
        {"topic": "_confluent-ksql-some.ksql.service.idquery_CSAS_OUTPUT_0-Join-repartition", "key": 0, "value": {"S1_V0": 5, "S1_ROWTIME": 100000, "S1_ID": 0, "S2_V0": null, "S2_ROWTIME": null, "S2_ID": null, "KSQL_COL_0": null}, "timestamp": 100000},
        {"topic": "_confluent-ksql-some.ksql.service.idquery_CSAS_OUTPUT_0-Join-repartition", "key": 0, "value": {"S1_V0": 5, "S1_ROWTIME": 100000, "S1_ID": 0, "S2_V0": 6, "S2_ROWTIME": 100001, "S2_ID": 0, "KSQL_COL_0": null}, "timestamp": 100001},
        {"topic": "OUTPUT", "key": 0, "value": {"S1_V0": 1, "S2_ID": 0, "S2_V0": 2, "T3_ID": 0, "T3_V0": 3}, "timestamp": 12},
        {"topic": "OUTPUT", "key": 0, "value": {"S1_V0": 1, "S2_ID": 0, "S2_V0": 4, "T3_ID": 0, "T3_V0": 3}, "timestamp": 13},
        {"topic": "OUTPUT", "key": 0, "value": {"S1_V0": 5, "S2_ID": null, "S2_V0": null, "T3_ID": 0, "T3_V0": 3}, "timestamp": 100000},
        {"topic": "OUTPUT", "key": 0, "value": {"S1_V0": 5, "S2_ID": 0, "S2_V0": 6, "T3_ID": 0, "T3_V0": 3}, "timestamp": 100001}
      ],
      "post": {
        "sources": [
          {"name": "OUTPUT", "type": "stream", "schema": "S1_ID INT KEY, S1_V0 BIGINT, S2_ID INT, S2_V0 BIGINT, T3_ID INT, T3_V0 BIGINT"}
        ]
      }
    },
    {
      "name": "stream-table-stream - inner-inner",
      "statements": [
        "CREATE STREAM S1 (ID INT KEY, V0 bigint) WITH (kafka_topic='left', value_format='JSON');",
        "CREATE TABLE T2 (ID INT PRIMARY KEY, V0 bigint) WITH (kafka_topic='right', value_format='JSON');",
        "CREATE STREAM S3 (ID INT KEY, V0 bigint) WITH (kafka_topic='right2', value_format='JSON');",
        "CREATE STREAM OUTPUT as SELECT S3.ID, s1.V0, t2.V0, s3.V0 FROM S1 JOIN T2 ON S1.ID = T2.ID JOIN S3 WITHIN 10 seconds ON S1.ID = S3.ID;"
      ],
      "inputs": [
        {"topic": "right2", "key": 0, "value": {"V0": 3}, "timestamp": 10},
        {"topic": "right", "key": 0, "value": {"V0": 2}, "timestamp": 11},
        {"topic": "left", "key": 0, "value": {"V0": 1}, "timestamp": 12},
        {"topic": "right", "key": 0, "value": {"V0": 4}, "timestamp": 13},
        {"topic": "left", "key": 0, "value": {"V0": 5}, "timestamp": 100000},
        {"topic": "right2", "key": 0, "value": {"V0": 6}, "timestamp": 100001}
      ],
      "outputs": [
        {"topic": "OUTPUT", "key": 0, "value": {"S1_V0": 1, "T2_V0": 2, "S3_V0": 3}, "timestamp": 12},
        {"topic": "OUTPUT", "key": 0, "value": {"S1_V0": 5, "T2_V0": 4, "S3_V0": 6}, "timestamp": 100001}
      ],
      "post": {
        "topics": {"blacklist": ".*-repartition"},
        "sources": [
          {"name": "OUTPUT", "type": "stream", "schema": "S3_ID INT KEY, S1_V0 BIGINT, T2_V0 BIGINT, S3_V0 BIGINT"}
        ]
      }
    },
    {
      "name": "stream-table-stream - left-inner",
      "statements": [
        "CREATE STREAM S1 (ID INT KEY, V0 bigint) WITH (kafka_topic='left', value_format='JSON');",
        "CREATE TABLE T2 (ID INT PRIMARY KEY, V0 bigint) WITH (kafka_topic='right', value_format='JSON');",
        "CREATE STREAM S3 (ID INT KEY, V0 bigint) WITH (kafka_topic='right2', value_format='JSON');",
        "CREATE STREAM OUTPUT as SELECT S3.ID, s1.V0, t2.V0, s3.V0 FROM S1 LEFT JOIN T2 ON S1.ID = T2.ID JOIN S3 WITHIN 10 seconds ON S1.ID = S3.ID;"
      ],
      "inputs": [
        {"topic": "right2", "key": 0, "value": {"V0": 3}, "timestamp": 10},
        {"topic": "left", "key": 0, "value": {"V0": 1}, "timestamp": 12},
        {"topic": "right", "key": 0, "value": {"V0": 2}, "timestamp": 11},
        {"topic": "right", "key": 0, "value": {"V0": 4}, "timestamp": 13},
        {"topic": "left", "key": 0, "value": {"V0": 5}, "timestamp": 100000},
        {"topic": "right2", "key": 0, "value": {"V0": 6}, "timestamp": 100001}
      ],
      "outputs": [
        {"topic": "OUTPUT", "key": 0, "value": {"S1_V0": 1, "T2_V0": null, "S3_V0": 3}, "timestamp": 12},
        {"topic": "OUTPUT", "key": 0, "value": {"S1_V0": 5, "T2_V0": 4, "S3_V0": 6}, "timestamp": 100001}
      ],
      "post": {
        "topics": {"blacklist": ".*-repartition"},
        "sources": [
          {"name": "OUTPUT", "type": "stream", "schema": "S3_ID INT KEY, S1_V0 BIGINT, T2_V0 BIGINT, S3_V0 BIGINT"}
        ]
      }
    },
    {
      "name": "stream-stream-stream - inner-inner - different windows",
      "statements": [
        "CREATE STREAM S1 (ID INT KEY, V0 bigint) WITH (kafka_topic='left', value_format='JSON');",
        "CREATE STREAM S2 (ID INT KEY, V0 bigint) WITH (kafka_topic='right', value_format='JSON');",
        "CREATE STREAM S3 (ID INT KEY, V0 bigint) WITH (kafka_topic='right2', value_format='JSON');",
        "CREATE STREAM OUTPUT as SELECT S2.ID, s1.V0, s2.V0, s3.V0 FROM S1 JOIN S2 WITHIN 5 seconds ON S1.ID = S2.ID JOIN S3 WITHIN 10 seconds ON S1.ID = S3.ID;"
      ],
      "inputs": [
        {"topic": "left", "key": 0, "value": {"V0": 1}, "timestamp": 0},
        {"topic": "right", "key": 0, "value": {"V0": 2}, "timestamp": 1},
        {"topic": "right2", "key": 0, "value": {"V0": 3}, "timestamp": 2},
        {"topic": "left", "key": 0, "value": {"V0": 4}, "timestamp": 3},
        {"topic": "left", "key": 0, "value": {"V0": 5}, "timestamp": 4000},
        {"topic": "right2", "key": 0, "value": {"V0": 6}, "timestamp": 6000},
        {"topic": "left", "key": 0, "value": {"V0": 7}, "timestamp": 6001},
        {"topic": "right2", "key": 0, "value": {"V0": 8}, "timestamp": 7000}
      ],
      "outputs": [
        {"topic": "OUTPUT", "key": 0, "value": {"S1_V0": 1, "S2_V0": 2, "S3_V0": 3}, "timestamp": 2},
        {"topic": "OUTPUT", "key": 0, "value": {"S1_V0": 4, "S2_V0": 2, "S3_V0": 3}, "timestamp": 3},
        {"topic": "OUTPUT", "key": 0, "value": {"S1_V0": 5, "S2_V0": 2, "S3_V0": 3}, "timestamp": 4000},
        {"topic": "OUTPUT", "key": 0, "value": {"S1_V0": 1, "S2_V0": 2, "S3_V0": 6}, "timestamp": 6000},
        {"topic": "OUTPUT", "key": 0, "value": {"S1_V0": 4, "S2_V0": 2, "S3_V0": 6}, "timestamp": 6000},
        {"topic": "OUTPUT", "key": 0, "value": {"S1_V0": 5, "S2_V0": 2, "S3_V0": 6}, "timestamp": 6000},
        {"topic": "OUTPUT", "key": 0, "value": {"S1_V0": 1, "S2_V0": 2, "S3_V0": 8}, "timestamp": 7000},
        {"topic": "OUTPUT", "key": 0, "value": {"S1_V0": 4, "S2_V0": 2, "S3_V0": 8}, "timestamp": 7000},
        {"topic": "OUTPUT", "key": 0, "value": {"S1_V0": 5, "S2_V0": 2, "S3_V0": 8}, "timestamp": 7000}
      ],
      "post": {
        "topics": {"blacklist": ".*-repartition"},
        "sources": [
          {"name": "OUTPUT", "type": "stream", "schema": "S2_ID INT KEY, S1_V0 BIGINT, S2_V0 BIGINT, S3_V0 BIGINT"}
        ]
      }
    },
    {
      "name": "table-table-table - inner-inner",
      "statements": [
        "CREATE TABLE T1 (ID INT PRIMARY KEY, V0 bigint) WITH (kafka_topic='left', value_format='JSON');",
        "CREATE TABLE T2 (ID INT PRIMARY KEY, V0 bigint) WITH (kafka_topic='right', value_format='JSON');",
        "CREATE TABLE T3 (ID INT PRIMARY KEY, V0 bigint) WITH (kafka_topic='right2', value_format='JSON');",
        "CREATE TABLE OUTPUT as SELECT T1.ID, T1.V0, T2.V0, T3.V0 FROM T1 JOIN T2 ON T1.ID = T2.ID JOIN T3 ON T1.ID = T3.ID;"
      ],
      "inputs": [
        {"topic": "left", "key": 0, "value": {"V0": 1}, "timestamp": 0},
        {"topic": "right", "key": 0, "value": {"V0": 2}, "timestamp": 1},
        {"topic": "right2", "key": 0, "value": {"V0": 3}, "timestamp": 2},
        {"topic": "left", "key": 0, "value": {"V0": 4}, "timestamp": 1000}
      ],
      "outputs": [
        {"topic": "OUTPUT", "key": 0, "value": {"T1_V0": 1, "T2_V0": 2, "T3_V0": 3}, "timestamp": 2},
        {"topic": "OUTPUT", "key": 0, "value": {"T1_V0": 4, "T2_V0": 2, "T3_V0": 3}, "timestamp": 1000}
      ],
      "post": {
        "topics": {"blacklist": ".*-repartition"},
        "sources": [
          {"name": "OUTPUT", "type": "table", "schema": "T1_ID INT PRIMARY KEY, T1_V0 BIGINT, T2_V0 BIGINT, T3_V0 BIGINT"}
        ]
      }
    },
    {
      "name": "table-table-table - inner-full",
      "statements": [
        "CREATE TABLE T1 (ID INT PRIMARY KEY, V0 bigint) WITH (kafka_topic='left', value_format='JSON');",
        "CREATE TABLE T2 (ID INT PRIMARY KEY, V0 bigint) WITH (kafka_topic='right', value_format='JSON');",
        "CREATE TABLE T3 (ID INT PRIMARY KEY, V0 bigint) WITH (kafka_topic='right2', value_format='JSON');",
        "CREATE TABLE OUTPUT as SELECT JOINKEY(T1.ID, T3.ID) AS ID, T1.V0, T2.V0, T3.V0 FROM T1 JOIN T2 ON T1.ID = T2.ID FULL JOIN T3 ON T1.ID = T3.ID;"
      ],
      "inputs": [
        {"topic": "left", "key": 0, "value": {"V0": 1}, "timestamp": 0},
        {"topic": "right2", "key": 0, "value": {"V0": 3}, "timestamp": 2},
        {"topic": "right", "key": 0, "value": {"V0": 2}, "timestamp": 3},
        {"topic": "left", "key": 0, "value": {"V0": 4}, "timestamp": 1000}
      ],
      "outputs": [
        {"topic": "OUTPUT", "key": 0, "value": {"T1_V0": null, "T2_V0": null, "T3_V0": 3}, "timestamp": 2},
        {"topic": "OUTPUT", "key": 0, "value": {"T1_V0": 1, "T2_V0": 2, "T3_V0": 3}, "timestamp": 3},
        {"topic": "OUTPUT", "key": 0, "value": {"T1_V0": 4, "T2_V0": 2, "T3_V0": 3}, "timestamp": 1000}
      ],
      "post": {
        "topics": {"blacklist": ".*-repartition"},
        "sources": [
          {"name": "OUTPUT", "type": "table", "schema": "ID INT PRIMARY KEY, T1_V0 BIGINT, T2_V0 BIGINT, T3_V0 BIGINT"}
        ]
      }
    },
    {
      "name": "self join with multiple sources",
      "statements": [
        "CREATE STREAM S1 (ID INT KEY, V0 bigint) WITH (kafka_topic='left_topic', value_format='JSON');",
        "CREATE TABLE T2 (ID INT PRIMARY KEY, V0 bigint) WITH (kafka_topic='right_topic', value_format='JSON');",
        "CREATE TABLE T3 (ID INT PRIMARY KEY, V0 bigint) WITH (kafka_topic='right_topic', value_format='JSON');",
        "CREATE STREAM OUTPUT as SELECT * FROM S1 JOIN T2 ON S1.V0 = T2.V0 JOIN T3 ON S1.V0 = S1.V0;"
      ],
      "properties": {
        "ksql.any.key.name.enabled": true
      },
      "expectedException": {
        "type": "io.confluent.ksql.util.KsqlException",
        "message": "Each side of the join must reference exactly one source and not the same source. Left side references `S1` and right references `S1`"
      }
    },
    {
      "name": "criteria that does not use the joined source",
      "statements": [
        "CREATE STREAM S1 (ID INT KEY, V0 bigint) WITH (kafka_topic='left_topic', value_format='JSON');",
        "CREATE TABLE T2 (ID INT PRIMARY KEY, V0 bigint) WITH (kafka_topic='right_topic', value_format='JSON');",
        "CREATE TABLE T3 (ID INT PRIMARY KEY, V0 bigint) WITH (kafka_topic='right_topic', value_format='JSON');",
        "CREATE STREAM OUTPUT as SELECT * FROM S1 JOIN T2 ON S1.ID = T2.ID JOIN T3 ON S1.ID = T2.ID;"
      ],
      "properties": {
        "ksql.any.key.name.enabled": true
      },
      "expectedException": {
        "type": "io.confluent.ksql.util.KsqlException",
        "message": "A join criteria is expected to reference the source (`T3`) in the FROM clause, instead the right source references `T2` and the left source references `S1`"
      }
    },
    {
      "name": "table-table-stream - Invalid",
      "statements": [
        "CREATE STREAM S1 (ID INT KEY, V0 bigint) WITH (kafka_topic='left_topic', value_format='JSON');",
        "CREATE TABLE T2 (ID INT PRIMARY KEY, V0 bigint) WITH (kafka_topic='right_topic', value_format='JSON');",
        "CREATE TABLE T3 (ID INT PRIMARY KEY, V0 bigint) WITH (kafka_topic='right_topic', value_format='JSON');",
        "CREATE STREAM OUTPUT as SELECT * FROM T2 JOIN T3 ON T2.ID = T3.ID JOIN S1 ON S1.ID = T2.ID;"
      ],
      "properties": {
        "ksql.any.key.name.enabled": true
      },
      "expectedException": {
        "type": "io.confluent.ksql.util.KsqlException",
        "message": "Join between invalid operands requested: left type: KTABLE, right type: KSTREAM"
      }
    },
    {
      "name": "should generate correct aliases when sources have some matching and some different columns",
      "statements": [
        "CREATE STREAM S1 (ID INT KEY, V0 bigint) WITH (kafka_topic='left', value_format='JSON');",
        "CREATE TABLE T2 (ID INT PRIMARY KEY, V0 bigint) WITH (kafka_topic='right', value_format='JSON');",
        "CREATE TABLE T3 (ID INT PRIMARY KEY, DIFF bigint) WITH (kafka_topic='right2', value_format='JSON');",
        "CREATE STREAM OUTPUT as SELECT S1.ID, s1.V0, t2.V0, t3.DIFF FROM S1 JOIN T2 ON S1.ID = T2.ID JOIN T3 ON S1.ID = T3.ID;"
      ],
<<<<<<< HEAD
      "expectedException": {
        "type": "io.confluent.ksql.util.KsqlException",
        "message": "KSQL does not yet support multi-joins with different expressions. A join for `S1` already exists with the condition `S1.ID` - cannot additionally join on `S1.K`"
=======
      "properties": {
        "ksql.any.key.name.enabled": true
      },
      "inputs": [
        {"topic": "right2", "key": 0, "value": {"diff": 3}, "timestamp": 10},
        {"topic": "right", "key": 0, "value": {"V0": 2}, "timestamp": 11},
        {"topic": "left", "key": 0, "value": {"V0": 1}, "timestamp": 12},
        {"topic": "left", "key": 1, "value": {"V0": 1}, "timestamp": 14}
      ],
      "outputs": [
        {"topic": "OUTPUT", "key": 0, "value": {"S1_V0": 1, "T2_V0": 2, "DIFF": 3}, "timestamp": 12}
      ],
      "post": {
        "topics": {"blacklist": ".*-repartition"},
        "sources": [
          {"name": "OUTPUT", "type": "stream", "schema": "S1_ID INT KEY, S1_V0 BIGINT, T2_V0 BIGINT, DIFF BIGINT"}
        ]
>>>>>>> 28dfbc21
      }
    },
    {
      "name": "join on literal",
      "statements": [
        "CREATE STREAM S1 (ID INT KEY, V0 bigint) WITH (kafka_topic='left', value_format='JSON');",
        "CREATE TABLE T2 (ID INT PRIMARY KEY, V0 bigint) WITH (kafka_topic='right', value_format='JSON');",
        "CREATE TABLE T3 (ID INT PRIMARY KEY, DIFF bigint) WITH (kafka_topic='right2', value_format='JSON');",
        "CREATE STREAM OUTPUT as SELECT S1.ID, s1.V0, t2.V0, t3.DIFF FROM S1 JOIN T2 ON S1.ID = 0 JOIN T3 ON S1.ID = T3.ID;"
      ],
      "expectedException": {
        "type": "io.confluent.ksql.util.KsqlStatementException",
        "message": "Invalid comparison expression '0' in join '(S1.ID = 0)'. Each side of the join comparision must contain references from exactly one source."
      }
    }
  ]
}<|MERGE_RESOLUTION|>--- conflicted
+++ resolved
@@ -12,9 +12,6 @@
         "CREATE TABLE T3 (ID INT PRIMARY KEY, V0 bigint) WITH (kafka_topic='right2', value_format='JSON');",
         "CREATE STREAM OUTPUT as SELECT S1.ID, s1.V0, t2.V0, t3.V0 FROM S1 JOIN T2 ON S1.ID = T2.ID JOIN T3 ON S1.ID = T3.ID;"
       ],
-      "properties": {
-        "ksql.any.key.name.enabled": true
-      },
       "inputs": [
         {"topic": "right2", "key": 0, "value": {"V0": 3}, "timestamp": 10},
         {"topic": "right", "key": 0, "value": {"V0": 2}, "timestamp": 11},
@@ -37,9 +34,6 @@
         "CREATE TABLE T3 (ID INT PRIMARY KEY, V0 bigint) WITH (kafka_topic='right2', value_format='JSON');",
         "CREATE STREAM OUTPUT as SELECT T2.ID, s1.V0, t2.V0, t3.V0 FROM S1 JOIN T2 ON S1.ID = T2.ID JOIN T3 ON S1.ID = T3.ID;"
       ],
-      "properties": {
-        "ksql.any.key.name.enabled": true
-      },
       "inputs": [
         {"topic": "right2", "key": 0, "value": {"V0": 3}, "timestamp": 10},
         {"topic": "right", "key": 0, "value": {"V0": 2}, "timestamp": 11},
@@ -62,9 +56,6 @@
         "CREATE TABLE T3 (ID INT PRIMARY KEY, V0 bigint) WITH (kafka_topic='right2', value_format='JSON');",
         "CREATE STREAM OUTPUT as SELECT T3.ID, s1.V0, t2.V0, t3.V0 FROM S1 JOIN T2 ON S1.ID = T2.ID JOIN T3 ON S1.ID = T3.ID;"
       ],
-      "properties": {
-        "ksql.any.key.name.enabled": true
-      },
       "inputs": [
         {"topic": "right2", "key": 0, "value": {"V0": 3}, "timestamp": 10},
         {"topic": "right", "key": 0, "value": {"V0": 2}, "timestamp": 11},
@@ -87,9 +78,6 @@
         "CREATE STREAM S3 (ID INT KEY, V0 bigint) WITH (kafka_topic='right2', value_format='JSON');",
         "CREATE STREAM OUTPUT as SELECT S1.ID, s1.V0, s2.V0, s3.V0 FROM S1 JOIN S2 WITHIN 10 seconds ON S1.ID = abs(S2.ID) JOIN S3 WITHIN 10 seconds ON abs(S2.ID) = abs(S3.ID);"
       ],
-      "properties": {
-        "ksql.any.key.name.enabled": true
-      },
       "inputs": [
         {"topic": "right2", "key": 0, "value": {"V0": 3}, "timestamp": 10},
         {"topic": "right", "key": 0, "value": {"V0": 2}, "timestamp": 11},
@@ -113,9 +101,6 @@
         "CREATE TABLE T3 (ID INT PRIMARY KEY, V0 bigint) WITH (kafka_topic='right2', value_format='JSON');",
         "CREATE STREAM OUTPUT as SELECT JOINKEY(T1.ID, T3.ID), t1.V0, t2.V0, t3.V0 FROM T1 JOIN T2 ON T1.ID = abs(T2.ID) FULL OUTER JOIN T3 ON abs(T2.ID) = T3.ID;"
       ],
-      "properties": {
-        "ksql.any.key.name.enabled": true
-      },
       "expectedException": {
         "type": "io.confluent.ksql.util.KsqlStatementException",
         "message": "The query used to build `OUTPUT` must include the join expression JOINKEY(ABS(T2.ID), T3.ID) in its projection."
@@ -129,9 +114,6 @@
         "CREATE TABLE T3 (ID INT PRIMARY KEY, V0 bigint) WITH (kafka_topic='right2', value_format='JSON');",
         "CREATE STREAM OUTPUT as SELECT s1.V0, t2.V0, t3.V0 FROM S1 INNER JOIN T2 ON S1.ID = T2.ID INNER JOIN T3 ON S1.ID = T3.ID;"
       ],
-      "properties": {
-        "ksql.any.key.name.enabled": true
-      },
       "expectedException": {
         "type": "io.confluent.ksql.util.KsqlStatementException",
         "message": "The query used to build `OUTPUT` must include the join expressions S1.ID, T2.ID or T3.ID in its projection."
@@ -145,9 +127,6 @@
         "CREATE TABLE T3 (ID INT PRIMARY KEY, V0 bigint) WITH (kafka_topic='right2', value_format='JSON');",
         "CREATE STREAM OUTPUT as SELECT s1.V0, t2.V0, t3.V0 FROM S1 INNER JOIN T2 ON S1.ID = T2.ID + 1 INNER JOIN T3 ON S1.ID = T3.ID;"
       ],
-      "properties": {
-        "ksql.any.key.name.enabled": true
-      },
       "expectedException": {
         "type": "io.confluent.ksql.util.KsqlStatementException",
         "message": "The query used to build `OUTPUT` must include the join expressions S1.ID or T3.ID in its projection."
@@ -161,9 +140,6 @@
         "CREATE TABLE T3 (ID INT PRIMARY KEY, V0 bigint) WITH (kafka_topic='right2', value_format='JSON');",
         "CREATE STREAM OUTPUT as SELECT s1.V0, t2.V0, t3.V0 FROM S1 INNER JOIN T2 ON S1.ID + 1 = T2.ID + 1 INNER JOIN T3 ON S1.ID = T3.ID;"
       ],
-      "properties": {
-        "ksql.any.key.name.enabled": true
-      },
       "expectedException": {
         "type": "io.confluent.ksql.util.KsqlStatementException",
         "message": "The query used to build `OUTPUT` must include the join expressions S1.ID or T3.ID in its projection."
@@ -177,9 +153,6 @@
         "CREATE TABLE T3 (ID INT PRIMARY KEY, V0 bigint) WITH (kafka_topic='right2', value_format='JSON');",
         "CREATE STREAM OUTPUT as SELECT s1.V0, t2.V0, t3.V0 FROM S1 INNER JOIN T2 ON S1.ID = T2.ID INNER JOIN T3 ON S1.ID + 1 = T3.ID;"
       ],
-      "properties": {
-        "ksql.any.key.name.enabled": true
-      },
       "expectedException": {
         "type": "io.confluent.ksql.util.KsqlStatementException",
         "message": "The query used to build `OUTPUT` must include the join expression T3.ID in its projection."
@@ -193,9 +166,6 @@
         "CREATE TABLE T3 (ID INT PRIMARY KEY, V0 bigint) WITH (kafka_topic='right2', value_format='JSON');",
         "CREATE STREAM OUTPUT as SELECT s1.V0, t2.V0, t3.V0 FROM S1 INNER JOIN T2 ON S1.ID = T2.ID INNER JOIN T3 ON S1.ID + 1 = T3.ID + 1;"
       ],
-      "properties": {
-        "ksql.any.key.name.enabled": true
-      },
       "expectedException": {
         "type": "io.confluent.ksql.util.KsqlStatementException",
         "message": "The query used to build `OUTPUT` must include the join expression JOINKEY((S1.ID + 1), (T3.ID + 1)) in its projection."
@@ -209,9 +179,6 @@
         "CREATE TABLE T3 (ID INT PRIMARY KEY, V0 bigint) WITH (kafka_topic='right2', value_format='JSON');",
         "CREATE STREAM OUTPUT as SELECT s1.V0, t2.V0, t3.V0 FROM S1 LEFT JOIN T2 ON S1.ID = T2.ID LEFT JOIN T3 ON S1.ID = T3.ID;"
       ],
-      "properties": {
-        "ksql.any.key.name.enabled": true
-      },
       "expectedException": {
         "type": "io.confluent.ksql.util.KsqlStatementException",
         "message": "The query used to build `OUTPUT` must include the join expressions S1.ID, T2.ID or T3.ID in its projection."
@@ -225,9 +192,6 @@
         "CREATE TABLE T3 (ID INT PRIMARY KEY, V0 bigint) WITH (kafka_topic='right2', value_format='JSON');",
         "CREATE STREAM OUTPUT as SELECT s1.V0, t2.V0, t3.V0 FROM S1 LEFT JOIN T2 ON S1.ID + 1 = T2.ID LEFT JOIN T3 ON S1.ID = T3.ID;"
       ],
-      "properties": {
-        "ksql.any.key.name.enabled": true
-      },
       "expectedException": {
         "type": "io.confluent.ksql.util.KsqlStatementException",
         "message": "The query used to build `OUTPUT` must include the join expressions S1.ID or T3.ID in its projection."
@@ -241,9 +205,6 @@
         "CREATE TABLE T3 (ID INT PRIMARY KEY, V0 bigint) WITH (kafka_topic='right2', value_format='JSON');",
         "CREATE STREAM OUTPUT as SELECT s1.V0, t2.V0, t3.V0 FROM S1 LEFT JOIN T2 ON S1.ID + 1 = T2.ID + 1 LEFT JOIN T3 ON S1.ID = T3.ID;"
       ],
-      "properties": {
-        "ksql.any.key.name.enabled": true
-      },
       "expectedException": {
         "type": "io.confluent.ksql.util.KsqlStatementException",
         "message": "The query used to build `OUTPUT` must include the join expressions S1.ID or T3.ID in its projection."
@@ -257,9 +218,6 @@
         "CREATE TABLE T3 (ID INT PRIMARY KEY, V0 bigint) WITH (kafka_topic='right2', value_format='JSON');",
         "CREATE STREAM OUTPUT as SELECT s1.V0, t2.V0, t3.V0 FROM S1 LEFT JOIN T2 ON S1.ID = T2.ID LEFT JOIN T3 ON S1.ID = T3.ID + 1;"
       ],
-      "properties": {
-        "ksql.any.key.name.enabled": true
-      },
       "expectedException": {
         "type": "io.confluent.ksql.util.KsqlStatementException",
         "message": "The query used to build `OUTPUT` must include the join expressions S1.ID or T2.ID in its projection."
@@ -273,9 +231,6 @@
         "CREATE TABLE T3 (ID INT PRIMARY KEY, V0 bigint) WITH (kafka_topic='right2', value_format='JSON');",
         "CREATE STREAM OUTPUT as SELECT s1.V0, t2.V0, t3.V0 FROM S1 LEFT JOIN T2 ON S1.ID = T2.ID LEFT JOIN T3 ON S1.ID + 1 = T3.ID + 1;"
       ],
-      "properties": {
-        "ksql.any.key.name.enabled": true
-      },
       "expectedException": {
         "type": "io.confluent.ksql.util.KsqlStatementException",
         "message": "The query used to build `OUTPUT` must include the join expression JOINKEY((S1.ID + 1), (T3.ID + 1)) in its projection."
@@ -289,9 +244,6 @@
         "CREATE TABLE T3 (ID INT PRIMARY KEY, V0 bigint) WITH (kafka_topic='right2', value_format='JSON');",
         "CREATE STREAM OUTPUT as SELECT s1.V0, t2.V0, t3.V0 FROM S1 FULL OUTER JOIN T2 ON S1.ID = T2.ID FULL OUTER JOIN T3 ON S1.ID = T3.ID;"
       ],
-      "properties": {
-        "ksql.any.key.name.enabled": true
-      },
       "expectedException": {
         "type": "io.confluent.ksql.util.KsqlStatementException",
         "message": "The query used to build `OUTPUT` must include the join expression JOINKEY(S1.ID, T3.ID) in its projection."
@@ -407,9 +359,6 @@
         "CREATE TABLE T3 (ID INT PRIMARY KEY, V0 bigint) WITH (kafka_topic='right2', value_format='JSON');",
         "CREATE STREAM OUTPUT as SELECT S1.K, s1.V0, t2.V0, t3.V0 FROM S1 JOIN T2 ON S1.K = T2.ID JOIN T3 ON S1.K = T3.ID;"
       ],
-      "properties": {
-        "ksql.any.key.name.enabled": true
-      },
       "inputs": [
         {"topic": "right2", "key": 1, "value": {"V0": 3}, "timestamp": 10},
         {"topic": "right", "key": 1, "value": {"V0": 2}, "timestamp": 11},
@@ -433,9 +382,6 @@
         "CREATE TABLE T3 (ID INT PRIMARY KEY, V0 bigint) WITH (kafka_topic='right2', value_format='JSON');",
         "CREATE STREAM OUTPUT as SELECT T3.ID, s1.V0, t2.V0, t3.V0 FROM S1 JOIN T2 ON S1.K - 1 = T2.ID JOIN T3 ON S1.K + 1 = T3.ID;"
       ],
-      "properties": {
-        "ksql.any.key.name.enabled": true
-      },
       "inputs": [
         {"topic": "right2", "key": 3, "value": {"V0": 3}, "timestamp": 10},
         {"topic": "right", "key": 1, "value": {"V0": 2}, "timestamp": 11},
@@ -451,7 +397,7 @@
       }
     },
     {
-      "name": "stream-table-table - inner-inner - rekey on different field",
+      "name": "stream-table-table - inner-inner - rekey on different expression",
       "comments": ["https://github.com/confluentinc/ksql/issues/5062"],
       "statements": [
         "CREATE STREAM S1 (ID INT KEY, K INT, V0 int) WITH (kafka_topic='left', value_format='JSON');",
@@ -843,9 +789,6 @@
         "CREATE TABLE T3 (ID INT PRIMARY KEY, V0 bigint) WITH (kafka_topic='right2', value_format='JSON');",
         "CREATE STREAM OUTPUT as SELECT * FROM S1 FULL JOIN S2 WITHIN 10 seconds ON S1.ID = S2.ID JOIN T3 ON S1.ID = T3.ID;"
       ],
-      "properties": {
-        "ksql.any.key.name.enabled": true
-      },
       "inputs": [
         {"topic": "right2", "key": 0, "value": {"V0": 3}, "timestamp": 10},
         {"topic": "right", "key": 0, "value": {"V0": 2}, "timestamp": 11},
@@ -1020,9 +963,6 @@
         "CREATE TABLE T3 (ID INT PRIMARY KEY, V0 bigint) WITH (kafka_topic='right_topic', value_format='JSON');",
         "CREATE STREAM OUTPUT as SELECT * FROM S1 JOIN T2 ON S1.V0 = T2.V0 JOIN T3 ON S1.V0 = S1.V0;"
       ],
-      "properties": {
-        "ksql.any.key.name.enabled": true
-      },
       "expectedException": {
         "type": "io.confluent.ksql.util.KsqlException",
         "message": "Each side of the join must reference exactly one source and not the same source. Left side references `S1` and right references `S1`"
@@ -1036,9 +976,6 @@
         "CREATE TABLE T3 (ID INT PRIMARY KEY, V0 bigint) WITH (kafka_topic='right_topic', value_format='JSON');",
         "CREATE STREAM OUTPUT as SELECT * FROM S1 JOIN T2 ON S1.ID = T2.ID JOIN T3 ON S1.ID = T2.ID;"
       ],
-      "properties": {
-        "ksql.any.key.name.enabled": true
-      },
       "expectedException": {
         "type": "io.confluent.ksql.util.KsqlException",
         "message": "A join criteria is expected to reference the source (`T3`) in the FROM clause, instead the right source references `T2` and the left source references `S1`"
@@ -1052,9 +989,6 @@
         "CREATE TABLE T3 (ID INT PRIMARY KEY, V0 bigint) WITH (kafka_topic='right_topic', value_format='JSON');",
         "CREATE STREAM OUTPUT as SELECT * FROM T2 JOIN T3 ON T2.ID = T3.ID JOIN S1 ON S1.ID = T2.ID;"
       ],
-      "properties": {
-        "ksql.any.key.name.enabled": true
-      },
       "expectedException": {
         "type": "io.confluent.ksql.util.KsqlException",
         "message": "Join between invalid operands requested: left type: KTABLE, right type: KSTREAM"
@@ -1068,14 +1002,6 @@
         "CREATE TABLE T3 (ID INT PRIMARY KEY, DIFF bigint) WITH (kafka_topic='right2', value_format='JSON');",
         "CREATE STREAM OUTPUT as SELECT S1.ID, s1.V0, t2.V0, t3.DIFF FROM S1 JOIN T2 ON S1.ID = T2.ID JOIN T3 ON S1.ID = T3.ID;"
       ],
-<<<<<<< HEAD
-      "expectedException": {
-        "type": "io.confluent.ksql.util.KsqlException",
-        "message": "KSQL does not yet support multi-joins with different expressions. A join for `S1` already exists with the condition `S1.ID` - cannot additionally join on `S1.K`"
-=======
-      "properties": {
-        "ksql.any.key.name.enabled": true
-      },
       "inputs": [
         {"topic": "right2", "key": 0, "value": {"diff": 3}, "timestamp": 10},
         {"topic": "right", "key": 0, "value": {"V0": 2}, "timestamp": 11},
@@ -1090,7 +1016,6 @@
         "sources": [
           {"name": "OUTPUT", "type": "stream", "schema": "S1_ID INT KEY, S1_V0 BIGINT, T2_V0 BIGINT, DIFF BIGINT"}
         ]
->>>>>>> 28dfbc21
       }
     },
     {
@@ -1101,7 +1026,7 @@
         "CREATE TABLE T3 (ID INT PRIMARY KEY, DIFF bigint) WITH (kafka_topic='right2', value_format='JSON');",
         "CREATE STREAM OUTPUT as SELECT S1.ID, s1.V0, t2.V0, t3.DIFF FROM S1 JOIN T2 ON S1.ID = 0 JOIN T3 ON S1.ID = T3.ID;"
       ],
-      "expectedException": {
+       "expectedException": {
         "type": "io.confluent.ksql.util.KsqlStatementException",
         "message": "Invalid comparison expression '0' in join '(S1.ID = 0)'. Each side of the join comparision must contain references from exactly one source."
       }
