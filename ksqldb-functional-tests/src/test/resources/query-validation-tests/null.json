{
  "comments": [
    "Tests covering SQL NULL"
  ],
  "tests": [
    {
      "name": "is null",
      "statements": [
        "CREATE STREAM INPUT (ID INT KEY, NAME STRING) WITH (kafka_topic='test_topic', value_format='JSON');",
        "CREATE STREAM OUTPUT AS SELECT ID IS NULL AS ID_NULL, NAME IS NULL AS NAME_NULL FROM INPUT;"
      ],
      "properties": {
        "ksql.any.key.name.enabled": true
      },
      "inputs": [
        {"topic": "test_topic", "key": 1, "value": {"NAME": "not null"}},
        {"topic": "test_topic", "key": null, "value": {"NAME": null}},
        {"topic": "test_topic", "key": 0, "value": {}}
      ],
      "outputs": [
        {"topic": "OUTPUT", "key": 1, "value": {"ID_NULL": false, "NAME_NULL": false}},
        {"topic": "OUTPUT", "key": null, "value": {"ID_NULL": true, "NAME_NULL": true}},
        {"topic": "OUTPUT", "key": 0, "value": {"ID_NULL": false, "NAME_NULL": true}}
      ]
    },
    {
      "name": "is not null",
      "statements": [
        "CREATE STREAM INPUT (ID INT KEY, NAME STRING) WITH (kafka_topic='test_topic', value_format='JSON');",
        "CREATE STREAM OUTPUT AS SELECT ID IS NOT NULL AS ID_NULL, NAME IS NOT NULL AS NAME_NULL FROM INPUT;"
      ],
      "properties": {
        "ksql.any.key.name.enabled": true
      },
      "inputs": [
        {"topic": "test_topic", "key": 1, "value": {"NAME": "not null"}},
        {"topic": "test_topic", "key": null, "value": {"NAME": null}},
        {"topic": "test_topic", "key": 0, "value": {}}
      ],
      "outputs": [
        {"topic": "OUTPUT", "key": 1, "value": {"ID_NULL": true, "NAME_NULL": true}},
        {"topic": "OUTPUT", "key": null, "value": {"ID_NULL": false, "NAME_NULL": false}},
        {"topic": "OUTPUT", "key": 0, "value": {"ID_NULL": true, "NAME_NULL": false}}
      ]
    },
    {
      "name": "null equals",
      "statements": [
        "CREATE STREAM INPUT (ID INT KEY, COL0 BIGINT) WITH (kafka_topic='test_topic', value_format='JSON');",
        "CREATE STREAM OUTPUT AS SELECT ID = COL0, NULL IS NULL FROM INPUT;"
      ],
      "properties": {
        "ksql.any.key.name.enabled": true
      },
      "inputs": [
        {"topic": "test_topic", "key": null, "value": {"COL0": 12344}},
        {"topic": "test_topic", "key": null, "value": {"COL0": null}},
        {"topic": "test_topic", "key": 0, "value": {}}
      ],
      "outputs": [
        {"topic": "OUTPUT", "key": null, "value": {"KSQL_COL_0": false, "KSQL_COL_1": true}},
        {"topic": "OUTPUT", "key": null, "value": {"KSQL_COL_0": false, "KSQL_COL_1": true}},
        {"topic": "OUTPUT", "key": 0, "value": {"KSQL_COL_0": false, "KSQL_COL_1": true}}
      ]
    },
    {
      "name": "comparison with null",
      "statements": [
        "CREATE STREAM INPUT (ID INT KEY, COL0 BIGINT) WITH (kafka_topic='test_topic', value_format='JSON');",
        "CREATE STREAM OUTPUT AS SELECT NULL <> NULL FROM INPUT;"
      ],
      "properties": {
        "ksql.any.key.name.enabled": true
      },
      "expectedException": {
        "type": "io.confluent.ksql.util.KsqlStatementException",
        "message": "Comparison with NULL not supported: NULL <> NULL"
      }
    },
    {
      "name": "coalesce",
      "statements": [
        "CREATE STREAM INPUT (COL0 INT KEY, COL1 INT, COL2 STRING, COL3 ARRAY<INT>) WITH (kafka_topic='test_topic', value_format='JSON');",
        "CREATE STREAM OUTPUT AS SELECT COALESCE(COL0, COL1, COL0, COL1) AS A, COALESCE(COL2, 'x') AS B, COALESCE(COL3, ARRAY[10, 20]) AS C FROM INPUT;"
      ],
      "properties": {
        "ksql.any.key.name.enabled": true
      },
      "inputs": [
        {"topic": "test_topic", "key": 1, "value": {"COL1": 2, "COL2": "not null", "COL3": [1, 2, 3]}},
        {"topic": "test_topic", "key": null, "value": {}},
        {"topic": "test_topic", "key": null, "value": null},
        {"topic": "test_topic", "key": null, "value": {"COL1": 2, "COL2": "not null", "COL3": [4, 5, 6]}}
      ],
      "outputs": [
        {"topic": "OUTPUT", "key": 1, "value": {"A": 1, "B": "not null", "C": [1, 2, 3]}},
        {"topic": "OUTPUT", "key": null, "value": {"A": null, "B": "x", "C": [10, 20]}},
        {"topic": "OUTPUT", "key": null, "value": null},
        {"topic": "OUTPUT", "key": null, "value": {"A": 2, "B": "not null", "C": [4, 5, 6]}}
      ]
    },
    {
      "name": "coalesce - no params",
      "statements": [
        "CREATE STREAM INPUT (COL0 INT KEY, COL1 STRING, COL2 ARRAY<INT>) WITH (kafka_topic='test_topic', value_format='JSON');",
        "CREATE STREAM OUTPUT AS SELECT COALESCE() FROM INPUT;"
      ],
      "properties": {
        "ksql.any.key.name.enabled": true
      },
      "expectedException": {
        "type": "io.confluent.ksql.util.KsqlStatementException",
        "message": "Function 'COALESCE' does not accept parameters ()"
      }
    },
    {
<<<<<<< HEAD
      "name": "NULL column",
      "statements": [
        "CREATE STREAM INPUT (ROWKEY INT KEY, COL0 NULL) WITH (kafka_topic='test_topic', value_format='JSON');"
      ],
      "expectedException": {
        "type": "io.confluent.ksql.parser.exception.ParseFailedException",
        "message": "mismatched input 'NULL'"
      }
    },
    {
      "name": "NULL element type",
      "statements": [
        "CREATE STREAM INPUT (ROWKEY INT KEY, COL0 ARRAY<NULL>) WITH (kafka_topic='test_topic', value_format='JSON');"
      ],
      "expectedException": {
        "type": "io.confluent.ksql.parser.exception.ParseFailedException",
        "message": "mismatched input 'NULL'"
      }
    },
    {
      "name": "NULL value type",
      "statements": [
        "CREATE STREAM INPUT (ROWKEY INT KEY, COL0 MAP<STRING, NULL>) WITH (kafka_topic='test_topic', value_format='JSON');"
      ],
      "expectedException": {
        "type": "io.confluent.ksql.parser.exception.ParseFailedException",
        "message": "mismatched input 'NULL'"
      }
    },
    {
      "name": "NULL field type",
      "statements": [
        "CREATE STREAM INPUT (ROWKEY INT KEY, COL0 STRUCT<fo NULL>) WITH (kafka_topic='test_topic', value_format='JSON');"
      ],
      "expectedException": {
        "type": "io.confluent.ksql.parser.exception.ParseFailedException",
        "message": "mismatched input 'NULL'"
      }
=======
      "name": "if null",
      "statements": [
        "CREATE STREAM INPUT (COL0 INT KEY, COL1 STRING, COL2 ARRAY<INT>) WITH (kafka_topic='test_topic', value_format='JSON');",
        "CREATE STREAM OUTPUT AS SELECT IFNULL(COL0, 10) AS A, IFNULL(COL1, 'x') AS B, IFNULL(COL2, ARRAY[10, 20]) AS C FROM INPUT;"
      ],
      "properties": {
        "ksql.any.key.name.enabled": true
      },
      "inputs": [
        {"topic": "test_topic", "key": 1, "value": {"COL1": "not null", "COL2": [1, 2, 3]}},
        {"topic": "test_topic", "key": null, "value": {}},
        {"topic": "test_topic", "key": null, "value": null},
        {"topic": "test_topic", "key": 2, "value": {"COL1": "not null", "COL2": [4, 5, 6]}}
      ],
      "outputs": [
        {"topic": "OUTPUT", "key": 1, "value": {"A": 1, "B": "not null", "C": [1, 2, 3]}},
        {"topic": "OUTPUT", "key": null, "value": {"A": 10, "B": "x", "C": [10, 20]}},
        {"topic": "OUTPUT", "key": null, "value": null},
        {"topic": "OUTPUT", "key": 2, "value": {"A": 2, "B": "not null", "C": [4, 5, 6]}}
      ]
>>>>>>> 522fe84f
    }
  ]
}<|MERGE_RESOLUTION|>--- conflicted
+++ resolved
@@ -114,7 +114,28 @@
       }
     },
     {
-<<<<<<< HEAD
+      "name": "if null",
+      "statements": [
+        "CREATE STREAM INPUT (COL0 INT KEY, COL1 STRING, COL2 ARRAY<INT>) WITH (kafka_topic='test_topic', value_format='JSON');",
+        "CREATE STREAM OUTPUT AS SELECT IFNULL(COL0, 10) AS A, IFNULL(COL1, 'x') AS B, IFNULL(COL2, ARRAY[10, 20]) AS C FROM INPUT;"
+      ],
+      "properties": {
+        "ksql.any.key.name.enabled": true
+      },
+      "inputs": [
+        {"topic": "test_topic", "key": 1, "value": {"COL1": "not null", "COL2": [1, 2, 3]}},
+        {"topic": "test_topic", "key": null, "value": {}},
+        {"topic": "test_topic", "key": null, "value": null},
+        {"topic": "test_topic", "key": 2, "value": {"COL1": "not null", "COL2": [4, 5, 6]}}
+      ],
+      "outputs": [
+        {"topic": "OUTPUT", "key": 1, "value": {"A": 1, "B": "not null", "C": [1, 2, 3]}},
+        {"topic": "OUTPUT", "key": null, "value": {"A": 10, "B": "x", "C": [10, 20]}},
+        {"topic": "OUTPUT", "key": null, "value": null},
+        {"topic": "OUTPUT", "key": 2, "value": {"A": 2, "B": "not null", "C": [4, 5, 6]}}
+      ]
+    },
+    {
       "name": "NULL column",
       "statements": [
         "CREATE STREAM INPUT (ROWKEY INT KEY, COL0 NULL) WITH (kafka_topic='test_topic', value_format='JSON');"
@@ -153,28 +174,6 @@
         "type": "io.confluent.ksql.parser.exception.ParseFailedException",
         "message": "mismatched input 'NULL'"
       }
-=======
-      "name": "if null",
-      "statements": [
-        "CREATE STREAM INPUT (COL0 INT KEY, COL1 STRING, COL2 ARRAY<INT>) WITH (kafka_topic='test_topic', value_format='JSON');",
-        "CREATE STREAM OUTPUT AS SELECT IFNULL(COL0, 10) AS A, IFNULL(COL1, 'x') AS B, IFNULL(COL2, ARRAY[10, 20]) AS C FROM INPUT;"
-      ],
-      "properties": {
-        "ksql.any.key.name.enabled": true
-      },
-      "inputs": [
-        {"topic": "test_topic", "key": 1, "value": {"COL1": "not null", "COL2": [1, 2, 3]}},
-        {"topic": "test_topic", "key": null, "value": {}},
-        {"topic": "test_topic", "key": null, "value": null},
-        {"topic": "test_topic", "key": 2, "value": {"COL1": "not null", "COL2": [4, 5, 6]}}
-      ],
-      "outputs": [
-        {"topic": "OUTPUT", "key": 1, "value": {"A": 1, "B": "not null", "C": [1, 2, 3]}},
-        {"topic": "OUTPUT", "key": null, "value": {"A": 10, "B": "x", "C": [10, 20]}},
-        {"topic": "OUTPUT", "key": null, "value": null},
-        {"topic": "OUTPUT", "key": 2, "value": {"A": 2, "B": "not null", "C": [4, 5, 6]}}
-      ]
->>>>>>> 522fe84f
     }
   ]
 }