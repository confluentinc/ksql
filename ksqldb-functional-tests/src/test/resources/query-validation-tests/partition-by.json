--- conflicted
+++ resolved
@@ -41,8 +41,6 @@
       }
     },
     {
-<<<<<<< HEAD
-=======
       "name": "expression - select star",
       "statements": [
         "CREATE STREAM INPUT (ID INT KEY, NAME STRING) with (kafka_topic='input', value_format='JSON');",
@@ -63,7 +61,6 @@
       }
     },
     {
->>>>>>> 609e9e28
       "name": "only key column - select columns",
       "statements": [
         "CREATE STREAM INPUT (ID INT KEY, NAME STRING, OTHER INT) WITH (kafka_topic='test_topic', value_format='JSON');",
@@ -140,7 +137,6 @@
       }
     },
     {
-<<<<<<< HEAD
       "name": "nulls",
       "statements": [
         "CREATE STREAM TEST (ROWKEY BIGINT KEY, ID bigint, NAME varchar) with (kafka_topic='test_topic', value_format = 'delimited');",
@@ -161,8 +157,6 @@
       ]
     },
     {
-=======
->>>>>>> 609e9e28
       "name": "partition by with projection select some",
       "statements": [
         "CREATE STREAM TEST (ID bigint, NAME varchar, VALUE bigint) with (kafka_topic='test_topic', value_format = 'delimited');",
