{
  "comments": [
<<<<<<< HEAD
    "Tests covering ROWPARTITION and ROWOFFSET"
=======
    "Tests covering ROWPARTITION and ROWOFFSET pseudocolumns"
>>>>>>> 323cbb1b
  ],
  "tests": [
    {
      "name": "create ROWOFFSET and ROWPARTITION sink user columns as STRINGs",
      "properties": {
        "ksql.rowpartition.rowoffset.enabled": true
      },
      "statements": [
        "CREATE STREAM input (id INT KEY, val STRING, other_val STRING) WITH (kafka_topic='test_topic', value_format='JSON');",
        "CREATE STREAM output AS SELECT id, val AS ROWPARTITION, other_val AS ROWOFFSET FROM input;"
      ],
      "expectedException": {
        "type": "io.confluent.ksql.util.KsqlStatementException",
        "message": "`ROWPARTITION` is a reserved column name. You cannot use it as an alias for a column."
      }
    },
    {
      "name": "test ROWOFFSET and ROWPARTITION sink user columns with pseudocolumn data types",
<<<<<<< HEAD
=======
      "statements": [
        "CREATE STREAM input (id INT KEY, val INTEGER, other_val BIGINT) WITH (kafka_topic='test_topic', value_format='JSON');",
        "CREATE STREAM output AS SELECT id, val AS ROWPARTITION, other_val AS ROWOFFSET FROM input;"
      ],
      "inputs": [
        {"topic":  "test_topic", "key": 1, "value": {"val": 1, "other_val": 2}}
      ],
      "outputs": [
        {"topic":  "OUTPUT", "key": 1, "value": {"ROWPARTITION": 1, "ROWOFFSET": 2}}
      ],
      "post": {
        "sources": [
          {"name": "OUTPUT", "type": "stream", "schema": "ID INT KEY, ROWPARTITION INTEGER, ROWOFFSET BIGINT"}
        ]
      }
    },
    {
      "name": "create ROWOFFSET and ROWPARTITION source user columns as STRINGs",
      "statements": [
        "CREATE STREAM input (id INT KEY, ROWPARTITION string, ROWOFFSET string) WITH (kafka_topic='test_topic', value_format='JSON');",
        "CREATE STREAM output AS SELECT id, ROWPARTITION AS val, ROWOFFSET AS other_val FROM input;"
      ],
      "inputs": [
        {"topic":  "test_topic", "key": 1, "value": {"ROWPARTITION": "a", "ROWOFFSET": "b"}}
      ],
      "outputs": [
        {"topic":  "OUTPUT", "key": 1, "value": {"VAL": "a", "OTHER_VAL":  "b"}}
      ],
      "post": {
        "sources": [
          {"name": "OUTPUT", "type": "stream", "schema": "ID INT KEY, val STRING, other_val STRING"}
        ]
      }
    },
    {
      "name": "test ROWOFFSET and ROWPARTITION source user columns with pseudocolumn data types",
      "statements": [
        "CREATE STREAM input (id INT KEY, ROWPARTITION INTEGER, ROWOFFSET BIGINT) WITH (kafka_topic='test_topic', value_format='JSON');",
        "CREATE STREAM output AS SELECT id, ROWPARTITION AS val, ROWOFFSET AS other_val FROM input;"
      ],
      "inputs": [
        {"topic":  "test_topic", "key": 1, "value": {"ROWPARTITION": 1, "ROWOFFSET": 2}}
      ],
      "outputs": [
        {"topic":  "OUTPUT", "key": 1, "value": {"VAL": 1, "OTHER_VAL": 2}}
      ],
      "post": {
        "sources": [
          {"name": "OUTPUT", "type": "stream", "schema": "ID INT KEY, val INTEGER, other_val BIGINT"}
        ]
      }
    },
    {
      "comments": "Should be removed after rowpartition.rowoffset.enabled feature flag is removed",
      "name": "create ROWOFFSET and ROWPARTITION sink user columns as STRINGs- ROWOFFSET/ROWPARTITION enabled",
>>>>>>> 323cbb1b
      "properties": {
        "ksql.rowpartition.rowoffset.enabled": true
      },
      "statements": [
<<<<<<< HEAD
        "CREATE STREAM input (id INT KEY, val INTEGER, other_val BIGINT) WITH (kafka_topic='test_topic', value_format='JSON');",
        "CREATE STREAM output AS SELECT id, val AS ROWPARTITION, other_val AS ROWOFFSET FROM input;"
=======
        "CREATE STREAM input (id INT KEY, val STRING, other_val STRING) WITH (kafka_topic='test_topic', value_format='JSON');",
        "CREATE STREAM OUTPUT AS SELECT id, val AS ROWPARTITION, other_val AS ROWOFFSET FROM input;"
>>>>>>> 323cbb1b
      ],
      "expectedException": {
        "type": "io.confluent.ksql.util.KsqlStatementException",
        "message": "`ROWPARTITION` is a reserved column name. You cannot use it as an alias for a column."
      }
    },
    {
<<<<<<< HEAD
      "name": "create ROWOFFSET and ROWPARTITION source user columns as STRINGs",
=======
      "comments": "Should be removed after rowpartition.rowoffset.enabled feature flag is removed",
      "name": "test ROWOFFSET and ROWPARTITION sink user columns with pseudocolumn data types- ROWOFFSET/ROWPARTITION enabled",
>>>>>>> 323cbb1b
      "properties": {
        "ksql.rowpartition.rowoffset.enabled": true
      },
      "statements": [
<<<<<<< HEAD
        "CREATE STREAM input (id INT KEY, ROWPARTITION string, ROWOFFSET string) WITH (kafka_topic='test_topic', value_format='JSON');"
=======
        "CREATE STREAM input (id INT KEY, val INTEGER, other_val BIGINT) WITH (kafka_topic='test_topic', value_format='JSON');",
        "CREATE STREAM OUTPUT AS SELECT id, val AS ROWPARTITION, other_val AS ROWOFFSET FROM input;"
>>>>>>> 323cbb1b
      ],
      "expectedException": {
        "type": "io.confluent.ksql.util.KsqlStatementException",
        "message": "'ROWPARTITION' is a reserved column name. You cannot use it as a name for a column."
      }
    },
    {
<<<<<<< HEAD
      "name": "test ROWOFFSET and ROWPARTITION source user columns with pseudocolumn data types",
=======
      "comments": "Should be removed after rowpartition.rowoffset.enabled feature flag is removed",
      "name": "create ROWOFFSET and ROWPARTITION source user columns as STRINGs- ROWOFFSET/ROWPARTITION enabled",
>>>>>>> 323cbb1b
      "properties": {
        "ksql.rowpartition.rowoffset.enabled": true
      },
      "statements": [
        "CREATE STREAM INPUT (id int KEY, ROWPARTITION INTEGER, ROWOFFSET BIGINT) WITH (kafka_topic='test_topic', value_format='JSON');"
      ],
      "expectedException": {
        "type": "io.confluent.ksql.util.KsqlStatementException",
        "message": "'ROWPARTITION' is a reserved column name. You cannot use it as a name for a column."
      }
    },
    {
      "comments": "Should be removed after rowpartition.rowoffset.enabled feature flag is removed",
      "name": "test ROWOFFSET and ROWPARTITION source user columns with pseudocolumn data types- ROWOFFSET/ROWPARTITION enabled",
      "properties": {
        "ksql.rowpartition.rowoffset.enabled": true
      },
      "statements": [
        "CREATE STREAM input (id INT KEY, ROWPARTITION INTEGER, ROWOFFSET BIGINT) WITH (kafka_topic='test_topic', value_format='JSON');"
      ],
      "expectedException": {
        "type": "io.confluent.ksql.util.KsqlStatementException",
        "message": "'ROWPARTITION' is a reserved column name. You cannot use it as a name for a column."
      }
    },
    {
      "name": "INSERT INTO ROWPARTITION should fail",
      "properties": {
        "ksql.rowpartition.rowoffset.enabled": true
      },
      "statements": [
        "CREATE STREAM a (id INT KEY, val INT) WITH (kafka_topic='test_topic', value_format='JSON');",
        "CREATE STREAM b (id INT KEY) WITH (kafka_topic='test_topic_2', value_format='JSON');",
        "INSERT INTO a SELECT id, ROWPARTITION from b EMIT CHANGES;"
      ],
      "expectedException": {
        "type": "io.confluent.ksql.util.KsqlStatementException",
        "message": "Reserved column name in select: `ROWPARTITION`. Please remove or alias the column."
      }
    },
    {
      "name": "INSERT INTO ROWOFFSET should fail",
      "properties": {
        "ksql.rowpartition.rowoffset.enabled": true
      },
      "statements": [
        "CREATE STREAM a (id INT KEY, val BIGINT) WITH (kafka_topic='test_topic', value_format='JSON');",
        "CREATE STREAM b (id INT KEY) WITH (kafka_topic='test_topic_2', value_format='JSON');",
        "INSERT INTO a SELECT id, ROWOFFSET from b EMIT CHANGES;"
      ],
      "expectedException": {
        "type": "io.confluent.ksql.util.KsqlStatementException",
        "message": "Reserved column name in select: `ROWOFFSET`. Please remove or alias the column."
      }
    },
    {
      "name": "Select ROWPARTITION/ROWOFFSET columns with aliases - stream",
      "properties": {
        "ksql.rowpartition.rowoffset.enabled": true
      },
      "statements": [
        "CREATE STREAM input (id INT KEY, foo STRING) WITH (kafka_topic='test_topic', value_format='JSON');",
        "CREATE STREAM output AS SELECT id, ROWPARTITION AS rp, ROWOFFSET AS ro, ROWTIME AS rt FROM input;"
      ],
      "inputs": [
        {"topic":  "test_topic", "key": 1, "value": {"foo": "a"}, "timestamp": 5},
        {"topic":  "test_topic", "key": 2, "value": {"foo": "b"}, "timestamp": 6},
        {"topic":  "test_topic", "key": 3, "value": {"foo": "c"}, "timestamp":  7}
      ],
      "outputs": [
        {"topic":  "OUTPUT", "key": 1, "value": {"RP": 0, "RO": 0, "RT": 5}, "timestamp": 5},
        {"topic":  "OUTPUT", "key": 2, "value": {"RP": 0, "RO": 1, "RT": 6}, "timestamp": 6},
        {"topic":  "OUTPUT", "key": 3, "value": {"RP": 0, "RO": 2, "RT": 7}, "timestamp": 7}
      ],
      "post": {
        "sources": [
          {"name": "OUTPUT", "type": "stream", "schema": "ID INT KEY, RP INT, RO BIGINT, RT BIGINT"}
        ]
      }
    },
    {
      "name": "Select ROWPARTITION/ROWOFFSET with aliases - table",
      "properties": {
        "ksql.rowpartition.rowoffset.enabled": true
      },
      "statements": [
        "CREATE TABLE input (id INT PRIMARY KEY, foo STRING) WITH (kafka_topic='test_topic', value_format='JSON');",
        "CREATE TABLE output AS SELECT id, ROWPARTITION AS rp, ROWOFFSET AS ro FROM input;"
      ],
      "inputs": [
        {"topic":  "test_topic", "key": 1, "value": {"foo": "a"}, "timestamp": 5},
        {"topic":  "test_topic", "key": 2, "value": {"foo": "b"}, "timestamp": 6},
        {"topic":  "test_topic", "key": 3, "value": {"foo": "c"}, "timestamp":  7}
      ],
      "outputs": [
        {"topic":  "OUTPUT", "key": 1, "value": {"RP": 0, "RO": 0}, "timestamp": 5},
        {"topic":  "OUTPUT", "key": 2, "value": {"RP": 0, "RO": 1}, "timestamp": 6},
        {"topic":  "OUTPUT", "key": 3, "value": {"RP": 0, "RO": 2}, "timestamp": 7}
      ],
      "post": {
        "sources": [
          {"name": "OUTPUT", "type": "table", "schema": "ID INT KEY, RP INT, RO BIGINT"}
        ]
      }
    },
    {
      "name": "join on ROWPARTITION",
      "properties": {
        "ksql.rowpartition.rowoffset.enabled": true
      },
      "statements": [
        "CREATE STREAM a (id INT KEY, foo STRING) WITH (kafka_topic='test_topic', value_format='JSON');",
        "CREATE STREAM b (id INT KEY, bar STRING) WITH (kafka_topic='test_topic_2', value_format='JSON');",
        "CREATE STREAM output AS SELECT foo, bar, a.ROWPARTITION AS rpa, b.ROWPARTITION as rpb FROM a JOIN b WITHIN 5 SECONDS ON a.ROWPARTITION = b.ROWPARTITION;"
      ],
      "inputs": [
        {"topic":  "test_topic", "key": 0, "value": {"foo": "a"}, "timestamp": 5},
        {"topic":  "test_topic", "key": 0, "value": {"foo": "b"}, "timestamp": 6},
        {"topic":  "test_topic_2", "key": 0, "value": {"bar": "c"}, "timestamp":  7}
      ],
      "outputs": [
        {"topic":  "OUTPUT", "key": 0, "value": {"foo": "a", "bar": "c", "rpb": 0}, "timestamp": 7},
        {"topic":  "OUTPUT", "key": 0, "value": {"foo":  "b", "bar": "c", "rpb": 0}, "timestamp": 7}
      ],
      "post": {
        "sources": [
          {"name": "OUTPUT", "type": "stream", "schema": "RPA INTEGER KEY, FOO STRING, BAR STRING, RPB INTEGER"}
        ]
      }
    },
    {
      "name": "join on ROWOFFSET",
      "properties": {
        "ksql.rowpartition.rowoffset.enabled": true
      },
      "statements": [
        "CREATE STREAM a (id INT KEY, foo STRING) WITH (kafka_topic='test_topic', value_format='JSON');",
        "CREATE STREAM b (id INT KEY, bar STRING) WITH (kafka_topic='test_topic_2', value_format='JSON');",
        "CREATE STREAM output AS SELECT foo, bar, a.ROWOFFSET AS roa, b.ROWOFFSET as rob FROM a JOIN b WITHIN 5 SECONDS ON a.ROWOFFSET = b.ROWOFFSET;"
      ],
      "inputs": [
        {"topic":  "test_topic", "key": 1, "value": {"foo": "a"}, "timestamp": 5},
        {"topic":  "test_topic", "key": 2, "value": {"foo": "b"}, "timestamp": 6},
        {"topic":  "test_topic", "key": 3, "value": {"foo": "c"}, "timestamp":  7},
        {"topic":  "test_topic_2", "key": 4, "value": {"bar": "d"}, "timestamp":  8},
        {"topic":  "test_topic_2", "key": 5, "value": {"bar": "e"}, "timestamp":  9},
        {"topic":  "test_topic_2", "key": 6, "value": {"bar": "f"}, "timestamp":  10}
      ],
      "outputs": [
        {"topic":  "OUTPUT", "key": 0, "value": {"foo": "a", "bar": "d", "rob": 0}, "timestamp": 8},
        {"topic":  "OUTPUT", "key": 1, "value": {"foo":  "b", "bar": "e", "rob": 1}, "timestamp": 9},
        {"topic":  "OUTPUT", "key": 2, "value": {"foo":  "c", "bar": "f", "rob": 2}, "timestamp": 10}
      ],
      "post": {
        "sources": [
          {"name": "OUTPUT", "type": "stream", "schema": "ROA BIGINT KEY, FOO STRING, BAR STRING, ROB BIGINT"}
        ]
      }
    },
    {
      "name": "CAST ROWPARTITION and ROWOFFSET",
      "properties": {
        "ksql.rowpartition.rowoffset.enabled": true
      },
      "statements": [
        "CREATE STREAM input (id INT KEY, foo STRING) WITH (kafka_topic='test_topic', value_format='JSON');",
        "CREATE STREAM output AS SELECT id, CAST(ROWPARTITION AS BIGINT) AS rp, CAST(ROWOFFSET AS DOUBLE) AS ro FROM input;"
      ],
      "inputs": [
        {"topic":  "test_topic", "key": 1, "value": {"foo": "a"}, "timestamp": 5},
        {"topic":  "test_topic", "key": 2, "value": {"foo": "b"}, "timestamp": 6},
        {"topic":  "test_topic", "key": 3, "value": {"foo": "c"}, "timestamp":  7}
      ],
      "outputs": [
        {"topic":  "OUTPUT", "key": 1, "value": {"RP": 0, "RO": 0.0}, "timestamp": 5},
        {"topic":  "OUTPUT", "key": 2, "value": {"RP": 0, "RO": 1.0}, "timestamp": 6},
        {"topic":  "OUTPUT", "key": 3, "value": {"RP": 0, "RO": 2.0}, "timestamp": 7}
      ],
      "post": {
        "sources": [
          {"name": "OUTPUT", "type": "stream", "schema": "ID INT KEY, RP BIGINT, RO DOUBLE"}
        ]
      }
    },
    {
      "name": "ROWPARTITION and ROWOFFSET in mathematical expression",
      "properties": {
        "ksql.rowpartition.rowoffset.enabled": true
      },
      "statements": [
        "CREATE STREAM input (id INT KEY, foo STRING) WITH (kafka_topic='test_topic', value_format='JSON');",
        "CREATE STREAM output AS SELECT id, ROWPARTITION + 3 AS rp, ROWOFFSET * 3 AS ro FROM input;"
      ],
      "inputs": [
        {"topic":  "test_topic", "key": 1, "value": {"foo": "a"}, "timestamp": 5},
        {"topic":  "test_topic", "key": 2, "value": {"foo": "b"}, "timestamp": 6},
        {"topic":  "test_topic", "key": 3, "value": {"foo": "c"}, "timestamp":  7}
      ],
      "outputs": [
        {"topic":  "OUTPUT", "key": 1, "value": {"RP": 3, "RO": 0}, "timestamp": 5},
        {"topic":  "OUTPUT", "key": 2, "value": {"RP": 3, "RO": 3}, "timestamp": 6},
        {"topic":  "OUTPUT", "key": 3, "value": {"RP": 3, "RO": 6}, "timestamp": 7}
      ],
      "post": {
        "sources": [
          {"name": "OUTPUT", "type": "stream", "schema": "ID INT KEY, RP INT, RO BIGINT"}
        ]
      }
    },
    {
      "name": "PARTITION BY ROWOFFSET",
      "properties": {
        "ksql.rowpartition.rowoffset.enabled": true
      },
      "statements": [
        "CREATE STREAM input (id INT KEY, val INT) WITH (kafka_topic='input', value_format='JSON');",
        "CREATE STREAM output AS select * FROM input PARTITION BY ROWOFFSET;"
      ],
      "inputs": [
        {"topic": "input", "key": 10, "value": {"val":  5}},
        {"topic": "input", "key": 9, "value": {"val":  6}},
        {"topic": "input", "key": 8, "value": {"val":  7}}
      ],
      "outputs": [
        {"topic": "OUTPUT", "key": 0, "value": {"ID": 10, "VAL":  5}},
        {"topic": "OUTPUT", "key": 1, "value": {"ID": 9, "VAL":  6}},
        {"topic": "OUTPUT", "key": 2, "value": {"ID": 8, "VAL":  7}}
      ],
      "post": {
        "topics": {
          "blacklist": ".*-repartition"
        },
        "comments": "The schema shouldn't contain a key column named ROWOFFSET, this is a bug with PARTITION BY. See https://github.com/confluentinc/ksql/issues/8193",
        "sources": [
          {"name": "OUTPUT", "type": "stream", "schema": "ROWOFFSET BIGINT KEY, val INT, id INT"}
        ]
      }
    },
    {
      "name": "PARTITION BY ROWPARTITION",
      "comments": "Not the most useful PARTITION BY!",
      "properties": {
        "ksql.rowpartition.rowoffset.enabled": true
      },
      "statements": [
        "CREATE STREAM input (id INT KEY, val INT) WITH (kafka_topic='input', value_format='JSON');",
        "CREATE STREAM output AS select * FROM input PARTITION BY ROWPARTITION;"
      ],
      "inputs": [
        {"topic": "input", "key": 10, "value": {"val":  5}},
        {"topic": "input", "key": 9, "value": {"val":  6}},
        {"topic": "input", "key": 8, "value": {"val":  7}}
      ],
      "outputs": [
        {"topic": "OUTPUT", "key": 0, "value": {"ID": 10, "VAL":  5}},
        {"topic": "OUTPUT", "key": 0, "value": {"ID": 9, "VAL":  6}},
        {"topic": "OUTPUT", "key": 0, "value": {"ID": 8, "VAL":  7}}
      ],
      "post": {
        "topics": {
          "blacklist": ".*-repartition"
        },
        "comments": "The schema shouldn't contain a key column named ROWPARTITION, this is a bug with PARTITION BY. See https://github.com/confluentinc/ksql/issues/8193",
        "sources": [
          {"name": "OUTPUT", "type": "stream", "schema": "ROWPARTITION INT KEY, val INT, id INT"}
        ]
      }
    },
    {
      "name": "Should fail if select ROWPARTITION without aliases",
      "properties": {
        "ksql.rowpartition.rowoffset.enabled": true
      },
      "statements": [
        "CREATE STREAM input (id INT KEY, foo STRING) WITH (kafka_topic='test_topic', value_format='JSON');",
        "CREATE STREAM output AS SELECT id, ROWPARTITION FROM input;"
      ],
      "expectedException": {
        "type": "io.confluent.ksql.util.KsqlStatementException",
        "message": "Reserved column name in select: `ROWPARTITION`. Please remove or alias the column."
      }
    },
    {
      "name": "Should fail if select ROWOFFSET without aliases",
      "properties": {
        "ksql.rowpartition.rowoffset.enabled": true
      },
      "statements": [
        "CREATE STREAM input (id INT KEY, foo STRING) WITH (kafka_topic='test_topic', value_format='JSON');",
        "CREATE STREAM output AS SELECT id, ROWOFFSET FROM input;"
      ],
      "expectedException": {
        "type": "io.confluent.ksql.util.KsqlStatementException",
        "message": "Reserved column name in select: `ROWOFFSET`. Please remove or alias the column."
      }
    },
    {
      "name": "Filter using ROWPARTITION",
      "properties": {
        "ksql.rowpartition.rowoffset.enabled": true
      },
      "statements": [
        "CREATE STREAM input (id INT KEY, foo STRING) WITH (kafka_topic='test_topic', value_format='JSON');",
        "CREATE STREAM output AS SELECT *, ROWTIME AS rt FROM input WHERE ROWPARTITION = 0;"
      ],
      "inputs": [
        {"topic":  "test_topic", "key": 1, "value": {"foo": "a"}, "timestamp": 5},
        {"topic":  "test_topic", "key": 2, "value": {"foo": "b"}, "timestamp": 6},
        {"topic":  "test_topic", "key": 3, "value": {"foo": "c"}, "timestamp": 7}
      ],
      "outputs": [
        {"topic":  "OUTPUT", "key": 1, "value": {"FOO":  "a", "RT": 5}, "timestamp": 5},
        {"topic":  "OUTPUT", "key": 2, "value": {"FOO":  "b", "RT": 6}, "timestamp": 6},
        {"topic":  "OUTPUT", "key": 3, "value": {"FOO":  "c", "RT": 7}, "timestamp": 7}
      ],
      "post": {
        "sources": [
          {"name": "OUTPUT", "type": "stream", "schema": "ID INT KEY, FOO STRING, RT BIGINT"}
        ]
      }
    },
    {
      "name": "Filter using ROWOFFSET",
      "properties": {
        "ksql.rowpartition.rowoffset.enabled": true
      },
      "statements": [
        "CREATE STREAM input (id INT KEY, foo STRING) WITH (kafka_topic='test_topic', value_format='JSON');",
        "CREATE STREAM output AS SELECT *, ROWTIME AS rt FROM input WHERE ROWOFFSET % 3 = 0;"
      ],
      "inputs": [
        {"topic":  "test_topic", "key": 1, "value": {"foo": "a"}, "timestamp": 5},
        {"topic":  "test_topic", "key": 2, "value": {"foo": "b"}, "timestamp": 6},
        {"topic":  "test_topic", "key": 3, "value": {"foo": "c"}, "timestamp": 7},
        {"topic":  "test_topic", "key": 4, "value": {"foo": "d"}, "timestamp": 8}
      ],
      "outputs": [
        {"topic":  "OUTPUT", "key": 1, "value": {"FOO":  "a", "RT": 5}, "timestamp": 5},
        {"topic":  "OUTPUT", "key": 4, "value": {"FOO":  "d", "RT": 8}, "timestamp": 8}
      ],
      "post": {
        "sources": [
          {"name": "OUTPUT", "type": "stream", "schema": "ID INT KEY, FOO STRING, RT BIGINT"}
        ]
      }
    },
    {
      "comments": "should be removed with feature flag, as this is duplicated in the partition-by QTTs",
      "name": "only key column - select star - with join on keys",
      "properties": {
        "ksql.rowpartition.rowoffset.enabled": true
      },
      "statements": [
        "CREATE STREAM L (A INT KEY, B INT, C INT) WITH (kafka_topic='LEFT', value_format='JSON');",
        "CREATE STREAM R (X INT KEY, Y INT, Z INT) WITH (kafka_topic='RIGHT', value_format='JSON');",
        "CREATE STREAM OUTPUT AS SELECT * FROM L JOIN R WITHIN 10 SECONDS ON L.A = R.X PARTITION BY L.B;"
      ],
      "inputs": [
        {"topic": "LEFT", "key": 0, "value": {"B": 1, "C": 2}, "timestamp": 11},
        {"topic": "RIGHT", "key": 0, "value": {"Y": -1, "Z": -2}, "timestamp": 12},
        {"topic": "RIGHT", "key": 0, "value": {"Y": -1, "Z": -2}, "timestamp": 12}
      ],
      "outputs": [
        {"topic": "OUTPUT", "key": 1, "value": {"L_ROWTIME": 11, "L_ROWPARTITION": 0, "L_ROWOFFSET": 0, "R_ROWTIME": 12, "R_ROWPARTITION": 0, "R_ROWOFFSET": 0, "L_A": 0, "R_X": 0, "R_Y": -1, "L_C": 2, "R_Z": -2}},
        {"topic": "OUTPUT", "key": 1, "value": {"L_ROWTIME": 11, "L_ROWPARTITION": 0, "L_ROWOFFSET": 0, "R_ROWTIME": 12, "R_ROWPARTITION": 0, "R_ROWOFFSET": 1, "L_A": 0, "R_X": 0, "R_Y": -1, "L_C": 2, "R_Z": -2}}
      ],
      "post": {
        "sources": [
          {"name": "OUTPUT", "type": "stream", "schema": "L_B INT KEY, L_C INT, L_ROWTIME BIGINT, L_ROWPARTITION INT, L_ROWOFFSET BIGINT, L_A INT, R_Y INT, R_Z INT, R_ROWTIME BIGINT, R_ROWPARTITION INT, R_ROWOFFSET BIGINT, R_X INT"}
        ]
      }
    },
    {
      "comments": "should be removed with feature flag, as this is duplicated in the partition-by QTTs",
      "name": "only key column - select star - with join on value columns",
      "properties": {
        "ksql.rowpartition.rowoffset.enabled": true
      },
      "statements": [
        "CREATE STREAM L (A INT KEY, B INT, C INT) WITH (kafka_topic='LEFT', value_format='JSON');",
        "CREATE STREAM R (X INT KEY, Y INT, Z INT) WITH (kafka_topic='RIGHT', value_format='JSON');",
        "CREATE STREAM OUTPUT AS SELECT * FROM L JOIN R WITHIN 10 SECONDS ON L.B = R.Y PARTITION BY A;"
      ],
      "inputs": [
        {"topic": "LEFT", "key": 0, "value": {"B": 1, "C": 2}, "timestamp": 11},
        {"topic": "RIGHT", "key": -1, "value": {"Y": 1, "Z": -2}, "timestamp": 12},
        {"topic": "RIGHT", "key": -1, "value": {"Y": 1, "Z": -2}, "timestamp": 12}
      ],
      "outputs": [
        {"topic": "OUTPUT", "key": 0, "value": {"L_ROWTIME": 11, "L_ROWPARTITION": 0, "L_ROWOFFSET": 0, "R_ROWTIME": 12, "R_ROWPARTITION": 0, "R_ROWOFFSET": 0, "R_X": -1, "L_B": 1, "R_Y": 1, "L_C": 2, "R_Z": -2}},
        {"topic": "OUTPUT", "key": 0, "value": {"L_ROWTIME": 11, "L_ROWPARTITION": 0, "L_ROWOFFSET": 0, "R_ROWTIME": 12, "R_ROWPARTITION": 0, "R_ROWOFFSET": 1, "R_X": -1, "L_B": 1, "R_Y": 1, "L_C": 2, "R_Z": -2}}
      ],
      "post": {
        "sources": [
          {"name": "OUTPUT", "type": "stream", "schema": "L_A INT KEY, L_B INT, L_C INT, L_ROWTIME BIGINT, L_ROWPARTITION INT, L_ROWOFFSET BIGINT, R_Y INT, R_Z INT, R_ROWTIME BIGINT, R_ROWPARTITION INT, R_ROWOFFSET BIGINT, R_X INT"}
        ]
      }
    },
    {
      "name": "GROUP BY ROWPARTITION",
      "properties": {
        "ksql.rowpartition.rowoffset.enabled": true
      },
      "statements": [
        "CREATE STREAM L (A INT KEY, B INT) WITH (kafka_topic='LEFT', value_format='JSON');",
        "CREATE TABLE OUTPUT AS SELECT COUNT(B) AS bc, ROWPARTITION AS rp FROM L GROUP BY ROWPARTITION;"
      ],
      "inputs": [
        {"topic": "LEFT", "key": 1, "value": {"B": 100}, "timestamp": 11},
        {"topic": "LEFT", "key": 2, "value": {"B": 100}, "timestamp": 11},
        {"topic": "LEFT", "key": 3, "value": {"B": 100}, "timestamp": 11}
      ],
      "outputs": [
        {"topic": "OUTPUT", "key": 0, "value": {"BC": 1}, "timestamp": 11},
        {"topic": "OUTPUT", "key": 0, "value": {"BC": 2}, "timestamp": 11},
        {"topic": "OUTPUT", "key": 0, "value": {"BC": 3}, "timestamp": 11}
      ],
      "post": {
        "sources": [
          {"name": "OUTPUT", "type": "table", "schema": "rp INT KEY, bc BIGINT"}
        ]
      }
    },
    {
      "name": "GROUP BY ROWOFFSET",
      "properties": {
        "ksql.rowpartition.rowoffset.enabled": true
      },
      "statements": [
        "CREATE STREAM L (A INT KEY, B INT) WITH (kafka_topic='LEFT', value_format='JSON');",
        "CREATE TABLE OUTPUT AS SELECT COUNT(B) as bc, ROWOFFSET AS ro FROM L GROUP BY ROWOFFSET;"
      ],
      "inputs": [
        {"topic": "LEFT", "key": 1, "value": {"B": 1}, "timestamp": 11},
        {"topic": "LEFT", "key": 1, "value": {"B": 5}, "timestamp": 11},
        {"topic": "LEFT", "key": 1, "value": {"B": 10}, "timestamp": 11}
      ],
      "outputs": [
        {"topic": "OUTPUT", "key": 0, "value": {"BC": 1}, "timestamp": 11},
        {"topic": "OUTPUT", "key": 1, "value": {"BC": 1}, "timestamp": 11},
        {"topic": "OUTPUT", "key": 2, "value": {"BC": 1}, "timestamp": 11}
      ],
      "post": {
        "sources": [
          {"name": "OUTPUT", "type": "table", "schema": "ro BIGINT KEY, bc BIGINT"}
        ]
      }
    }
  ]
}<|MERGE_RESOLUTION|>--- conflicted
+++ resolved
@@ -1,97 +1,13 @@
 {
   "comments": [
-<<<<<<< HEAD
-    "Tests covering ROWPARTITION and ROWOFFSET"
-=======
     "Tests covering ROWPARTITION and ROWOFFSET pseudocolumns"
->>>>>>> 323cbb1b
   ],
   "tests": [
     {
       "name": "create ROWOFFSET and ROWPARTITION sink user columns as STRINGs",
-      "properties": {
-        "ksql.rowpartition.rowoffset.enabled": true
-      },
-      "statements": [
-        "CREATE STREAM input (id INT KEY, val STRING, other_val STRING) WITH (kafka_topic='test_topic', value_format='JSON');",
-        "CREATE STREAM output AS SELECT id, val AS ROWPARTITION, other_val AS ROWOFFSET FROM input;"
-      ],
-      "expectedException": {
-        "type": "io.confluent.ksql.util.KsqlStatementException",
-        "message": "`ROWPARTITION` is a reserved column name. You cannot use it as an alias for a column."
-      }
-    },
-    {
-      "name": "test ROWOFFSET and ROWPARTITION sink user columns with pseudocolumn data types",
-<<<<<<< HEAD
-=======
-      "statements": [
-        "CREATE STREAM input (id INT KEY, val INTEGER, other_val BIGINT) WITH (kafka_topic='test_topic', value_format='JSON');",
-        "CREATE STREAM output AS SELECT id, val AS ROWPARTITION, other_val AS ROWOFFSET FROM input;"
-      ],
-      "inputs": [
-        {"topic":  "test_topic", "key": 1, "value": {"val": 1, "other_val": 2}}
-      ],
-      "outputs": [
-        {"topic":  "OUTPUT", "key": 1, "value": {"ROWPARTITION": 1, "ROWOFFSET": 2}}
-      ],
-      "post": {
-        "sources": [
-          {"name": "OUTPUT", "type": "stream", "schema": "ID INT KEY, ROWPARTITION INTEGER, ROWOFFSET BIGINT"}
-        ]
-      }
-    },
-    {
-      "name": "create ROWOFFSET and ROWPARTITION source user columns as STRINGs",
-      "statements": [
-        "CREATE STREAM input (id INT KEY, ROWPARTITION string, ROWOFFSET string) WITH (kafka_topic='test_topic', value_format='JSON');",
-        "CREATE STREAM output AS SELECT id, ROWPARTITION AS val, ROWOFFSET AS other_val FROM input;"
-      ],
-      "inputs": [
-        {"topic":  "test_topic", "key": 1, "value": {"ROWPARTITION": "a", "ROWOFFSET": "b"}}
-      ],
-      "outputs": [
-        {"topic":  "OUTPUT", "key": 1, "value": {"VAL": "a", "OTHER_VAL":  "b"}}
-      ],
-      "post": {
-        "sources": [
-          {"name": "OUTPUT", "type": "stream", "schema": "ID INT KEY, val STRING, other_val STRING"}
-        ]
-      }
-    },
-    {
-      "name": "test ROWOFFSET and ROWPARTITION source user columns with pseudocolumn data types",
-      "statements": [
-        "CREATE STREAM input (id INT KEY, ROWPARTITION INTEGER, ROWOFFSET BIGINT) WITH (kafka_topic='test_topic', value_format='JSON');",
-        "CREATE STREAM output AS SELECT id, ROWPARTITION AS val, ROWOFFSET AS other_val FROM input;"
-      ],
-      "inputs": [
-        {"topic":  "test_topic", "key": 1, "value": {"ROWPARTITION": 1, "ROWOFFSET": 2}}
-      ],
-      "outputs": [
-        {"topic":  "OUTPUT", "key": 1, "value": {"VAL": 1, "OTHER_VAL": 2}}
-      ],
-      "post": {
-        "sources": [
-          {"name": "OUTPUT", "type": "stream", "schema": "ID INT KEY, val INTEGER, other_val BIGINT"}
-        ]
-      }
-    },
-    {
-      "comments": "Should be removed after rowpartition.rowoffset.enabled feature flag is removed",
-      "name": "create ROWOFFSET and ROWPARTITION sink user columns as STRINGs- ROWOFFSET/ROWPARTITION enabled",
->>>>>>> 323cbb1b
-      "properties": {
-        "ksql.rowpartition.rowoffset.enabled": true
-      },
-      "statements": [
-<<<<<<< HEAD
-        "CREATE STREAM input (id INT KEY, val INTEGER, other_val BIGINT) WITH (kafka_topic='test_topic', value_format='JSON');",
-        "CREATE STREAM output AS SELECT id, val AS ROWPARTITION, other_val AS ROWOFFSET FROM input;"
-=======
+      "statements": [
         "CREATE STREAM input (id INT KEY, val STRING, other_val STRING) WITH (kafka_topic='test_topic', value_format='JSON');",
         "CREATE STREAM OUTPUT AS SELECT id, val AS ROWPARTITION, other_val AS ROWOFFSET FROM input;"
->>>>>>> 323cbb1b
       ],
       "expectedException": {
         "type": "io.confluent.ksql.util.KsqlStatementException",
@@ -99,22 +15,20 @@
       }
     },
     {
-<<<<<<< HEAD
-      "name": "create ROWOFFSET and ROWPARTITION source user columns as STRINGs",
-=======
-      "comments": "Should be removed after rowpartition.rowoffset.enabled feature flag is removed",
-      "name": "test ROWOFFSET and ROWPARTITION sink user columns with pseudocolumn data types- ROWOFFSET/ROWPARTITION enabled",
->>>>>>> 323cbb1b
-      "properties": {
-        "ksql.rowpartition.rowoffset.enabled": true
-      },
-      "statements": [
-<<<<<<< HEAD
-        "CREATE STREAM input (id INT KEY, ROWPARTITION string, ROWOFFSET string) WITH (kafka_topic='test_topic', value_format='JSON');"
-=======
+      "name": "test ROWOFFSET and ROWPARTITION sink user columns with pseudocolumn data types",
+      "statements": [
         "CREATE STREAM input (id INT KEY, val INTEGER, other_val BIGINT) WITH (kafka_topic='test_topic', value_format='JSON');",
         "CREATE STREAM OUTPUT AS SELECT id, val AS ROWPARTITION, other_val AS ROWOFFSET FROM input;"
->>>>>>> 323cbb1b
+      ],
+      "expectedException": {
+        "type": "io.confluent.ksql.util.KsqlStatementException",
+        "message": "`ROWPARTITION` is a reserved column name. You cannot use it as an alias for a column."
+      }
+    },
+    {
+      "name": "create ROWOFFSET and ROWPARTITION source user columns as STRINGs",
+      "statements": [
+        "CREATE STREAM input (id INT KEY, ROWPARTITION string, ROWOFFSET string) WITH (kafka_topic='test_topic', value_format='JSON');"
       ],
       "expectedException": {
         "type": "io.confluent.ksql.util.KsqlStatementException",
@@ -122,17 +36,9 @@
       }
     },
     {
-<<<<<<< HEAD
       "name": "test ROWOFFSET and ROWPARTITION source user columns with pseudocolumn data types",
-=======
-      "comments": "Should be removed after rowpartition.rowoffset.enabled feature flag is removed",
-      "name": "create ROWOFFSET and ROWPARTITION source user columns as STRINGs- ROWOFFSET/ROWPARTITION enabled",
->>>>>>> 323cbb1b
-      "properties": {
-        "ksql.rowpartition.rowoffset.enabled": true
-      },
-      "statements": [
-        "CREATE STREAM INPUT (id int KEY, ROWPARTITION INTEGER, ROWOFFSET BIGINT) WITH (kafka_topic='test_topic', value_format='JSON');"
+      "statements": [
+        "CREATE STREAM input (id INT KEY, ROWPARTITION INTEGER, ROWOFFSET BIGINT) WITH (kafka_topic='test_topic', value_format='JSON');"
       ],
       "expectedException": {
         "type": "io.confluent.ksql.util.KsqlStatementException",
@@ -140,24 +46,7 @@
       }
     },
     {
-      "comments": "Should be removed after rowpartition.rowoffset.enabled feature flag is removed",
-      "name": "test ROWOFFSET and ROWPARTITION source user columns with pseudocolumn data types- ROWOFFSET/ROWPARTITION enabled",
-      "properties": {
-        "ksql.rowpartition.rowoffset.enabled": true
-      },
-      "statements": [
-        "CREATE STREAM input (id INT KEY, ROWPARTITION INTEGER, ROWOFFSET BIGINT) WITH (kafka_topic='test_topic', value_format='JSON');"
-      ],
-      "expectedException": {
-        "type": "io.confluent.ksql.util.KsqlStatementException",
-        "message": "'ROWPARTITION' is a reserved column name. You cannot use it as a name for a column."
-      }
-    },
-    {
       "name": "INSERT INTO ROWPARTITION should fail",
-      "properties": {
-        "ksql.rowpartition.rowoffset.enabled": true
-      },
       "statements": [
         "CREATE STREAM a (id INT KEY, val INT) WITH (kafka_topic='test_topic', value_format='JSON');",
         "CREATE STREAM b (id INT KEY) WITH (kafka_topic='test_topic_2', value_format='JSON');",
@@ -170,9 +59,6 @@
     },
     {
       "name": "INSERT INTO ROWOFFSET should fail",
-      "properties": {
-        "ksql.rowpartition.rowoffset.enabled": true
-      },
       "statements": [
         "CREATE STREAM a (id INT KEY, val BIGINT) WITH (kafka_topic='test_topic', value_format='JSON');",
         "CREATE STREAM b (id INT KEY) WITH (kafka_topic='test_topic_2', value_format='JSON');",
@@ -185,9 +71,6 @@
     },
     {
       "name": "Select ROWPARTITION/ROWOFFSET columns with aliases - stream",
-      "properties": {
-        "ksql.rowpartition.rowoffset.enabled": true
-      },
       "statements": [
         "CREATE STREAM input (id INT KEY, foo STRING) WITH (kafka_topic='test_topic', value_format='JSON');",
         "CREATE STREAM output AS SELECT id, ROWPARTITION AS rp, ROWOFFSET AS ro, ROWTIME AS rt FROM input;"
@@ -210,9 +93,6 @@
     },
     {
       "name": "Select ROWPARTITION/ROWOFFSET with aliases - table",
-      "properties": {
-        "ksql.rowpartition.rowoffset.enabled": true
-      },
       "statements": [
         "CREATE TABLE input (id INT PRIMARY KEY, foo STRING) WITH (kafka_topic='test_topic', value_format='JSON');",
         "CREATE TABLE output AS SELECT id, ROWPARTITION AS rp, ROWOFFSET AS ro FROM input;"
@@ -235,9 +115,6 @@
     },
     {
       "name": "join on ROWPARTITION",
-      "properties": {
-        "ksql.rowpartition.rowoffset.enabled": true
-      },
       "statements": [
         "CREATE STREAM a (id INT KEY, foo STRING) WITH (kafka_topic='test_topic', value_format='JSON');",
         "CREATE STREAM b (id INT KEY, bar STRING) WITH (kafka_topic='test_topic_2', value_format='JSON');",
@@ -260,9 +137,6 @@
     },
     {
       "name": "join on ROWOFFSET",
-      "properties": {
-        "ksql.rowpartition.rowoffset.enabled": true
-      },
       "statements": [
         "CREATE STREAM a (id INT KEY, foo STRING) WITH (kafka_topic='test_topic', value_format='JSON');",
         "CREATE STREAM b (id INT KEY, bar STRING) WITH (kafka_topic='test_topic_2', value_format='JSON');",
@@ -289,9 +163,6 @@
     },
     {
       "name": "CAST ROWPARTITION and ROWOFFSET",
-      "properties": {
-        "ksql.rowpartition.rowoffset.enabled": true
-      },
       "statements": [
         "CREATE STREAM input (id INT KEY, foo STRING) WITH (kafka_topic='test_topic', value_format='JSON');",
         "CREATE STREAM output AS SELECT id, CAST(ROWPARTITION AS BIGINT) AS rp, CAST(ROWOFFSET AS DOUBLE) AS ro FROM input;"
@@ -314,9 +185,6 @@
     },
     {
       "name": "ROWPARTITION and ROWOFFSET in mathematical expression",
-      "properties": {
-        "ksql.rowpartition.rowoffset.enabled": true
-      },
       "statements": [
         "CREATE STREAM input (id INT KEY, foo STRING) WITH (kafka_topic='test_topic', value_format='JSON');",
         "CREATE STREAM output AS SELECT id, ROWPARTITION + 3 AS rp, ROWOFFSET * 3 AS ro FROM input;"
@@ -339,9 +207,6 @@
     },
     {
       "name": "PARTITION BY ROWOFFSET",
-      "properties": {
-        "ksql.rowpartition.rowoffset.enabled": true
-      },
       "statements": [
         "CREATE STREAM input (id INT KEY, val INT) WITH (kafka_topic='input', value_format='JSON');",
         "CREATE STREAM output AS select * FROM input PARTITION BY ROWOFFSET;"
@@ -369,9 +234,6 @@
     {
       "name": "PARTITION BY ROWPARTITION",
       "comments": "Not the most useful PARTITION BY!",
-      "properties": {
-        "ksql.rowpartition.rowoffset.enabled": true
-      },
       "statements": [
         "CREATE STREAM input (id INT KEY, val INT) WITH (kafka_topic='input', value_format='JSON');",
         "CREATE STREAM output AS select * FROM input PARTITION BY ROWPARTITION;"
@@ -398,9 +260,6 @@
     },
     {
       "name": "Should fail if select ROWPARTITION without aliases",
-      "properties": {
-        "ksql.rowpartition.rowoffset.enabled": true
-      },
       "statements": [
         "CREATE STREAM input (id INT KEY, foo STRING) WITH (kafka_topic='test_topic', value_format='JSON');",
         "CREATE STREAM output AS SELECT id, ROWPARTITION FROM input;"
@@ -412,9 +271,6 @@
     },
     {
       "name": "Should fail if select ROWOFFSET without aliases",
-      "properties": {
-        "ksql.rowpartition.rowoffset.enabled": true
-      },
       "statements": [
         "CREATE STREAM input (id INT KEY, foo STRING) WITH (kafka_topic='test_topic', value_format='JSON');",
         "CREATE STREAM output AS SELECT id, ROWOFFSET FROM input;"
@@ -426,9 +282,6 @@
     },
     {
       "name": "Filter using ROWPARTITION",
-      "properties": {
-        "ksql.rowpartition.rowoffset.enabled": true
-      },
       "statements": [
         "CREATE STREAM input (id INT KEY, foo STRING) WITH (kafka_topic='test_topic', value_format='JSON');",
         "CREATE STREAM output AS SELECT *, ROWTIME AS rt FROM input WHERE ROWPARTITION = 0;"
@@ -451,9 +304,6 @@
     },
     {
       "name": "Filter using ROWOFFSET",
-      "properties": {
-        "ksql.rowpartition.rowoffset.enabled": true
-      },
       "statements": [
         "CREATE STREAM input (id INT KEY, foo STRING) WITH (kafka_topic='test_topic', value_format='JSON');",
         "CREATE STREAM output AS SELECT *, ROWTIME AS rt FROM input WHERE ROWOFFSET % 3 = 0;"
@@ -477,9 +327,6 @@
     {
       "comments": "should be removed with feature flag, as this is duplicated in the partition-by QTTs",
       "name": "only key column - select star - with join on keys",
-      "properties": {
-        "ksql.rowpartition.rowoffset.enabled": true
-      },
       "statements": [
         "CREATE STREAM L (A INT KEY, B INT, C INT) WITH (kafka_topic='LEFT', value_format='JSON');",
         "CREATE STREAM R (X INT KEY, Y INT, Z INT) WITH (kafka_topic='RIGHT', value_format='JSON');",
@@ -503,9 +350,6 @@
     {
       "comments": "should be removed with feature flag, as this is duplicated in the partition-by QTTs",
       "name": "only key column - select star - with join on value columns",
-      "properties": {
-        "ksql.rowpartition.rowoffset.enabled": true
-      },
       "statements": [
         "CREATE STREAM L (A INT KEY, B INT, C INT) WITH (kafka_topic='LEFT', value_format='JSON');",
         "CREATE STREAM R (X INT KEY, Y INT, Z INT) WITH (kafka_topic='RIGHT', value_format='JSON');",
@@ -528,9 +372,6 @@
     },
     {
       "name": "GROUP BY ROWPARTITION",
-      "properties": {
-        "ksql.rowpartition.rowoffset.enabled": true
-      },
       "statements": [
         "CREATE STREAM L (A INT KEY, B INT) WITH (kafka_topic='LEFT', value_format='JSON');",
         "CREATE TABLE OUTPUT AS SELECT COUNT(B) AS bc, ROWPARTITION AS rp FROM L GROUP BY ROWPARTITION;"
@@ -553,9 +394,6 @@
     },
     {
       "name": "GROUP BY ROWOFFSET",
-      "properties": {
-        "ksql.rowpartition.rowoffset.enabled": true
-      },
       "statements": [
         "CREATE STREAM L (A INT KEY, B INT) WITH (kafka_topic='LEFT', value_format='JSON');",
         "CREATE TABLE OUTPUT AS SELECT COUNT(B) as bc, ROWOFFSET AS ro FROM L GROUP BY ROWOFFSET;"
