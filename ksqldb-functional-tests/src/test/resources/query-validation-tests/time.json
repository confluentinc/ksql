{
  "comments": ["tests for timestamp functionality"],
  "tests": [
    {
      "name": "DELIMITED in/out",
      "statements": [
        "CREATE STREAM TEST (ID STRING KEY, time TIME) WITH (kafka_topic='test', value_format='DELIMITED');",
        "CREATE STREAM TEST2 AS SELECT * FROM TEST;"
      ],
      "inputs": [
        {"topic": "test", "value": "10"}
      ],
      "outputs": [
        {"topic": "TEST2", "value": "10"}
      ]
    },
    {
      "name": "AVRO in/out",
      "statements": [
        "CREATE STREAM TEST (ID STRING KEY, time TIME) WITH (kafka_topic='test', value_format='AVRO');",
        "CREATE STREAM TEST2 AS SELECT * FROM TEST;"
      ],
      "inputs": [
        {"topic": "test", "value": {"TIME": 10}}
      ],
      "outputs": [
        {"topic": "TEST2", "value": {"TIME": 10}}
      ]
    },
    {
      "name": "JSON in/out",
      "statements": [
        "CREATE STREAM TEST (ID STRING KEY, time TIME) WITH (kafka_topic='test', value_format='JSON');",
        "CREATE STREAM TEST2 AS SELECT * FROM TEST;"
      ],
      "inputs": [
        {"topic": "test", "value": {"time": 10}}
      ],
      "outputs": [
        {"topic": "TEST2", "value": {"TIME": 10}}
      ]
    },
    {
      "name": "PROTOBUF in/out",
      "statements": [
        "CREATE STREAM TEST (ID STRING KEY, time TIME) WITH (kafka_topic='test', value_format='PROTOBUF');",
        "CREATE STREAM TEST2 AS SELECT * FROM TEST;"
      ],
      "inputs": [
        {"topic": "test", "value": {"time": 10}}
      ],
      "outputs": [
        {"topic": "TEST2", "value": {"TIME": 10}}
      ]
    },
    {
      "name": "casting - time to string",
      "statements": [
        "CREATE STREAM TEST (ID STRING KEY, TIME TIME) WITH (kafka_topic='test', value_format='AVRO');",
        "CREATE STREAM TEST2 AS SELECT ID, CAST(TIME AS STRING) AS RESULT FROM TEST;"
      ],
      "inputs": [
        {"topic": "test", "value": {"TIME": 5000}},
        {"topic": "test", "value": {"TIME": null}}
      ],
      "outputs": [
        {"topic": "TEST2", "value": {"RESULT": "00:00:05"}},
        {"topic": "TEST2", "value": {"RESULT": null}}
      ]
    },
    {
      "name": "casting - string to time",
      "statements": [
        "CREATE STREAM TEST (ID STRING KEY, TIME STRING) WITH (kafka_topic='test', value_format='AVRO');",
        "CREATE STREAM TEST2 AS SELECT ID, CAST(TIME AS TIME) AS RESULT FROM TEST;"
      ],
      "inputs": [
        {"topic": "test", "value": {"TIME": "foo"}},
        {"topic": "test", "value": {"TIME": "00:00:00.010"}},
        {"topic": "test", "value": {"TIME": "00:00:01"}},
        {"topic": "test", "value": {"TIME": "00:01"}},
        {"topic": "test", "value": {"TIME": null}}
      ],
      "outputs": [
        {"topic": "TEST2", "value": {"RESULT": null}},
        {"topic": "TEST2", "value": {"RESULT": 10}},
        {"topic": "TEST2", "value": {"RESULT": 1000}},
        {"topic": "TEST2", "value": {"RESULT": 60000}},
        {"topic": "TEST2", "value": {"RESULT": null}}
      ]
    },
    {
      "name": "casting - timestamp to time",
      "statements": [
        "CREATE STREAM TEST (ID STRING KEY, TIME TIMESTAMP) WITH (kafka_topic='test', value_format='AVRO');",
        "CREATE STREAM TEST2 AS SELECT ID, CAST(TIME AS TIME) AS RESULT FROM TEST;"
      ],
      "inputs": [
        {"topic": "test", "value": {"TIME": 5000}},
        {"topic": "test", "value": {"TIME": -2000}},
        {"topic": "test", "value": {"TIME": 86400100}},
        {"topic": "test", "value": {"TIME": null}}
      ],
      "outputs": [
        {"topic": "TEST2", "value": {"RESULT": 5000}},
        {"topic": "TEST2", "value": {"RESULT": 86398000}},
        {"topic": "TEST2", "value": {"RESULT": 100}},
        {"topic": "TEST2", "value": {"RESULT": null}}
      ]
    },
    {
      "name": "time in complex types",
      "statements": [
        "CREATE STREAM TEST (ID STRING KEY, S STRUCT<TIME TIME>, A ARRAY<TIME>, M MAP<STRING, TIME>) WITH (kafka_topic='test', value_format='AVRO');",
        "CREATE STREAM TEST2 AS SELECT ID, S -> TIME AS S, A[1] AS A, M['TIME'] AS M FROM TEST;"
      ],
      "inputs": [
        {"topic": "test", "value": {"S": {"TIME": "1"}, "A":  ["5", "10"], "M":  {"TIME": "4"}}}
      ],
      "outputs": [
        {"topic": "TEST2", "value": {"S": 1, "A":  5, "M": 4}}
      ]
    },
    {
<<<<<<< HEAD
      "name": "time schema inference",
      "statements": [
        "CREATE STREAM INPUT WITH (kafka_topic='input', value_format='AVRO');",
        "CREATE STREAM OUTPUT as SELECT CAST(c1 AS STRING) AS C2 FROM input;"
      ],
      "topics": [
        {
          "name": "input",
          "valueSchema": {"name": "blah", "type": "record", "fields": [{"name": "c1", "type": {"connect.name": "org.apache.kafka.connect.data.Time", "connect.version": 1, "logicalType": "time-millis", "type": "int"}}]},
          "valueFormat": "AVRO"
        },
        {
          "name": "OUTPUT",
          "valueFormat": "AVRO",
          "partitions": 4
        }
      ],
      "inputs": [{"topic": "input", "value": {"c1": 4000}}],
      "outputs": [{"topic": "OUTPUT", "value": {"C2": "00:00:04"}}]
=======
      "name": "equal - time time",
      "statements": [
        "CREATE STREAM TEST (ID STRING KEY, a TIME, b TIME) WITH (kafka_topic='test', value_format='AVRO');",
        "CREATE STREAM TEST2 AS SELECT ID, (a = b) AS RESULT FROM TEST;"
      ],
      "inputs": [
        {"topic": "test", "value": {"A": 10, "B": 10}},
        {"topic": "test", "value": {"A": 10, "B": 100}},
        {"topic": "test", "value": {"A": null, "B": 100}},
        {"topic": "test", "value": {"A": null, "B": null}}
      ],
      "outputs": [
        {"topic": "TEST2", "value": {"RESULT": true}},
        {"topic": "TEST2", "value": {"RESULT": false}},
        {"topic": "TEST2", "value": {"RESULT": false}},
        {"topic": "TEST2", "value": {"RESULT": false}}
      ]
    },
    {
      "name": "not equal - time time",
      "statements": [
        "CREATE STREAM TEST (ID STRING KEY, a TIME, b TIME) WITH (kafka_topic='test', value_format='AVRO');",
        "CREATE STREAM TEST2 AS SELECT ID, (a <> b) AS RESULT FROM TEST;"
      ],
      "inputs": [
        {"topic": "test", "value": {"A": 10, "B": 10}},
        {"topic": "test", "value": {"A": 10, "B": 12}},
        {"topic": "test", "value": {"A": null, "B": 10}},
        {"topic": "test", "value": {"A": null, "B": null}}
      ],
      "outputs": [
        {"topic": "TEST2", "value": {"RESULT": false}},
        {"topic": "TEST2", "value": {"RESULT": true}},
        {"topic": "TEST2", "value": {"RESULT": false}},
        {"topic": "TEST2", "value": {"RESULT": false}}
      ]
    },
    {
      "name": "is distinct - time time",
      "statements": [
        "CREATE STREAM TEST (ID STRING KEY, a TIME, b TIME) WITH (kafka_topic='test', value_format='AVRO');",
        "CREATE STREAM TEST2 AS SELECT ID, (a IS DISTINCT FROM b) AS RESULT FROM TEST;"
      ],
      "inputs": [
        {"topic": "test", "value": {"A": 10, "B": 10}},
        {"topic": "test", "value": {"A": 10, "B": 12}},
        {"topic": "test", "value": {"A": null, "B": 10}},
        {"topic": "test", "value": {"A": null, "B": null}}
      ],
      "outputs": [
        {"topic": "TEST2", "value": {"RESULT": false}},
        {"topic": "TEST2", "value": {"RESULT": true}},
        {"topic": "TEST2", "value": {"RESULT": true}},
        {"topic": "TEST2", "value": {"RESULT": false}}
      ]
    },
    {
      "name": "less than - time time",
      "statements": [
        "CREATE STREAM TEST (ID STRING KEY, a TIME, b TIME) WITH (kafka_topic='test', value_format='AVRO');",
        "CREATE STREAM TEST2 AS SELECT ID, (a < b) AS RESULT FROM TEST;"
      ],
      "inputs": [
        {"topic": "test", "value": {"A": 10, "B": 10}},
        {"topic": "test", "value": {"A": 10, "B": 12}},
        {"topic": "test", "value": {"A": null, "B": 10}},
        {"topic": "test", "value": {"A": null, "B": null}}
      ],
      "outputs": [
        {"topic": "TEST2", "value": {"RESULT": false}},
        {"topic": "TEST2", "value": {"RESULT": true}},
        {"topic": "TEST2", "value": {"RESULT": false}},
        {"topic": "TEST2", "value": {"RESULT": false}}
      ]
    },
    {
      "name": "LEQ - time time",
      "statements": [
        "CREATE STREAM TEST (ID STRING KEY, a TIME, b TIME) WITH (kafka_topic='test', value_format='AVRO');",
        "CREATE STREAM TEST2 AS SELECT ID, (a <= b) AS RESULT FROM TEST;"
      ],
      "inputs": [
        {"topic": "test", "value": {"A": 10, "B": 3}},
        {"topic": "test", "value": {"A": 10, "B": 10}},
        {"topic": "test", "value": {"A": 10, "B": 12}},
        {"topic": "test", "value": {"A": null, "B": 10}},
        {"topic": "test", "value": {"A": null, "B": null}}
      ],
      "outputs": [
        {"topic": "TEST2", "value": {"RESULT": false}},
        {"topic": "TEST2", "value": {"RESULT": true}},
        {"topic": "TEST2", "value": {"RESULT": true}},
        {"topic": "TEST2", "value": {"RESULT": false}},
        {"topic": "TEST2", "value": {"RESULT": false}}
      ]
    },
    {
      "name": "GEQ - time time",
      "statements": [
        "CREATE STREAM TEST (ID STRING KEY, a TIME, b TIME) WITH (kafka_topic='test', value_format='AVRO');",
        "CREATE STREAM TEST2 AS SELECT ID, (a >= b) AS RESULT FROM TEST;"
      ],
      "inputs": [
        {"topic": "test", "value": {"A": 10, "B": 3}},
        {"topic": "test", "value": {"A": 10, "B": 10}},
        {"topic": "test", "value": {"A": 10, "B": 12}},
        {"topic": "test", "value": {"A": null, "B": 10}},
        {"topic": "test", "value": {"A": null, "B":  null}}
      ],
      "outputs": [
        {"topic": "TEST2", "value": {"RESULT": true}},
        {"topic": "TEST2", "value": {"RESULT": true}},
        {"topic": "TEST2", "value": {"RESULT": false}},
        {"topic": "TEST2", "value": {"RESULT": false}},
        {"topic": "TEST2", "value": {"RESULT": false}}
      ]
    },
    {
      "name": "greater than - time time",
      "statements": [
        "CREATE STREAM TEST (ID STRING KEY, a TIME, b TIME) WITH (kafka_topic='test', value_format='AVRO');",
        "CREATE STREAM TEST2 AS SELECT ID, (a > b) AS RESULT FROM TEST;"
      ],
      "inputs": [
        {"topic": "test", "value": {"A": 10, "B": 3}},
        {"topic": "test", "value": {"A": 10, "B": 10}},
        {"topic": "test", "value": {"A": 10, "B": 12}},
        {"topic": "test", "value": {"A": null, "B": 10}},
        {"topic": "test", "value": {"A": null, "B":  null}}
      ],
      "outputs": [
        {"topic": "TEST2", "value": {"RESULT": true}},
        {"topic": "TEST2", "value": {"RESULT": false}},
        {"topic": "TEST2", "value": {"RESULT": false}},
        {"topic": "TEST2", "value": {"RESULT": false}},
        {"topic": "TEST2", "value": {"RESULT": false}}
      ]
    },
    {
      "name": "greater than - time string",
      "statements": [
        "CREATE STREAM TEST (ID STRING KEY, a time) WITH (kafka_topic='test', value_format='AVRO');",
        "CREATE STREAM TEST2 AS SELECT ID, (a > '00:00:00.010') AS RESULT FROM TEST;"
      ],
      "inputs": [
        {"topic": "test", "value": {"A": 10}},
        {"topic": "test", "value": {"A": 11}},
        {"topic": "test", "value": {"A": 9}},
        {"topic": "test", "value": {"A": null}}
      ],
      "outputs": [
        {"topic": "TEST2", "value": {"RESULT": false}},
        {"topic": "TEST2", "value": {"RESULT": true}},
        {"topic": "TEST2", "value": {"RESULT": false}},
        {"topic": "TEST2", "value": {"RESULT": false}}
      ]
    },
    {
      "name": "filter",
      "statements": [
        "CREATE STREAM TEST (ID STRING KEY, TIME TIME) WITH (kafka_topic='test', value_format='AVRO');",
        "CREATE STREAM TEST2 AS SELECT * FROM TEST WHERE TIME='00:00:00.010';"
      ],
      "inputs": [
        {"topic": "test", "value": {"TIME": 10}},
        {"topic": "test", "value": {"TIME": 11}},
        {"topic": "test", "value": {"TIME": null}}
      ],
      "outputs": [
        {"topic": "TEST2", "value": {"TIME": 10}}
      ]
    },
    {
      "name": "between",
      "statements": [
        "CREATE STREAM TEST (ID STRING KEY, TIME TIME) WITH (kafka_topic='test', value_format='AVRO');",
        "CREATE STREAM TEST2 AS SELECT * FROM TEST WHERE TIME BETWEEN '00:00:00.005' AND '00:00:00.010';"
      ],
      "inputs": [
        {"topic": "test", "value": {"TIME": "1"}},
        {"topic": "test", "value": {"TIME": "6"}},
        {"topic": "test", "value": {"TIME": "12"}},
        {"topic": "test", "value": {"TIME": null}}
      ],
      "outputs": [
        {"topic": "TEST2", "value": {"TIME": 6}}
      ]
>>>>>>> 6e4e727c
    }
  ]
}<|MERGE_RESOLUTION|>--- conflicted
+++ resolved
@@ -122,7 +122,195 @@
       ]
     },
     {
-<<<<<<< HEAD
+      "name": "equal - time time",
+      "statements": [
+        "CREATE STREAM TEST (ID STRING KEY, a TIME, b TIME) WITH (kafka_topic='test', value_format='AVRO');",
+        "CREATE STREAM TEST2 AS SELECT ID, (a = b) AS RESULT FROM TEST;"
+      ],
+      "inputs": [
+        {"topic": "test", "value": {"A": 10, "B": 10}},
+        {"topic": "test", "value": {"A": 10, "B": 100}},
+        {"topic": "test", "value": {"A": null, "B": 100}},
+        {"topic": "test", "value": {"A": null, "B": null}}
+      ],
+      "outputs": [
+        {"topic": "TEST2", "value": {"RESULT": true}},
+        {"topic": "TEST2", "value": {"RESULT": false}},
+        {"topic": "TEST2", "value": {"RESULT": false}},
+        {"topic": "TEST2", "value": {"RESULT": false}}
+      ]
+    },
+    {
+      "name": "not equal - time time",
+      "statements": [
+        "CREATE STREAM TEST (ID STRING KEY, a TIME, b TIME) WITH (kafka_topic='test', value_format='AVRO');",
+        "CREATE STREAM TEST2 AS SELECT ID, (a <> b) AS RESULT FROM TEST;"
+      ],
+      "inputs": [
+        {"topic": "test", "value": {"A": 10, "B": 10}},
+        {"topic": "test", "value": {"A": 10, "B": 12}},
+        {"topic": "test", "value": {"A": null, "B": 10}},
+        {"topic": "test", "value": {"A": null, "B": null}}
+      ],
+      "outputs": [
+        {"topic": "TEST2", "value": {"RESULT": false}},
+        {"topic": "TEST2", "value": {"RESULT": true}},
+        {"topic": "TEST2", "value": {"RESULT": false}},
+        {"topic": "TEST2", "value": {"RESULT": false}}
+      ]
+    },
+    {
+      "name": "is distinct - time time",
+      "statements": [
+        "CREATE STREAM TEST (ID STRING KEY, a TIME, b TIME) WITH (kafka_topic='test', value_format='AVRO');",
+        "CREATE STREAM TEST2 AS SELECT ID, (a IS DISTINCT FROM b) AS RESULT FROM TEST;"
+      ],
+      "inputs": [
+        {"topic": "test", "value": {"A": 10, "B": 10}},
+        {"topic": "test", "value": {"A": 10, "B": 12}},
+        {"topic": "test", "value": {"A": null, "B": 10}},
+        {"topic": "test", "value": {"A": null, "B": null}}
+      ],
+      "outputs": [
+        {"topic": "TEST2", "value": {"RESULT": false}},
+        {"topic": "TEST2", "value": {"RESULT": true}},
+        {"topic": "TEST2", "value": {"RESULT": true}},
+        {"topic": "TEST2", "value": {"RESULT": false}}
+      ]
+    },
+    {
+      "name": "less than - time time",
+      "statements": [
+        "CREATE STREAM TEST (ID STRING KEY, a TIME, b TIME) WITH (kafka_topic='test', value_format='AVRO');",
+        "CREATE STREAM TEST2 AS SELECT ID, (a < b) AS RESULT FROM TEST;"
+      ],
+      "inputs": [
+        {"topic": "test", "value": {"A": 10, "B": 10}},
+        {"topic": "test", "value": {"A": 10, "B": 12}},
+        {"topic": "test", "value": {"A": null, "B": 10}},
+        {"topic": "test", "value": {"A": null, "B": null}}
+      ],
+      "outputs": [
+        {"topic": "TEST2", "value": {"RESULT": false}},
+        {"topic": "TEST2", "value": {"RESULT": true}},
+        {"topic": "TEST2", "value": {"RESULT": false}},
+        {"topic": "TEST2", "value": {"RESULT": false}}
+      ]
+    },
+    {
+      "name": "LEQ - time time",
+      "statements": [
+        "CREATE STREAM TEST (ID STRING KEY, a TIME, b TIME) WITH (kafka_topic='test', value_format='AVRO');",
+        "CREATE STREAM TEST2 AS SELECT ID, (a <= b) AS RESULT FROM TEST;"
+      ],
+      "inputs": [
+        {"topic": "test", "value": {"A": 10, "B": 3}},
+        {"topic": "test", "value": {"A": 10, "B": 10}},
+        {"topic": "test", "value": {"A": 10, "B": 12}},
+        {"topic": "test", "value": {"A": null, "B": 10}},
+        {"topic": "test", "value": {"A": null, "B": null}}
+      ],
+      "outputs": [
+        {"topic": "TEST2", "value": {"RESULT": false}},
+        {"topic": "TEST2", "value": {"RESULT": true}},
+        {"topic": "TEST2", "value": {"RESULT": true}},
+        {"topic": "TEST2", "value": {"RESULT": false}},
+        {"topic": "TEST2", "value": {"RESULT": false}}
+      ]
+    },
+    {
+      "name": "GEQ - time time",
+      "statements": [
+        "CREATE STREAM TEST (ID STRING KEY, a TIME, b TIME) WITH (kafka_topic='test', value_format='AVRO');",
+        "CREATE STREAM TEST2 AS SELECT ID, (a >= b) AS RESULT FROM TEST;"
+      ],
+      "inputs": [
+        {"topic": "test", "value": {"A": 10, "B": 3}},
+        {"topic": "test", "value": {"A": 10, "B": 10}},
+        {"topic": "test", "value": {"A": 10, "B": 12}},
+        {"topic": "test", "value": {"A": null, "B": 10}},
+        {"topic": "test", "value": {"A": null, "B":  null}}
+      ],
+      "outputs": [
+        {"topic": "TEST2", "value": {"RESULT": true}},
+        {"topic": "TEST2", "value": {"RESULT": true}},
+        {"topic": "TEST2", "value": {"RESULT": false}},
+        {"topic": "TEST2", "value": {"RESULT": false}},
+        {"topic": "TEST2", "value": {"RESULT": false}}
+      ]
+    },
+    {
+      "name": "greater than - time time",
+      "statements": [
+        "CREATE STREAM TEST (ID STRING KEY, a TIME, b TIME) WITH (kafka_topic='test', value_format='AVRO');",
+        "CREATE STREAM TEST2 AS SELECT ID, (a > b) AS RESULT FROM TEST;"
+      ],
+      "inputs": [
+        {"topic": "test", "value": {"A": 10, "B": 3}},
+        {"topic": "test", "value": {"A": 10, "B": 10}},
+        {"topic": "test", "value": {"A": 10, "B": 12}},
+        {"topic": "test", "value": {"A": null, "B": 10}},
+        {"topic": "test", "value": {"A": null, "B":  null}}
+      ],
+      "outputs": [
+        {"topic": "TEST2", "value": {"RESULT": true}},
+        {"topic": "TEST2", "value": {"RESULT": false}},
+        {"topic": "TEST2", "value": {"RESULT": false}},
+        {"topic": "TEST2", "value": {"RESULT": false}},
+        {"topic": "TEST2", "value": {"RESULT": false}}
+      ]
+    },
+    {
+      "name": "greater than - time string",
+      "statements": [
+        "CREATE STREAM TEST (ID STRING KEY, a time) WITH (kafka_topic='test', value_format='AVRO');",
+        "CREATE STREAM TEST2 AS SELECT ID, (a > '00:00:00.010') AS RESULT FROM TEST;"
+      ],
+      "inputs": [
+        {"topic": "test", "value": {"A": 10}},
+        {"topic": "test", "value": {"A": 11}},
+        {"topic": "test", "value": {"A": 9}},
+        {"topic": "test", "value": {"A": null}}
+      ],
+      "outputs": [
+        {"topic": "TEST2", "value": {"RESULT": false}},
+        {"topic": "TEST2", "value": {"RESULT": true}},
+        {"topic": "TEST2", "value": {"RESULT": false}},
+        {"topic": "TEST2", "value": {"RESULT": false}}
+      ]
+    },
+    {
+      "name": "filter",
+      "statements": [
+        "CREATE STREAM TEST (ID STRING KEY, TIME TIME) WITH (kafka_topic='test', value_format='AVRO');",
+        "CREATE STREAM TEST2 AS SELECT * FROM TEST WHERE TIME='00:00:00.010';"
+      ],
+      "inputs": [
+        {"topic": "test", "value": {"TIME": 10}},
+        {"topic": "test", "value": {"TIME": 11}},
+        {"topic": "test", "value": {"TIME": null}}
+      ],
+      "outputs": [
+        {"topic": "TEST2", "value": {"TIME": 10}}
+      ]
+    },
+    {
+      "name": "between",
+      "statements": [
+        "CREATE STREAM TEST (ID STRING KEY, TIME TIME) WITH (kafka_topic='test', value_format='AVRO');",
+        "CREATE STREAM TEST2 AS SELECT * FROM TEST WHERE TIME BETWEEN '00:00:00.005' AND '00:00:00.010';"
+      ],
+      "inputs": [
+        {"topic": "test", "value": {"TIME": "1"}},
+        {"topic": "test", "value": {"TIME": "6"}},
+        {"topic": "test", "value": {"TIME": "12"}},
+        {"topic": "test", "value": {"TIME": null}}
+      ],
+      "outputs": [
+        {"topic": "TEST2", "value": {"TIME": 6}}
+      ]
+    },
+    {
       "name": "time schema inference",
       "statements": [
         "CREATE STREAM INPUT WITH (kafka_topic='input', value_format='AVRO');",
@@ -142,195 +330,6 @@
       ],
       "inputs": [{"topic": "input", "value": {"c1": 4000}}],
       "outputs": [{"topic": "OUTPUT", "value": {"C2": "00:00:04"}}]
-=======
-      "name": "equal - time time",
-      "statements": [
-        "CREATE STREAM TEST (ID STRING KEY, a TIME, b TIME) WITH (kafka_topic='test', value_format='AVRO');",
-        "CREATE STREAM TEST2 AS SELECT ID, (a = b) AS RESULT FROM TEST;"
-      ],
-      "inputs": [
-        {"topic": "test", "value": {"A": 10, "B": 10}},
-        {"topic": "test", "value": {"A": 10, "B": 100}},
-        {"topic": "test", "value": {"A": null, "B": 100}},
-        {"topic": "test", "value": {"A": null, "B": null}}
-      ],
-      "outputs": [
-        {"topic": "TEST2", "value": {"RESULT": true}},
-        {"topic": "TEST2", "value": {"RESULT": false}},
-        {"topic": "TEST2", "value": {"RESULT": false}},
-        {"topic": "TEST2", "value": {"RESULT": false}}
-      ]
-    },
-    {
-      "name": "not equal - time time",
-      "statements": [
-        "CREATE STREAM TEST (ID STRING KEY, a TIME, b TIME) WITH (kafka_topic='test', value_format='AVRO');",
-        "CREATE STREAM TEST2 AS SELECT ID, (a <> b) AS RESULT FROM TEST;"
-      ],
-      "inputs": [
-        {"topic": "test", "value": {"A": 10, "B": 10}},
-        {"topic": "test", "value": {"A": 10, "B": 12}},
-        {"topic": "test", "value": {"A": null, "B": 10}},
-        {"topic": "test", "value": {"A": null, "B": null}}
-      ],
-      "outputs": [
-        {"topic": "TEST2", "value": {"RESULT": false}},
-        {"topic": "TEST2", "value": {"RESULT": true}},
-        {"topic": "TEST2", "value": {"RESULT": false}},
-        {"topic": "TEST2", "value": {"RESULT": false}}
-      ]
-    },
-    {
-      "name": "is distinct - time time",
-      "statements": [
-        "CREATE STREAM TEST (ID STRING KEY, a TIME, b TIME) WITH (kafka_topic='test', value_format='AVRO');",
-        "CREATE STREAM TEST2 AS SELECT ID, (a IS DISTINCT FROM b) AS RESULT FROM TEST;"
-      ],
-      "inputs": [
-        {"topic": "test", "value": {"A": 10, "B": 10}},
-        {"topic": "test", "value": {"A": 10, "B": 12}},
-        {"topic": "test", "value": {"A": null, "B": 10}},
-        {"topic": "test", "value": {"A": null, "B": null}}
-      ],
-      "outputs": [
-        {"topic": "TEST2", "value": {"RESULT": false}},
-        {"topic": "TEST2", "value": {"RESULT": true}},
-        {"topic": "TEST2", "value": {"RESULT": true}},
-        {"topic": "TEST2", "value": {"RESULT": false}}
-      ]
-    },
-    {
-      "name": "less than - time time",
-      "statements": [
-        "CREATE STREAM TEST (ID STRING KEY, a TIME, b TIME) WITH (kafka_topic='test', value_format='AVRO');",
-        "CREATE STREAM TEST2 AS SELECT ID, (a < b) AS RESULT FROM TEST;"
-      ],
-      "inputs": [
-        {"topic": "test", "value": {"A": 10, "B": 10}},
-        {"topic": "test", "value": {"A": 10, "B": 12}},
-        {"topic": "test", "value": {"A": null, "B": 10}},
-        {"topic": "test", "value": {"A": null, "B": null}}
-      ],
-      "outputs": [
-        {"topic": "TEST2", "value": {"RESULT": false}},
-        {"topic": "TEST2", "value": {"RESULT": true}},
-        {"topic": "TEST2", "value": {"RESULT": false}},
-        {"topic": "TEST2", "value": {"RESULT": false}}
-      ]
-    },
-    {
-      "name": "LEQ - time time",
-      "statements": [
-        "CREATE STREAM TEST (ID STRING KEY, a TIME, b TIME) WITH (kafka_topic='test', value_format='AVRO');",
-        "CREATE STREAM TEST2 AS SELECT ID, (a <= b) AS RESULT FROM TEST;"
-      ],
-      "inputs": [
-        {"topic": "test", "value": {"A": 10, "B": 3}},
-        {"topic": "test", "value": {"A": 10, "B": 10}},
-        {"topic": "test", "value": {"A": 10, "B": 12}},
-        {"topic": "test", "value": {"A": null, "B": 10}},
-        {"topic": "test", "value": {"A": null, "B": null}}
-      ],
-      "outputs": [
-        {"topic": "TEST2", "value": {"RESULT": false}},
-        {"topic": "TEST2", "value": {"RESULT": true}},
-        {"topic": "TEST2", "value": {"RESULT": true}},
-        {"topic": "TEST2", "value": {"RESULT": false}},
-        {"topic": "TEST2", "value": {"RESULT": false}}
-      ]
-    },
-    {
-      "name": "GEQ - time time",
-      "statements": [
-        "CREATE STREAM TEST (ID STRING KEY, a TIME, b TIME) WITH (kafka_topic='test', value_format='AVRO');",
-        "CREATE STREAM TEST2 AS SELECT ID, (a >= b) AS RESULT FROM TEST;"
-      ],
-      "inputs": [
-        {"topic": "test", "value": {"A": 10, "B": 3}},
-        {"topic": "test", "value": {"A": 10, "B": 10}},
-        {"topic": "test", "value": {"A": 10, "B": 12}},
-        {"topic": "test", "value": {"A": null, "B": 10}},
-        {"topic": "test", "value": {"A": null, "B":  null}}
-      ],
-      "outputs": [
-        {"topic": "TEST2", "value": {"RESULT": true}},
-        {"topic": "TEST2", "value": {"RESULT": true}},
-        {"topic": "TEST2", "value": {"RESULT": false}},
-        {"topic": "TEST2", "value": {"RESULT": false}},
-        {"topic": "TEST2", "value": {"RESULT": false}}
-      ]
-    },
-    {
-      "name": "greater than - time time",
-      "statements": [
-        "CREATE STREAM TEST (ID STRING KEY, a TIME, b TIME) WITH (kafka_topic='test', value_format='AVRO');",
-        "CREATE STREAM TEST2 AS SELECT ID, (a > b) AS RESULT FROM TEST;"
-      ],
-      "inputs": [
-        {"topic": "test", "value": {"A": 10, "B": 3}},
-        {"topic": "test", "value": {"A": 10, "B": 10}},
-        {"topic": "test", "value": {"A": 10, "B": 12}},
-        {"topic": "test", "value": {"A": null, "B": 10}},
-        {"topic": "test", "value": {"A": null, "B":  null}}
-      ],
-      "outputs": [
-        {"topic": "TEST2", "value": {"RESULT": true}},
-        {"topic": "TEST2", "value": {"RESULT": false}},
-        {"topic": "TEST2", "value": {"RESULT": false}},
-        {"topic": "TEST2", "value": {"RESULT": false}},
-        {"topic": "TEST2", "value": {"RESULT": false}}
-      ]
-    },
-    {
-      "name": "greater than - time string",
-      "statements": [
-        "CREATE STREAM TEST (ID STRING KEY, a time) WITH (kafka_topic='test', value_format='AVRO');",
-        "CREATE STREAM TEST2 AS SELECT ID, (a > '00:00:00.010') AS RESULT FROM TEST;"
-      ],
-      "inputs": [
-        {"topic": "test", "value": {"A": 10}},
-        {"topic": "test", "value": {"A": 11}},
-        {"topic": "test", "value": {"A": 9}},
-        {"topic": "test", "value": {"A": null}}
-      ],
-      "outputs": [
-        {"topic": "TEST2", "value": {"RESULT": false}},
-        {"topic": "TEST2", "value": {"RESULT": true}},
-        {"topic": "TEST2", "value": {"RESULT": false}},
-        {"topic": "TEST2", "value": {"RESULT": false}}
-      ]
-    },
-    {
-      "name": "filter",
-      "statements": [
-        "CREATE STREAM TEST (ID STRING KEY, TIME TIME) WITH (kafka_topic='test', value_format='AVRO');",
-        "CREATE STREAM TEST2 AS SELECT * FROM TEST WHERE TIME='00:00:00.010';"
-      ],
-      "inputs": [
-        {"topic": "test", "value": {"TIME": 10}},
-        {"topic": "test", "value": {"TIME": 11}},
-        {"topic": "test", "value": {"TIME": null}}
-      ],
-      "outputs": [
-        {"topic": "TEST2", "value": {"TIME": 10}}
-      ]
-    },
-    {
-      "name": "between",
-      "statements": [
-        "CREATE STREAM TEST (ID STRING KEY, TIME TIME) WITH (kafka_topic='test', value_format='AVRO');",
-        "CREATE STREAM TEST2 AS SELECT * FROM TEST WHERE TIME BETWEEN '00:00:00.005' AND '00:00:00.010';"
-      ],
-      "inputs": [
-        {"topic": "test", "value": {"TIME": "1"}},
-        {"topic": "test", "value": {"TIME": "6"}},
-        {"topic": "test", "value": {"TIME": "12"}},
-        {"topic": "test", "value": {"TIME": null}}
-      ],
-      "outputs": [
-        {"topic": "TEST2", "value": {"TIME": 6}}
-      ]
->>>>>>> 6e4e727c
     }
   ]
 }