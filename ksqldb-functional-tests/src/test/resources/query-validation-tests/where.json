--- conflicted
+++ resolved
@@ -55,11 +55,7 @@
       ],
       "expectedException": {
         "type": "io.confluent.ksql.util.KsqlStatementException",
-<<<<<<< HEAD
-        "message": "Line: 2, Col: 55: WHERE column 'BOB' cannot be resolved."
-=======
         "message": "WHERE column 'BOB' cannot be resolved."
->>>>>>> a4ef4d23
       }
     }
   ]
