{
  "comments": [
    "Tests covering Push queries"
  ],
  "tests": [
    {
      "name": "only key column",
      "statements": [
        "CREATE STREAM INPUT (K STRING KEY, ID INT) WITH (kafka_topic='test_topic', value_format='JSON');",
        "SELECT K FROM INPUT EMIT CHANGES LIMIT 2;"
      ],
      "inputs": [
        {"topic": "test_topic", "timestamp": 12345, "key": "11", "value": {"id": 100}},
        {"topic": "test_topic", "timestamp": 12365, "key": "12", "value": {"id": 101}}
      ],
      "responses": [
        {"admin": {"@type": "currentStatus"}},
        {"query": [
          {"header":{"schema":"`K` STRING"}},
          {"row":{"columns":["11"]}},
          {"row":{"columns":["12"]}},
          {"finalMessage":"Limit Reached"}
        ]}
      ]
    },
    {
      "name": "only value column",
      "statements": [
        "CREATE STREAM INPUT (K STRING KEY, ID INT) WITH (kafka_topic='test_topic', value_format='JSON');",
        "SELECT ID FROM INPUT EMIT CHANGES LIMIT 2;"
      ],
      "inputs": [
        {"topic": "test_topic", "timestamp": 12345, "key": "11", "value": {"id": 100}},
        {"topic": "test_topic", "timestamp": 12365, "key": "12", "value": {"id": 101}}
      ],
      "responses": [
        {"admin": {"@type": "currentStatus"}},
        {"query": [
          {"header":{"schema":"`ID` INTEGER"}},
          {"row":{"columns":[100]}},
          {"row":{"columns":[101]}},
          {"finalMessage":"Limit Reached"}
        ]}
      ]
    },
    {
      "name": "only literal",
      "statements": [
        "CREATE STREAM INPUT (K STRING KEY, ID INT) WITH (kafka_topic='test_topic', value_format='JSON');",
        "SELECT 1 AS I FROM INPUT EMIT CHANGES LIMIT 2;"
      ],
      "inputs": [
        {"topic": "test_topic", "timestamp": 12345, "key": "11", "value": {"id": 100}},
        {"topic": "test_topic", "timestamp": 12365, "key": "12", "value": {"id": 101}}
      ],
      "responses": [
        {"admin": {"@type": "currentStatus"}},
        {"query": [
          {"header":{"schema":"`I` INTEGER"}},
          {"row":{"columns":[1]}},
          {"row":{"columns":[1]}},
          {"finalMessage":"Limit Reached"}
        ]}
      ]
    },
    {
      "name": "explicit ROWTIME",
      "statements": [
        "CREATE STREAM INPUT (K STRING KEY, ID INT) WITH (kafka_topic='test_topic', value_format='JSON');",
        "SELECT ROWTIME, * FROM INPUT EMIT CHANGES LIMIT 2;"
      ],
      "inputs": [
        {"topic": "test_topic", "timestamp": 12345, "key": "11", "value": {"id": 100}},
        {"topic": "test_topic", "timestamp": 12365, "key": "11", "value": {"id": 101}}
      ],
      "responses": [
        {"admin": {"@type": "currentStatus"}},
        {"query": [
          {"header":{"schema":"`ROWTIME` BIGINT, `K` STRING, `ID` INTEGER"}},
          {"row":{"columns":[12345, "11", 100]}},
          {"row":{"columns":[12365, "11", 101]}},
          {"finalMessage":"Limit Reached"}
        ]}
      ]
    },
    {
      "name": "non-windowed stream - STRING key",
      "statements": [
        "CREATE STREAM INPUT (K STRING KEY, ID INT) WITH (kafka_topic='test_topic', value_format='JSON');",
        "SELECT * FROM INPUT EMIT CHANGES LIMIT 2;"
      ],
      "inputs": [
        {"topic": "test_topic", "timestamp": 12345, "key": "11", "value": {"id": 100}},
        {"topic": "test_topic", "timestamp": 12365, "key": "11", "value": {"id": 101}}
      ],
      "responses": [
        {"admin": {"@type": "currentStatus"}},
        {"query": [
          {"header":{"schema":"`K` STRING, `ID` INTEGER"}},
          {"row":{"columns":["11", 100]}},
          {"row":{"columns":["11", 101]}},
          {"finalMessage":"Limit Reached"}
        ]}
      ]
    },
    {
      "name": "non-windowed stream - INT key",
      "statements": [
        "CREATE STREAM INPUT (K INT KEY, ID INT) WITH (kafka_topic='test_topic', value_format='JSON');",
        "SELECT * FROM INPUT EMIT CHANGES LIMIT 2;"
      ],
      "inputs": [
        {"topic": "test_topic", "timestamp": 12345, "key": 11, "value": {"id": 100}},
        {"topic": "test_topic", "timestamp": 12365, "key": 11, "value": {"id": 101}}
      ],
      "responses": [
        {"admin": {"@type": "currentStatus"}},
        {"query": [
          {"header":{"schema":"`K` INTEGER, `ID` INTEGER"}},
          {"row":{"columns":[11, 100]}},
          {"row":{"columns":[11, 101]}},
          {"finalMessage":"Limit Reached"}
        ]}
      ]
    },
    {
      "name": "non-windowed stream - BIGINT key",
      "statements": [
        "CREATE STREAM INPUT (K BIGINT KEY, ID INT) WITH (kafka_topic='test_topic', value_format='JSON');",
        "SELECT * FROM INPUT EMIT CHANGES LIMIT 2;"
      ],
      "inputs": [
        {"topic": "test_topic", "timestamp": 12345, "key": 11, "value": {"id": 100}},
        {"topic": "test_topic", "timestamp": 12365, "key": 11, "value": {"id": 101}}
      ],
      "responses": [
        {"admin": {"@type": "currentStatus"}},
        {"query": [
          {"header":{"schema":"`K` BIGINT, `ID` INTEGER"}},
          {"row":{"columns":[11, 100]}},
          {"row":{"columns":[11, 101]}},
          {"finalMessage":"Limit Reached"}
        ]}
      ]
    },
    {
      "name": "non-windowed stream - DOUBLE key",
      "statements": [
        "CREATE STREAM INPUT (K DOUBLE KEY, ID INT) WITH (kafka_topic='test_topic', value_format='JSON');",
        "SELECT * FROM INPUT EMIT CHANGES LIMIT 2;"
      ],
      "inputs": [
        {"topic": "test_topic", "timestamp": 12345, "key": 11.0, "value": {"id": 100}},
        {"topic": "test_topic", "timestamp": 12365, "key": 11.0, "value": {"id": 101}}
      ],
      "responses": [
        {"admin": {"@type": "currentStatus"}},
        {"query": [
          {"header":{"schema":"`K` DOUBLE, `ID` INTEGER"}},
          {"row":{"columns":[11.0, 100]}},
          {"row":{"columns":[11.0, 101]}},
          {"finalMessage":"Limit Reached"}
        ]}
      ]
    },
    {
      "name": "windowed table - STRING key",
      "statements": [
        "CREATE STREAM INPUT (K STRING KEY, IGNORED INT) WITH (kafka_topic='test_topic', value_format='JSON');",
        "CREATE TABLE AGGREGATE AS SELECT K, COUNT(1) AS COUNT FROM INPUT WINDOW TUMBLING(SIZE 1 SECOND) GROUP BY K;",
        "SELECT * FROM AGGREGATE EMIT CHANGES LIMIT 2;"
      ],
      "inputs": [
        {"topic": "test_topic", "timestamp": 12345, "key": "11", "value": {"id": 100}},
        {"topic": "test_topic", "timestamp": 12365, "key": "11", "value": {"id": 101}}
      ],
      "responses": [
        {"admin": {"@type": "currentStatus"}},
        {"admin": {"@type": "currentStatus"}},
        {"query": [
          {"header":{"schema":"`K` STRING, `WINDOWSTART` BIGINT, `WINDOWEND` BIGINT, `COUNT` BIGINT"}},
          {"row":{"columns":["11", 12000, 13000, 1]}},
          {"row":{"columns":["11", 12000, 13000, 2]}},
          {"finalMessage":"Limit Reached"}
        ]}
      ]
    },
    {
      "name": "windowed table - INT key",
      "statements": [
        "CREATE STREAM INPUT (K INT KEY, IGNORED INT) WITH (kafka_topic='test_topic', value_format='JSON');",
        "CREATE TABLE AGGREGATE AS SELECT K, COUNT(1) AS COUNT FROM INPUT WINDOW TUMBLING(SIZE 1 SECOND) GROUP BY K;",
        "SELECT * FROM AGGREGATE EMIT CHANGES LIMIT 2;"
      ],
      "inputs": [
        {"topic": "test_topic", "timestamp": 12345, "key": 11, "value": {"id": 100}},
        {"topic": "test_topic", "timestamp": 12365, "key": 11, "value": {"id": 101}}
      ],
      "responses": [
        {"admin": {"@type": "currentStatus"}},
        {"admin": {"@type": "currentStatus"}},
        {"query": [
          {"header":{"schema":"`K` INTEGER, `WINDOWSTART` BIGINT, `WINDOWEND` BIGINT, `COUNT` BIGINT"}},
          {"row":{"columns":[11, 12000, 13000, 1]}},
          {"row":{"columns":[11, 12000, 13000, 2]}},
          {"finalMessage":"Limit Reached"}
        ]}
      ]
    },
    {
      "name": "windowed table - BIGINT key",
      "statements": [
        "CREATE STREAM INPUT (K BIGINT KEY, IGNORED INT) WITH (kafka_topic='test_topic', value_format='JSON');",
        "CREATE TABLE AGGREGATE AS SELECT K, COUNT(1) AS COUNT FROM INPUT WINDOW TUMBLING(SIZE 1 SECOND) GROUP BY K;",
        "SELECT * FROM AGGREGATE EMIT CHANGES LIMIT 2;"
      ],
      "inputs": [
        {"topic": "test_topic", "timestamp": 12345, "key": 11, "value": {"id": 100}},
        {"topic": "test_topic", "timestamp": 12365, "key": 11, "value": {"id": 101}}
      ],
      "responses": [
        {"admin": {"@type": "currentStatus"}},
        {"admin": {"@type": "currentStatus"}},
        {"query": [
          {"header":{"schema":"`K` BIGINT, `WINDOWSTART` BIGINT, `WINDOWEND` BIGINT, `COUNT` BIGINT"}},
          {"row":{"columns":[11, 12000, 13000, 1]}},
          {"row":{"columns":[11, 12000, 13000, 2]}},
          {"finalMessage":"Limit Reached"}
        ]}
      ]
    },
    {
      "name": "windowed table - DOUBLE key",
      "statements": [
        "CREATE STREAM INPUT (K DOUBLE KEY, IGNORED INT) WITH (kafka_topic='test_topic', value_format='JSON');",
        "CREATE TABLE AGGREGATE AS SELECT K, COUNT(1) AS COUNT FROM INPUT WINDOW TUMBLING(SIZE 1 SECOND) GROUP BY K;",
        "SELECT * FROM AGGREGATE EMIT CHANGES LIMIT 2;"
      ],
      "inputs": [
        {"topic": "test_topic", "timestamp": 12345, "key": 11.1, "value": {"id": 100}},
        {"topic": "test_topic", "timestamp": 12365, "key": 11.1, "value": {"id": 101}}
      ],
      "responses": [
        {"admin": {"@type": "currentStatus"}},
        {"admin": {"@type": "currentStatus"}},
        {"query": [
          {"header":{"schema":"`K` DOUBLE, `WINDOWSTART` BIGINT, `WINDOWEND` BIGINT, `COUNT` BIGINT"}},
          {"row":{"columns":[11.1, 12000, 13000, 1]}},
          {"row":{"columns":[11.1, 12000, 13000, 2]}},
          {"finalMessage":"Limit Reached"}
        ]}
      ]
    },
    {
      "name": "join with ROWTIME",
      "statements": [
        "CREATE STREAM INPUT_1 (K STRING KEY, ID INT) WITH (kafka_topic='test_topic_1', value_format='JSON');",
        "CREATE STREAM INPUT_2 (K STRING KEY, ID INT) WITH (kafka_topic='test_topic_2', value_format='JSON');",
        "SELECT *, I1.ROWTIME, I2.ROWTIME FROM INPUT_1 I1 JOIN INPUT_2 I2 WITHIN 60 SECONDS ON I1.K = I2.K EMIT CHANGES LIMIT 1;"
      ],
      "inputs": [
        {"topic": "test_topic_1", "timestamp": 12345, "key": "x", "value": {"id": 100}},
        {"topic": "test_topic_2", "timestamp": 12365, "key": "x", "value": {"id": 101}}
      ],
      "responses": [
        {"admin": {"@type": "currentStatus"}},
        {"admin": {"@type": "currentStatus"}},
        {"query": [
          {"header":{"schema":"`I1_K` STRING, `I1_ID` INTEGER, `I2_K` STRING, `I2_ID` INTEGER, `I1_ROWTIME` BIGINT, `I2_ROWTIME` BIGINT"}},
          {"row":{"columns":["x", 100, "x", 101, 12345, 12365]}},
          {"finalMessage":"Limit Reached"}
        ]}
      ]
    },
    {
      "name": "join on STRING key",
      "statements": [
        "CREATE STREAM INPUT_1 (K STRING KEY, ID INT) WITH (kafka_topic='test_topic_1', value_format='JSON');",
        "CREATE STREAM INPUT_2 (K STRING KEY, ID INT) WITH (kafka_topic='test_topic_2', value_format='JSON');",
        "SELECT * FROM INPUT_1 I1 JOIN INPUT_2 I2 WITHIN 60 SECONDS ON I1.K = I2.K EMIT CHANGES LIMIT 1;"
      ],
      "inputs": [
        {"topic": "test_topic_1", "timestamp": 12345, "key": "x", "value": {"id": 100}},
        {"topic": "test_topic_2", "timestamp": 12365, "key": "x", "value": {"id": 101}}
      ],
      "responses": [
        {"admin": {"@type": "currentStatus"}},
        {"admin": {"@type": "currentStatus"}},
        {"query": [
          {"header":{"schema":"`I1_K` STRING, `I1_ID` INTEGER, `I2_K` STRING, `I2_ID` INTEGER"}},
          {"row":{"columns":["x", 100, "x", 101]}},
          {"finalMessage":"Limit Reached"}
        ]}
      ]
    },
    {
      "name": "join on non-STRING key",
      "statements": [
        "CREATE STREAM INPUT_1 (K DOUBLE KEY, ID INT) WITH (kafka_topic='test_topic_1', value_format='JSON');",
        "CREATE STREAM INPUT_2 (K DOUBLE KEY, ID INT) WITH (kafka_topic='test_topic_2', value_format='JSON');",
        "SELECT * FROM INPUT_1 I1 JOIN INPUT_2 I2 WITHIN 60 SECONDS ON I1.K = I2.K EMIT CHANGES LIMIT 1;"
      ],
      "inputs": [
        {"topic": "test_topic_1", "timestamp": 12345, "key": 11.1, "value": {"id": 100}},
        {"topic": "test_topic_2", "timestamp": 12365, "key": 11.1, "value": {"id": 101}}
      ],
      "responses": [
        {"admin": {"@type": "currentStatus"}},
        {"admin": {"@type": "currentStatus"}},
        {"query": [
          {"header":{"schema":"`I1_K` DOUBLE, `I1_ID` INTEGER, `I2_K` DOUBLE, `I2_ID` INTEGER"}},
          {"row":{"columns":[11.1, 100, 11.1, 101]}},
          {"finalMessage":"Limit Reached"}
        ]}
      ]
    },
    {
      "name": "imported windowed stream - BIGINT KEY",
      "statements": [
        "CREATE STREAM INPUT (K BIGINT KEY, ID INT) WITH (kafka_topic='test_topic', value_format='JSON', WINDOW_TYPE='Session');",
        "SELECT * FROM INPUT EMIT CHANGES LIMIT 1;"
      ],
      "inputs": [
        {"topic": "test_topic", "timestamp": 34555, "key": 11, "value": {"id": 100}, "window": {"start": 12345, "end": 34555, "type": "session"}}
      ],
      "responses": [
        {"admin": {"@type": "currentStatus"}},
        {"query": [
          {"header":{"schema":"`K` BIGINT, `WINDOWSTART` BIGINT, `WINDOWEND` BIGINT, `ID` INTEGER"}},
          {"row":{"columns":[11, 12345, 34555, 100]}},
          {"finalMessage":"Limit Reached"}
        ]}
      ]
    },
    {
      "name": "imported windowed table - DOUBLE KEY",
      "statements": [
        "CREATE TABLE INPUT (K DOUBLE PRIMARY KEY, ID INT) WITH (kafka_topic='test_topic', value_format='JSON', WINDOW_TYPE='Tumbling', WINDOW_SIZE='1 SECOND');",
        "SELECT * FROM INPUT WHERE K = 11.1 AND WINDOWSTART=12000 EMIT CHANGES LIMIT 1;"
      ],
      "inputs": [
        {"topic": "test_topic", "timestamp": 12345, "key": 11.1, "value": {"id": 100}, "window": {"start": 11000, "end": 12000, "type": "time"}},
        {"topic": "test_topic", "timestamp": 12345, "key": 10.1, "value": {"id": 100}, "window": {"start": 12000, "end": 13000, "type": "time"}},
        {"topic": "test_topic", "timestamp": 12345, "key": 11.1, "value": {"id": 100}, "window": {"start": 12000, "end": 13000, "type": "time"}}
      ],
      "responses": [
        {"admin": {"@type": "currentStatus"}},
        {"query": [
          {"header":{"schema":"`K` DOUBLE, `WINDOWSTART` BIGINT, `WINDOWEND` BIGINT, `ID` INTEGER"}},
          {"row":{"columns":[11.1, 12000, 13000, 100]}},
          {"finalMessage":"Limit Reached"}
        ]}
      ]
    },
    {
      "name": "windowed table - access window bounds in select",
      "statements": [
        "CREATE STREAM INPUT (K STRING KEY, IGNORED INT) WITH (kafka_topic='test_topic', value_format='JSON');",
        "CREATE TABLE AGGREGATE AS SELECT K, COUNT(1) AS COUNT FROM INPUT WINDOW TUMBLING(SIZE 1 SECOND) GROUP BY K;",
        "SELECT TIMESTAMPTOSTRING(WINDOWSTART, 'yyyy-MM-dd HH:mm:ss Z', 'UTC') AS WSTART, TIMESTAMPTOSTRING(WINDOWEND, 'yyyy-MM-dd HH:mm:ss Z', 'UTC') AS WEND, COUNT FROM AGGREGATE EMIT CHANGES LIMIT 2;"
      ],
      "inputs": [
        {"topic": "test_topic", "timestamp": 1580223282123, "key": "11", "value": {"id": 100}},
        {"topic": "test_topic", "timestamp": 1580223282456, "key": "11", "value": {"id": 101}}
      ],
      "responses": [
        {"admin": {"@type": "currentStatus"}},
        {"admin": {"@type": "currentStatus"}},
        {"query": [
          {"header":{"schema":"`WSTART` STRING, `WEND` STRING, `COUNT` BIGINT"}},
          {"row":{"columns":["2020-01-28 14:54:42 +0000", "2020-01-28 14:54:43 +0000", 1]}},
          {"row":{"columns":["2020-01-28 14:54:42 +0000", "2020-01-28 14:54:43 +0000", 2]}},
          {"finalMessage":"Limit Reached"}
        ]}
      ]
    },
    {
      "name": "windowed join",
      "statements": [
        "CREATE STREAM S1 (K INT KEY, ID bigint) WITH (kafka_topic='left_topic', value_format='JSON', WINDOW_TYPE='Tumbling', WINDOW_SIZE='2 SECONDS');",
        "CREATE STREAM S2 (K INT KEY, ID bigint) WITH (kafka_topic='right_topic', value_format='JSON', WINDOW_TYPE='Tumbling', WINDOW_SIZE='2 SECOND');",
<<<<<<< HEAD
        "CREATE STREAM OUTPUT AS SELECT * FROM S1 JOIN S2 WITHIN 1 MINUTE ON S1.K = S2.K;",
        "SELECT * FROM OUTPUT EMIT CHANGES LIMIT 3;"
=======
        "CREATE STREAM OUTPUT as SELECT * FROM S1 JOIN S2 WITHIN 1 MINUTE ON S1.K = S2.K;",
        "SELECT * FROM OUTPUT EMIT CHANGES LIMIT 1;"
>>>>>>> 5bf9a7c9
      ],
      "inputs": [
        {"topic": "left_topic", "key": 1, "value": {"ID": 1}, "timestamp": 0, "window": {"start": 0, "end": 2000, "type": "time"}},
        {"topic": "right_topic", "key": 1, "value": {"ID": 4}, "timestamp": 0, "window": {"start": 0, "end": 2000, "type": "time"}}
      ],
      "responses": [
        {"admin": {"@type": "currentStatus"}},
        {"admin": {"@type": "currentStatus"}},
        {"admin": {"@type": "currentStatus"}},
        {"query": [
          {"header":{"schema":"`S1_K` INTEGER, `WINDOWSTART` BIGINT, `WINDOWEND` BIGINT, `S1_WINDOWSTART` BIGINT, `S1_WINDOWEND` BIGINT, `S1_ID` BIGINT, `S2_K` INTEGER, `S2_WINDOWSTART` BIGINT, `S2_WINDOWEND` BIGINT, `S2_ID` BIGINT"}},
          {"row":{"columns":[1, 0, 2000, 0, 2000, 1, 1, 0, 2000, 4]}},
          {"finalMessage":"Limit Reached"}
        ]}
      ]
    },
    {
      "name": "windowed join - with rowtime",
      "statements": [
        "CREATE STREAM S1 (K INT KEY, ID bigint) WITH (kafka_topic='left_topic', value_format='JSON', WINDOW_TYPE='Tumbling', WINDOW_SIZE='2 SECONDS');",
        "CREATE STREAM S2 (K INT KEY, ID bigint) WITH (kafka_topic='right_topic', value_format='JSON', WINDOW_TYPE='Tumbling', WINDOW_SIZE='2 SECOND');",
<<<<<<< HEAD
        "CREATE STREAM OUTPUT AS SELECT * FROM S1 JOIN S2 WITHIN 1 MINUTE ON S1.K = S2.K;",
        "SELECT ROWTIME, * FROM OUTPUT EMIT CHANGES LIMIT 3;"
=======
        "CREATE STREAM OUTPUT as SELECT * FROM S1 JOIN S2 WITHIN 1 MINUTE ON S1.K = S2.K;",
        "SELECT ROWTIME, * FROM OUTPUT EMIT CHANGES LIMIT 1;"
>>>>>>> 5bf9a7c9
      ],
      "inputs": [
        {"topic": "left_topic", "key": 1, "value": {"ID": 1}, "timestamp": 0, "window": {"start": 0, "end": 2000, "type": "time"}},
        {"topic": "right_topic", "key": 1, "value": {"ID": 4}, "timestamp": 0, "window": {"start": 0, "end": 2000, "type": "time"}}
      ],
      "responses": [
        {"admin": {"@type": "currentStatus"}},
        {"admin": {"@type": "currentStatus"}},
        {"admin": {"@type": "currentStatus"}},
        {"query": [
          {"header":{"schema":"`ROWTIME` BIGINT, `S1_K` INTEGER, `WINDOWSTART` BIGINT, `WINDOWEND` BIGINT, `S1_WINDOWSTART` BIGINT, `S1_WINDOWEND` BIGINT, `S1_ID` BIGINT, `S2_K` INTEGER, `S2_WINDOWSTART` BIGINT, `S2_WINDOWEND` BIGINT, `S2_ID` BIGINT"}},
          {"row":{"columns":[0, 1, 0, 2000, 0, 2000, 1, 1, 0, 2000, 4]}},
          {"finalMessage":"Limit Reached"}
        ]}
      ]
    },
    {
      "name": "Should not allow foreign key join on windowed tables",
      "statements": [
        "CREATE TABLE left_table (k STRING PRIMARY KEY, f1 STRING) WITH (kafka_topic='left_topic', value_format='JSON', WINDOW_TYPE='Tumbling', WINDOW_SIZE='1 SECOND');",
        "CREATE TABLE right_table (k STRING PRIMARY KEY, id INT) WITH (kafka_topic='right_topic', value_format='JSON', WINDOW_TYPE='Tumbling', WINDOW_SIZE='1 SECOND');",
        "SELECT * FROM left_table JOIN right_table ON left_table.f1 = right_table.k EMIT CHANGES;"
      ],
      "expectedError": {
        "type": "io.confluent.ksql.rest.entity.KsqlErrorMessage",
        "message": "Foreign-key table-table joins are not supported on windowed tables.",
        "status": 400
      }
    },
    {
      "name": "windowed GROUP BY - window bounds in SELECT",
      "statements": [
        "CREATE STREAM TEST (K INT KEY, IGNORED INT) WITH (kafka_topic='test_topic', value_format='JSON');",
        "SELECT windowstart, windowend, count(1) AS count FROM test WINDOW TUMBLING (SIZE 1 SECOND) GROUP BY K EMIT CHANGES LIMIT 2;"
      ],
      "inputs": [
        {"topic": "test_topic", "key": 0, "value": {}, "timestamp": 10345},
        {"topic": "test_topic", "key": 0, "value": {}, "timestamp": 13251}
      ],
      "responses": [
        {"admin": {"@type": "currentStatus"}},
        {"query": [
          {"header":{"schema":"`WINDOWSTART` BIGINT, `WINDOWEND` BIGINT, `COUNT` BIGINT"}},
          {"row":{"columns":[10000, 11000, 1]}},
          {"row":{"columns":[13000, 14000, 1]}},
          {"finalMessage":"Limit Reached"}
        ]}
      ]
    },
    {
      "name": "windowed GROUP BY - key not in projection",
      "statements": [
        "CREATE STREAM TEST (K INT KEY, ID INT) WITH (kafka_topic='test_topic', value_format='JSON');",
        "SELECT count(1) AS count FROM test WINDOW TUMBLING (SIZE 1 SECOND) GROUP BY ID EMIT CHANGES LIMIT 2;"
      ],
      "inputs": [
        {"topic": "test_topic", "key": 0, "value": {"id": 2}, "timestamp": 10345},
        {"topic": "test_topic", "key": 1, "value": {"id": 2}, "timestamp": 13251}
      ],
      "responses": [
        {"admin": {"@type": "currentStatus"}},
        {"query": [
          {"header":{"schema":"`COUNT` BIGINT"}},
          {"row":{"columns":[1]}},
          {"row":{"columns":[1]}},
          {"finalMessage":"Limit Reached"}
        ]}
      ]
    },
    {
      "name": "non-windowed GROUP BY - key not in projection",
      "statements": [
        "CREATE STREAM TEST (K INT KEY, ID INT) WITH (kafka_topic='test_topic', value_format='JSON');",
        "SELECT count(1) AS count FROM test GROUP BY ID EMIT CHANGES LIMIT 2;"
      ],
      "inputs": [
        {"topic": "test_topic", "key": 0, "value": {"id": 2}, "timestamp": 10345},
        {"topic": "test_topic", "key": 1, "value": {"id": 2}, "timestamp": 13251}
      ],
      "responses": [
        {"admin": {"@type": "currentStatus"}},
        {"query": [
          {"header":{"schema":"`COUNT` BIGINT"}},
          {"row":{"columns":[1]}},
          {"row":{"columns":[2]}},
          {"finalMessage":"Limit Reached"}
        ]}
      ]
    },
    {
      "name": "windowed GROUP BY - repartition - key in projection",
      "statements": [
        "CREATE STREAM TEST (K INT KEY, ID INT) WITH (kafka_topic='test_topic', value_format='JSON');",
        "SELECT ID, count(1) AS count FROM test WINDOW TUMBLING (SIZE 1 SECOND) GROUP BY ID EMIT CHANGES LIMIT 2;"
      ],
      "inputs": [
        {"topic": "test_topic", "key": 0, "value": {"id": 2}, "timestamp": 10345},
        {"topic": "test_topic", "key": 1, "value": {"id": 2}, "timestamp": 13251}
      ],
      "responses": [
        {"admin": {"@type": "currentStatus"}},
        {"query": [
          {"header":{"schema":"`ID` INTEGER, `COUNT` BIGINT"}},
          {"row":{"columns":[2, 1]}},
          {"row":{"columns":[2, 1]}},
          {"finalMessage":"Limit Reached"}
        ]}
      ]
    },
    {
      "name": "windowed GROUP BY - no-repartition - key in projection",
      "statements": [
        "CREATE STREAM TEST (K INT KEY, ID INT) WITH (kafka_topic='test_topic', value_format='JSON');",
        "SELECT K, COUNT(1) AS count FROM TEST WINDOW TUMBLING (SIZE 1 SECOND) GROUP BY K EMIT CHANGES LIMIT 2;"
      ],
      "inputs": [
        {"topic": "test_topic", "key": 0, "value": {"ID": 2}, "timestamp": 10345},
        {"topic": "test_topic", "key": 1, "value": {"Id": 2}, "timestamp": 13251}
      ],
      "responses": [
        {"admin": {"@type": "currentStatus"}},
        {"query": [
          {"header":{"schema":"`K` INTEGER, `COUNT` BIGINT"}},
          {"row":{"columns":[0, 1]}},
          {"row":{"columns":[1, 1]}},
          {"finalMessage":"Limit Reached"}
        ]}
      ]
    },
    {
      "name": "non-windowed GROUP BY - key in projection",
      "statements": [
        "CREATE STREAM TEST (K INT KEY, ID INT) WITH (kafka_topic='test_topic', value_format='JSON');",
        "SELECT ID, count(1) AS count FROM test GROUP BY ID EMIT CHANGES LIMIT 2;"
      ],
      "inputs": [
        {"topic": "test_topic", "key": 0, "value": {"id": 2}, "timestamp": 10345},
        {"topic": "test_topic", "key": 1, "value": {"id": 2}, "timestamp": 13251}
      ],
      "responses": [
        {"admin": {"@type": "currentStatus"}},
        {"query": [
          {"header":{"schema":"`ID` INTEGER, `COUNT` BIGINT"}},
          {"row":{"columns":[2, 1]}},
          {"row":{"columns":[2, 2]}},
          {"finalMessage":"Limit Reached"}
        ]}
      ]
    },
    {
      "name": "non-windowed GROUP BY expression - key not in projection",
      "statements": [
        "CREATE STREAM TEST (K INT KEY, ID INT) WITH (kafka_topic='test_topic', value_format='JSON');",
        "SELECT count(1) AS count FROM test GROUP BY ABS(ID) EMIT CHANGES LIMIT 2;"
      ],
      "inputs": [
        {"topic": "test_topic", "key": 0, "value": {"id": 2}, "timestamp": 10345},
        {"topic": "test_topic", "key": 1, "value": {"id": 2}, "timestamp": 13251}
      ],
      "responses": [
        {"admin": {"@type": "currentStatus"}},
        {"query": [
          {"header":{"schema":"`COUNT` BIGINT"}},
          {"row":{"columns":[1]}},
          {"row":{"columns":[2]}},
          {"finalMessage":"Limit Reached"}
        ]}
      ]
    },
    {
      "name": "aggregate with no value columns",
      "statements": [
        "CREATE STREAM TEST (K INT KEY, IGNORED INT) WITH (kafka_topic='test_topic', value_format='JSON');",
        "SELECT K FROM test GROUP BY K HAVING COUNT(K) > 1 EMIT CHANGES LIMIT 2;"
      ],
      "inputs": [
        {"topic": "test_topic", "key": 0, "value": {}, "timestamp": 10345},
        {"topic": "test_topic", "key": 0, "value": {}, "timestamp": 13251},
        {"topic": "test_topic", "key": 0, "value": {}, "timestamp": 13253}
      ],
      "responses": [
        {"admin": {"@type": "currentStatus"}},
        {"query": [
          {"header":{"schema":"`K` INTEGER"}},
          {"row":{"columns":[0]}},
          {"row":{"columns":[0]}},
          {"finalMessage":"Limit Reached"}
        ]}
      ]
    },
    {
      "name": "key and rowtime in projection",
      "statements": [
        "CREATE STREAM TEST (K INT KEY, IGNORED INT) WITH (kafka_topic='test_topic', value_format='JSON');",
        "SELECT rowtime, k FROM test EMIT CHANGES LIMIT 2;"
      ],
      "inputs": [
        {"topic": "test_topic", "key": 0, "value": {}, "timestamp": 10345},
        {"topic": "test_topic", "key": 1, "value": {}, "timestamp": 13251}
      ],
      "responses": [
        {"admin": {"@type": "currentStatus"}},
        {"query": [
          {"header":{"schema":"`ROWTIME` BIGINT, `K` INTEGER"}},
          {"row":{"columns":[10345, 0]}},
          {"row":{"columns":[13251, 1]}},
          {"finalMessage":"Limit Reached"}
        ]}
      ]
    },
    {
      "name": "windowed GROUP BY - window bounds in WHERE",
      "statements": [
        "CREATE STREAM TEST (K INT KEY, IGNORED INT) WITH (kafka_topic='test_topic', value_format='JSON');",
        "SELECT count(1) FROM test WINDOW TUMBLING (SIZE 1 SECOND) WHERE windowstart > 1000 AND windowend < 1000000000 GROUP BY K EMIT CHANGES LIMIT 1;"
      ],
      "expectedError": {
        "type": "io.confluent.ksql.rest.entity.KsqlErrorMessage",
        "message": "Error in WHERE expression: Unknown column WINDOWSTART.",
        "status": 400
      }
    },
    {
      "name": "windowed GROUP BY - window bounds in HAVING",
      "statements": [
        "CREATE STREAM TEST (K INT KEY, IGNORED INT) WITH (kafka_topic='test_topic', value_format='JSON');",
        "SELECT count(1) FROM test WINDOW TUMBLING (SIZE 1 SECOND) GROUP BY K having min(windowstart) > 1000 EMIT CHANGES LIMIT 1;"
      ],
      "expectedError": {
        "type": "io.confluent.ksql.rest.entity.KsqlErrorMessage",
        "message": "Window bounds column WINDOWSTART can only be used in the SELECT clause of windowed aggregations",
        "status": 400
      }
    },
    {
      "name": "zero limit",
      "statements": [
        "CREATE STREAM INPUT (K STRING KEY, ID INT) WITH (kafka_topic='test_topic', value_format='JSON');",
        "SELECT * FROM INPUT EMIT CHANGES LIMIT 0;"
      ],
      "inputs": [
        {"topic": "test_topic", "timestamp": 12345, "key": "11", "value": {"id": 100}}
      ],
      "responses": [
        {"admin": {"@type": "currentStatus"}},
        {"query": [
          {"header":{"schema":"`K` STRING, `ID` INTEGER"}},
          {"finalMessage":"Limit Reached"}
        ]}
      ]
    },
    {
      "name": "out-of-order columns",
      "statements": [
        "CREATE STREAM INPUT (K STRING KEY, ID INT) WITH (kafka_topic='test_topic', value_format='JSON');",
        "SELECT ID, K FROM INPUT EMIT CHANGES LIMIT 2;"
      ],
      "inputs": [
        {"topic": "test_topic", "timestamp": 12345, "key": "11", "value": {"id": 100}},
        {"topic": "test_topic", "timestamp": 12365, "key": "11", "value": {"id": 101}}
      ],
      "responses": [
        {"admin": {"@type": "currentStatus"}},
        {"query": [
          {"header":{"schema":"`ID` INTEGER, `K` STRING"}},
          {"row":{"columns":[100, "11"]}},
          {"row":{"columns":[101, "11"]}},
          {"finalMessage":"Limit Reached"}
        ]}
      ]
    },
    {
      "name": "streams without key columns",
      "statements": [
        "CREATE STREAM INPUT (K STRING, ID INT) WITH (kafka_topic='test_topic', value_format='JSON');",
        "SELECT K, ID FROM INPUT EMIT CHANGES LIMIT 2;"
      ],
      "inputs": [
        {"topic": "test_topic", "timestamp": 12345, "key": "should be ignored", "value": {"k": "a", "id": 100}},
        {"topic": "test_topic", "timestamp": 12365, "key": "should be ignored", "value": {"k": "b", "id": 101}}
      ],
      "responses": [
        {"admin": {"@type": "currentStatus"}},
        {"query": [
          {"header":{"schema":"`K` STRING, `ID` INTEGER"}},
          {"row":{"columns":["a", 100]}},
          {"row":{"columns":["b", 101]}},
          {"finalMessage":"Limit Reached"}
        ]}
      ]
    },
    {
      "name": "streams without key columns - grouped",
      "statements": [
        "CREATE STREAM INPUT (K STRING, ID INT) WITH (kafka_topic='test_topic', value_format='JSON');",
        "SELECT K, COUNT(K) AS COUNT FROM INPUT GROUP BY K EMIT CHANGES LIMIT 2;"
      ],
      "inputs": [
        {"topic": "test_topic", "timestamp": 12345, "key": "should be ignored", "value": {"k": "a", "id": 100}},
        {"topic": "test_topic", "timestamp": 12365, "key": "should be ignored", "value": {"k": "b", "id": 101}}
      ],
      "responses": [
        {"admin": {"@type": "currentStatus"}},
        {"query": [
          {"header":{"schema":"`K` STRING, `COUNT` BIGINT"}},
          {"row":{"columns":["a", 1]}},
          {"row":{"columns":["b", 1]}},
          {"finalMessage":"Limit Reached"}
        ]}
      ]
    },
    {
      "name": "streams without key columns - windowed and grouped",
      "statements": [
        "CREATE STREAM INPUT (K STRING, ID INT) WITH (kafka_topic='test_topic', value_format='JSON');",
        "SELECT K, COUNT(K) AS COUNT, WINDOWSTART, WINDOWEND FROM INPUT WINDOW TUMBLING (SIZE 1 MINUTE) GROUP BY K EMIT CHANGES LIMIT 2;"
      ],
      "inputs": [
        {"topic": "test_topic", "timestamp": 12345, "key": "should be ignored", "value": {"k": "a", "id": 100}},
        {"topic": "test_topic", "timestamp": 12365, "key": "should be ignored", "value": {"k": "b", "id": 101}}
      ],
      "responses": [
        {"admin": {"@type": "currentStatus"}},
        {"query": [
          {"header":{"schema":"`K` STRING, `COUNT` BIGINT, `WINDOWSTART` BIGINT, `WINDOWEND` BIGINT"}},
          {"row":{"columns":["a", 1, 0, 60000]}},
          {"row":{"columns":["b", 1, 0, 60000]}},
          {"finalMessage":"Limit Reached"}
        ]}
      ]
    },
    {
      "name": "non-windowed stream - non-KAFKA key format",
      "statements": [
        "CREATE STREAM INPUT (K INT KEY, ID INT) WITH (kafka_topic='test_topic', format='JSON');",
        "SELECT * FROM INPUT EMIT CHANGES LIMIT 2;"
      ],
      "inputs": [
        {"topic": "test_topic", "timestamp": 12345, "key": 11, "value": {"id": 100}},
        {"topic": "test_topic", "timestamp": 12365, "key": 11, "value": {"id": 101}}
      ],
      "responses": [
        {"admin": {"@type": "currentStatus"}},
        {"query": [
          {"header":{"schema":"`K` INTEGER, `ID` INTEGER"}},
          {"row":{"columns":[11, 100]}},
          {"row":{"columns":[11, 101]}},
          {"finalMessage":"Limit Reached"}
        ]}
      ]
    },
    {
      "name": "non-windowed stream with nulls",
      "notes": "messages with a null value are deemed invalid and ignored",
      "statements": [
        "CREATE STREAM INPUT (K INT KEY, ID INT) WITH (kafka_topic='test_topic', value_format='JSON', partitions=1);",
        "SELECT * FROM INPUT EMIT CHANGES LIMIT 4;"
      ],
      "inputs": [
        {"topic": "test_topic", "timestamp": 1, "key": null, "value": {"id": 110}},
        {"topic": "test_topic", "timestamp": 2, "key": 10, "value": null},
        {"topic": "test_topic", "timestamp": 4, "key": 11, "value": {}},
        {"topic": "test_topic", "timestamp": 3, "key": 11, "value": {"id": null}},
        {"topic": "test_topic", "timestamp": 5, "key": 11, "value": {"id": 111}}
      ],
      "responses": [
        {"admin": {"@type": "currentStatus"}},
        {"query": [
          {"header":{"schema":"`K` INTEGER, `ID` INTEGER"}},
          {"row":{"columns":[null, 110]}},
          {"row":{"columns":[11, null]}},
          {"row":{"columns":[11, null]}},
          {"row":{"columns":[11, 111]}},
          {"finalMessage":"Limit Reached"}
        ]}
      ]
    },
    {
      "name": "windowed stream with nulls",
      "notes": "messages with a null value are deemed invalid and ignored",
      "statements": [
        "CREATE STREAM INPUT (K BIGINT KEY, ID INT) WITH (kafka_topic='test_topic', value_format='JSON', WINDOW_TYPE='Session', partitions=1);",
        "SELECT * FROM INPUT EMIT CHANGES LIMIT 3;"
      ],
      "inputs": [
        {"topic": "test_topic", "timestamp": 1, "key": 10, "value": null, "window": {"start": 12346, "end": 34555, "type": "session"}},
        {"topic": "test_topic", "timestamp": 2, "key": 11, "value": {}, "window": {"start": 12347, "end": 34555, "type": "session"}},
        {"topic": "test_topic", "timestamp": 3, "key": 11, "value": {"id": null}, "window": {"start": 12348, "end": 34555, "type": "session"}},
        {"topic": "test_topic", "timestamp": 4, "key": 11, "value": {"id": 111}, "window": {"start": 12349, "end": 34555, "type": "session"}}
      ],
      "responses": [
        {"admin": {"@type": "currentStatus"}},
        {"query": [
          {"header":{"schema":"`K` BIGINT, `WINDOWSTART` BIGINT, `WINDOWEND` BIGINT, `ID` INTEGER"}},
          {"row":{"columns":[11, 12347, 34555, null]}},
          {"row":{"columns":[11, 12348, 34555, null]}},
          {"row":{"columns":[11, 12349, 34555, 111]}},
          {"finalMessage":"Limit Reached"}
        ]}
      ]
    },
    {
      "name": "non-windowed table with tombstones",
      "notes": "message at timestamp 3 is invalid as key is null, so will be ignored",
      "statements": [
        "CREATE TABLE INPUT (K INT PRIMARY KEY, ID INT) WITH (kafka_topic='test_topic', value_format='JSON', partitions=1);",
        "SELECT * FROM INPUT EMIT CHANGES LIMIT 5;"
      ],
      "inputs": [
        {"topic": "test_topic", "timestamp": 1, "key": 10, "value": {"id": 110}},
        {"topic": "test_topic", "timestamp": 2, "key": 10, "value": null},
        {"topic": "test_topic", "timestamp": 3, "key": null, "value": {"id": 123}},
        {"topic": "test_topic", "timestamp": 4, "key": 11, "value": {}},
        {"topic": "test_topic", "timestamp": 5, "key": 11, "value": {"id": null}},
        {"topic": "test_topic", "timestamp": 6, "key": 11, "value": {"id": 111}}
      ],
      "responses": [
        {"admin": {"@type": "currentStatus"}},
        {"query": [
          {"header":{"schema":"`K` INTEGER, `ID` INTEGER"}},
          {"row":{"columns":[10, 110]}},
          {"row":{"columns":[10, null],"tombstone":true}},
          {"row":{"columns":[11, null]}},
          {"row":{"columns":[11, null]}},
          {"row":{"columns":[11, 111]}},
          {"finalMessage":"Limit Reached"}
        ]}
      ]
    },
    {
      "name": "non-windowed table with tombstones - key not in projection",
      "notes": "message at timestamp 3 is invalid as key is null, so will be ignored",
      "statements": [
        "CREATE TABLE INPUT (K INT PRIMARY KEY, ID INT) WITH (kafka_topic='test_topic', value_format='JSON', partitions=1);",
        "SELECT ID FROM INPUT EMIT CHANGES LIMIT 5;"
      ],
      "inputs": [
        {"topic": "test_topic", "timestamp": 1, "key": 10, "value": {"id": 110}},
        {"topic": "test_topic", "timestamp": 2, "key": 10, "value": null},
        {"topic": "test_topic", "timestamp": 3, "key": null, "value": {"id": 123}},
        {"topic": "test_topic", "timestamp": 4, "key": 11, "value": {}},
        {"topic": "test_topic", "timestamp": 5, "key": 11, "value": {"id": null}},
        {"topic": "test_topic", "timestamp": 6, "key": 11, "value": {"id": 111}}
      ],
      "responses": [
        {"admin": {"@type": "currentStatus"}},
        {"query": [
          {"header":{"schema":"`ID` INTEGER"}},
          {"row":{"columns":[110]}},
          {"row":{"columns":[null],"tombstone":true}},
          {"row":{"columns":[null]}},
          {"row":{"columns":[null]}},
          {"row":{"columns":[111]}},
          {"finalMessage":"Limit Reached"}
        ]}
      ]
    },
    {
      "name": "windowed table with tombstones",
      "statements": [
        "CREATE STREAM INPUT (K INT KEY, VAL INT) WITH (kafka_topic='test_topic', value_format='JSON');",
        "CREATE TABLE AGGREGATE AS SELECT SUM(VAL) AS SUM, K FROM INPUT WINDOW TUMBLING(SIZE 1 SECOND) GROUP BY K HAVING SUM(VAL) > 0;",
        "SELECT * FROM AGGREGATE EMIT CHANGES LIMIT 3;"
      ],
      "inputs": [
        {"topic": "test_topic", "timestamp": 1, "key": 11, "value": {"val": 10}},
        {"topic": "test_topic", "timestamp": 2, "key": 11, "value": {"val": -20}},
        {"topic": "test_topic", "timestamp": 3, "key": 11, "value": {"val": 21}}
      ],
      "responses": [
        {"admin": {"@type": "currentStatus"}},
        {"admin": {"@type": "currentStatus"}},
        {"query": [
          {"header":{"schema":"`K` INTEGER, `WINDOWSTART` BIGINT, `WINDOWEND` BIGINT, `SUM` INTEGER"}},
          {"row":{"columns":[11, 0, 1000, 10]}},
          {"row":{"columns":[11, 0, 1000, null], "tombstone": true}},
          {"row":{"columns":[11, 0, 1000, 11]}},
          {"finalMessage":"Limit Reached"}
        ]}
      ]
    },
    {
      "name": "windowed table with tombstones - key not in projection",
      "statements": [
        "CREATE STREAM INPUT (K INT KEY, VAL INT) WITH (kafka_topic='test_topic', value_format='JSON');",
        "CREATE TABLE AGGREGATE AS SELECT K, SUM(VAL) AS SUM FROM INPUT WINDOW TUMBLING(SIZE 1 SECOND) GROUP BY K HAVING SUM(VAL) > 0;",
        "SELECT SUM FROM AGGREGATE EMIT CHANGES LIMIT 3;"
      ],
      "inputs": [
        {"topic": "test_topic", "timestamp": 1, "key": 11, "value": {"val": 10}},
        {"topic": "test_topic", "timestamp": 2, "key": 11, "value": {"val": -20}},
        {"topic": "test_topic", "timestamp": 3, "key": 11, "value": {"val": 21}}
      ],
      "responses": [
        {"admin": {"@type": "currentStatus"}},
        {"admin": {"@type": "currentStatus"}},
        {"query": [
          {"header":{"schema":"`SUM` INTEGER"}},
          {"row":{"columns":[10]}},
          {"row":{"columns":[null], "tombstone": true}},
          {"row":{"columns":[11]}},
          {"finalMessage":"Limit Reached"}
        ]}
      ]
    },
    {
      "name": "windowed table with tombstones - only window bounds in projection",
      "statements": [
        "CREATE STREAM INPUT (K INT KEY, VAL INT) WITH (kafka_topic='test_topic', value_format='JSON');",
        "CREATE TABLE AGGREGATE AS SELECT K, SUM(VAL) AS SUM FROM INPUT WINDOW TUMBLING(SIZE 1 SECOND) GROUP BY K HAVING SUM(VAL) > 0;",
        "SELECT SUM, WINDOWSTART, WINDOWEND FROM AGGREGATE EMIT CHANGES LIMIT 3;"
      ],
      "inputs": [
        {"topic": "test_topic", "timestamp": 1, "key": 11, "value": {"val": 10}},
        {"topic": "test_topic", "timestamp": 2, "key": 11, "value": {"val": -20}},
        {"topic": "test_topic", "timestamp": 3, "key": 11, "value": {"val": 21}}
      ],
      "responses": [
        {"admin": {"@type": "currentStatus"}},
        {"admin": {"@type": "currentStatus"}},
        {"query": [
          {"header":{"schema":"`SUM` INTEGER, `WINDOWSTART` BIGINT, `WINDOWEND` BIGINT"}},
          {"row":{"columns":[10, 0, 1000]}},
          {"row":{"columns":[null, 0, 1000], "tombstone": true}},
          {"row":{"columns":[11, 0, 1000]}},
          {"finalMessage":"Limit Reached"}
        ]}
      ]
    },
    {
      "name": "NULL Arithmetic Behavior - INTEGER addition",
      "statements": [
        "CREATE STREAM INPUT (ID INT) WITH (kafka_topic='test_topic', value_format='JSON');",
        "SELECT 1 + NULL FROM INPUT EMIT CHANGES;"
      ],
      "expectedError": {
        "type": "io.confluent.ksql.rest.entity.KsqlErrorMessage",
        "message": "Error processing expression: (1 + null). Arithmetic on types INTEGER and null are not supported.",
        "status": 400
      }
    },
    {
      "name": "NULL Arithmetic Behavior - MAP addition",
      "statements": [
        "CREATE STREAM INPUT (ID INT) WITH (kafka_topic='test_topic', value_format='JSON');",
        "SELECT MAP(1 := 'cat') + NULL FROM INPUT EMIT CHANGES;"
      ],
      "expectedError": {
        "type": "io.confluent.ksql.rest.entity.KsqlErrorMessage",
        "message": "Error processing expression: (MAP(1:='cat') + null). Arithmetic on types MAP<INTEGER, STRING> and null are not supported.",
        "status": 400
      }
    },
    {
      "name": "NULL Arithmetic Behavior - ARRAY addition",
      "statements": [
        "CREATE STREAM INPUT (ID INT) WITH (kafka_topic='test_topic', value_format='JSON');",
        "SELECT Array[1,2,3] + NULL FROM INPUT EMIT CHANGES;"
      ],
      "expectedError": {
        "type": "io.confluent.ksql.rest.entity.KsqlErrorMessage",
        "message": "Error processing expression: (ARRAY[1, 2, 3] + null). Arithmetic on types ARRAY<INTEGER> and null are not supported.",
        "status": 400
      }
    },
    {
      "name": "NULL Arithmetic Behavior - DECIMAL division",
      "statements": [
        "CREATE STREAM INPUT (ID INT) WITH (kafka_topic='test_topic', value_format='JSON');",
        "SELECT 5.0 / NULL FROM INPUT EMIT CHANGES;"
      ],
      "expectedError": {
        "type": "io.confluent.ksql.rest.entity.KsqlErrorMessage",
        "message": "Error processing expression: (5.0 / null). Arithmetic on types DECIMAL(2, 1) and null are not supported.",
        "status": 400
      }
    },
    {
      "name": "NULL Arithmetic Behavior - NULL NULL multiplication",
      "statements": [
        "CREATE STREAM INPUT (ID INT) WITH (kafka_topic='test_topic', value_format='JSON');",
        "SELECT NULL * NULL FROM INPUT EMIT CHANGES;"
      ],
      "expectedError": {
        "type": "io.confluent.ksql.rest.entity.KsqlErrorMessage",
        "message": "Error processing expression: (null * null). Arithmetic on types null and null are not supported.",
        "status": 400
      }
    }
  ]
}<|MERGE_RESOLUTION|>--- conflicted
+++ resolved
@@ -379,13 +379,8 @@
       "statements": [
         "CREATE STREAM S1 (K INT KEY, ID bigint) WITH (kafka_topic='left_topic', value_format='JSON', WINDOW_TYPE='Tumbling', WINDOW_SIZE='2 SECONDS');",
         "CREATE STREAM S2 (K INT KEY, ID bigint) WITH (kafka_topic='right_topic', value_format='JSON', WINDOW_TYPE='Tumbling', WINDOW_SIZE='2 SECOND');",
-<<<<<<< HEAD
         "CREATE STREAM OUTPUT AS SELECT * FROM S1 JOIN S2 WITHIN 1 MINUTE ON S1.K = S2.K;",
-        "SELECT * FROM OUTPUT EMIT CHANGES LIMIT 3;"
-=======
-        "CREATE STREAM OUTPUT as SELECT * FROM S1 JOIN S2 WITHIN 1 MINUTE ON S1.K = S2.K;",
         "SELECT * FROM OUTPUT EMIT CHANGES LIMIT 1;"
->>>>>>> 5bf9a7c9
       ],
       "inputs": [
         {"topic": "left_topic", "key": 1, "value": {"ID": 1}, "timestamp": 0, "window": {"start": 0, "end": 2000, "type": "time"}},
@@ -407,13 +402,8 @@
       "statements": [
         "CREATE STREAM S1 (K INT KEY, ID bigint) WITH (kafka_topic='left_topic', value_format='JSON', WINDOW_TYPE='Tumbling', WINDOW_SIZE='2 SECONDS');",
         "CREATE STREAM S2 (K INT KEY, ID bigint) WITH (kafka_topic='right_topic', value_format='JSON', WINDOW_TYPE='Tumbling', WINDOW_SIZE='2 SECOND');",
-<<<<<<< HEAD
         "CREATE STREAM OUTPUT AS SELECT * FROM S1 JOIN S2 WITHIN 1 MINUTE ON S1.K = S2.K;",
-        "SELECT ROWTIME, * FROM OUTPUT EMIT CHANGES LIMIT 3;"
-=======
-        "CREATE STREAM OUTPUT as SELECT * FROM S1 JOIN S2 WITHIN 1 MINUTE ON S1.K = S2.K;",
         "SELECT ROWTIME, * FROM OUTPUT EMIT CHANGES LIMIT 1;"
->>>>>>> 5bf9a7c9
       ],
       "inputs": [
         {"topic": "left_topic", "key": 1, "value": {"ID": 1}, "timestamp": 0, "window": {"start": 0, "end": 2000, "type": "time"}},
