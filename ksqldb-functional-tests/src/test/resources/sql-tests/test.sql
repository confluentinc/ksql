--- conflicted
+++ resolved
@@ -288,7 +288,6 @@
 ASSERT NULL VALUES b (id) KEY (2);
 
 ----------------------------------------------------------------------------------------------------
-<<<<<<< HEAD
 --@test: drop statement throws error
 --@expected.error: io.confluent.ksql.util.KsqlStatementException
 --@expected.message: The following streams and/or tables read from this source
@@ -304,12 +303,12 @@
 CREATE STREAM foo2 AS SELECT * FROM foo;
 DROP STREAM foo2;
 DROP STREAM foo;
-=======
+
+----------------------------------------------------------------------------------------------------
 --@test: insert bytes
 ----------------------------------------------------------------------------------------------------
 CREATE STREAM foo (id INT KEY, col1 BYTES) WITH (kafka_topic='foo', value_format='JSON');
 CREATE STREAM bar AS SELECT * FROM foo;
 
 INSERT INTO foo (rowtime, id, col1) VALUES (1, 1, 'IQ==');
-ASSERT VALUES bar (rowtime, id, col1) VALUES (1, 1, 'IQ==');
->>>>>>> 4925260c
+ASSERT VALUES bar (rowtime, id, col1) VALUES (1, 1, 'IQ==');