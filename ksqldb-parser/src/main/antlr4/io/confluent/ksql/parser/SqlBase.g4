/*
 * Copyright 2018 Confluent Inc.
 *
 * Licensed under the Confluent Community License (the "License"); you may not use
 * this file except in compliance with the License.  You may obtain a copy of the
 * License at
 *
 * http://www.confluent.io/confluent-community-license
 *
 * Unless required by applicable law or agreed to in writing, software
 * distributed under the License is distributed on an "AS IS" BASIS, WITHOUT
 * WARRANTIES OF ANY KIND, either express or implied.  See the License for the
 * specific language governing permissions and limitations under the License.
 */

grammar SqlBase;

tokens {
    DELIMITER
}

// channel names aren't supported in combined lexer/parser grammars
// so we just generate this constants into the SqlBaseLexer and use
// the corresponding numberliteral in this file
@lexer::members {
    public static final int COMMENTS = 2;
    public static final int WHITESPACE = 3;
    public static final int DIRECTIVES = 4;
}

statements
    : (singleStatement)* EOF
    ;

testStatement
    : (singleStatement | assertStatement ';' | runScript ';') EOF?
    ;

singleStatement
    : statement ';'
    ;

singleExpression
    : expression EOF
    ;

statement
    : query                                                                 #queryStatement
    | (LIST | SHOW) PROPERTIES                                              #listProperties
    | (LIST | SHOW) ALL? TOPICS EXTENDED?                                   #listTopics
    | (LIST | SHOW) STREAMS EXTENDED?                                       #listStreams
    | (LIST | SHOW) TABLES EXTENDED?                                        #listTables
    | (LIST | SHOW) FUNCTIONS                                               #listFunctions
    | (LIST | SHOW) (SOURCE | SINK)? CONNECTORS                             #listConnectors
    | (LIST | SHOW) TYPES                                                   #listTypes
    | (LIST | SHOW) VARIABLES                                               #listVariables
    | DESCRIBE sourceName EXTENDED?                                         #showColumns
    | DESCRIBE STREAMS EXTENDED?                                            #describeStreams
    | DESCRIBE FUNCTION identifier                                          #describeFunction
    | DESCRIBE CONNECTOR identifier                                         #describeConnector
    | PRINT (identifier| STRING) printClause                                #printTopic
    | (LIST | SHOW) QUERIES EXTENDED?                                       #listQueries
    | TERMINATE identifier                                                  #terminateQuery
    | TERMINATE ALL                                                         #terminateQuery
    | SET STRING EQ STRING                                                  #setProperty
    | UNSET STRING                                                          #unsetProperty
    | DEFINE variableName EQ variableValue                                  #defineVariable
    | UNDEFINE variableName                                                 #undefineVariable
    | CREATE (OR REPLACE)? STREAM (IF NOT EXISTS)? sourceName
                (tableElements)?
                (WITH tableProperties)?                                     #createStream
    | CREATE (OR REPLACE)? STREAM (IF NOT EXISTS)? sourceName
            (WITH tableProperties)? AS query                                #createStreamAs
    | CREATE (OR REPLACE)? TABLE (IF NOT EXISTS)? sourceName
                    (tableElements)?
                    (WITH tableProperties)?                                 #createTable
    | CREATE (OR REPLACE)? TABLE (IF NOT EXISTS)? sourceName
            (WITH tableProperties)? AS query                                #createTableAs
    | CREATE (SINK | SOURCE) CONNECTOR (IF NOT EXISTS)? identifier
             WITH tableProperties                                           #createConnector
    | INSERT INTO sourceName (WITH tableProperties)? query                  #insertInto
    | INSERT INTO sourceName (columns)? VALUES values                       #insertValues
    | DROP STREAM (IF EXISTS)? sourceName (DELETE TOPIC)?                   #dropStream
    | DROP TABLE (IF EXISTS)? sourceName (DELETE TOPIC)?                    #dropTable
    | DROP CONNECTOR (IF EXISTS)? identifier                                #dropConnector
    | EXPLAIN  (statement | identifier)                                     #explain
    | CREATE TYPE (IF NOT EXISTS)? identifier AS type                       #registerType
    | DROP TYPE (IF EXISTS)? identifier                                     #dropType
    | ALTER (STREAM | TABLE) sourceName alterOption (',' alterOption)*      #alterSource
    ;

assertStatement
    : ASSERT VALUES sourceName (columns)? VALUES values                     #assertValues
    | ASSERT NULL VALUES sourceName (columns)? KEY values                   #assertTombstone
    | ASSERT STREAM sourceName (tableElements)? (WITH tableProperties)?     #assertStream
    | ASSERT TABLE sourceName (tableElements)? (WITH tableProperties)?      #assertTable
    ;

runScript
    : RUN SCRIPT STRING
    ;

query
    : SELECT selectItem (',' selectItem)*
      FROM from=relation
      (WINDOW  windowExpression)?
      (WHERE where=booleanExpression)?
      (GROUP BY groupBy)?
      (PARTITION BY partitionBy)?
      (HAVING having=booleanExpression)?
      (EMIT resultMaterialization)?
      limitClause?
    ;

resultMaterialization
    : CHANGES
    | FINAL
    ;

alterOption
    : ADD (COLUMN)? identifier type
    ;

tableElements
    : '(' tableElement (',' tableElement)* ')'
    ;

tableElement
    : identifier type ((PRIMARY)? KEY)?
    ;

tableProperties
    : '(' tableProperty (',' tableProperty)* ')'
    ;

tableProperty
    : (identifier | STRING) EQ literal
    ;

printClause
      : (FROM BEGINNING)? intervalClause? limitClause?
      ;

intervalClause
    : (INTERVAL | SAMPLE) number
    ;

limitClause
    : LIMIT number
    ;

retentionClause
    : ',' RETENTION number windowUnit
    ;

gracePeriodClause
    : ',' GRACE PERIOD number windowUnit
    ;

windowExpression
    : (IDENTIFIER)?
     ( tumblingWindowExpression | hoppingWindowExpression | sessionWindowExpression )
    ;

tumblingWindowExpression
    : TUMBLING '(' SIZE number windowUnit (retentionClause)? (gracePeriodClause)?')'
    ;

hoppingWindowExpression
    : HOPPING '(' SIZE number windowUnit ',' ADVANCE BY number windowUnit (retentionClause)? (gracePeriodClause)?')'
    ;

sessionWindowExpression
    : SESSION '(' number windowUnit (retentionClause)? (gracePeriodClause)?')'
    ;

windowUnit
    : DAY
    | HOUR
    | MINUTE
    | SECOND
    | MILLISECOND
    | DAYS
    | HOURS
    | MINUTES
    | SECONDS
    | MILLISECONDS
    ;

groupBy
    : valueExpression (',' valueExpression)*
    | '(' (valueExpression (',' valueExpression)*)? ')'
    ;

partitionBy
    : valueExpression (',' valueExpression)*
    | '(' (valueExpression (',' valueExpression)*)? ')'
    ;

values
    : '(' (valueExpression (',' valueExpression)*)? ')'
    ;

selectItem
    : expression (AS? identifier)?  #selectSingle
    | identifier '.' ASTERISK       #selectAll
    | ASTERISK                      #selectAll
    ;

relation
    : left=aliasedRelation joinedSource+  #joinRelation
    | aliasedRelation                     #relationDefault
    ;

joinedSource
    : joinType JOIN aliasedRelation joinWindow? joinCriteria
    ;

joinType
    : INNER? #innerJoin
    | FULL OUTER? #outerJoin
    | LEFT OUTER? #leftJoin
    ;

joinWindow
    : WITHIN withinExpression
    ;

withinExpression
    : '(' joinWindowSize ',' joinWindowSize ')' # joinWindowWithBeforeAndAfter
    | joinWindowSize # singleJoinWindow
    ;

joinWindowSize
    : number windowUnit
    ;

joinCriteria
    : ON booleanExpression
    ;

aliasedRelation
    : relationPrimary (AS? sourceName)?
    ;

columns
    : '(' identifier (',' identifier)* ')'
    ;

relationPrimary
    : sourceName                                                  #tableName
    ;

expression
    : booleanExpression
    ;

booleanExpression
    : predicated                                                   #booleanDefault
    | NOT booleanExpression                                        #logicalNot
    | left=booleanExpression operator=AND right=booleanExpression  #logicalBinary
    | left=booleanExpression operator=OR right=booleanExpression   #logicalBinary
    ;

// workaround for:
//  https://github.com/antlr/antlr4/issues/780
//  https://github.com/antlr/antlr4/issues/781
predicated
    : valueExpression predicate[$valueExpression.ctx]?
    ;

predicate[ParserRuleContext value]
    : comparisonOperator right=valueExpression                            #comparison
    | NOT? BETWEEN lower=valueExpression AND upper=valueExpression        #between
    | NOT? IN '(' expression (',' expression)* ')'                        #inList
    | NOT? LIKE pattern=valueExpression	(ESCAPE escape=STRING)?   		    #like
    | IS NOT? NULL                                                        #nullPredicate
    | IS NOT? DISTINCT FROM right=valueExpression                         #distinctFrom
    ;

valueExpression
    : primaryExpression                                                                 #valueExpressionDefault
    | valueExpression AT timeZoneSpecifier                                              #atTimeZone
    | operator=(MINUS | PLUS) valueExpression                                           #arithmeticUnary
    | left=valueExpression operator=(ASTERISK | SLASH | PERCENT) right=valueExpression  #arithmeticBinary
    | left=valueExpression operator=(PLUS | MINUS) right=valueExpression                #arithmeticBinary
    | left=valueExpression CONCAT right=valueExpression                                 #concatenation
    ;

primaryExpression
    : literal                                                                             #literalExpression
    | identifier STRING                                                                   #typeConstructor
    | CASE valueExpression whenClause+ (ELSE elseExpression=expression)? END              #simpleCase
    | CASE whenClause+ (ELSE elseExpression=expression)? END                              #searchedCase
    | CAST '(' expression AS type ')'                                                     #cast
    | ARRAY '[' (expression (',' expression)*)? ']'                                       #arrayConstructor
    | MAP '(' (expression ASSIGN expression (',' expression ASSIGN expression)*)? ')'     #mapConstructor
    | STRUCT '(' (identifier ASSIGN expression (',' identifier ASSIGN expression)*)? ')'  #structConstructor
    | identifier '(' ASTERISK ')'                              		                        #functionCall
<<<<<<< HEAD
    | identifier'(' (expression (',' expression)*)? ')' 						                      #functionCall
    | identifier'(' expression ',' intervalExpression ')' 						                    #functionCall
=======
    | identifier '(' (expression (',' expression)* (',' lambdaFunction)*)? ')'            #functionCall
>>>>>>> b2c717a3
    | value=primaryExpression '[' index=valueExpression ']'                               #subscript
    | identifier                                                                          #columnReference
    | identifier '.' identifier                                                           #qualifiedColumnReference
    | base=primaryExpression STRUCT_FIELD_REF fieldName=identifier                        #dereference
    | '(' expression ')'                                                                  #parenthesizedExpression
    ;

intervalExpression
    : valueExpression windowUnit
    ;

timeZoneSpecifier
    : TIME ZONE STRING    #timeZoneString
    ;

comparisonOperator
    : EQ | NEQ | LT | LTE | GT | GTE
    ;

booleanValue
    : TRUE | FALSE
    ;

type
    : type ARRAY
    | ARRAY '<' type '>'
    | MAP '<' type ',' type '>'
    | STRUCT '<' (identifier type (',' identifier type)*)? '>'
    | DECIMAL '(' number ',' number ')'
    | baseType ('(' typeParameter (',' typeParameter)* ')')?
    ;

typeParameter
    : INTEGER_VALUE | type
    ;

baseType
    : identifier
    ;

whenClause
    : WHEN condition=expression THEN result=expression
    ;

identifier
    : VARIABLE               #variableIdentifier
    | IDENTIFIER             #unquotedIdentifier
    | QUOTED_IDENTIFIER      #quotedIdentifierAlternative
    | nonReserved            #unquotedIdentifier
    | BACKQUOTED_IDENTIFIER  #backQuotedIdentifier
    | DIGIT_IDENTIFIER       #digitIdentifier
    ;

lambdaFunction
    :  identifier '=>' expression                            #lambda
    | '(' identifier (',' identifier)*  ')' '=>' expression  #lambda
    ;

variableName
    : IDENTIFIER
    ;

variableValue
    : STRING
    ;

sourceName
    : identifier
    ;

number
    : MINUS? DECIMAL_VALUE         #decimalLiteral
    | MINUS? FLOATING_POINT_VALUE  #floatLiteral
    | MINUS? INTEGER_VALUE         #integerLiteral
    ;

literal
    : NULL                                                                           #nullLiteral
    | number                                                                         #numericLiteral
    | booleanValue                                                                   #booleanLiteral
    | STRING                                                                         #stringLiteral
    | VARIABLE                                                                       #variableLiteral
    ;

nonReserved
    : SHOW | TABLES | COLUMNS | COLUMN | PARTITIONS | FUNCTIONS | FUNCTION | SESSION
    | STRUCT | MAP | ARRAY | PARTITION
    | INTEGER | DATE | TIME | TIMESTAMP | INTERVAL | ZONE
    | YEAR | MONTH | DAY | HOUR | MINUTE | SECOND
    | EXPLAIN | ANALYZE | TYPE | TYPES
    | SET | RESET
    | IF
    | SOURCE | SINK
    | PRIMARY | KEY
    | EMIT
    | CHANGES
    | FINAL
    | ESCAPE
    | REPLACE
    | ASSERT
    | ALTER
    | ADD
    ;

EMIT: 'EMIT';
CHANGES: 'CHANGES';
FINAL: 'FINAL';
SELECT: 'SELECT';
FROM: 'FROM';
AS: 'AS';
ALL: 'ALL';
DISTINCT: 'DISTINCT';
WHERE: 'WHERE';
WITHIN: 'WITHIN';
WINDOW: 'WINDOW';
GROUP: 'GROUP';
BY: 'BY';
HAVING: 'HAVING';
LIMIT: 'LIMIT';
AT: 'AT';
OR: 'OR';
AND: 'AND';
IN: 'IN';
NOT: 'NOT';
EXISTS: 'EXISTS';
BETWEEN: 'BETWEEN';
LIKE: 'LIKE';
ESCAPE: 'ESCAPE';
IS: 'IS';
NULL: 'NULL';
TRUE: 'TRUE';
FALSE: 'FALSE';
INTEGER: 'INTEGER';
DATE: 'DATE';
TIME: 'TIME';
TIMESTAMP: 'TIMESTAMP';
INTERVAL: 'INTERVAL';
YEAR: 'YEAR';
MONTH: 'MONTH';
DAY: 'DAY';
HOUR: 'HOUR';
MINUTE: 'MINUTE';
SECOND: 'SECOND';
MILLISECOND: 'MILLISECOND';
YEARS: 'YEARS';
MONTHS: 'MONTHS';
DAYS: 'DAYS';
HOURS: 'HOURS';
MINUTES: 'MINUTES';
SECONDS: 'SECONDS';
MILLISECONDS: 'MILLISECONDS';
ZONE: 'ZONE';
TUMBLING: 'TUMBLING';
HOPPING: 'HOPPING';
SIZE: 'SIZE';
ADVANCE: 'ADVANCE';
RETENTION: 'RETENTION';
GRACE: 'GRACE';
PERIOD: 'PERIOD';
CASE: 'CASE';
WHEN: 'WHEN';
THEN: 'THEN';
ELSE: 'ELSE';
END: 'END';
JOIN: 'JOIN';
FULL: 'FULL';
OUTER: 'OUTER';
INNER: 'INNER';
LEFT: 'LEFT';
RIGHT: 'RIGHT';
ON: 'ON';
PARTITION: 'PARTITION';
STRUCT: 'STRUCT';
WITH: 'WITH';
VALUES: 'VALUES';
CREATE: 'CREATE';
TABLE: 'TABLE';
TOPIC: 'TOPIC';
STREAM: 'STREAM';
STREAMS: 'STREAMS';
INSERT: 'INSERT';
DELETE: 'DELETE';
INTO: 'INTO';
DESCRIBE: 'DESCRIBE';
EXTENDED: 'EXTENDED';
PRINT: 'PRINT';
EXPLAIN: 'EXPLAIN';
ANALYZE: 'ANALYZE';
TYPE: 'TYPE';
TYPES: 'TYPES';
CAST: 'CAST';
SHOW: 'SHOW';
LIST: 'LIST';
TABLES: 'TABLES';
TOPICS: 'TOPICS';
QUERY: 'QUERY';
QUERIES: 'QUERIES';
TERMINATE: 'TERMINATE';
LOAD: 'LOAD';
COLUMNS: 'COLUMNS';
COLUMN: 'COLUMN';
PARTITIONS: 'PARTITIONS';
FUNCTIONS: 'FUNCTIONS';
FUNCTION: 'FUNCTION';
DROP: 'DROP';
TO: 'TO';
RENAME: 'RENAME';
ARRAY: 'ARRAY';
MAP: 'MAP';
SET: 'SET';
DEFINE: 'DEFINE';
UNDEFINE: 'UNDEFINE';
RESET: 'RESET';
SESSION: 'SESSION';
SAMPLE: 'SAMPLE';
EXPORT: 'EXPORT';
CATALOG: 'CATALOG';
PROPERTIES: 'PROPERTIES';
BEGINNING: 'BEGINNING';
UNSET: 'UNSET';
RUN: 'RUN';
SCRIPT: 'SCRIPT';
DECIMAL: 'DECIMAL';
KEY: 'KEY';
CONNECTOR: 'CONNECTOR';
CONNECTORS: 'CONNECTORS';
SINK: 'SINK';
SOURCE: 'SOURCE';
NAMESPACE: 'NAMESPACE';
MATERIALIZED: 'MATERIALIZED';
VIEW: 'VIEW';
PRIMARY: 'PRIMARY';
REPLACE: 'REPLACE';
ASSERT: 'ASSERT';
ADD: 'ADD';
ALTER: 'ALTER';
VARIABLES: 'VARIABLES';

IF: 'IF';

EQ  : '=';
NEQ : '<>' | '!=';
LT  : '<';
LTE : '<=';
GT  : '>';
GTE : '>=';

PLUS: '+';
MINUS: '-';
ASTERISK: '*';
SLASH: '/';
PERCENT: '%';
CONCAT: '||';

ASSIGN: ':=';
STRUCT_FIELD_REF: '->';

LAMBDA_EXPRESSION: '=>';

STRING
    : '\'' ( ~'\'' | '\'\'' )* '\''
    ;

INTEGER_VALUE
    : DIGIT+
    ;

DECIMAL_VALUE
    : DIGIT+ '.' DIGIT*
    | '.' DIGIT+
    ;

FLOATING_POINT_VALUE
    : DIGIT+ ('.' DIGIT*)? EXPONENT
    | '.' DIGIT+ EXPONENT
    ;

IDENTIFIER
    : (LETTER | '_') (LETTER | DIGIT | '_' | '@' )*
    ;

DIGIT_IDENTIFIER
    : DIGIT (LETTER | DIGIT | '_' | '@' )+
    ;

QUOTED_IDENTIFIER
    : '"' ( ~'"' | '""' )* '"'
    ;

BACKQUOTED_IDENTIFIER
    : '`' ( ~'`' | '``' )* '`'
    ;

VARIABLE
    : '${' IDENTIFIER '}'
    ;

fragment EXPONENT
    : 'E' [+-]? DIGIT+
    ;

fragment DIGIT
    : [0-9]
    ;

fragment LETTER
    : [A-Z]
    ;

SIMPLE_COMMENT
    : '--' ~'@' ~[\r\n]* '\r'? '\n'? -> channel(2) // channel(COMMENTS)
    ;

DIRECTIVE_COMMENT
    : '--@' ~[\r\n]* '\r'? '\n'? -> channel(4) // channel(DIRECTIVES)
    ;

BRACKETED_COMMENT
    : '/*' .*? '*/' -> channel(2) // channel(COMMENTS)
    ;

WS
    : [ \r\n\t]+ -> channel(3) // channel(WHITESPACE)
    ;

// Catch-all for anything we can't recognize.
// We use this to be able to ignore and recover all the text
// when splitting statements with DelimiterLexer
UNRECOGNIZED
    : .
    ;<|MERGE_RESOLUTION|>--- conflicted
+++ resolved
@@ -297,12 +297,8 @@
     | MAP '(' (expression ASSIGN expression (',' expression ASSIGN expression)*)? ')'     #mapConstructor
     | STRUCT '(' (identifier ASSIGN expression (',' identifier ASSIGN expression)*)? ')'  #structConstructor
     | identifier '(' ASTERISK ')'                              		                        #functionCall
-<<<<<<< HEAD
-    | identifier'(' (expression (',' expression)*)? ')' 						                      #functionCall
     | identifier'(' expression ',' intervalExpression ')' 						                    #functionCall
-=======
     | identifier '(' (expression (',' expression)* (',' lambdaFunction)*)? ')'            #functionCall
->>>>>>> b2c717a3
     | value=primaryExpression '[' index=valueExpression ']'                               #subscript
     | identifier                                                                          #columnReference
     | identifier '.' identifier                                                           #qualifiedColumnReference
