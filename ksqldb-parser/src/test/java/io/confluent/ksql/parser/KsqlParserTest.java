--- conflicted
+++ resolved
@@ -235,7 +235,7 @@
   }
 
   private <T, L extends Literal> void shouldParseNumericLiteral(final T value,
-                                                                final L expectedValue) {
+      final L expectedValue) {
     final String queryStr = String.format("SELECT " + value.toString() + " FROM test1;", value);
     final Statement statement = KsqlParserTestUtil.buildSingleAst(queryStr, metaStore).getStatement();
     assertThat(statement, instanceOf(Query.class));
@@ -484,8 +484,8 @@
   public void testSelectAllJoin() {
     // When:
     final Query query = KsqlParserTestUtil.<Query>buildSingleAst(
-        "SELECT * FROM test1 t1 LEFT JOIN test2 t2 ON t1.col1 = t2.col1 WHERE t2.col2 = 'test';",
-        metaStore)
+            "SELECT * FROM test1 t1 LEFT JOIN test2 t2 ON t1.col1 = t2.col1 WHERE t2.col2 = 'test';",
+            metaStore)
         .getStatement();
 
     // Then:
@@ -590,9 +590,9 @@
   public void testCreateStreamAsSelect() {
     // Given:
     final CreateStreamAsSelect csas = KsqlParserTestUtil.<CreateStreamAsSelect>buildSingleAst(
-        "CREATE STREAM bigorders_json WITH (value_format = 'json', "
-            + "kafka_topic='bigorders_topic') AS SELECT * FROM orders WHERE orderunits > 5 ;",
-        metaStore)
+            "CREATE STREAM bigorders_json WITH (value_format = 'json', "
+                + "kafka_topic='bigorders_topic') AS SELECT * FROM orders WHERE orderunits > 5 ;",
+            metaStore)
         .getStatement();
 
     // Then:
@@ -609,8 +609,8 @@
       // Given:
       final String cxasQuery =
           "CREATE " + source
-          + " bigorders_json WITH (value_format = 'json', "
-          + "kafka_topic='bigorders_topic', sourced_by_connector='jdbc') AS SELECT * FROM orders;";
+              + " bigorders_json WITH (value_format = 'json', "
+              + "kafka_topic='bigorders_topic', sourced_by_connector='jdbc') AS SELECT * FROM orders;";
 
       // When:
       final Exception e = assertThrows(
@@ -1243,11 +1243,7 @@
 
     // Then:
     assertThat(e.getMessage(), containsString("line 1:21: Syntax Error"));
-<<<<<<< HEAD
-    assertThat(e.getMessage(), containsString("extraneous input ';' expecting {',', 'FROM'}"));
-=======
     assertThat(e.getMessage(), containsString("Expecting {',', 'FROM'}"));
->>>>>>> 5f54d6ec
     assertThat(e.getMessage(), containsString("Statement: SELECT ONLY, COLUMNS"));
   }
 
@@ -1271,12 +1267,12 @@
   public void testReservedKeywordSyntaxError() {
     // Given:
     final String simpleQuery = "CREATE STREAM ORDERS (c1 VARCHAR, size INTEGER)\n" +
-            "  WITH (kafka_topic='ords', value_format='json');";
+        "  WITH (kafka_topic='ords', value_format='json');";
 
     // When:
     final Exception e = assertThrows(
-            ParseFailedException.class,
-            () -> KsqlParserTestUtil.buildSingleAst(simpleQuery, metaStore)
+        ParseFailedException.class,
+        () -> KsqlParserTestUtil.buildSingleAst(simpleQuery, metaStore)
     );
 
     // Then:
@@ -1289,12 +1285,12 @@
   public void testReservedKeywordSyntaxErrorCaseInsensitive() {
     // Given:
     final String simpleQuery = "CREATE STREAM ORDERS (Load VARCHAR, size INTEGER)\n" +
-            "  WITH (kafka_topic='ords', value_format='json');";
+        "  WITH (kafka_topic='ords', value_format='json');";
 
     // When:
     final Exception e = assertThrows(
-            ParseFailedException.class,
-            () -> KsqlParserTestUtil.buildSingleAst(simpleQuery, metaStore)
+        ParseFailedException.class,
+        () -> KsqlParserTestUtil.buildSingleAst(simpleQuery, metaStore)
     );
 
     // Then:
@@ -1305,8 +1301,8 @@
   public void testNonReservedKeywordShouldNotThrowException() {
     // 'sink' is a keyword but is non-reserved. should not throw an exception
     final CreateStream result = (CreateStream) KsqlParserTestUtil.buildSingleAst("CREATE STREAM ORDERS" +
-            " (place VARCHAR, Sink INTEGER)\n" +
-            " WITH (kafka_topic='orders_topic', value_format='json');", metaStore).getStatement();
+        " (place VARCHAR, Sink INTEGER)\n" +
+        " WITH (kafka_topic='orders_topic', value_format='json');", metaStore).getStatement();
 
     // Then:
     assertThat(result.getName(), equalTo(SourceName.of("ORDERS")));
@@ -1570,68 +1566,8 @@
   @Test
   public void shouldThrowSyntaxErrorOnMisMatchStatement() {
     // Given
-<<<<<<< HEAD
-    final String invalidCreateStatement =
-=======
     final String invalidStatement =
->>>>>>> 5f54d6ec
         "SELECT FROM FROM TEST_TOPIC";
-
-    // When
-    final Exception e = assertThrows(
-        ParseFailedException.class,
-<<<<<<< HEAD
-        () -> KsqlParserTestUtil.parse(invalidCreateStatement)
-=======
-        () -> KsqlParserTestUtil.parse(invalidStatement)
->>>>>>> 5f54d6ec
-    );
-
-    // Then
-    assertThat(e.getMessage(), containsString("line 1:8: Syntax Error"));
-    assertThat(e.getMessage(), containsString("Statement: SELECT FROM FROM TEST_TOPIC"));
-  }
-
-  @Test
-  public void shouldThrowSyntaxErrorAndShowExpecting() {
-    // Given
-<<<<<<< HEAD
-    final String invalidCreateStatement =
-=======
-    final String invalidStatement =
->>>>>>> 5f54d6ec
-        "SELECT * FORM TEST_TOPIC";
-
-    // When
-    final Exception e = assertThrows(
-        ParseFailedException.class,
-<<<<<<< HEAD
-        () -> KsqlParserTestUtil.parse(invalidCreateStatement)
-=======
-        () -> KsqlParserTestUtil.parse(invalidStatement)
->>>>>>> 5f54d6ec
-    );
-
-    // Then
-    assertThat(e.getMessage(), containsString("line 1:10: Syntax Error"));
-    assertThat(e.getMessage(), containsString("Expecting {',', 'FROM'}"));
-    assertThat(e.getMessage(), containsString("Statement: SELECT * FORM TEST_TOPIC"));
-  }
-<<<<<<< HEAD
-
-  @Test
-  public void shouldThrowSyntaxErrorOnWrongEOF() {
-    // Given
-    final String invalidCreateStatement =
-    "SELECT * FROM artist WHERE first_name = 'Vincent' and (last_name = 'Monet' or last_name = 'Da Vinci'";
-
-=======
-
-  @Test
-  public void shouldThrowSyntaxErrorOnWrongEOF() {
-    // Given
-    final String invalidStatement =
-    "SELECT * FROM artist WHERE first_name = 'Vincent' and (last_name = 'Monet' or last_name = 'Da Vinci'";
 
     // When
     final Exception e = assertThrows(
@@ -1640,18 +1576,52 @@
     );
 
     // Then
+    assertThat(e.getMessage(), containsString("line 1:8: Syntax Error"));
+    assertThat(e.getMessage(), containsString("Statement: SELECT FROM FROM TEST_TOPIC"));
+  }
+
+  @Test
+  public void shouldThrowSyntaxErrorAndShowExpecting() {
+    // Given
+    final String invalidStatement =
+        "SELECT * FORM TEST_TOPIC";
+
+    // When
+    final Exception e = assertThrows(
+        ParseFailedException.class,
+        () -> KsqlParserTestUtil.parse(invalidStatement)
+    );
+
+    // Then
+    assertThat(e.getMessage(), containsString("line 1:10: Syntax Error"));
+    assertThat(e.getMessage(), containsString("Expecting {',', 'FROM'}"));
+    assertThat(e.getMessage(), containsString("Statement: SELECT * FORM TEST_TOPIC"));
+  }
+
+  @Test
+  public void shouldThrowSyntaxErrorOnWrongEOF() {
+    // Given
+    final String invalidStatement =
+        "SELECT * FROM artist WHERE first_name = 'Vincent' and (last_name = 'Monet' or last_name = 'Da Vinci'";
+
+    // When
+    final Exception e = assertThrows(
+        ParseFailedException.class,
+        () -> KsqlParserTestUtil.parse(invalidStatement)
+    );
+
+    // Then
     assertThat(e.getMessage(), containsString("line 1:101: Syntax Error"));
     assertThat(e.getMessage(), containsString("Syntax error at or near \";\""));
     assertThat(e.getMessage(), containsString("'}', ']', or ')' is missing"));
     assertThat(e.getMessage(), containsString("Statement: SELECT * FROM artist WHERE first_name = 'Vincent' and (last_name = 'Monet' or last_name = 'Da Vinci'"));
- }
+  }
   @Test
   public void shouldThrowSyntaxErrorOnNoViableAltException() {
     // Given
     final String invalidCreateStatement =
         "CREATE TABLE AS SELECT x, count(*) FROM TEST_TOPIC GROUP BY x";
 
->>>>>>> 5f54d6ec
     // When
     final Exception e = assertThrows(
         ParseFailedException.class,
@@ -1659,18 +1629,6 @@
     );
 
     // Then
-<<<<<<< HEAD
-    assertThat(e.getMessage(), containsString("line 1:101: Syntax Error"));
-    assertThat(e.getMessage(), containsString("Syntax error at or near \";\""));
-    assertThat(e.getMessage(), containsString("'}', ']', or ')' is missing"));
-    assertThat(e.getMessage(), containsString("Statement: SELECT * FROM artist WHERE first_name = 'Vincent' and (last_name = 'Monet' or last_name = 'Da Vinci'"));
- }
-  @Test
-  public void shouldThrowSyntaxErrorOnNoViableAltException() {
-    // Given
-    final String invalidCreateStatement =
-        "CREATE TABLE AS SELECT x, count(*) FROM TEST_TOPIC GROUP BY x";
-=======
     assertThat(e.getMessage(), containsString("line 1:14: Syntax Error"));
     assertThat(e.getMessage(), containsString("Syntax error at or near 'AS' at line 1:14"));
     assertThat(e.getMessage(), containsString("Statement: CREATE TABLE AS SELECT x, count(*) FROM TEST_TOPIC GROUP BY x"));
@@ -1681,7 +1639,6 @@
     // Given
     final String invalidCreateStatement =
         "sho streams;";
->>>>>>> 5f54d6ec
 
     // When
     final Exception e = assertThrows(
@@ -1690,15 +1647,10 @@
     );
 
     // Then
-<<<<<<< HEAD
-    assertThat(e.getMessage(), containsString("line 1:14: Syntax Error"));
-    assertThat(e.getMessage(), containsString("Statement: CREATE TABLE AS SELECT x, count(*) FROM TEST_TOPIC GROUP BY x"));
-=======
     assertThat(e.getMessage(), containsString("line 1:1: Syntax Error"));
     assertThat(e.getMessage(), containsString("Unknown statement 'sho'"));
     assertThat(e.getMessage(), containsString("Did you mean 'SHOW'?"));
     assertThat(e.getMessage(), containsString("Statement: sho streams;"));
->>>>>>> 5f54d6ec
   }
 
   private Literal parseDouble(final String literalText) {
