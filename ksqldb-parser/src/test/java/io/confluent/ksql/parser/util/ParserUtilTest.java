/*
 * Copyright 2018 Confluent Inc.
 *
 * Licensed under the Confluent Community License (the "License"); you may not use
 * this file except in compliance with the License.  You may obtain a copy of the
 * License at
 *
 * http://www.confluent.io/confluent-community-license
 *
 * Unless required by applicable law or agreed to in writing, software
 * distributed under the License is distributed on an "AS IS" BASIS, WITHOUT
 * WARRANTIES OF ANY KIND, either express or implied.  See the License for the
 * specific language governing permissions and limitations under the License.
 */

package io.confluent.ksql.parser.util;

import static org.hamcrest.MatcherAssert.assertThat;
import static org.hamcrest.Matchers.containsString;
import static org.junit.Assert.assertThrows;
import static org.mockito.Mockito.mock;
import static org.mockito.Mockito.when;

import io.confluent.ksql.parser.ParsingException;
import io.confluent.ksql.parser.SqlBaseParser.DecimalLiteralContext;
import io.confluent.ksql.parser.SqlBaseParser.FloatLiteralContext;
import io.confluent.ksql.util.ParserUtil;
import org.antlr.v4.runtime.ParserRuleContext;
import org.antlr.v4.runtime.Token;
import org.junit.Before;
import org.junit.Test;
import org.junit.runner.RunWith;
import org.mockito.Mock;
import org.mockito.junit.MockitoJUnitRunner;

@RunWith(MockitoJUnitRunner.class)
public class ParserUtilTest {

  @Mock
  private DecimalLiteralContext decimalLiteralContext;

  @Mock
  private FloatLiteralContext floatLiteralContext;

  @Before
  public void setUp() {
    mockLocation(decimalLiteralContext, 1, 2);
    mockLocation(floatLiteralContext, 1, 2);
  }

  @Test
  public void shouldThrowWhenParsingDecimalIfNaN() {
    // Given:
    when(decimalLiteralContext.getText()).thenReturn("NaN");

    // When:
    final ParsingException e = assertThrows(
        ParsingException.class,
        () -> ParserUtil.parseDecimalLiteral(decimalLiteralContext)
    );

    // Then:
    assertThat(e.getUnloggedDetails(), containsString("line 1:4: Invalid numeric literal: NaN"));
<<<<<<< HEAD
=======
    assertThat(e.getMessage(), containsString("line 1:4: Syntax error at line 1:4"));
>>>>>>> 43213b67
  }

  @Test
  public void shouldThrowWhenParsingFloatIfNaN() {
    // Given:
    when(floatLiteralContext.getText()).thenReturn("NaN");

    // When:
    final ParsingException e = assertThrows(
        ParsingException.class,
        () -> ParserUtil.parseFloatLiteral(floatLiteralContext)
    );

    // Then:
    assertThat(e.getUnloggedDetails(), containsString("line 1:4: Not a number: NaN"));
<<<<<<< HEAD
=======
    assertThat(e.getMessage(), containsString("line 1:4: Syntax error at line 1:4"));
>>>>>>> 43213b67
  }

  @Test
  public void shouldThrowWhenParsingDecimalIfNotDecimal() {
    // Given:
    when(decimalLiteralContext.getText()).thenReturn("What?");

    // When:
    final ParsingException e = assertThrows(
        ParsingException.class,
        () -> ParserUtil.parseDecimalLiteral(decimalLiteralContext)
    );

    // Then:
    assertThat(e.getUnloggedDetails(), containsString("line 1:4: Invalid numeric literal: What?"));
<<<<<<< HEAD
=======
    assertThat(e.getMessage(), containsString("line 1:4: Syntax error at line 1:4"));
>>>>>>> 43213b67
  }

  @Test
  public void shouldThrowWhenParsingDecimalIfOverflowsDouble() {
    // Given:
    when(floatLiteralContext.getText()).thenReturn("1.7976931348623159E308");

    // When:
    final ParsingException e = assertThrows(
        ParsingException.class,
        () -> ParserUtil.parseFloatLiteral(floatLiteralContext)
    );

    // Then:
    assertThat(e.getUnloggedDetails(), containsString("line 1:4: Number overflows DOUBLE: 1.7976931348623159E308"));
<<<<<<< HEAD
=======
    assertThat(e.getMessage(), containsString("line 1:4: Syntax error at line 1:4"));
>>>>>>> 43213b67
  }

  private static void mockLocation(final ParserRuleContext ctx, final int line, final int col) {
    final Token token = mock(Token.class);
    when(token.getLine()).thenReturn(line);
    when(token.getCharPositionInLine()).thenReturn(col);
    when(ctx.getStart()).thenReturn(token);
  }
}<|MERGE_RESOLUTION|>--- conflicted
+++ resolved
@@ -61,10 +61,7 @@
 
     // Then:
     assertThat(e.getUnloggedDetails(), containsString("line 1:4: Invalid numeric literal: NaN"));
-<<<<<<< HEAD
-=======
     assertThat(e.getMessage(), containsString("line 1:4: Syntax error at line 1:4"));
->>>>>>> 43213b67
   }
 
   @Test
@@ -80,10 +77,7 @@
 
     // Then:
     assertThat(e.getUnloggedDetails(), containsString("line 1:4: Not a number: NaN"));
-<<<<<<< HEAD
-=======
     assertThat(e.getMessage(), containsString("line 1:4: Syntax error at line 1:4"));
->>>>>>> 43213b67
   }
 
   @Test
@@ -99,10 +93,7 @@
 
     // Then:
     assertThat(e.getUnloggedDetails(), containsString("line 1:4: Invalid numeric literal: What?"));
-<<<<<<< HEAD
-=======
     assertThat(e.getMessage(), containsString("line 1:4: Syntax error at line 1:4"));
->>>>>>> 43213b67
   }
 
   @Test
@@ -118,10 +109,7 @@
 
     // Then:
     assertThat(e.getUnloggedDetails(), containsString("line 1:4: Number overflows DOUBLE: 1.7976931348623159E308"));
-<<<<<<< HEAD
-=======
     assertThat(e.getMessage(), containsString("line 1:4: Syntax error at line 1:4"));
->>>>>>> 43213b67
   }
 
   private static void mockLocation(final ParserRuleContext ctx, final int line, final int col) {
