<?xml version="1.0" encoding="UTF-8"?>
<!--
  ~ Copyright 2018 Confluent Inc.
  ~
  ~ Licensed under the Confluent Community License (the "License"); you may not use
  ~ this file except in compliance with the License.  You may obtain a copy of the
  ~ License at
  ~
  ~ http://www.confluent.io/confluent-community-license
  ~
  ~ Unless required by applicable law or agreed to in writing, software
  ~ distributed under the License is distributed on an "AS IS" BASIS, WITHOUT
  ~ WARRANTIES OF ANY KIND, either express or implied.  See the License for the
  ~ specific language governing permissions and limitations under the License.
  -->

<project xmlns="http://maven.apache.org/POM/4.0.0"
    xmlns:xsi="http://www.w3.org/2001/XMLSchema-instance"
    xsi:schemaLocation="http://maven.apache.org/POM/4.0.0 http://maven.apache.org/xsd/maven-4.0.0.xsd">
    <modelVersion>4.0.0</modelVersion>


    <parent>
        <groupId>io.confluent.ksql</groupId>
        <artifactId>ksqldb-parent</artifactId>
        <version>7.6.4-0</version>
    </parent>

    <artifactId>ksqldb-rest-app</artifactId>

    <properties>
        <air.main.basedir>${project.parent.basedir}</air.main.basedir>
        <main-class>io.confluent.ksql.rest.server.KsqlRestApplication</main-class>
        <cli.skip-execute>false</cli.skip-execute>
        <cli.main-class>${main-class}</cli.main-class>
        <docker.skip-build>true</docker.skip-build>
        <docker.skip-test>true</docker.skip-test>
    </properties>

    <dependencies>
        <dependency>
            <groupId>io.confluent.ksql</groupId>
            <artifactId>ksqldb-rest-model</artifactId>
            <version>${io.confluent.ksql.version}</version>
        </dependency>

        <dependency>
            <groupId>io.confluent.ksql</groupId>
            <artifactId>ksqldb-rest-client</artifactId>
            <version>${io.confluent.ksql.version}</version>
        </dependency>

        <dependency>
            <groupId>io.confluent.ksql</groupId>
            <artifactId>ksqldb-engine</artifactId>
            <version>${io.confluent.ksql.version}</version>
        </dependency>

        <dependency>
            <groupId>io.confluent.ksql</groupId>
            <artifactId>ksqldb-version-metrics-client</artifactId>
            <version>${io.confluent.ksql.version}</version>
        </dependency>

        <dependency>
            <groupId>io.confluent.ksql</groupId>
            <artifactId>ksqldb-rocksdb-config-setter</artifactId>
            <version>${io.confluent.ksql.version}</version>
            <scope>test</scope>
        </dependency>

        <dependency>
            <groupId>io.confluent.ksql</groupId>
            <artifactId>ksqldb-testing-tool</artifactId>
            <version>${io.confluent.ksql.version}</version>
        </dependency>

        <dependency>
            <groupId>io.confluent</groupId>
            <artifactId>kafka-json-serializer</artifactId>
            <version>${io.confluent.schema-registry.version}</version>
        </dependency>

        <dependency>
            <groupId>com.github.rvesse</groupId>
            <artifactId>airline</artifactId>
        </dependency>

        <dependency>
            <groupId>org.apache.kafka</groupId>
            <artifactId>connect-json</artifactId>
        </dependency>

        <dependency>
            <groupId>com.fasterxml.jackson.datatype</groupId>
            <artifactId>jackson-datatype-jdk8</artifactId>
            <version>${jackson.version}</version>
        </dependency>

        <dependency>
            <groupId>org.apache.kafka</groupId>
            <artifactId>kafka-log4j-appender</artifactId>
            <version>${kafka.version}</version>
        </dependency>

        <dependency>
            <groupId>io.confluent</groupId>
            <artifactId>confluent-log4j-extensions</artifactId>
            <version>${io.confluent.common.version}</version>
        </dependency>

        <dependency>
            <groupId>io.vertx</groupId>
            <artifactId>vertx-core</artifactId>
            <version>${vertx.version}</version>
        </dependency>

        <dependency>
            <groupId>io.vertx</groupId>
            <artifactId>vertx-codegen</artifactId>
            <version>${vertx.version}</version>
        </dependency>

        <dependency>
            <groupId>io.vertx</groupId>
            <artifactId>vertx-web</artifactId>
            <version>${vertx.version}</version>
        </dependency>

        <dependency>
            <groupId>io.vertx</groupId>
            <artifactId>vertx-dropwizard-metrics</artifactId>
            <version>${vertx.version}</version>
        </dependency>

        <dependency>
            <groupId>io.vertx</groupId>
            <artifactId>vertx-web-client</artifactId>
            <version>${vertx.version}</version>
        </dependency>

        <dependency>
            <groupId>io.netty</groupId>
            <artifactId>netty-tcnative-boringssl-static</artifactId>
        </dependency>

        <dependency>
            <groupId>io.netty</groupId>
            <artifactId>netty-codec-haproxy</artifactId>
            <version>${netty.version}</version>
        </dependency>

        <dependency>
            <groupId>org.reactivestreams</groupId>
            <artifactId>reactive-streams</artifactId>
            <version>${reactive-streams.version}</version>
        </dependency>

        <dependency>
            <groupId>org.eclipse.jetty</groupId>
            <artifactId>jetty-jaas</artifactId>
            <version>${jetty.version}</version>
        </dependency>

        <!-- Required for running tests -->

        <dependency>
            <groupId>io.confluent.ksql</groupId>
            <artifactId>ksqldb-common</artifactId>
            <version>${io.confluent.ksql.version}</version>
            <type>test-jar</type>
            <scope>test</scope>
        </dependency>

        <dependency>
            <groupId>io.confluent.ksql</groupId>
            <artifactId>ksqldb-engine</artifactId>
            <version>${io.confluent.ksql.version}</version>
            <type>test-jar</type>
            <scope>test</scope>
        </dependency>

        <dependency>
            <groupId>io.confluent.ksql</groupId>
            <artifactId>ksqldb-rest-model</artifactId>
            <version>${io.confluent.ksql.version}</version>
            <type>test-jar</type>
            <scope>test</scope>
        </dependency>

        <dependency>
            <groupId>io.confluent.ksql</groupId>
            <artifactId>ksqldb-test-util</artifactId>
            <version>${io.confluent.ksql.version}</version>
            <scope>test</scope>
        </dependency>

        <dependency>
<<<<<<< HEAD
            <!-- one.ducking is a fork of com.kjetland -->
            <!-- schema-registry is dependent on one.duckling:mbknor-jackson-jsonschema-java8 -->
            <!-- hence all the downstream projects had to use that one only -->
            <groupId>one.duckling</groupId>
            <artifactId>mbknor-jackson-jsonschema-java8</artifactId>
            <version>1.0.39.1</version>
=======
            <groupId>org.apache.kafka</groupId>
            <artifactId>connect-test-plugins</artifactId>
            <version>${kafka.version}</version>
            <scope>test</scope>
        </dependency>

        <dependency>
            <groupId>com.kjetland</groupId>
            <artifactId>mbknor-jackson-jsonschema_${kafka.scala.version}</artifactId>
            <version>1.0.39</version>
>>>>>>> 2d19f9bd
            <scope>test</scope>
            <exclusions>
                <exclusion>
                    <groupId>org.jetbrains.kotlin</groupId>
                    <artifactId>kotlin-stdlib</artifactId>
                </exclusion>
            </exclusions>
        </dependency>


        <dependency>
            <groupId>org.jeasy</groupId>
            <artifactId>easy-random-core</artifactId>
            <version>4.2.0</version>
            <scope>test</scope>
        </dependency>

    </dependencies>

    <build>
        <plugins>
            <plugin>
                <groupId>org.apache.maven.plugins</groupId>
                <artifactId>maven-compiler-plugin</artifactId>
                <configuration>
                    <compilerArgs>
                        <arg>-Xlint:all,-serial</arg>
                        <arg>${compile.warnings-flag}</arg>
                    </compilerArgs>
                </configuration>
            </plugin>
            <plugin>
                <groupId>org.apache.maven.plugins</groupId>
                <artifactId>maven-assembly-plugin</artifactId>
                <configuration>
                    <descriptors>
                        <descriptor>src/assembly/development.xml</descriptor>
                        <descriptor>src/assembly/package.xml</descriptor>
                        <descriptor>src/assembly/standalone.xml</descriptor>
                    </descriptors>
                    <archive>
                        <manifest>
                            <mainClass>${main-class}</mainClass>
                        </manifest>
                    </archive>
                    <attach>false</attach>
                </configuration>
                <executions>
                    <execution>
                        <id>make-assembly</id>
                        <phase>package</phase>
                        <goals>
                            <goal>single</goal>
                        </goals>
                    </execution>
                </executions>
            </plugin>
            <plugin>
                <groupId>org.apache.maven.plugins</groupId>
                <artifactId>maven-jar-plugin</artifactId>
                <executions>
                    <execution>
                        <goals>
                            <goal>test-jar</goal>
                        </goals>
                    </execution>
                </executions>
            </plugin>
            <plugin>
                <groupId>org.apache.maven.plugins</groupId>
                <artifactId>maven-failsafe-plugin</artifactId>
                <configuration>
                    <!-- Skip ITs temporarily -->
                    <skipITs>true</skipITs>
                </configuration>
            </plugin>
        </plugins>
    </build>
</project><|MERGE_RESOLUTION|>--- conflicted
+++ resolved
@@ -196,25 +196,19 @@
         </dependency>
 
         <dependency>
-<<<<<<< HEAD
+            <groupId>org.apache.kafka</groupId>
+            <artifactId>connect-test-plugins</artifactId>
+            <version>${kafka.version}</version>
+            <scope>test</scope>
+        </dependency>
+
+        <dependency>
             <!-- one.ducking is a fork of com.kjetland -->
             <!-- schema-registry is dependent on one.duckling:mbknor-jackson-jsonschema-java8 -->
             <!-- hence all the downstream projects had to use that one only -->
             <groupId>one.duckling</groupId>
             <artifactId>mbknor-jackson-jsonschema-java8</artifactId>
             <version>1.0.39.1</version>
-=======
-            <groupId>org.apache.kafka</groupId>
-            <artifactId>connect-test-plugins</artifactId>
-            <version>${kafka.version}</version>
-            <scope>test</scope>
-        </dependency>
-
-        <dependency>
-            <groupId>com.kjetland</groupId>
-            <artifactId>mbknor-jackson-jsonschema_${kafka.scala.version}</artifactId>
-            <version>1.0.39</version>
->>>>>>> 2d19f9bd
             <scope>test</scope>
             <exclusions>
                 <exclusion>
