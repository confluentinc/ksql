--- conflicted
+++ resolved
@@ -15,11 +15,8 @@
 
 package io.confluent.ksql.api.auth;
 
-<<<<<<< HEAD
 import io.confluent.ksql.api.server.Server;
-=======
 import com.google.common.collect.ImmutableList;
->>>>>>> 7d4da70d
 import io.confluent.ksql.security.KsqlPrincipal;
 import io.vertx.ext.auth.User;
 import io.vertx.ext.web.RoutingContext;
@@ -40,15 +37,11 @@
       throw new IllegalStateException("Not an ApiUser: " + user);
     }
     final ApiUser apiUser = (ApiUser) user;
-<<<<<<< HEAD
+
     String authToken = null;
     if (server.getAuthenticationPlugin().isPresent()) {
       authToken = server.getAuthenticationPlugin().get().getAuthToken(routingContext);
     }
-    return new DefaultApiSecurityContext(apiUser != null ? apiUser.getPrincipal() : null,
-        authToken);
-=======
-    final String authToken = routingContext.request().getHeader("Authorization");
     final List<Entry<String, String>> requestHeaders = routingContext.request().headers().entries();
     final String ipAddress = routingContext.request().remoteAddress().host();
     return new DefaultApiSecurityContext(
@@ -57,7 +50,6 @@
             : null,
         authToken,
         requestHeaders);
->>>>>>> 7d4da70d
   }
 
   private DefaultApiSecurityContext(
