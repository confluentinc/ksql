/*
 * Copyright 2020 Confluent Inc.
 *
 * Licensed under the Confluent Community License (the "License"); you may not use
 * this file except in compliance with the License.  You may obtain a copy of the
 * License at
 *
 * http://www.confluent.io/confluent-community-license
 *
 * Unless required by applicable law or agreed to in writing, software
 * distributed under the License is distributed on an "AS IS" BASIS, WITHOUT
 * WARRANTIES OF ANY KIND, either express or implied.  See the License for the
 * specific language governing permissions and limitations under the License.
 */

package io.confluent.ksql.api.impl;

import static io.confluent.ksql.rest.Errors.ERROR_CODE_BAD_REQUEST;
import static io.confluent.ksql.rest.Errors.ERROR_CODE_BAD_STATEMENT;

import io.confluent.ksql.api.server.InsertResult;
import io.confluent.ksql.api.server.InsertsStreamSubscriber;
import io.confluent.ksql.api.server.KsqlApiException;
import io.confluent.ksql.api.server.ServerUtils;
import io.confluent.ksql.engine.KsqlEngine;
import io.confluent.ksql.metastore.MetaStore;
import io.confluent.ksql.metastore.model.DataSource;
import io.confluent.ksql.metastore.model.DataSource.DataSourceType;
import io.confluent.ksql.name.SourceName;
import io.confluent.ksql.services.ServiceContext;
import io.confluent.ksql.util.KsqlConfig;
import io.confluent.ksql.util.ReservedInternalTopics;
import io.confluent.ksql.util.VertxUtils;
import io.vertx.core.Context;
import io.vertx.core.WorkerExecutor;
import io.vertx.core.json.JsonObject;
import org.reactivestreams.Subscriber;

public class InsertsStreamEndpoint {

  private final KsqlEngine ksqlEngine;
  private final KsqlConfig ksqlConfig;
  private final ReservedInternalTopics reservedInternalTopics;

  public InsertsStreamEndpoint(final KsqlEngine ksqlEngine, final KsqlConfig ksqlConfig,
      final ReservedInternalTopics reservedInternalTopics) {
    this.ksqlEngine = ksqlEngine;
    this.ksqlConfig = ksqlConfig;
    this.reservedInternalTopics = reservedInternalTopics;
  }

  public InsertsStreamSubscriber createInsertsSubscriber(final String caseInsensitiveTarget,
      final JsonObject properties,
      final Subscriber<InsertResult> acksSubscriber, final Context context,
      final WorkerExecutor workerExecutor,
      final ServiceContext serviceContext) {
    VertxUtils.checkIsWorker();
<<<<<<< HEAD

    final String target;
    try {
      target = ServerUtils.getIdentifierText(caseInsensitiveTarget);
    } catch (IllegalArgumentException e) {
      throw new KsqlApiException(
          "Invalid target name: " + e.getMessage(), ERROR_CODE_BAD_STATEMENT);
    }

=======
    if (!ksqlConfig.getBoolean(KsqlConfig.KSQL_INSERT_INTO_VALUES_ENABLED)) {
      throw new KsqlApiException("The server has disabled INSERT INTO ... VALUES functionality. "
          + "To enable it, restart your ksqlDB server "
          + "with 'ksql.insert.into.values.enabled'=true",
          ERROR_CODE_BAD_REQUEST);
    }
>>>>>>> e277f254
    final DataSource dataSource = getDataSource(ksqlEngine.getMetaStore(),
        SourceName.of(target));
    if (dataSource.getDataSourceType() == DataSourceType.KTABLE) {
      throw new KsqlApiException("Cannot insert into a table", ERROR_CODE_BAD_STATEMENT);
    }
    return InsertsSubscriber.createInsertsSubscriber(serviceContext, properties, dataSource,
        ksqlConfig, context, acksSubscriber, workerExecutor);
  }

  private DataSource getDataSource(
      final MetaStore metaStore,
      final SourceName sourceName
  ) {
    final DataSource dataSource = metaStore.getSource(sourceName);
    if (dataSource == null) {
      throw new KsqlApiException(
          "Cannot insert values into an unknown stream: " + sourceName, ERROR_CODE_BAD_STATEMENT);
    }

    if (dataSource.getKsqlTopic().getKeyFormat().isWindowed()) {
      throw new KsqlApiException(
          "Cannot insert values into windowed stream", ERROR_CODE_BAD_STATEMENT);
    }

    if (reservedInternalTopics.isReadOnly(dataSource.getKafkaTopicName())) {
      throw new KsqlApiException(
          "Cannot insert values into read-only topic: " + dataSource.getKafkaTopicName(),
          ERROR_CODE_BAD_STATEMENT
      );
    }

    return dataSource;
  }

}<|MERGE_RESOLUTION|>--- conflicted
+++ resolved
@@ -55,7 +55,13 @@
       final WorkerExecutor workerExecutor,
       final ServiceContext serviceContext) {
     VertxUtils.checkIsWorker();
-<<<<<<< HEAD
+
+    if (!ksqlConfig.getBoolean(KsqlConfig.KSQL_INSERT_INTO_VALUES_ENABLED)) {
+      throw new KsqlApiException("The server has disabled INSERT INTO ... VALUES functionality. "
+          + "To enable it, restart your ksqlDB server "
+          + "with 'ksql.insert.into.values.enabled'=true",
+          ERROR_CODE_BAD_REQUEST);
+    }
 
     final String target;
     try {
@@ -65,14 +71,6 @@
           "Invalid target name: " + e.getMessage(), ERROR_CODE_BAD_STATEMENT);
     }
 
-=======
-    if (!ksqlConfig.getBoolean(KsqlConfig.KSQL_INSERT_INTO_VALUES_ENABLED)) {
-      throw new KsqlApiException("The server has disabled INSERT INTO ... VALUES functionality. "
-          + "To enable it, restart your ksqlDB server "
-          + "with 'ksql.insert.into.values.enabled'=true",
-          ERROR_CODE_BAD_REQUEST);
-    }
->>>>>>> e277f254
     final DataSource dataSource = getDataSource(ksqlEngine.getMetaStore(),
         SourceName.of(target));
     if (dataSource.getDataSourceType() == DataSourceType.KTABLE) {
