--- conflicted
+++ resolved
@@ -18,12 +18,6 @@
 import static io.confluent.ksql.api.server.QueryStreamHandler.DELIMITED_CONTENT_TYPE;
 import static io.confluent.ksql.api.server.ServerUtils.checkHttp2;
 import static io.confluent.ksql.rest.Errors.ERROR_CODE_BAD_REQUEST;
-<<<<<<< HEAD
-import static io.confluent.ksql.rest.Errors.ERROR_CODE_SERVER_ERROR;
-import static io.netty.handler.codec.http.HttpResponseStatus.BAD_REQUEST;
-import static io.netty.handler.codec.http.HttpResponseStatus.INTERNAL_SERVER_ERROR;
-=======
->>>>>>> 9e8234ad
 
 import io.confluent.ksql.api.auth.DefaultApiSecurityContext;
 import io.confluent.ksql.api.spi.Endpoints;
@@ -157,33 +151,8 @@
 
             this.insertsSubscriber = insertsSubscriber;
           })
-<<<<<<< HEAD
-          .exceptionally(t -> handleInsertSubscriberException(t, routingContext));
-    }
-
-    private Void handleInsertSubscriberException(final Throwable t,
-        final RoutingContext routingContext) {
-      if (t instanceof CompletionException) {
-        final Throwable actual = t.getCause();
-        log.error("Failed to execute inserts", actual);
-        if (actual instanceof KsqlApiException) {
-          routingContext.fail(BAD_REQUEST.code(), actual);
-          return null;
-        }
-      } else {
-        log.error("Failed to execute inserts", t);
-      }
-
-      // We don't expose internal error message via public API
-      routingContext.fail(INTERNAL_SERVER_ERROR.code(),
-          new KsqlApiException("The server encountered an internal error when processing inserts."
-              + " Please consult the server logs for more information.",
-              ERROR_CODE_SERVER_ERROR));
-      return null;
-=======
           .exceptionally(t ->
               ServerUtils.handleEndpointException(t, routingContext, "Failed to execute inserts"));
->>>>>>> 9e8234ad
     }
 
     private void handleRow(final Buffer buff) {
