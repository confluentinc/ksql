--- conflicted
+++ resolved
@@ -108,36 +108,8 @@
           queryPublisher.subscribe(querySubscriber);
 
         })
-<<<<<<< HEAD
-        .exceptionally(t -> handleQueryPublisherException(t, routingContext));
-  }
-
-  private Void handleQueryPublisherException(final Throwable t,
-      final RoutingContext routingContext) {
-    if (t instanceof CompletionException) {
-      final Throwable actual = t.getCause();
-      log.error("Failed to execute query", actual);
-      if (actual instanceof KsqlStatementException) {
-        routingContext.fail(BAD_REQUEST.code(),
-            new KsqlApiException(actual.getMessage(), ERROR_CODE_BAD_STATEMENT));
-        return null;
-      } else if (actual instanceof KsqlApiException) {
-        routingContext.fail(BAD_REQUEST.code(), actual);
-        return null;
-      }
-    } else {
-      log.error("Failed to execute query", t);
-    }
-    // We don't expose internal error message via public API
-    routingContext.fail(INTERNAL_SERVER_ERROR.code(), new KsqlApiException(
-        "The server encountered an internal error when processing the query."
-            + " Please consult the server logs for more information.",
-        ERROR_CODE_SERVER_ERROR));
-    return null;
-=======
         .exceptionally(t ->
             ServerUtils.handleEndpointException(t, routingContext, "Failed to execute query"));
->>>>>>> 9e8234ad
   }
 
 }