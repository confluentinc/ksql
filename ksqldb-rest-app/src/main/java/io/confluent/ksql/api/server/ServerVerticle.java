/*
 * Copyright 2020 Confluent Inc.
 *
 * Licensed under the Confluent Community License (the "License"); you may not use
 * this file except in compliance with the License.  You may obtain a copy of the
 * License at
 *
 * http://www.confluent.io/confluent-community-license
 *
 * Unless required by applicable law or agreed to in writing, software
 * distributed under the License is distributed on an "AS IS" BASIS, WITHOUT
 * WARRANTIES OF ANY KIND, either express or implied.  See the License for the
 * specific language governing permissions and limitations under the License.
 */

package io.confluent.ksql.api.server;

import static io.confluent.ksql.api.server.InternalEndpointHandler.CONTEXT_DATA_IS_INTERNAL;
import static io.confluent.ksql.api.server.OldApiUtils.handleOldApiRequest;
import static io.netty.handler.codec.http.HttpResponseStatus.TEMPORARY_REDIRECT;

import edu.umd.cs.findbugs.annotations.SuppressFBWarnings;
import io.confluent.ksql.api.auth.ApiSecurityContext;
import io.confluent.ksql.api.auth.DefaultApiSecurityContext;
import io.confluent.ksql.api.spi.Endpoints;
import io.confluent.ksql.rest.entity.ClusterTerminateRequest;
import io.confluent.ksql.rest.entity.HeartbeatMessage;
import io.confluent.ksql.rest.entity.KsqlMediaType;
import io.confluent.ksql.rest.entity.KsqlRequest;
import io.confluent.ksql.rest.entity.LagReportingMessage;
import io.confluent.ksql.rest.server.KsqlRestConfig;
import io.vertx.core.AbstractVerticle;
import io.vertx.core.AsyncResult;
import io.vertx.core.Handler;
import io.vertx.core.Promise;
import io.vertx.core.http.HttpHeaders;
import io.vertx.core.http.HttpMethod;
import io.vertx.core.http.HttpServer;
import io.vertx.core.http.HttpServerOptions;
import io.vertx.core.http.HttpServerRequest;
import io.vertx.core.http.ServerWebSocket;
import io.vertx.core.json.JsonObject;
import io.vertx.ext.web.Router;
import io.vertx.ext.web.RoutingContext;
import io.vertx.ext.web.handler.BodyHandler;
import java.nio.channels.ClosedChannelException;
import java.util.Objects;
import java.util.Optional;
import java.util.concurrent.CompletableFuture;
import javax.ws.rs.core.MediaType;
import org.slf4j.Logger;
import org.slf4j.LoggerFactory;

/**
 * The server deploys multiple server verticles. This is where the HTTP2 requests are handled. The
 * actual implementation of the endpoints is provided by an implementation of {@code Endpoints}.
 */
// CHECKSTYLE_RULES.OFF: ClassDataAbstractionCoupling
public class ServerVerticle extends AbstractVerticle {

  // CHECKSTYLE_RULES.ON: ClassDataAbstractionCoupling
  private static final Logger log = LoggerFactory.getLogger(ServerVerticle.class);

  private static final String JSON_CONTENT_TYPE = "application/json";
  private static final String DELIMITED_CONTENT_TYPE = "application/vnd.ksqlapi.delimited.v1";

  private final Endpoints endpoints;
  private final HttpServerOptions httpServerOptions;
  private final Server server;
  private ConnectionQueryManager connectionQueryManager;
  private HttpServer httpServer;
  private final Optional<Boolean> isInternalListener;
  private final LoggingRateLimiter loggingRateLimiter;

  @SuppressFBWarnings(value = "EI_EXPOSE_REP2")
  public ServerVerticle(
      final Endpoints endpoints,
      final HttpServerOptions httpServerOptions,
      final Server server,
      final Optional<Boolean> isInternalListener,
      final LoggingRateLimiter loggingRateLimiter) {
    this.endpoints = Objects.requireNonNull(endpoints);
    this.httpServerOptions = Objects.requireNonNull(httpServerOptions);
    this.server = Objects.requireNonNull(server);
    this.isInternalListener = Objects.requireNonNull(isInternalListener);
    this.loggingRateLimiter = Objects.requireNonNull(loggingRateLimiter);
  }

  @Override
  public void start(final Promise<Void> startPromise) {
    this.connectionQueryManager = new ConnectionQueryManager(context, server);
    httpServer = vertx.createHttpServer(httpServerOptions).requestHandler(setupRouter())
        .exceptionHandler(ServerVerticle::unhandledExceptionHandler);
    httpServer.listen(ar -> {
      if (ar.succeeded()) {
        startPromise.complete();
      } else {
        startPromise.fail(ar.cause());
      }
    });
  }

  @Override
  public void stop(final Promise<Void> stopPromise) {
    if (httpServer == null) {
      stopPromise.complete();
    } else {
      httpServer.close(stopPromise.future());
    }
  }

  int actualPort() {
    return httpServer.actualPort();
  }

  private Router setupRouter() {
    final Router router = Router.router(vertx);

    router.route().handler(new LoggingHandler(server, loggingRateLimiter));
    if (server.getConfig().getBoolean(KsqlRestConfig.KSQL_SERVER_SNI_CHECK_ENABLE)) {
      router.route().handler(new SniHandler());
    }

    KsqlCorsHandler.setupCorsHandler(server, router);

    // /chc endpoints need to be before server state handler but after CORS handler as they
    // need to be usable from browser with cross origin policy
    router.route(HttpMethod.GET, "/chc/ready").handler(ServerVerticle::chcHandler);
    router.route(HttpMethod.GET, "/chc/live").handler(ServerVerticle::chcHandler);

    router.route().failureHandler(new FailureHandler());

    isInternalListener.ifPresent(isInternal ->
        router.route().handler(new InternalEndpointHandler(isInternal)));

    AuthHandlers.setupAuthHandlers(server, router, isInternalListener.orElse(false));

    router.route().handler(new ServerStateHandler(server.getServerState()));

    // The new query and insert streaming API
    // --------------------------------------

    router.route(HttpMethod.POST, "/query-stream")
        .produces(DELIMITED_CONTENT_TYPE)
        .produces(JSON_CONTENT_TYPE)
        .produces(KsqlMediaType.KSQL_V1_JSON.mediaType())
        .handler(BodyHandler.create(false))
        .handler(new QueryStreamHandler(endpoints, connectionQueryManager, context, server, false));
    // Add a separate route for KSQL_V1_PROTOBUF. See https://github.com/confluentinc/ksql/pull/9145
    router.route(HttpMethod.POST, "/query-stream")
        .produces(KsqlMediaType.KSQL_V1_PROTOBUF.mediaType())
        .handler(BodyHandler.create(false))
        .handler(new QueryStreamHandler(endpoints, connectionQueryManager, context, server, false));
    router.route(HttpMethod.POST, "/inserts-stream")
        .produces(DELIMITED_CONTENT_TYPE)
        .produces(JSON_CONTENT_TYPE)
        .handler(new InsertsStreamHandler(context, endpoints, server));
    router.route(HttpMethod.POST, "/close-query")
        .handler(BodyHandler.create(false))
        .handler(new CloseQueryHandler(server));

    // The old API which we continue to support as-is
    // ----------------------------------------------

    router.route(HttpMethod.GET, "/")
        .handler(ServerVerticle::handleInfoRedirect);
    router.route(HttpMethod.POST, "/ksql")
        .handler(BodyHandler.create(false))
        .produces(KsqlMediaType.KSQL_V1_JSON.mediaType())
        .produces(JSON_CONTENT_TYPE)
        .handler(this::handleKsqlRequest);
    router.route(HttpMethod.POST, "/ksql/terminate")
        .handler(BodyHandler.create(false))
        .produces(KsqlMediaType.KSQL_V1_JSON.mediaType())
        .produces(JSON_CONTENT_TYPE)
        .handler(this::handleTerminateRequest);
    router.route(HttpMethod.POST, "/query")
        .handler(BodyHandler.create(false))
        .produces(KsqlMediaType.KSQL_V1_JSON.mediaType())
        .produces(JSON_CONTENT_TYPE)
        .handler(this::handleQueryRequest);
    router.route(HttpMethod.POST, "/query")
        .handler(BodyHandler.create(false))
        .produces(DELIMITED_CONTENT_TYPE)
        .produces(KsqlMediaType.KSQL_V1_JSON.mediaType())
        .produces(JSON_CONTENT_TYPE)
        .handler(new QueryStreamHandler(endpoints, connectionQueryManager, context, server, true));
    // Add a separate route for KSQL_V1_PROTOBUF. See https://github.com/confluentinc/ksql/pull/9145
    router.route(HttpMethod.POST, "/query")
        .handler(BodyHandler.create(false))
        .produces(KsqlMediaType.KSQL_V1_PROTOBUF.mediaType())
        .handler(new QueryStreamHandler(endpoints, connectionQueryManager, context, server, true));
    router.route(HttpMethod.GET, "/info")
        .produces(KsqlMediaType.KSQL_V1_JSON.mediaType())
        .produces(JSON_CONTENT_TYPE)
        .handler(this::handleInfoRequest);
    router.route(HttpMethod.POST, "/heartbeat")
        .handler(BodyHandler.create(false))
        .produces(KsqlMediaType.KSQL_V1_JSON.mediaType())
        .produces(JSON_CONTENT_TYPE)
        .handler(this::handleHeartbeatRequest);
    router.route(HttpMethod.GET, "/clusterStatus")
        .produces(KsqlMediaType.KSQL_V1_JSON.mediaType())
        .produces(JSON_CONTENT_TYPE)
        .handler(this::handleClusterStatusRequest);
    router.route(HttpMethod.GET, "/status/:type/:entity/:action")
        .produces(KsqlMediaType.KSQL_V1_JSON.mediaType())
        .produces(JSON_CONTENT_TYPE)
        .handler(this::handleStatusRequest);
    router.route(HttpMethod.GET, "/status")
        .produces(KsqlMediaType.KSQL_V1_JSON.mediaType())
        .produces(JSON_CONTENT_TYPE)
        .handler(this::handleAllStatusesRequest);
    router.route(HttpMethod.POST, "/lag")
        .handler(BodyHandler.create(false))
        .produces(KsqlMediaType.KSQL_V1_JSON.mediaType())
        .produces(JSON_CONTENT_TYPE)
        .handler(this::handleLagReportRequest);
    router.route(HttpMethod.GET, "/healthcheck")
        .produces(KsqlMediaType.KSQL_V1_JSON.mediaType())
        .produces(JSON_CONTENT_TYPE)
        .handler(this::handleHealthcheckRequest);
    router.route(HttpMethod.GET, "/v1/metadata")
        .produces(KsqlMediaType.KSQL_V1_JSON.mediaType())
        .produces(JSON_CONTENT_TYPE)
        .handler(this::handleServerMetadataRequest);
    router.route(HttpMethod.GET, "/v1/metadata/id")
        .produces(KsqlMediaType.KSQL_V1_JSON.mediaType())
        .produces(JSON_CONTENT_TYPE)
        .handler(this::handleServerMetadataClusterIdRequest);
    router.route(HttpMethod.GET, "/ws/query")
        .produces(KsqlMediaType.KSQL_V1_JSON.mediaType())
        .produces(JSON_CONTENT_TYPE)
        .handler(this::handleWebsocket);
    router.route(HttpMethod.GET, "/is_valid_property/:property")
        .produces(KsqlMediaType.KSQL_V1_JSON.mediaType())
        .produces(JSON_CONTENT_TYPE)
        .handler(this::handleIsValidPropertyRequest);

    return router;
  }


  private void handleKsqlRequest(final RoutingContext routingContext) {
    handleOldApiRequest(server, routingContext, KsqlRequest.class, Optional.empty(),
        (ksqlRequest, apiSecurityContext) ->
            endpoints
                .executeKsqlRequest(ksqlRequest, server.getWorkerExecutor(),
                    DefaultApiSecurityContext.create(routingContext, server))
    );
  }

  private void handleTerminateRequest(final RoutingContext routingContext) {
    handleOldApiRequest(server, routingContext, ClusterTerminateRequest.class, Optional.empty(),
        (request, apiSecurityContext) ->
            endpoints
                .executeTerminate(request, server.getWorkerExecutor(),
                    DefaultApiSecurityContext.create(routingContext, server))
    );
  }

  private void handleQueryRequest(final RoutingContext routingContext) {
    final CompletableFuture<Void> connectionClosedFuture = new CompletableFuture<>();
    routingContext.request().connection().closeHandler(v -> connectionClosedFuture.complete(null));
    final MetricsCallbackHolder metricsCallbackHolder = new MetricsCallbackHolder();
    handleOldApiRequest(server, routingContext, KsqlRequest.class,
        Optional.of(metricsCallbackHolder),
        (request, apiSecurityContext) ->
            endpoints
                .executeQueryRequest(
                    request, server.getWorkerExecutor(), connectionClosedFuture,
                    DefaultApiSecurityContext.create(routingContext, server),
                    isInternalRequest(routingContext),
                    getContentType(routingContext),
                    metricsCallbackHolder,
                    context
                )

    );
  }

  private void handleInfoRequest(final RoutingContext routingContext) {
    handleOldApiRequest(server, routingContext, null, Optional.empty(),
        (request, apiSecurityContext) ->
            endpoints.executeInfo(DefaultApiSecurityContext.create(routingContext, server))
    );
  }

  private void handleClusterStatusRequest(final RoutingContext routingContext) {
    handleOldApiRequest(server, routingContext, null, Optional.empty(),
        (request, apiSecurityContext) ->
            endpoints.executeClusterStatus(DefaultApiSecurityContext.create(routingContext, server))
    );
  }

  private void handleHeartbeatRequest(final RoutingContext routingContext) {
    handleOldApiRequest(server, routingContext, HeartbeatMessage.class, Optional.empty(),
        (request, apiSecurityContext) ->
            endpoints.executeHeartbeat(
                request, DefaultApiSecurityContext.create(routingContext, server))
    );
  }

  private void handleStatusRequest(final RoutingContext routingContext) {
    final HttpServerRequest request = routingContext.request();
    final String type = request.getParam("type");
    final String entity = request.getParam("entity");
    final String action = request.getParam("action");
    handleOldApiRequest(server, routingContext, null, Optional.empty(),
        (r, apiSecurityContext) ->
            endpoints.executeStatus(type, entity, action,
                DefaultApiSecurityContext.create(routingContext, server))
    );
  }

  private void handleIsValidPropertyRequest(final RoutingContext routingContext) {
    final HttpServerRequest request = routingContext.request();
    final String property = request.getParam("property");
    handleOldApiRequest(server, routingContext, null, Optional.empty(),
        (ksqlRequest, apiSecurityContext) ->
            endpoints
                .executeIsValidProperty(property, server.getWorkerExecutor(),
                    DefaultApiSecurityContext.create(routingContext, server))
    );
  }

  private void handleAllStatusesRequest(final RoutingContext routingContext) {
    handleOldApiRequest(server, routingContext, null, Optional.empty(),
        (r, apiSecurityContext) ->
            endpoints.executeAllStatuses(DefaultApiSecurityContext.create(routingContext, server))
    );
  }

  private void handleLagReportRequest(final RoutingContext routingContext) {
    handleOldApiRequest(server, routingContext, LagReportingMessage.class, Optional.empty(),
        (request, apiSecurityContext) ->
            endpoints.executeLagReport(
                request, DefaultApiSecurityContext.create(routingContext, server))
    );
  }

  private void handleHealthcheckRequest(final RoutingContext routingContext) {
    handleOldApiRequest(server, routingContext, null, Optional.empty(),
        (request, apiSecurityContext) ->
            endpoints.executeCheckHealth(DefaultApiSecurityContext.create(routingContext, server))
    );
  }

  private void handleServerMetadataRequest(final RoutingContext routingContext) {
    handleOldApiRequest(server, routingContext, null, Optional.empty(),
        (request, apiSecurityContext) ->
            endpoints.executeServerMetadata(
                DefaultApiSecurityContext.create(routingContext, server))
    );
  }

  private void handleServerMetadataClusterIdRequest(final RoutingContext routingContext) {
    handleOldApiRequest(server, routingContext, null, Optional.empty(),
        (request, apiSecurityContext) ->
            endpoints
                .executeServerMetadataClusterId(
                    DefaultApiSecurityContext.create(routingContext, server))
    );
  }

  private static void handleInfoRedirect(final RoutingContext routingContext) {
    // We redirect to the /info endpoint.
    // (This preserves behaviour of the old API)
    routingContext.response().putHeader("location", "/info")
        .setStatusCode(TEMPORARY_REDIRECT.code()).end();
  }

  private static final class VertexHandler implements Handler<AsyncResult<ServerWebSocket>> {
    ServerWebSocket serverWebSocket;

    @Override
    public void handle(final AsyncResult<ServerWebSocket> event) {
      serverWebSocket = event.result();
    }

    ServerWebSocket getServerWebSocket() {
      if (serverWebSocket == null) {
        throw new IllegalStateException();
      }
      return serverWebSocket;
    }
  }

  private void handleWebsocket(final RoutingContext routingContext) {
    final ApiSecurityContext apiSecurityContext =
        DefaultApiSecurityContext.create(routingContext, server);
<<<<<<< HEAD
    final ServerWebSocket serverWebSocket = routingContext.request().upgrade();
=======

    final VertexHandler handler = new VertexHandler();
    routingContext.request().toWebSocket(handler);
    final ServerWebSocket serverWebSocket = handler.getServerWebSocket();

>>>>>>> b6fc8d91
    endpoints
        .executeWebsocketStream(serverWebSocket, routingContext.request().params(),
            server.getWorkerExecutor(), apiSecurityContext, context);
  }

  private static void chcHandler(final RoutingContext routingContext) {
    routingContext.response().putHeader(HttpHeaders.CONTENT_TYPE.toString(), "application/json")
        .end(new JsonObject().toBuffer());
  }

  private static KsqlMediaType getContentType(final RoutingContext routingContext) {
    final String mediaType = routingContext.getAcceptableContentType();
    if (mediaType == null || MediaType.APPLICATION_JSON.equals(mediaType)) {
      return KsqlMediaType.LATEST_FORMAT;
    }

    return KsqlMediaType.parse(mediaType);
  }

  private static void unhandledExceptionHandler(final Throwable t) {
    if (t instanceof ClosedChannelException) {
      log.debug("Unhandled ClosedChannelException (connection likely closed early)", t);
    } else {
      log.error("Unhandled exception", t);
    }
  }

  /**
   * If the request was received on the internal listener.
   * Effectively, it's a 3 state flag: Internal interface not in use at all,
   * internal interface in use and this request is internal, and internal interface in use and
   * this request is not internal.
   *
   * @return If an internal listener is in use and this is an internal request, or
   *         {@code Optional.empty} if an internal listener is not enabled.
   */
  static Optional<Boolean> isInternalRequest(final RoutingContext routingContext) {
    return Optional.ofNullable(routingContext.get(CONTEXT_DATA_IS_INTERNAL));
  }
}<|MERGE_RESOLUTION|>--- conflicted
+++ resolved
@@ -389,15 +389,11 @@
   private void handleWebsocket(final RoutingContext routingContext) {
     final ApiSecurityContext apiSecurityContext =
         DefaultApiSecurityContext.create(routingContext, server);
-<<<<<<< HEAD
-    final ServerWebSocket serverWebSocket = routingContext.request().upgrade();
-=======
 
     final VertexHandler handler = new VertexHandler();
     routingContext.request().toWebSocket(handler);
     final ServerWebSocket serverWebSocket = handler.getServerWebSocket();
 
->>>>>>> b6fc8d91
     endpoints
         .executeWebsocketStream(serverWebSocket, routingContext.request().params(),
             server.getWorkerExecutor(), apiSecurityContext, context);
