/*
 * Copyright 2018 Confluent Inc.
 *
 * Licensed under the Confluent Community License (the "License"); you may not use
 * this file except in compliance with the License.  You may obtain a copy of the
 * License at
 *
 * http://www.confluent.io/confluent-community-license
 *
 * Unless required by applicable law or agreed to in writing, software
 * distributed under the License is distributed on an "AS IS" BASIS, WITHOUT
 * WARRANTIES OF ANY KIND, either express or implied.  See the License for the
 * specific language governing permissions and limitations under the License.
 */

package io.confluent.ksql.rest.server;

import static io.confluent.ksql.rest.server.KsqlRestConfig.DISTRIBUTED_COMMAND_RESPONSE_TIMEOUT_MS_CONFIG;
import static java.util.Objects.requireNonNull;

import com.google.common.annotations.VisibleForTesting;
import com.google.common.base.Joiner;
import com.google.common.collect.ImmutableList;
import com.google.common.collect.ImmutableMap;
import com.google.common.util.concurrent.ListeningScheduledExecutorService;
import com.google.common.util.concurrent.MoreExecutors;
import com.google.common.util.concurrent.ThreadFactoryBuilder;
import io.confluent.kafka.schemaregistry.client.SchemaRegistryClient;
import io.confluent.ksql.ServiceInfo;
import io.confluent.ksql.api.auth.AuthenticationPlugin;
import io.confluent.ksql.api.auth.KsqlAuthorizationProviderHandler;
import io.confluent.ksql.api.impl.DefaultKsqlSecurityContextProvider;
import io.confluent.ksql.api.impl.KsqlSecurityContextProvider;
import io.confluent.ksql.api.impl.MonitoredEndpoints;
import io.confluent.ksql.api.server.Server;
import io.confluent.ksql.api.spi.Endpoints;
import io.confluent.ksql.engine.KsqlEngine;
import io.confluent.ksql.engine.QueryMonitor;
import io.confluent.ksql.execution.streams.RoutingFilter;
import io.confluent.ksql.execution.streams.RoutingFilter.RoutingFilterFactory;
import io.confluent.ksql.execution.streams.RoutingFilters;
import io.confluent.ksql.function.InternalFunctionRegistry;
import io.confluent.ksql.function.MutableFunctionRegistry;
import io.confluent.ksql.function.UserFunctionLoader;
import io.confluent.ksql.logging.processing.ProcessingLogConfig;
import io.confluent.ksql.logging.processing.ProcessingLogContext;
import io.confluent.ksql.logging.processing.ProcessingLogServerUtils;
import io.confluent.ksql.metrics.MetricCollectors;
import io.confluent.ksql.name.SourceName;
import io.confluent.ksql.parser.KsqlParser.ParsedStatement;
import io.confluent.ksql.parser.KsqlParser.PreparedStatement;
import io.confluent.ksql.properties.DenyListPropertyValidator;
import io.confluent.ksql.query.id.SpecificQueryIdGenerator;
import io.confluent.ksql.rest.ErrorMessages;
import io.confluent.ksql.rest.Errors;
import io.confluent.ksql.rest.client.KsqlClient;
import io.confluent.ksql.rest.client.RestResponse;
import io.confluent.ksql.rest.entity.KsqlEntityList;
import io.confluent.ksql.rest.entity.KsqlErrorMessage;
import io.confluent.ksql.rest.entity.SourceInfo;
import io.confluent.ksql.rest.entity.StreamsList;
import io.confluent.ksql.rest.server.HeartbeatAgent.Builder;
import io.confluent.ksql.rest.server.computation.Command;
import io.confluent.ksql.rest.server.computation.CommandRunner;
import io.confluent.ksql.rest.server.computation.CommandStore;
import io.confluent.ksql.rest.server.computation.InteractiveStatementExecutor;
import io.confluent.ksql.rest.server.computation.InternalTopicSerdes;
import io.confluent.ksql.rest.server.execution.PullQueryExecutor;
import io.confluent.ksql.rest.server.resources.ClusterStatusResource;
import io.confluent.ksql.rest.server.resources.HealthCheckResource;
import io.confluent.ksql.rest.server.resources.HeartbeatResource;
import io.confluent.ksql.rest.server.resources.KsqlConfigurable;
import io.confluent.ksql.rest.server.resources.KsqlResource;
import io.confluent.ksql.rest.server.resources.LagReportingResource;
import io.confluent.ksql.rest.server.resources.ServerInfoResource;
import io.confluent.ksql.rest.server.resources.ServerMetadataResource;
import io.confluent.ksql.rest.server.resources.StatusResource;
import io.confluent.ksql.rest.server.resources.streaming.StreamedQueryResource;
import io.confluent.ksql.rest.server.resources.streaming.WSQueryEndpoint;
import io.confluent.ksql.rest.server.services.InternalKsqlClientFactory;
import io.confluent.ksql.rest.server.services.RestServiceContextFactory;
import io.confluent.ksql.rest.server.services.ServerInternalKsqlClient;
import io.confluent.ksql.rest.server.state.ServerState;
import io.confluent.ksql.rest.util.ClusterTerminator;
import io.confluent.ksql.rest.util.KsqlInternalTopicUtils;
import io.confluent.ksql.rest.util.KsqlUncaughtExceptionHandler;
import io.confluent.ksql.rest.util.RocksDBConfigSetterHandler;
import io.confluent.ksql.schema.registry.KsqlSchemaRegistryClientFactory;
import io.confluent.ksql.security.KsqlAuthorizationValidator;
import io.confluent.ksql.security.KsqlAuthorizationValidatorFactory;
import io.confluent.ksql.security.KsqlDefaultSecurityExtension;
import io.confluent.ksql.security.KsqlSecurityContext;
import io.confluent.ksql.security.KsqlSecurityExtension;
import io.confluent.ksql.services.KafkaClusterUtil;
import io.confluent.ksql.services.LazyServiceContext;
import io.confluent.ksql.services.ServiceContext;
import io.confluent.ksql.services.SimpleKsqlClient;
import io.confluent.ksql.statement.ConfiguredStatement;
import io.confluent.ksql.util.AppInfo;
import io.confluent.ksql.util.KsqlConfig;
import io.confluent.ksql.util.KsqlException;
import io.confluent.ksql.util.KsqlServerException;
import io.confluent.ksql.util.ReservedInternalTopics;
import io.confluent.ksql.util.RetryUtil;
import io.confluent.ksql.util.WelcomeMsgUtils;
import io.confluent.ksql.version.metrics.KsqlVersionCheckerAgent;
import io.confluent.ksql.version.metrics.VersionCheckerAgent;
import io.confluent.ksql.version.metrics.collector.KsqlModuleType;
import io.vertx.core.Vertx;
import io.vertx.core.VertxOptions;
import io.vertx.core.net.SocketAddress;
import io.vertx.ext.dropwizard.DropwizardMetricsOptions;
import io.vertx.ext.dropwizard.Match;
import java.io.Console;
import java.io.OutputStreamWriter;
import java.io.PrintWriter;
import java.net.MalformedURLException;
import java.net.URI;
import java.net.URL;
import java.nio.charset.StandardCharsets;
import java.time.Duration;
import java.util.Collections;
import java.util.HashMap;
import java.util.HashSet;
import java.util.LinkedList;
import java.util.List;
import java.util.Map;
import java.util.Optional;
import java.util.Properties;
import java.util.Set;
import java.util.concurrent.CompletableFuture;
import java.util.concurrent.ExecutionException;
import java.util.concurrent.Executors;
import java.util.concurrent.TimeUnit;
import java.util.concurrent.atomic.AtomicReference;
import java.util.function.Consumer;
import java.util.function.Function;
import java.util.function.Predicate;
import java.util.function.Supplier;
import java.util.stream.Collectors;
import org.apache.commons.lang3.StringUtils;
import org.apache.kafka.common.utils.Time;
import org.apache.kafka.streams.StreamsConfig;
import org.apache.log4j.LogManager;
import org.slf4j.Logger;
import org.slf4j.LoggerFactory;

// CHECKSTYLE_RULES.OFF: ClassDataAbstractionCoupling
public final class KsqlRestApplication implements Executable {
  // CHECKSTYLE_RULES.ON: ClassDataAbstractionCoupling

  private static final Logger log = LoggerFactory.getLogger(KsqlRestApplication.class);

  private static final SourceName COMMANDS_STREAM_NAME = SourceName.of("KSQL_COMMANDS");

  private final KsqlConfig ksqlConfigNoPort;
  private final KsqlRestConfig restConfig;
  private final KsqlEngine ksqlEngine;
  private final CommandRunner commandRunner;
  private final CommandStore commandStore;
  private final StatusResource statusResource;
  private final StreamedQueryResource streamedQueryResource;
  private final KsqlResource ksqlResource;
  private final VersionCheckerAgent versionCheckerAgent;
  private final ServiceContext serviceContext;
  private final KsqlSecurityContextProvider ksqlSecurityContextProvider;
  private final KsqlSecurityExtension securityExtension;
  private final Optional<AuthenticationPlugin> authenticationPlugin;
  private final ServerState serverState;
  private final ProcessingLogContext processingLogContext;
  private final List<KsqlServerPrecondition> preconditions;
  private final List<KsqlConfigurable> configurables;
  private final Consumer<KsqlConfig> rocksDBConfigSetterHandler;
  private final Optional<HeartbeatAgent> heartbeatAgent;
  private final Optional<LagReportingAgent> lagReportingAgent;
  private final PullQueryExecutor pullQueryExecutor;
  private final ServerInfoResource serverInfoResource;
  private final Optional<HeartbeatResource> heartbeatResource;
  private final Optional<ClusterStatusResource> clusterStatusResource;
  private final Optional<LagReportingResource> lagReportingResource;
  private final HealthCheckResource healthCheckResource;
  private volatile ServerMetadataResource serverMetadataResource;
  private volatile WSQueryEndpoint wsQueryEndpoint;
  @SuppressWarnings("UnstableApiUsage")
  private volatile ListeningScheduledExecutorService oldApiWebsocketExecutor;
  private final Vertx vertx;
  private Server apiServer = null;
  private final CompletableFuture<Void> terminatedFuture = new CompletableFuture<>();
  private final QueryMonitor queryMonitor;
  private final DenyListPropertyValidator denyListPropertyValidator;

  // The startup thread that can be interrupted if necessary during shutdown.  This should only
  // happen if startup hangs.
  private AtomicReference<Thread> startAsyncThreadRef = new AtomicReference<>(null);

  public static SourceName getCommandsStreamName() {
    return COMMANDS_STREAM_NAME;
  }

  // CHECKSTYLE_RULES.OFF: ParameterNumberCheck
  @VisibleForTesting
  KsqlRestApplication(
      // CHECKSTYLE_RULES.ON: ParameterNumberCheck
      final ServiceContext serviceContext,
      final KsqlEngine ksqlEngine,
      final KsqlConfig ksqlConfig,
      final KsqlRestConfig restConfig,
      final CommandRunner commandRunner,
      final CommandStore commandStore,
      final StatusResource statusResource,
      final StreamedQueryResource streamedQueryResource,
      final KsqlResource ksqlResource,
      final VersionCheckerAgent versionCheckerAgent,
      final KsqlSecurityContextProvider ksqlSecurityContextProvider,
      final KsqlSecurityExtension securityExtension,
      final Optional<AuthenticationPlugin> authenticationPlugin,
      final ServerState serverState,
      final ProcessingLogContext processingLogContext,
      final List<KsqlServerPrecondition> preconditions,
      final List<KsqlConfigurable> configurables,
      final Consumer<KsqlConfig> rocksDBConfigSetterHandler,
      final PullQueryExecutor pullQueryExecutor,
      final Optional<HeartbeatAgent> heartbeatAgent,
      final Optional<LagReportingAgent> lagReportingAgent,
      final Vertx vertx,
      final QueryMonitor ksqlQueryMonitor,
      final DenyListPropertyValidator denyListPropertyValidator
  ) {
    log.debug("Creating instance of ksqlDB API server");
    this.serviceContext = requireNonNull(serviceContext, "serviceContext");
    this.ksqlConfigNoPort = requireNonNull(ksqlConfig, "ksqlConfig");
    this.restConfig = requireNonNull(restConfig, "restConfig");
    this.ksqlEngine = requireNonNull(ksqlEngine, "ksqlEngine");
    this.commandRunner = requireNonNull(commandRunner, "commandRunner");
    this.statusResource = requireNonNull(statusResource, "statusResource");
    this.streamedQueryResource = requireNonNull(streamedQueryResource, "streamedQueryResource");
    this.ksqlResource = requireNonNull(ksqlResource, "ksqlResource");
    this.commandStore = requireNonNull(commandStore, "commandStore");
    this.serverState = requireNonNull(serverState, "serverState");
    this.processingLogContext = requireNonNull(processingLogContext, "processingLogContext");
    this.preconditions = requireNonNull(preconditions, "preconditions");
    this.versionCheckerAgent = requireNonNull(versionCheckerAgent, "versionCheckerAgent");
    this.ksqlSecurityContextProvider = requireNonNull(ksqlSecurityContextProvider,
        "ksqlSecurityContextProvider");
    this.securityExtension = requireNonNull(securityExtension, "securityExtension");
    this.authenticationPlugin = requireNonNull(authenticationPlugin, "authenticationPlugin");
    this.configurables = requireNonNull(configurables, "configurables");
    this.rocksDBConfigSetterHandler =
        requireNonNull(rocksDBConfigSetterHandler, "rocksDBConfigSetterHandler");
    this.pullQueryExecutor = requireNonNull(pullQueryExecutor, "pullQueryExecutor");
    this.heartbeatAgent = requireNonNull(heartbeatAgent, "heartbeatAgent");
    this.lagReportingAgent = requireNonNull(lagReportingAgent, "lagReportingAgent");
    this.vertx = requireNonNull(vertx, "vertx");
    this.denyListPropertyValidator =
        requireNonNull(denyListPropertyValidator, "denyListPropertyValidator");

    this.serverInfoResource =
        new ServerInfoResource(serviceContext, ksqlConfigNoPort, commandRunner);
    if (heartbeatAgent.isPresent()) {
      this.heartbeatResource = Optional.of(new HeartbeatResource(heartbeatAgent.get()));
      this.clusterStatusResource = Optional.of(new ClusterStatusResource(
          ksqlEngine, heartbeatAgent.get(), lagReportingAgent));
    } else {
      this.heartbeatResource = Optional.empty();
      this.clusterStatusResource = Optional.empty();
    }
    if (lagReportingAgent.isPresent()) {
      this.lagReportingResource = Optional.of(new LagReportingResource(lagReportingAgent.get()));
    } else {
      this.lagReportingResource = Optional.empty();
    }
    this.healthCheckResource = HealthCheckResource.create(
        ksqlResource,
        serviceContext,
        this.restConfig,
        this.ksqlConfigNoPort);
    this.queryMonitor = requireNonNull(ksqlQueryMonitor, "ksqlQueryMonitor");
    MetricCollectors.addConfigurableReporter(ksqlConfigNoPort);
    log.debug("ksqlDB API server instance created");
  }

  @Override
  public void startAsync() {
    log.debug("Starting the ksqlDB API server");
    this.serverMetadataResource = ServerMetadataResource.create(serviceContext, ksqlConfigNoPort);
    final StatementParser statementParser = new StatementParser(ksqlEngine);
    final Optional<KsqlAuthorizationValidator> authorizationValidator =
        KsqlAuthorizationValidatorFactory.create(ksqlConfigNoPort, serviceContext);
    final Errors errorHandler = new Errors(restConfig.getConfiguredInstance(
        KsqlRestConfig.KSQL_SERVER_ERROR_MESSAGES,
        ErrorMessages.class
    ));

    final KsqlRestConfig ksqlRestConfig = new KsqlRestConfig(ksqlConfigNoPort.originals());

    oldApiWebsocketExecutor = MoreExecutors.listeningDecorator(
        Executors.newScheduledThreadPool(
            ksqlRestConfig.getInt(KsqlRestConfig.KSQL_WEBSOCKETS_NUM_THREADS),
            new ThreadFactoryBuilder()
                .setDaemon(true)
                .setNameFormat("websockets-query-thread-%d")
                .build()
        )
    );

    this.wsQueryEndpoint = new WSQueryEndpoint(
        ksqlConfigNoPort,
        statementParser,
        ksqlEngine,
        commandStore,
        oldApiWebsocketExecutor,
        versionCheckerAgent::updateLastRequestTime,
        Duration.ofMillis(ksqlRestConfig.getLong(
            KsqlRestConfig.DISTRIBUTED_COMMAND_RESPONSE_TIMEOUT_MS_CONFIG)),
        authorizationValidator,
        errorHandler,
        pullQueryExecutor,
        denyListPropertyValidator
    );

    startAsyncThreadRef.set(Thread.currentThread());
    try {
      final Endpoints endpoints = new KsqlServerEndpoints(
          ksqlEngine,
          ksqlConfigNoPort,
          pullQueryExecutor,
          ksqlSecurityContextProvider,
          ksqlResource,
          streamedQueryResource,
          serverInfoResource,
          heartbeatResource,
          clusterStatusResource,
          statusResource,
          lagReportingResource,
          healthCheckResource,
          serverMetadataResource,
          wsQueryEndpoint
      );
      apiServer = new Server(vertx, ksqlRestConfig, endpoints, securityExtension,
          authenticationPlugin, serverState);
      apiServer.start();

      final KsqlConfig ksqlConfigWithPort = buildConfigWithPort();
      configurables.forEach(c -> c.configure(ksqlConfigWithPort));

      startKsql(ksqlConfigWithPort);
      final Properties metricsProperties = new Properties();
      metricsProperties.putAll(restConfig.getOriginals());
      versionCheckerAgent.start(KsqlModuleType.SERVER, metricsProperties);

      log.info("ksqlDB API server listening on {}", StringUtils.join(getListeners(), ", "));
      displayWelcomeMessage();
    } catch (AbortApplicationStartException e) {
      log.error("Aborting application start", e);
    } finally {
      startAsyncThreadRef.set(null);
    }
  }

  @VisibleForTesting
  void startKsql(final KsqlConfig ksqlConfigWithPort) {
    waitForPreconditions();
    initialize(ksqlConfigWithPort);
  }

  @VisibleForTesting
  KsqlEngine getEngine() {
    return ksqlEngine;
  }

  private static final class KsqlFailedPrecondition extends RuntimeException {

    private KsqlFailedPrecondition(final String message) {
      super(message);
    }
  }

  static final class AbortApplicationStartException extends KsqlServerException {

    private AbortApplicationStartException(final String message) {
      super(message);
    }
  }

  private void checkPreconditions() {
    for (final KsqlServerPrecondition precondition : preconditions) {
      final Optional<KsqlErrorMessage> error = precondition.checkPrecondition(
          restConfig,
          serviceContext
      );
      if (error.isPresent()) {
        serverState.setInitializingReason(error.get());
        throw new KsqlFailedPrecondition(error.get().toString());
      }
    }
  }

  private void waitForPreconditions() {
    final List<Predicate<Exception>> predicates = ImmutableList.of(
        e -> !(e instanceof KsqlFailedPrecondition)
    );
    try {
      RetryUtil.retryWithBackoff(
          Integer.MAX_VALUE,
          1000,
          30000,
          this::checkPreconditions,
          terminatedFuture::isDone,
          predicates
      );
    } catch (KsqlFailedPrecondition e) {
      log.error("Failed to meet preconditions. Exiting...", e);
    }

    if (terminatedFuture.isDone()) {
      throw new AbortApplicationStartException(
          "Shutting down application during waitForPreconditions");
    }
  }

  private void initialize(final KsqlConfig configWithApplicationServer) {
    rocksDBConfigSetterHandler.accept(ksqlConfigNoPort);

    registerCommandTopic();

    commandStore.start();

    ProcessingLogServerUtils.maybeCreateProcessingLogTopic(
        serviceContext.getTopicClient(),
        processingLogContext.getConfig(),
        ksqlConfigNoPort
    );
    commandRunner.processPriorCommands();
    commandRunner.start();
    maybeCreateProcessingLogStream(
        processingLogContext.getConfig(),
        ksqlConfigNoPort,
        restConfig,
        ksqlResource,
        serviceContext
    );

    queryMonitor.start();

    if (heartbeatAgent.isPresent()) {
      heartbeatAgent.get().setLocalAddress((String)configWithApplicationServer
          .getKsqlStreamConfigProps().get(StreamsConfig.APPLICATION_SERVER_CONFIG));
      heartbeatAgent.get().startAgent();
    }
    if (lagReportingAgent.isPresent()) {
      lagReportingAgent.get().setLocalAddress((String)configWithApplicationServer
          .getKsqlStreamConfigProps().get(StreamsConfig.APPLICATION_SERVER_CONFIG));
      lagReportingAgent.get().startAgent();
    }

    serverState.setReady();
  }

  @Override
  public void notifyTerminated() {
    terminatedFuture.complete(null);
    final Thread startAsyncThread = startAsyncThreadRef.get();
    if (startAsyncThread != null) {
      startAsyncThread.interrupt();
    }
  }

  @SuppressWarnings("checkstyle:NPathComplexity")
  @Override
  public void shutdown() {
    log.info("ksqlDB shutdown called");
    try {
      pullQueryExecutor.closeMetrics();
    } catch (final Exception e) {
      log.error("Exception while waiting for pull query metrics to close", e);
    }
    try {
      ksqlEngine.close();
    } catch (final Exception e) {
      log.error("Exception while waiting for Ksql Engine to close", e);
    }

    try {
      commandRunner.close();
    } catch (final Exception e) {
      log.error("Exception while waiting for CommandRunner thread to complete", e);
    }

    try {
      queryMonitor.close();
    } catch (final Exception e) {
      log.error("Exception while waiting for QueryMonitor thread to complete", e);
    }

    try {
      serviceContext.close();
    } catch (final Exception e) {
      log.error("Exception while closing services", e);
    }

    try {
      securityExtension.close();
    } catch (final Exception e) {
      log.error("Exception while closing security extension", e);
    }

    if (apiServer != null) {
      apiServer.stop();
      apiServer = null;
    }

    if (vertx != null) {
      vertx.close();
    }

    if (oldApiWebsocketExecutor != null) {
      oldApiWebsocketExecutor.shutdown();
    }

    shutdownAdditionalAgents();

    log.info("ksqlDB shutdown complete");
  }

  @Override
  public void awaitTerminated() throws InterruptedException {
    try {
      terminatedFuture.get();
    } catch (ExecutionException e) {
      log.error("Exception in awaitTerminated", e);
      throw new KsqlException(e.getCause());
    }
  }

  private void shutdownAdditionalAgents() {
    if (heartbeatAgent.isPresent()) {
      try {
        heartbeatAgent.get().stopAgent();
      } catch (final Exception e) {
        log.error("Exception while shutting down HeartbeatAgent", e);
      }
    }
    if (lagReportingAgent.isPresent()) {
      try {
        lagReportingAgent.get().stopAgent();
      } catch (final Exception e) {
        log.error("Exception while shutting down LagReportingAgent", e);
      }
    }
  }

  // Current tests require URIs as URLs, even though they're not URLs
  List<URL> getListeners() {
    return apiServer.getListeners().stream().map(uri -> {
      try {
        return uri.toURL();
      } catch (MalformedURLException e) {
        throw new KsqlException(e);
      }
    }).collect(Collectors.toList());
  }

  Optional<URL> getInternalListener() {
    return apiServer.getInternalListener().map(uri -> {
      try {
        return uri.toURL();
      } catch (MalformedURLException e) {
        throw new KsqlException(e);
      }
    });
  }

  public static KsqlRestApplication buildApplication(final KsqlRestConfig restConfig) {
    final Map<String, Object> updatedRestProps = restConfig.getOriginals();
    final KsqlConfig ksqlConfig = new KsqlConfig(restConfig.getKsqlConfigProperties());
    final Vertx vertx = Vertx.vertx(
        new VertxOptions()
            .setMaxWorkerExecuteTimeUnit(TimeUnit.MILLISECONDS)
            .setMaxWorkerExecuteTime(Long.MAX_VALUE)
            .setMetricsOptions(setUpHttpMetrics(ksqlConfig)));
    vertx.exceptionHandler(t -> log.error("Unhandled exception in Vert.x", t));
    final KsqlClient sharedClient = InternalKsqlClientFactory.createInternalClient(
        toClientProps(ksqlConfig.originals()),
        SocketAddress::inetSocketAddress,
        vertx
    );
    final Supplier<SchemaRegistryClient> schemaRegistryClientFactory =
        new KsqlSchemaRegistryClientFactory(ksqlConfig, Collections.emptyMap())::get;

    final ServiceContext tempServiceContext = new LazyServiceContext(() ->
        RestServiceContextFactory.create(ksqlConfig, Optional.empty(),
            schemaRegistryClientFactory, sharedClient));
    final String kafkaClusterId = KafkaClusterUtil.getKafkaClusterId(tempServiceContext);
    final String ksqlServerId = ksqlConfig.getString(KsqlConfig.KSQL_SERVICE_ID_CONFIG);
    updatedRestProps.putAll(
        MetricCollectors.addConfluentMetricsContextConfigs(ksqlServerId, kafkaClusterId));
    final KsqlRestConfig updatedRestConfig = new KsqlRestConfig(updatedRestProps);

    final ServiceContext serviceContext = new LazyServiceContext(() ->
        RestServiceContextFactory.create(
            new KsqlConfig(updatedRestConfig.getKsqlConfigProperties()),
            Optional.empty(),
            schemaRegistryClientFactory,
            sharedClient));

    return buildApplication(
        "",
        updatedRestConfig,
        KsqlVersionCheckerAgent::new,
        Integer.MAX_VALUE,
        serviceContext,
        schemaRegistryClientFactory,
        vertx,
        sharedClient
    );
  }

  @SuppressWarnings("checkstyle:MethodLength")
  static KsqlRestApplication buildApplication(
      final String metricsPrefix,
      final KsqlRestConfig restConfig,
      final Function<Supplier<Boolean>, VersionCheckerAgent> versionCheckerFactory,
      final int maxStatementRetries,
      final ServiceContext serviceContext,
      final Supplier<SchemaRegistryClient> schemaRegistryClientFactory,
      final Vertx vertx,
      final KsqlClient sharedClient) {
    final String ksqlInstallDir = restConfig.getString(KsqlRestConfig.INSTALL_DIR_CONFIG);

    final KsqlConfig ksqlConfig = new KsqlConfig(restConfig.getKsqlConfigProperties());

    final ProcessingLogConfig processingLogConfig
        = new ProcessingLogConfig(restConfig.getOriginals());
    final ProcessingLogContext processingLogContext
        = ProcessingLogContext.create(processingLogConfig);

    final MutableFunctionRegistry functionRegistry = new InternalFunctionRegistry();

    if (restConfig.getBoolean(KsqlRestConfig.KSQL_SERVER_ENABLE_UNCAUGHT_EXCEPTION_HANDLER)) {
      Thread.setDefaultUncaughtExceptionHandler(
          new KsqlUncaughtExceptionHandler(LogManager::shutdown));
    }

    final SpecificQueryIdGenerator specificQueryIdGenerator =
        new SpecificQueryIdGenerator();

    final KsqlEngine ksqlEngine = new KsqlEngine(
        serviceContext,
        processingLogContext,
        functionRegistry,
        ServiceInfo.create(ksqlConfig, metricsPrefix),
        specificQueryIdGenerator
    );

    UserFunctionLoader.newInstance(ksqlConfig, functionRegistry, ksqlInstallDir).load();

    final String commandTopicName = ReservedInternalTopics.commandTopic(ksqlConfig);

    CommandTopicBackup commandTopicBackup = new CommandTopicBackupNoOp();
<<<<<<< HEAD
    if (ksqlConfig.getBoolean(KsqlConfig.KSQL_ENABLE_METASTORE_BACKUP)) {
      if (ksqlConfig.getString(KsqlConfig.KSQL_METASTORE_BACKUP_LOCATION).isEmpty()) {
        throw new KsqlException(String.format("Metastore backups is enabled, but location "
            + "is empty. Please specify the location with the property '%s'",
            KsqlConfig.KSQL_METASTORE_BACKUP_LOCATION));
      }

=======
    if (!ksqlConfig.getString(KsqlConfig.KSQL_METASTORE_BACKUP_LOCATION).isEmpty()) {
>>>>>>> 6e8a7e23
      commandTopicBackup = new CommandTopicBackupImpl(
          ksqlConfig.getString(KsqlConfig.KSQL_METASTORE_BACKUP_LOCATION),
          commandTopicName
      );
    }
    final CommandTopicBackup finalCommandTopicBackup = commandTopicBackup;

    final CommandStore commandStore = CommandStore.Factory.create(
        ksqlConfig,
        commandTopicName,
        Duration.ofMillis(restConfig.getLong(DISTRIBUTED_COMMAND_RESPONSE_TIMEOUT_MS_CONFIG)),
        ksqlConfig.addConfluentMetricsContextConfigsKafka(
            restConfig.getCommandConsumerProperties()),
        ksqlConfig.addConfluentMetricsContextConfigsKafka(
            restConfig.getCommandProducerProperties()),
        finalCommandTopicBackup
    );

    final InteractiveStatementExecutor statementExecutor =
        new InteractiveStatementExecutor(serviceContext, ksqlEngine, specificQueryIdGenerator);

    final StatusResource statusResource = new StatusResource(statementExecutor);
    final VersionCheckerAgent versionChecker
        = versionCheckerFactory.apply(ksqlEngine::hasActiveQueries);

    final ServerState serverState = new ServerState();

    final KsqlSecurityExtension securityExtension = loadSecurityExtension(ksqlConfig);

    final KsqlSecurityContextProvider ksqlSecurityContextProvider =
        new DefaultKsqlSecurityContextProvider(
            securityExtension,
            RestServiceContextFactory::create,
            RestServiceContextFactory::create, ksqlConfig, schemaRegistryClientFactory,
            sharedClient);

    final Optional<AuthenticationPlugin> securityHandlerPlugin = loadAuthenticationPlugin(
        restConfig);

    final Optional<KsqlAuthorizationValidator> authorizationValidator =
        KsqlAuthorizationValidatorFactory.create(ksqlConfig, serviceContext);

    final Errors errorHandler = new Errors(restConfig.getConfiguredInstance(
        KsqlRestConfig.KSQL_SERVER_ERROR_MESSAGES,
        ErrorMessages.class
    ));

    final Optional<LagReportingAgent> lagReportingAgent =
        initializeLagReportingAgent(restConfig, ksqlEngine, serviceContext);
    final Optional<HeartbeatAgent> heartbeatAgent =
        initializeHeartbeatAgent(restConfig, ksqlEngine, serviceContext, lagReportingAgent);
    final RoutingFilterFactory routingFilterFactory = initializeRoutingFilterFactory(ksqlConfig,
        heartbeatAgent, lagReportingAgent);

    final PullQueryExecutor pullQueryExecutor = new PullQueryExecutor(
        ksqlEngine, routingFilterFactory, ksqlConfig, ksqlEngine.getServiceId(),
        Time.SYSTEM);

    final DenyListPropertyValidator denyListPropertyValidator = new DenyListPropertyValidator(
        ksqlConfig.getList(KsqlConfig.KSQL_PROPERTIES_OVERRIDES_DENYLIST));

    final StreamedQueryResource streamedQueryResource = new StreamedQueryResource(
        ksqlEngine,
        commandStore,
        Duration.ofMillis(
            restConfig.getLong(KsqlRestConfig.STREAMED_QUERY_DISCONNECT_CHECK_MS_CONFIG)),
        Duration.ofMillis(restConfig.getLong(DISTRIBUTED_COMMAND_RESPONSE_TIMEOUT_MS_CONFIG)),
        versionChecker::updateLastRequestTime,
        authorizationValidator,
        errorHandler,
        pullQueryExecutor,
        denyListPropertyValidator
    );

    final List<String> managedTopics = new LinkedList<>();
    managedTopics.add(commandTopicName);
    if (processingLogConfig.getBoolean(ProcessingLogConfig.TOPIC_AUTO_CREATE)) {
      managedTopics.add(ProcessingLogServerUtils.getTopicName(processingLogConfig, ksqlConfig));
    }

    final CommandRunner commandRunner = new CommandRunner(
        statementExecutor,
        commandStore,
        maxStatementRetries,
        new ClusterTerminator(ksqlEngine, serviceContext, managedTopics),
        serverState,
        ksqlConfig.getString(KsqlConfig.KSQL_SERVICE_ID_CONFIG),
        Duration.ofMillis(restConfig.getLong(
            KsqlRestConfig.KSQL_COMMAND_RUNNER_BLOCKED_THRESHHOLD_ERROR_MS)),
        metricsPrefix,
        InternalTopicSerdes.deserializer(Command.class),
<<<<<<< HEAD
        finalCommandTopicBackup,
        errorHandler,
        serviceContext.getTopicClient(),
        commandTopicName
=======
        errorHandler
>>>>>>> 6e8a7e23
    );
  
    final KsqlResource ksqlResource = new KsqlResource(
        ksqlEngine,
        commandRunner,
        Duration.ofMillis(restConfig.getLong(DISTRIBUTED_COMMAND_RESPONSE_TIMEOUT_MS_CONFIG)),
        versionChecker::updateLastRequestTime,
        authorizationValidator,
        errorHandler,
        denyListPropertyValidator
    );

    final QueryMonitor queryMonitor = new QueryMonitor(ksqlConfig, ksqlEngine);

    final List<KsqlServerPrecondition> preconditions = restConfig.getConfiguredInstances(
        KsqlRestConfig.KSQL_SERVER_PRECONDITIONS,
        KsqlServerPrecondition.class
    );

    final List<KsqlConfigurable> configurables = ImmutableList.of(
        ksqlResource,
        streamedQueryResource,
        statementExecutor
    );

    final Consumer<KsqlConfig> rocksDBConfigSetterHandler =
        RocksDBConfigSetterHandler::maybeConfigureRocksDBConfigSetter;

    return new KsqlRestApplication(
        serviceContext,
        ksqlEngine,
        ksqlConfig,
        injectPathsWithoutAuthentication(restConfig),
        commandRunner,
        commandStore,
        statusResource,
        streamedQueryResource,
        ksqlResource,
        versionChecker,
        ksqlSecurityContextProvider,
        securityExtension,
        securityHandlerPlugin,
        serverState,
        processingLogContext,
        preconditions,
        configurables,
        rocksDBConfigSetterHandler,
        pullQueryExecutor,
        heartbeatAgent,
        lagReportingAgent,
        vertx,
        queryMonitor,
        denyListPropertyValidator
    );
  }

  private static Optional<HeartbeatAgent> initializeHeartbeatAgent(
      final KsqlRestConfig restConfig,
      final KsqlEngine ksqlEngine,
      final ServiceContext serviceContext,
      final Optional<LagReportingAgent> lagReportingAgent
  ) {
    if (restConfig.getBoolean(KsqlRestConfig.KSQL_HEARTBEAT_ENABLE_CONFIG)) {
      final Builder builder = HeartbeatAgent.builder();
      builder
          .heartbeatSendInterval(restConfig.getLong(
              KsqlRestConfig.KSQL_HEARTBEAT_SEND_INTERVAL_MS_CONFIG))
          .heartbeatCheckInterval(restConfig.getLong(
              KsqlRestConfig.KSQL_HEARTBEAT_CHECK_INTERVAL_MS_CONFIG))
          .heartbeatMissedThreshold(restConfig.getLong(
              KsqlRestConfig.KSQL_HEARTBEAT_MISSED_THRESHOLD_CONFIG))
          .heartbeatWindow(restConfig.getLong(
              KsqlRestConfig.KSQL_HEARTBEAT_WINDOW_MS_CONFIG))
          .discoverClusterInterval(restConfig.getLong(
              KsqlRestConfig.KSQL_HEARTBEAT_DISCOVER_CLUSTER_MS_CONFIG))
          .threadPoolSize(restConfig.getInt(
              KsqlRestConfig.KSQL_HEARTBEAT_THREAD_POOL_SIZE_CONFIG));

      if (lagReportingAgent.isPresent()) {
        builder.addHostStatusListener(lagReportingAgent.get());
      }

      return Optional.of(builder.build(ksqlEngine, serviceContext));
    }
    return Optional.empty();
  }

  private static Optional<LagReportingAgent> initializeLagReportingAgent(
      final KsqlRestConfig restConfig,
      final KsqlEngine ksqlEngine,
      final ServiceContext serviceContext
  ) {
    if (restConfig.getBoolean(KsqlRestConfig.KSQL_LAG_REPORTING_ENABLE_CONFIG)
        && restConfig.getBoolean(KsqlRestConfig.KSQL_HEARTBEAT_ENABLE_CONFIG)) {
      final LagReportingAgent.Builder builder = LagReportingAgent.builder();
      return Optional.of(
          builder
              .lagSendIntervalMs(restConfig.getLong(
                  KsqlRestConfig.KSQL_LAG_REPORTING_SEND_INTERVAL_MS_CONFIG))
              .build(ksqlEngine, serviceContext));
    }
    return Optional.empty();
  }

  private static RoutingFilterFactory initializeRoutingFilterFactory(
      final KsqlConfig configWithApplicationServer,
      final Optional<HeartbeatAgent> heartbeatAgent,
      final Optional<LagReportingAgent> lagReportingAgent) {
    return (routingOptions, hosts, active, applicationQueryId, storeName, partition) -> {
      final ImmutableList.Builder<RoutingFilter> filterBuilder = ImmutableList.builder();

      // If the lookup is for a forwarded request, apply only MaxLagFilter for localhost
      if (routingOptions.skipForwardRequest()) {
        MaximumLagFilter.create(lagReportingAgent, routingOptions, hosts, applicationQueryId,
                                storeName, partition)
            .map(filterBuilder::add);
      } else {
        if (!configWithApplicationServer.getBoolean(
            KsqlConfig.KSQL_QUERY_PULL_ENABLE_STANDBY_READS)) {
          filterBuilder.add(new ActiveHostFilter(active));
        }
        filterBuilder.add(new LivenessFilter(heartbeatAgent));
        MaximumLagFilter.create(lagReportingAgent, routingOptions, hosts, applicationQueryId,
                                storeName, partition)
            .map(filterBuilder::add);
      }
      return new RoutingFilters(filterBuilder.build());
    };
  }

  private void registerCommandTopic() {

    final String commandTopic = commandStore.getCommandTopicName();

    KsqlInternalTopicUtils.ensureTopic(
        commandTopic,
        ksqlConfigNoPort,
        serviceContext.getTopicClient()
    );

    final String createCmd = "CREATE STREAM " + COMMANDS_STREAM_NAME
        + " (STATEMENT STRING)"
        + " WITH(VALUE_FORMAT='JSON', KAFKA_TOPIC='" + commandTopic + "');";

    final ParsedStatement parsed = ksqlEngine.parse(createCmd).get(0);
    final PreparedStatement<?> prepared = ksqlEngine.prepare(parsed);
    ksqlEngine.execute(
        serviceContext,
        ConfiguredStatement.of(prepared, ImmutableMap.of(), ksqlConfigNoPort)
    );
  }

  private static KsqlSecurityExtension loadSecurityExtension(final KsqlConfig ksqlConfig) {
    final KsqlSecurityExtension securityExtension = Optional.ofNullable(
        ksqlConfig.getConfiguredInstance(
            KsqlConfig.KSQL_SECURITY_EXTENSION_CLASS,
            KsqlSecurityExtension.class
        )).orElse(new KsqlDefaultSecurityExtension());

    securityExtension.initialize(ksqlConfig);
    return securityExtension;
  }

  private static Optional<AuthenticationPlugin> loadAuthenticationPlugin(
      final KsqlRestConfig ksqlRestConfig) {
    final Optional<AuthenticationPlugin> authenticationPlugin = Optional.ofNullable(
        ksqlRestConfig.getConfiguredInstance(
            KsqlRestConfig.KSQL_AUTHENTICATION_PLUGIN_CLASS,
            AuthenticationPlugin.class
        ));
    authenticationPlugin.ifPresent(securityHandlerPlugin ->
        securityHandlerPlugin.configure(ksqlRestConfig.originals())
    );
    return authenticationPlugin;
  }

  private void displayWelcomeMessage() {
    
    final Console console = System.console();
    if (console == null) {
      return;
    }

    final PrintWriter writer =
        new PrintWriter(new OutputStreamWriter(System.out, StandardCharsets.UTF_8));

    WelcomeMsgUtils.displayWelcomeMessage(80, writer);

    final String version = AppInfo.getVersion();
    final List<URL> listeners = getListeners();
    final String allListeners = listeners.stream()
        .map(Object::toString)
        .collect(Collectors.joining(", "));

    writer.printf("Server %s listening on %s%n", version, allListeners);
    writer.println();
    writer.println("To access the KSQL CLI, run:");
    writer.println("ksql " + listeners.get(0));
    writer.println();

    writer.flush();
  }

  private static void maybeCreateProcessingLogStream(
      final ProcessingLogConfig processingLogConfig,
      final KsqlConfig ksqlConfig,
      final KsqlRestConfig restConfig,
      final KsqlResource ksqlResource,
      final ServiceContext serviceContext
  ) {
    if (!processingLogConfig.getBoolean(ProcessingLogConfig.STREAM_AUTO_CREATE)) {
      return;
    }

    try {
      final SimpleKsqlClient internalClient =
          new ServerInternalKsqlClient(ksqlResource, new KsqlSecurityContext(
              Optional.empty(), serviceContext));
      final URI serverEndpoint = ServerUtil.getServerAddress(restConfig);
      
      final String processingLogStreamName =
          processingLogConfig.getString(ProcessingLogConfig.STREAM_NAME);
      if (!processingLogStreamExists(
          internalClient,
          serverEndpoint,
          processingLogStreamName
      )) {
        final RestResponse<KsqlEntityList> response = internalClient.makeKsqlRequest(
            serverEndpoint,
            ProcessingLogServerUtils.processingLogStreamCreateStatement(
                processingLogConfig,
                ksqlConfig
            ),
            ImmutableMap.of());

        if (response.isSuccessful()) {
          log.info("Successfully created processing log stream.");
        }
      }
    } catch (final Exception e) {
      log.error(
          "Error while sending processing log CreateStream request to KsqlResource: ", e);
    }
  }

  private static boolean processingLogStreamExists(
      final SimpleKsqlClient internalClient,
      final URI serverEndpoint,
      final String processingLogStreamName
  ) {
    final RestResponse<KsqlEntityList> listStreamsResponse = internalClient.makeKsqlRequest(
        serverEndpoint,
        "list streams;",
            ImmutableMap.of());

    final List<SourceInfo.Stream> streams =
        ((StreamsList) listStreamsResponse.getResponse().get(0)).getStreams();

    return streams
        .stream()
        .anyMatch(stream -> stream.getName().equals(processingLogStreamName));
  }

  /**
   * Build a complete config with the KS IQ application.server set.
   *
   * @return true server config.
   */
  @VisibleForTesting
  KsqlConfig buildConfigWithPort() {
    final Map<String, Object> props = ksqlConfigNoPort.originals();

    // Wire up KS IQ so that pull queries work across KSQL nodes:
    props.put(
        KsqlConfig.KSQL_STREAMS_PREFIX + StreamsConfig.APPLICATION_SERVER_CONFIG,
        restConfig.getInterNodeListener(this::resolvePort).toString()
    );

    return new KsqlConfig(props);
  }

  private int resolvePort(final URL listener) {
    return getListeners().stream()
        .filter(l ->
            l.getProtocol().equals(listener.getProtocol())
                && l.getHost().equals(listener.getHost())
        )
        .map(URL::getPort)
        .findFirst()
        .orElseThrow(() ->
            new IllegalStateException("Failed resolve port for listener: " + listener));
  }

  private static DropwizardMetricsOptions setUpHttpMetrics(final KsqlConfig ksqlConfig) {
    final String serviceId = ksqlConfig.getString(KsqlConfig.KSQL_SERVICE_ID_CONFIG);
    final DropwizardMetricsOptions metricsOptions = new DropwizardMetricsOptions()
        .setJmxEnabled(true).setBaseName("_confluent-ksql-" + serviceId)
        .setJmxDomain("io.confluent.ksql.metrics");
    final List<Match> matches = MonitoredEndpoints.getMonitoredEndpoints();
    for (Match match : matches) {
      metricsOptions.addMonitoredHttpServerUri(match);
    }
    return metricsOptions;
  }

  private static KsqlRestConfig injectPathsWithoutAuthentication(final KsqlRestConfig restConfig) {
    final Set<String> authenticationSkipPaths = new HashSet<>(
        restConfig.getList(KsqlRestConfig.AUTHENTICATION_SKIP_PATHS_CONFIG)
    );

    authenticationSkipPaths.addAll(KsqlAuthorizationProviderHandler.PATHS_WITHOUT_AUTHORIZATION);

    final Map<String, Object> restConfigs = restConfig.getOriginals();

    // REST paths that are public and do not require authentication
    restConfigs.put(KsqlRestConfig.AUTHENTICATION_SKIP_PATHS_CONFIG,
        Joiner.on(",").join(authenticationSkipPaths));

    return new KsqlRestConfig(restConfigs);
  }

  @VisibleForTesting
  static Map<String, String> toClientProps(final Map<String, Object> config) {
    final Map<String, String> clientProps = new HashMap<>();
    for (Map.Entry<String, Object> entry : config.entrySet()) {
      clientProps.put(entry.getKey(), entry.getValue().toString());
    }
    return clientProps;
  }

}<|MERGE_RESOLUTION|>--- conflicted
+++ resolved
@@ -657,17 +657,7 @@
     final String commandTopicName = ReservedInternalTopics.commandTopic(ksqlConfig);
 
     CommandTopicBackup commandTopicBackup = new CommandTopicBackupNoOp();
-<<<<<<< HEAD
-    if (ksqlConfig.getBoolean(KsqlConfig.KSQL_ENABLE_METASTORE_BACKUP)) {
-      if (ksqlConfig.getString(KsqlConfig.KSQL_METASTORE_BACKUP_LOCATION).isEmpty()) {
-        throw new KsqlException(String.format("Metastore backups is enabled, but location "
-            + "is empty. Please specify the location with the property '%s'",
-            KsqlConfig.KSQL_METASTORE_BACKUP_LOCATION));
-      }
-
-=======
     if (!ksqlConfig.getString(KsqlConfig.KSQL_METASTORE_BACKUP_LOCATION).isEmpty()) {
->>>>>>> 6e8a7e23
       commandTopicBackup = new CommandTopicBackupImpl(
           ksqlConfig.getString(KsqlConfig.KSQL_METASTORE_BACKUP_LOCATION),
           commandTopicName
@@ -759,14 +749,9 @@
             KsqlRestConfig.KSQL_COMMAND_RUNNER_BLOCKED_THRESHHOLD_ERROR_MS)),
         metricsPrefix,
         InternalTopicSerdes.deserializer(Command.class),
-<<<<<<< HEAD
-        finalCommandTopicBackup,
         errorHandler,
         serviceContext.getTopicClient(),
         commandTopicName
-=======
-        errorHandler
->>>>>>> 6e8a7e23
     );
   
     final KsqlResource ksqlResource = new KsqlResource(
