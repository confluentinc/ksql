/*
 * Copyright 2018 Confluent Inc.
 *
 * Licensed under the Confluent Community License (the "License"); you may not use
 * this file except in compliance with the License.  You may obtain a copy of the
 * License at
 *
 * http://www.confluent.io/confluent-community-license
 *
 * Unless required by applicable law or agreed to in writing, software
 * distributed under the License is distributed on an "AS IS" BASIS, WITHOUT
 * WARRANTIES OF ANY KIND, either express or implied.  See the License for the
 * specific language governing permissions and limitations under the License.
 */

package io.confluent.ksql.rest.server;

import static io.confluent.ksql.rest.server.KsqlRestConfig.DISTRIBUTED_COMMAND_RESPONSE_TIMEOUT_MS_CONFIG;
import static java.util.Objects.requireNonNull;

import com.google.common.annotations.VisibleForTesting;
import com.google.common.collect.ImmutableList;
import com.google.common.collect.ImmutableMap;
import com.google.common.util.concurrent.ListeningScheduledExecutorService;
import com.google.common.util.concurrent.MoreExecutors;
import com.google.common.util.concurrent.ThreadFactoryBuilder;
import io.confluent.kafka.schemaregistry.client.SchemaRegistryClient;
import io.confluent.ksql.ServiceInfo;
import io.confluent.ksql.api.auth.AuthenticationPlugin;
import io.confluent.ksql.api.impl.DefaultKsqlSecurityContextProvider;
import io.confluent.ksql.api.impl.KsqlSecurityContextProvider;
import io.confluent.ksql.api.impl.MonitoredEndpoints;
import io.confluent.ksql.api.server.Server;
import io.confluent.ksql.api.spi.Endpoints;
import io.confluent.ksql.config.SessionConfig;
import io.confluent.ksql.engine.KsqlEngine;
import io.confluent.ksql.engine.QueryMonitor;
import io.confluent.ksql.execution.streams.RoutingFilter;
import io.confluent.ksql.execution.streams.RoutingFilter.RoutingFilterFactory;
import io.confluent.ksql.execution.streams.RoutingFilters;
import io.confluent.ksql.function.InternalFunctionRegistry;
import io.confluent.ksql.function.MutableFunctionRegistry;
import io.confluent.ksql.function.UserFunctionLoader;
import io.confluent.ksql.logging.processing.ProcessingLogConfig;
import io.confluent.ksql.logging.processing.ProcessingLogContext;
import io.confluent.ksql.logging.processing.ProcessingLogServerUtils;
import io.confluent.ksql.metrics.MetricCollectors;
import io.confluent.ksql.name.SourceName;
import io.confluent.ksql.parser.KsqlParser.ParsedStatement;
import io.confluent.ksql.parser.KsqlParser.PreparedStatement;
import io.confluent.ksql.properties.DenyListPropertyValidator;
import io.confluent.ksql.query.id.SpecificQueryIdGenerator;
import io.confluent.ksql.rest.ErrorMessages;
import io.confluent.ksql.rest.Errors;
import io.confluent.ksql.rest.client.KsqlClient;
import io.confluent.ksql.rest.client.RestResponse;
import io.confluent.ksql.rest.entity.KsqlEntityList;
import io.confluent.ksql.rest.entity.KsqlErrorMessage;
import io.confluent.ksql.rest.entity.SourceInfo;
import io.confluent.ksql.rest.entity.StreamsList;
import io.confluent.ksql.rest.server.HeartbeatAgent.Builder;
import io.confluent.ksql.rest.server.computation.Command;
import io.confluent.ksql.rest.server.computation.CommandRunner;
import io.confluent.ksql.rest.server.computation.CommandStore;
import io.confluent.ksql.rest.server.computation.InteractiveStatementExecutor;
import io.confluent.ksql.rest.server.computation.InternalTopicSerdes;
import io.confluent.ksql.rest.server.execution.PullQueryExecutor;
import io.confluent.ksql.rest.server.execution.PullQueryExecutorMetrics;
import io.confluent.ksql.rest.server.resources.ClusterStatusResource;
import io.confluent.ksql.rest.server.resources.HealthCheckResource;
import io.confluent.ksql.rest.server.resources.HeartbeatResource;
import io.confluent.ksql.rest.server.resources.KsqlConfigurable;
import io.confluent.ksql.rest.server.resources.KsqlResource;
import io.confluent.ksql.rest.server.resources.LagReportingResource;
import io.confluent.ksql.rest.server.resources.ServerInfoResource;
import io.confluent.ksql.rest.server.resources.ServerMetadataResource;
import io.confluent.ksql.rest.server.resources.StatusResource;
import io.confluent.ksql.rest.server.resources.streaming.StreamedQueryResource;
import io.confluent.ksql.rest.server.resources.streaming.WSQueryEndpoint;
import io.confluent.ksql.rest.server.services.InternalKsqlClientFactory;
import io.confluent.ksql.rest.server.services.RestServiceContextFactory;
import io.confluent.ksql.rest.server.services.ServerInternalKsqlClient;
import io.confluent.ksql.rest.server.state.ServerState;
import io.confluent.ksql.rest.util.ClusterTerminator;
import io.confluent.ksql.rest.util.KsqlInternalTopicUtils;
import io.confluent.ksql.rest.util.KsqlUncaughtExceptionHandler;
import io.confluent.ksql.rest.util.RocksDBConfigSetterHandler;
import io.confluent.ksql.schema.registry.KsqlSchemaRegistryClientFactory;
import io.confluent.ksql.security.KsqlAuthorizationValidator;
import io.confluent.ksql.security.KsqlAuthorizationValidatorFactory;
import io.confluent.ksql.security.KsqlDefaultSecurityExtension;
import io.confluent.ksql.security.KsqlSecurityContext;
import io.confluent.ksql.security.KsqlSecurityExtension;
import io.confluent.ksql.services.KafkaClusterUtil;
import io.confluent.ksql.services.LazyServiceContext;
import io.confluent.ksql.services.ServiceContext;
import io.confluent.ksql.services.SimpleKsqlClient;
import io.confluent.ksql.statement.ConfiguredStatement;
import io.confluent.ksql.util.AppInfo;
import io.confluent.ksql.util.KsqlConfig;
import io.confluent.ksql.util.KsqlException;
import io.confluent.ksql.util.KsqlServerException;
import io.confluent.ksql.util.ReservedInternalTopics;
import io.confluent.ksql.util.RetryUtil;
import io.confluent.ksql.util.WelcomeMsgUtils;
import io.confluent.ksql.version.metrics.KsqlVersionCheckerAgent;
import io.confluent.ksql.version.metrics.VersionCheckerAgent;
import io.confluent.ksql.version.metrics.collector.KsqlModuleType;
import io.vertx.core.Vertx;
import io.vertx.core.VertxOptions;
import io.vertx.core.net.SocketAddress;
import io.vertx.ext.dropwizard.DropwizardMetricsOptions;
import io.vertx.ext.dropwizard.Match;
import java.io.Console;
import java.io.OutputStreamWriter;
import java.io.PrintWriter;
import java.net.MalformedURLException;
import java.net.URI;
import java.net.URL;
import java.nio.charset.StandardCharsets;
import java.time.Duration;
import java.util.Collections;
import java.util.HashMap;
import java.util.LinkedList;
import java.util.List;
import java.util.Map;
import java.util.Optional;
import java.util.Properties;
import java.util.concurrent.CompletableFuture;
import java.util.concurrent.ExecutionException;
import java.util.concurrent.Executors;
import java.util.concurrent.TimeUnit;
import java.util.concurrent.atomic.AtomicReference;
import java.util.function.Consumer;
import java.util.function.Function;
import java.util.function.Predicate;
import java.util.function.Supplier;
import java.util.stream.Collectors;
import org.apache.commons.lang3.StringUtils;
import org.apache.kafka.common.utils.Time;
import org.apache.kafka.streams.StreamsConfig;
import org.apache.log4j.LogManager;
import org.slf4j.Logger;
import org.slf4j.LoggerFactory;

// CHECKSTYLE_RULES.OFF: ClassDataAbstractionCoupling
public final class KsqlRestApplication implements Executable {
  // CHECKSTYLE_RULES.ON: ClassDataAbstractionCoupling

  private static final Logger log = LoggerFactory.getLogger(KsqlRestApplication.class);

  private static final SourceName COMMANDS_STREAM_NAME = SourceName.of("KSQL_COMMANDS");

  private final KsqlConfig ksqlConfigNoPort;
  private final KsqlRestConfig restConfig;
  private final KsqlEngine ksqlEngine;
  private final CommandRunner commandRunner;
  private final CommandStore commandStore;
  private final StatusResource statusResource;
  private final StreamedQueryResource streamedQueryResource;
  private final KsqlResource ksqlResource;
  private final VersionCheckerAgent versionCheckerAgent;
  private final ServiceContext serviceContext;
  private final KsqlSecurityContextProvider ksqlSecurityContextProvider;
  private final KsqlSecurityExtension securityExtension;
  private final Optional<AuthenticationPlugin> authenticationPlugin;
  private final ServerState serverState;
  private final ProcessingLogContext processingLogContext;
  private final List<KsqlServerPrecondition> preconditions;
  private final List<KsqlConfigurable> configurables;
  private final Consumer<KsqlConfig> rocksDBConfigSetterHandler;
  private final Optional<HeartbeatAgent> heartbeatAgent;
  private final Optional<LagReportingAgent> lagReportingAgent;
  private final PullQueryExecutor pullQueryExecutor;
  private final ServerInfoResource serverInfoResource;
  private final Optional<HeartbeatResource> heartbeatResource;
  private final Optional<ClusterStatusResource> clusterStatusResource;
  private final Optional<LagReportingResource> lagReportingResource;
  private final HealthCheckResource healthCheckResource;
  private volatile ServerMetadataResource serverMetadataResource;
  private volatile WSQueryEndpoint wsQueryEndpoint;
  @SuppressWarnings("UnstableApiUsage")
  private volatile ListeningScheduledExecutorService oldApiWebsocketExecutor;
  private final Vertx vertx;
  private Server apiServer = null;
  private final CompletableFuture<Void> terminatedFuture = new CompletableFuture<>();
  private final QueryMonitor queryMonitor;
  private final DenyListPropertyValidator denyListPropertyValidator;
  private final Optional<PullQueryExecutorMetrics> pullQueryMetrics;

  // The startup thread that can be interrupted if necessary during shutdown.  This should only
  // happen if startup hangs.
  private AtomicReference<Thread> startAsyncThreadRef = new AtomicReference<>(null);

  public static SourceName getCommandsStreamName() {
    return COMMANDS_STREAM_NAME;
  }

  // CHECKSTYLE_RULES.OFF: ParameterNumberCheck
  @VisibleForTesting
  KsqlRestApplication(
      // CHECKSTYLE_RULES.ON: ParameterNumberCheck
      final ServiceContext serviceContext,
      final KsqlEngine ksqlEngine,
      final KsqlConfig ksqlConfig,
      final KsqlRestConfig restConfig,
      final CommandRunner commandRunner,
      final CommandStore commandStore,
      final StatusResource statusResource,
      final StreamedQueryResource streamedQueryResource,
      final KsqlResource ksqlResource,
      final VersionCheckerAgent versionCheckerAgent,
      final KsqlSecurityContextProvider ksqlSecurityContextProvider,
      final KsqlSecurityExtension securityExtension,
      final Optional<AuthenticationPlugin> authenticationPlugin,
      final ServerState serverState,
      final ProcessingLogContext processingLogContext,
      final List<KsqlServerPrecondition> preconditions,
      final List<KsqlConfigurable> configurables,
      final Consumer<KsqlConfig> rocksDBConfigSetterHandler,
      final PullQueryExecutor pullQueryExecutor,
      final Optional<HeartbeatAgent> heartbeatAgent,
      final Optional<LagReportingAgent> lagReportingAgent,
      final Vertx vertx,
      final QueryMonitor ksqlQueryMonitor,
      final DenyListPropertyValidator denyListPropertyValidator,
      final Optional<PullQueryExecutorMetrics> pullQueryMetrics
  ) {
    log.debug("Creating instance of ksqlDB API server");
    this.serviceContext = requireNonNull(serviceContext, "serviceContext");
    this.ksqlConfigNoPort = requireNonNull(ksqlConfig, "ksqlConfig");
    this.restConfig = requireNonNull(restConfig, "restConfig");
    this.ksqlEngine = requireNonNull(ksqlEngine, "ksqlEngine");
    this.commandRunner = requireNonNull(commandRunner, "commandRunner");
    this.statusResource = requireNonNull(statusResource, "statusResource");
    this.streamedQueryResource = requireNonNull(streamedQueryResource, "streamedQueryResource");
    this.ksqlResource = requireNonNull(ksqlResource, "ksqlResource");
    this.commandStore = requireNonNull(commandStore, "commandStore");
    this.serverState = requireNonNull(serverState, "serverState");
    this.processingLogContext = requireNonNull(processingLogContext, "processingLogContext");
    this.preconditions = requireNonNull(preconditions, "preconditions");
    this.versionCheckerAgent = requireNonNull(versionCheckerAgent, "versionCheckerAgent");
    this.ksqlSecurityContextProvider = requireNonNull(ksqlSecurityContextProvider,
        "ksqlSecurityContextProvider");
    this.securityExtension = requireNonNull(securityExtension, "securityExtension");
    this.authenticationPlugin = requireNonNull(authenticationPlugin, "authenticationPlugin");
    this.configurables = requireNonNull(configurables, "configurables");
    this.rocksDBConfigSetterHandler =
        requireNonNull(rocksDBConfigSetterHandler, "rocksDBConfigSetterHandler");
    this.pullQueryExecutor = requireNonNull(pullQueryExecutor, "pullQueryExecutor");
    this.heartbeatAgent = requireNonNull(heartbeatAgent, "heartbeatAgent");
    this.lagReportingAgent = requireNonNull(lagReportingAgent, "lagReportingAgent");
    this.vertx = requireNonNull(vertx, "vertx");
    this.denyListPropertyValidator =
        requireNonNull(denyListPropertyValidator, "denyListPropertyValidator");

    this.serverInfoResource =
        new ServerInfoResource(serviceContext, ksqlConfigNoPort, commandRunner);
    if (heartbeatAgent.isPresent()) {
      this.heartbeatResource = Optional.of(new HeartbeatResource(heartbeatAgent.get()));
      this.clusterStatusResource = Optional.of(new ClusterStatusResource(
          ksqlEngine, heartbeatAgent.get(), lagReportingAgent));
    } else {
      this.heartbeatResource = Optional.empty();
      this.clusterStatusResource = Optional.empty();
    }
    if (lagReportingAgent.isPresent()) {
      this.lagReportingResource = Optional.of(new LagReportingResource(lagReportingAgent.get()));
    } else {
      this.lagReportingResource = Optional.empty();
    }
    this.healthCheckResource = HealthCheckResource.create(
        ksqlResource,
        serviceContext,
        this.restConfig,
        this.ksqlConfigNoPort,
        this.commandRunner);
    this.queryMonitor = requireNonNull(ksqlQueryMonitor, "ksqlQueryMonitor");
    MetricCollectors.addConfigurableReporter(ksqlConfigNoPort);
    this.pullQueryMetrics = requireNonNull(pullQueryMetrics, "pullQueryMetrics");
    log.debug("ksqlDB API server instance created");
  }

  @Override
  public void startAsync() {
    log.debug("Starting the ksqlDB API server");
    this.serverMetadataResource = ServerMetadataResource.create(serviceContext, ksqlConfigNoPort);
    final StatementParser statementParser = new StatementParser(ksqlEngine);
    final Optional<KsqlAuthorizationValidator> authorizationValidator =
        KsqlAuthorizationValidatorFactory.create(ksqlConfigNoPort, serviceContext);
    final Errors errorHandler = new Errors(restConfig.getConfiguredInstance(
        KsqlRestConfig.KSQL_SERVER_ERROR_MESSAGES,
        ErrorMessages.class
    ));

    final KsqlRestConfig ksqlRestConfig = new KsqlRestConfig(ksqlConfigNoPort.originals());

    oldApiWebsocketExecutor = MoreExecutors.listeningDecorator(
        Executors.newScheduledThreadPool(
            ksqlRestConfig.getInt(KsqlRestConfig.KSQL_WEBSOCKETS_NUM_THREADS),
            new ThreadFactoryBuilder()
                .setDaemon(true)
                .setNameFormat("websockets-query-thread-%d")
                .build()
        )
    );

    this.wsQueryEndpoint = new WSQueryEndpoint(
        ksqlConfigNoPort,
        statementParser,
        ksqlEngine,
        commandStore,
        oldApiWebsocketExecutor,
        versionCheckerAgent::updateLastRequestTime,
        Duration.ofMillis(ksqlRestConfig.getLong(
            KsqlRestConfig.DISTRIBUTED_COMMAND_RESPONSE_TIMEOUT_MS_CONFIG)),
        authorizationValidator,
        errorHandler,
        pullQueryExecutor,
        denyListPropertyValidator,
        pullQueryMetrics
    );

    startAsyncThreadRef.set(Thread.currentThread());
    try {
      final Endpoints endpoints = new KsqlServerEndpoints(
          ksqlEngine,
          ksqlConfigNoPort,
          pullQueryExecutor,
          ksqlSecurityContextProvider,
          ksqlResource,
          streamedQueryResource,
          serverInfoResource,
          heartbeatResource,
          clusterStatusResource,
          statusResource,
          lagReportingResource,
          healthCheckResource,
          serverMetadataResource,
          wsQueryEndpoint,
<<<<<<< HEAD
          pullQueryMetrics
=======
          securityExtension.getAuthTokenProvider()
>>>>>>> 283f5bc1
      );
      apiServer = new Server(vertx, ksqlRestConfig, endpoints, securityExtension,
          authenticationPlugin, serverState, pullQueryMetrics);
      apiServer.start();

      final KsqlConfig ksqlConfigWithPort = buildConfigWithPort();
      configurables.forEach(c -> c.configure(ksqlConfigWithPort));

      startKsql(ksqlConfigWithPort);
      final Properties metricsProperties = new Properties();
      metricsProperties.putAll(restConfig.getOriginals());
      versionCheckerAgent.start(KsqlModuleType.SERVER, metricsProperties);

      log.info("ksqlDB API server listening on {}", StringUtils.join(getListeners(), ", "));
      displayWelcomeMessage();
    } catch (AbortApplicationStartException e) {
      log.error("Aborting application start", e);
    } finally {
      startAsyncThreadRef.set(null);
    }
  }

  @VisibleForTesting
  void startKsql(final KsqlConfig ksqlConfigWithPort) {
    waitForPreconditions();
    initialize(ksqlConfigWithPort);
  }

  @VisibleForTesting
  KsqlEngine getEngine() {
    return ksqlEngine;
  }

  private static final class KsqlFailedPrecondition extends RuntimeException {

    private KsqlFailedPrecondition(final String message) {
      super(message);
    }
  }

  static final class AbortApplicationStartException extends KsqlServerException {

    private AbortApplicationStartException(final String message) {
      super(message);
    }
  }

  private void checkPreconditions() {
    for (final KsqlServerPrecondition precondition : preconditions) {
      final Optional<KsqlErrorMessage> error = precondition.checkPrecondition(
          restConfig,
          serviceContext
      );
      if (error.isPresent()) {
        serverState.setInitializingReason(error.get());
        throw new KsqlFailedPrecondition(error.get().toString());
      }
    }
  }

  private void waitForPreconditions() {
    final List<Predicate<Exception>> predicates = ImmutableList.of(
        e -> !(e instanceof KsqlFailedPrecondition)
    );
    try {
      RetryUtil.retryWithBackoff(
          Integer.MAX_VALUE,
          1000,
          30000,
          this::checkPreconditions,
          terminatedFuture::isDone,
          predicates
      );
    } catch (KsqlFailedPrecondition e) {
      log.error("Failed to meet preconditions. Exiting...", e);
    }

    if (terminatedFuture.isDone()) {
      throw new AbortApplicationStartException(
          "Shutting down application during waitForPreconditions");
    }
  }

  private void initialize(final KsqlConfig configWithApplicationServer) {
    rocksDBConfigSetterHandler.accept(ksqlConfigNoPort);

    registerCommandTopic();

    commandStore.start();

    ProcessingLogServerUtils.maybeCreateProcessingLogTopic(
        serviceContext.getTopicClient(),
        processingLogContext.getConfig(),
        ksqlConfigNoPort
    );
    commandRunner.processPriorCommands();
    commandRunner.start();
    maybeCreateProcessingLogStream(
        processingLogContext.getConfig(),
        ksqlConfigNoPort,
        restConfig,
        ksqlResource,
        serviceContext
    );

    queryMonitor.start();

    if (heartbeatAgent.isPresent()) {
      heartbeatAgent.get().setLocalAddress((String)configWithApplicationServer
          .getKsqlStreamConfigProps().get(StreamsConfig.APPLICATION_SERVER_CONFIG));
      heartbeatAgent.get().startAgent();
    }
    if (lagReportingAgent.isPresent()) {
      lagReportingAgent.get().setLocalAddress((String)configWithApplicationServer
          .getKsqlStreamConfigProps().get(StreamsConfig.APPLICATION_SERVER_CONFIG));
      lagReportingAgent.get().startAgent();
    }

    serverState.setReady();
  }

  @Override
  public void notifyTerminated() {
    terminatedFuture.complete(null);
    final Thread startAsyncThread = startAsyncThreadRef.get();
    if (startAsyncThread != null) {
      startAsyncThread.interrupt();
    }
  }

  @SuppressWarnings({"checkstyle:NPathComplexity", "checkstyle:CyclomaticComplexity"})
  @Override
  public void shutdown() {
    log.info("ksqlDB shutdown called");

    try {
      pullQueryExecutor.close(Duration.ofSeconds(10));
    } catch (final Exception e) {
      log.error("Exception while waiting for Ksql Engine to close", e);
    }

    try {
      pullQueryMetrics.ifPresent(PullQueryExecutorMetrics::close);
    } catch (final Exception e) {
      log.error("Exception while waiting for pull query metrics to close", e);
    }

    try {
      ksqlEngine.close();
    } catch (final Exception e) {
      log.error("Exception while waiting for Ksql Engine to close", e);
    }

    try {
      commandRunner.close();
    } catch (final Exception e) {
      log.error("Exception while waiting for CommandRunner thread to complete", e);
    }

    try {
      queryMonitor.close();
    } catch (final Exception e) {
      log.error("Exception while waiting for QueryMonitor thread to complete", e);
    }

    try {
      serviceContext.close();
    } catch (final Exception e) {
      log.error("Exception while closing services", e);
    }

    try {
      securityExtension.close();
    } catch (final Exception e) {
      log.error("Exception while closing security extension", e);
    }

    if (apiServer != null) {
      apiServer.stop();
      apiServer = null;
    }

    if (vertx != null) {
      vertx.close();
    }

    if (oldApiWebsocketExecutor != null) {
      oldApiWebsocketExecutor.shutdown();
    }

    shutdownAdditionalAgents();

    log.info("ksqlDB shutdown complete");
  }

  @Override
  public void awaitTerminated() throws InterruptedException {
    try {
      terminatedFuture.get();
    } catch (ExecutionException e) {
      log.error("Exception in awaitTerminated", e);
      throw new KsqlException(e.getCause());
    }
  }

  private void shutdownAdditionalAgents() {
    if (heartbeatAgent.isPresent()) {
      try {
        heartbeatAgent.get().stopAgent();
      } catch (final Exception e) {
        log.error("Exception while shutting down HeartbeatAgent", e);
      }
    }
    if (lagReportingAgent.isPresent()) {
      try {
        lagReportingAgent.get().stopAgent();
      } catch (final Exception e) {
        log.error("Exception while shutting down LagReportingAgent", e);
      }
    }
  }

  // Current tests require URIs as URLs, even though they're not URLs
  List<URL> getListeners() {
    return apiServer.getListeners().stream().map(uri -> {
      try {
        return uri.toURL();
      } catch (MalformedURLException e) {
        throw new KsqlException(e);
      }
    }).collect(Collectors.toList());
  }

  Optional<URL> getInternalListener() {
    return apiServer.getInternalListener().map(uri -> {
      try {
        return uri.toURL();
      } catch (MalformedURLException e) {
        throw new KsqlException(e);
      }
    });
  }

  public static KsqlRestApplication buildApplication(final KsqlRestConfig restConfig) {
    final Map<String, Object> updatedRestProps = restConfig.getOriginals();
    final KsqlConfig ksqlConfig = new KsqlConfig(restConfig.getKsqlConfigProperties());
    final Vertx vertx = Vertx.vertx(
        new VertxOptions()
            .setMaxWorkerExecuteTimeUnit(TimeUnit.MILLISECONDS)
            .setMaxWorkerExecuteTime(Long.MAX_VALUE)
            .setMetricsOptions(setUpHttpMetrics(ksqlConfig)));
    vertx.exceptionHandler(t -> log.error("Unhandled exception in Vert.x", t));
    final KsqlClient sharedClient = InternalKsqlClientFactory.createInternalClient(
        toClientProps(ksqlConfig.originals()),
        SocketAddress::inetSocketAddress,
        vertx
    );
    final Supplier<SchemaRegistryClient> schemaRegistryClientFactory =
        new KsqlSchemaRegistryClientFactory(ksqlConfig, Collections.emptyMap())::get;

    final ServiceContext tempServiceContext = new LazyServiceContext(() ->
        RestServiceContextFactory.create(ksqlConfig, Optional.empty(),
            schemaRegistryClientFactory, sharedClient));
    final String kafkaClusterId = KafkaClusterUtil.getKafkaClusterId(tempServiceContext);
    final String ksqlServerId = ksqlConfig.getString(KsqlConfig.KSQL_SERVICE_ID_CONFIG);
    updatedRestProps.putAll(
        MetricCollectors.addConfluentMetricsContextConfigs(ksqlServerId, kafkaClusterId));
    final KsqlRestConfig updatedRestConfig = new KsqlRestConfig(updatedRestProps);

    final ServiceContext serviceContext = new LazyServiceContext(() ->
        RestServiceContextFactory.create(
            new KsqlConfig(updatedRestConfig.getKsqlConfigProperties()),
            Optional.empty(),
            schemaRegistryClientFactory,
            sharedClient));

    return buildApplication(
        "",
        updatedRestConfig,
        KsqlVersionCheckerAgent::new,
        Integer.MAX_VALUE,
        serviceContext,
        schemaRegistryClientFactory,
        vertx,
        sharedClient
    );
  }

  @SuppressWarnings("checkstyle:MethodLength")
  static KsqlRestApplication buildApplication(
      final String metricsPrefix,
      final KsqlRestConfig restConfig,
      final Function<Supplier<Boolean>, VersionCheckerAgent> versionCheckerFactory,
      final int maxStatementRetries,
      final ServiceContext serviceContext,
      final Supplier<SchemaRegistryClient> schemaRegistryClientFactory,
      final Vertx vertx,
      final KsqlClient sharedClient) {
    final String ksqlInstallDir = restConfig.getString(KsqlRestConfig.INSTALL_DIR_CONFIG);

    final KsqlConfig ksqlConfig = new KsqlConfig(restConfig.getKsqlConfigProperties());

    final ProcessingLogConfig processingLogConfig
        = new ProcessingLogConfig(restConfig.getOriginals());
    final ProcessingLogContext processingLogContext
        = ProcessingLogContext.create(processingLogConfig);

    final MutableFunctionRegistry functionRegistry = new InternalFunctionRegistry();

    if (restConfig.getBoolean(KsqlRestConfig.KSQL_SERVER_ENABLE_UNCAUGHT_EXCEPTION_HANDLER)) {
      Thread.setDefaultUncaughtExceptionHandler(
          new KsqlUncaughtExceptionHandler(LogManager::shutdown));
    }

    final SpecificQueryIdGenerator specificQueryIdGenerator =
        new SpecificQueryIdGenerator();

    final KsqlEngine ksqlEngine = new KsqlEngine(
        serviceContext,
        processingLogContext,
        functionRegistry,
        ServiceInfo.create(ksqlConfig, metricsPrefix),
        specificQueryIdGenerator
    );

    UserFunctionLoader.newInstance(ksqlConfig, functionRegistry, ksqlInstallDir).load();

    final String commandTopicName = ReservedInternalTopics.commandTopic(ksqlConfig);

    final CommandStore commandStore = CommandStore.Factory.create(
        ksqlConfig,
        commandTopicName,
        Duration.ofMillis(restConfig.getLong(DISTRIBUTED_COMMAND_RESPONSE_TIMEOUT_MS_CONFIG)),
        ksqlConfig.addConfluentMetricsContextConfigsKafka(
            restConfig.getCommandConsumerProperties()),
        ksqlConfig.addConfluentMetricsContextConfigsKafka(
            restConfig.getCommandProducerProperties())
    );

    final InteractiveStatementExecutor statementExecutor =
        new InteractiveStatementExecutor(serviceContext, ksqlEngine, specificQueryIdGenerator);

    final StatusResource statusResource = new StatusResource(statementExecutor);
    final VersionCheckerAgent versionChecker
        = versionCheckerFactory.apply(ksqlEngine::hasActiveQueries);

    final ServerState serverState = new ServerState();

    final KsqlSecurityExtension securityExtension = loadSecurityExtension(ksqlConfig);

    final KsqlSecurityContextProvider ksqlSecurityContextProvider =
        new DefaultKsqlSecurityContextProvider(
            securityExtension,
            RestServiceContextFactory::create,
            RestServiceContextFactory::create, ksqlConfig, schemaRegistryClientFactory,
            sharedClient);

    final Optional<AuthenticationPlugin> securityHandlerPlugin = loadAuthenticationPlugin(
        restConfig);

    final Optional<KsqlAuthorizationValidator> authorizationValidator =
        KsqlAuthorizationValidatorFactory.create(ksqlConfig, serviceContext);

    final Errors errorHandler = new Errors(restConfig.getConfiguredInstance(
        KsqlRestConfig.KSQL_SERVER_ERROR_MESSAGES,
        ErrorMessages.class
    ));

    final Optional<LagReportingAgent> lagReportingAgent =
        initializeLagReportingAgent(restConfig, ksqlEngine, serviceContext);
    final Optional<HeartbeatAgent> heartbeatAgent =
        initializeHeartbeatAgent(restConfig, ksqlEngine, serviceContext, lagReportingAgent);
    final RoutingFilterFactory routingFilterFactory = initializeRoutingFilterFactory(ksqlConfig,
        heartbeatAgent, lagReportingAgent);

    final PullQueryExecutor pullQueryExecutor = new PullQueryExecutor(
        ksqlEngine, routingFilterFactory, ksqlConfig);

    final DenyListPropertyValidator denyListPropertyValidator = new DenyListPropertyValidator(
        ksqlConfig.getList(KsqlConfig.KSQL_PROPERTIES_OVERRIDES_DENYLIST));

    final Optional<PullQueryExecutorMetrics> pullQueryMetrics = ksqlConfig.getBoolean(
        KsqlConfig.KSQL_QUERY_PULL_METRICS_ENABLED)
        ? Optional.of(new PullQueryExecutorMetrics(
        ksqlEngine.getServiceId(),
        ksqlConfig.getStringAsMap(KsqlConfig.KSQL_CUSTOM_METRICS_TAGS),
        Time.SYSTEM))
        : Optional.empty();

    final StreamedQueryResource streamedQueryResource = new StreamedQueryResource(
        ksqlEngine,
        commandStore,
        Duration.ofMillis(
            restConfig.getLong(KsqlRestConfig.STREAMED_QUERY_DISCONNECT_CHECK_MS_CONFIG)),
        Duration.ofMillis(restConfig.getLong(DISTRIBUTED_COMMAND_RESPONSE_TIMEOUT_MS_CONFIG)),
        versionChecker::updateLastRequestTime,
        authorizationValidator,
        errorHandler,
        pullQueryExecutor,
        denyListPropertyValidator,
        pullQueryMetrics
    );

    final List<String> managedTopics = new LinkedList<>();
    managedTopics.add(commandTopicName);
    if (processingLogConfig.getBoolean(ProcessingLogConfig.TOPIC_AUTO_CREATE)) {
      managedTopics.add(ProcessingLogServerUtils.getTopicName(processingLogConfig, ksqlConfig));
    }

    final CommandRunner commandRunner = new CommandRunner(
        statementExecutor,
        commandStore,
        maxStatementRetries,
        new ClusterTerminator(ksqlEngine, serviceContext, managedTopics),
        serverState,
        ksqlConfig.getString(KsqlConfig.KSQL_SERVICE_ID_CONFIG),
        Duration.ofMillis(restConfig.getLong(
            KsqlRestConfig.KSQL_COMMAND_RUNNER_BLOCKED_THRESHHOLD_ERROR_MS)),
        metricsPrefix,
        InternalTopicSerdes.deserializer(Command.class),
        errorHandler,
        serviceContext.getTopicClient(),
        commandTopicName
    );
  
    final KsqlResource ksqlResource = new KsqlResource(
        ksqlEngine,
        commandRunner,
        Duration.ofMillis(restConfig.getLong(DISTRIBUTED_COMMAND_RESPONSE_TIMEOUT_MS_CONFIG)),
        versionChecker::updateLastRequestTime,
        authorizationValidator,
        errorHandler,
        denyListPropertyValidator
    );

    final QueryMonitor queryMonitor = new QueryMonitor(ksqlConfig, ksqlEngine);

    final List<KsqlServerPrecondition> preconditions = restConfig.getConfiguredInstances(
        KsqlRestConfig.KSQL_SERVER_PRECONDITIONS,
        KsqlServerPrecondition.class
    );

    final List<KsqlConfigurable> configurables = ImmutableList.of(
        ksqlResource,
        streamedQueryResource,
        statementExecutor
    );

    final Consumer<KsqlConfig> rocksDBConfigSetterHandler =
        RocksDBConfigSetterHandler::maybeConfigureRocksDBConfigSetter;

    return new KsqlRestApplication(
        serviceContext,
        ksqlEngine,
        ksqlConfig,
        restConfig,
        commandRunner,
        commandStore,
        statusResource,
        streamedQueryResource,
        ksqlResource,
        versionChecker,
        ksqlSecurityContextProvider,
        securityExtension,
        securityHandlerPlugin,
        serverState,
        processingLogContext,
        preconditions,
        configurables,
        rocksDBConfigSetterHandler,
        pullQueryExecutor,
        heartbeatAgent,
        lagReportingAgent,
        vertx,
        queryMonitor,
        denyListPropertyValidator,
        pullQueryMetrics
    );
  }

  private static Optional<HeartbeatAgent> initializeHeartbeatAgent(
      final KsqlRestConfig restConfig,
      final KsqlEngine ksqlEngine,
      final ServiceContext serviceContext,
      final Optional<LagReportingAgent> lagReportingAgent
  ) {
    if (restConfig.getBoolean(KsqlRestConfig.KSQL_HEARTBEAT_ENABLE_CONFIG)) {
      final Builder builder = HeartbeatAgent.builder();
      builder
          .heartbeatSendInterval(restConfig.getLong(
              KsqlRestConfig.KSQL_HEARTBEAT_SEND_INTERVAL_MS_CONFIG))
          .heartbeatCheckInterval(restConfig.getLong(
              KsqlRestConfig.KSQL_HEARTBEAT_CHECK_INTERVAL_MS_CONFIG))
          .heartbeatMissedThreshold(restConfig.getLong(
              KsqlRestConfig.KSQL_HEARTBEAT_MISSED_THRESHOLD_CONFIG))
          .heartbeatWindow(restConfig.getLong(
              KsqlRestConfig.KSQL_HEARTBEAT_WINDOW_MS_CONFIG))
          .discoverClusterInterval(restConfig.getLong(
              KsqlRestConfig.KSQL_HEARTBEAT_DISCOVER_CLUSTER_MS_CONFIG))
          .threadPoolSize(restConfig.getInt(
              KsqlRestConfig.KSQL_HEARTBEAT_THREAD_POOL_SIZE_CONFIG));

      if (lagReportingAgent.isPresent()) {
        builder.addHostStatusListener(lagReportingAgent.get());
      }

      return Optional.of(builder.build(ksqlEngine, serviceContext));
    }
    return Optional.empty();
  }

  private static Optional<LagReportingAgent> initializeLagReportingAgent(
      final KsqlRestConfig restConfig,
      final KsqlEngine ksqlEngine,
      final ServiceContext serviceContext
  ) {
    if (restConfig.getBoolean(KsqlRestConfig.KSQL_LAG_REPORTING_ENABLE_CONFIG)
        && restConfig.getBoolean(KsqlRestConfig.KSQL_HEARTBEAT_ENABLE_CONFIG)) {
      final LagReportingAgent.Builder builder = LagReportingAgent.builder();
      return Optional.of(
          builder
              .lagSendIntervalMs(restConfig.getLong(
                  KsqlRestConfig.KSQL_LAG_REPORTING_SEND_INTERVAL_MS_CONFIG))
              .build(ksqlEngine, serviceContext));
    }
    return Optional.empty();
  }

  private static RoutingFilterFactory initializeRoutingFilterFactory(
      final KsqlConfig configWithApplicationServer,
      final Optional<HeartbeatAgent> heartbeatAgent,
      final Optional<LagReportingAgent> lagReportingAgent) {
    return (routingOptions, hosts, active, applicationQueryId, storeName, partition) -> {
      final ImmutableList.Builder<RoutingFilter> filterBuilder = ImmutableList.builder();

      // If the lookup is for a forwarded request, apply only MaxLagFilter for localhost
      if (routingOptions.skipForwardRequest()) {
        MaximumLagFilter.create(lagReportingAgent, routingOptions, hosts, applicationQueryId,
                                storeName, partition)
            .map(filterBuilder::add);
      } else {
        if (!configWithApplicationServer.getBoolean(
            KsqlConfig.KSQL_QUERY_PULL_ENABLE_STANDBY_READS)) {
          filterBuilder.add(new ActiveHostFilter(active));
        }
        filterBuilder.add(new LivenessFilter(heartbeatAgent));
        MaximumLagFilter.create(lagReportingAgent, routingOptions, hosts, applicationQueryId,
                                storeName, partition)
            .map(filterBuilder::add);
      }
      return new RoutingFilters(filterBuilder.build());
    };
  }

  private void registerCommandTopic() {

    final String commandTopic = commandStore.getCommandTopicName();

    KsqlInternalTopicUtils.ensureTopic(
        commandTopic,
        ksqlConfigNoPort,
        serviceContext.getTopicClient()
    );

    final String createCmd = "CREATE STREAM " + COMMANDS_STREAM_NAME
        + " (STATEMENT STRING)"
        + " WITH(KEY_FORMAT='KAFKA', VALUE_FORMAT='JSON', KAFKA_TOPIC='" + commandTopic + "');";

    final ParsedStatement parsed = ksqlEngine.parse(createCmd).get(0);
    final PreparedStatement<?> prepared = ksqlEngine.prepare(parsed);
    ksqlEngine.execute(
        serviceContext,
        ConfiguredStatement.of(
            prepared,
            SessionConfig.of(ksqlConfigNoPort, ImmutableMap.of())
        )
    );
  }

  private static KsqlSecurityExtension loadSecurityExtension(final KsqlConfig ksqlConfig) {
    final KsqlSecurityExtension securityExtension = Optional.ofNullable(
        ksqlConfig.getConfiguredInstance(
            KsqlConfig.KSQL_SECURITY_EXTENSION_CLASS,
            KsqlSecurityExtension.class
        )).orElse(new KsqlDefaultSecurityExtension());

    securityExtension.initialize(ksqlConfig);
    return securityExtension;
  }

  private static Optional<AuthenticationPlugin> loadAuthenticationPlugin(
      final KsqlRestConfig ksqlRestConfig) {
    final Optional<AuthenticationPlugin> authenticationPlugin = Optional.ofNullable(
        ksqlRestConfig.getConfiguredInstance(
            KsqlRestConfig.KSQL_AUTHENTICATION_PLUGIN_CLASS,
            AuthenticationPlugin.class
        ));
    authenticationPlugin.ifPresent(securityHandlerPlugin ->
        securityHandlerPlugin.configure(ksqlRestConfig.originals())
    );
    return authenticationPlugin;
  }

  private void displayWelcomeMessage() {
    
    final Console console = System.console();
    if (console == null) {
      return;
    }

    final PrintWriter writer =
        new PrintWriter(new OutputStreamWriter(System.out, StandardCharsets.UTF_8));

    WelcomeMsgUtils.displayWelcomeMessage(80, writer);

    final String version = AppInfo.getVersion();
    final List<URL> listeners = getListeners();
    final String allListeners = listeners.stream()
        .map(Object::toString)
        .collect(Collectors.joining(", "));

    writer.printf("Server %s listening on %s%n", version, allListeners);
    writer.println();
    writer.println("To access the KSQL CLI, run:");
    writer.println("ksql " + listeners.get(0));
    writer.println();

    writer.flush();
  }

  private static void maybeCreateProcessingLogStream(
      final ProcessingLogConfig processingLogConfig,
      final KsqlConfig ksqlConfig,
      final KsqlRestConfig restConfig,
      final KsqlResource ksqlResource,
      final ServiceContext serviceContext
  ) {
    if (!processingLogConfig.getBoolean(ProcessingLogConfig.STREAM_AUTO_CREATE)) {
      return;
    }

    try {
      final SimpleKsqlClient internalClient =
          new ServerInternalKsqlClient(ksqlResource, new KsqlSecurityContext(
              Optional.empty(), serviceContext));
      final URI serverEndpoint = ServerUtil.getServerAddress(restConfig);
      
      final String processingLogStreamName =
          processingLogConfig.getString(ProcessingLogConfig.STREAM_NAME);
      if (!processingLogStreamExists(
          internalClient,
          serverEndpoint,
          processingLogStreamName
      )) {
        final RestResponse<KsqlEntityList> response = internalClient.makeKsqlRequest(
            serverEndpoint,
            ProcessingLogServerUtils.processingLogStreamCreateStatement(
                processingLogConfig,
                ksqlConfig
            ),
            ImmutableMap.of());

        if (response.isSuccessful()) {
          log.info("Successfully created processing log stream.");
        }
      }
    } catch (final Exception e) {
      log.error(
          "Error while sending processing log CreateStream request to KsqlResource: ", e);
    }
  }

  private static boolean processingLogStreamExists(
      final SimpleKsqlClient internalClient,
      final URI serverEndpoint,
      final String processingLogStreamName
  ) {
    final RestResponse<KsqlEntityList> listStreamsResponse = internalClient.makeKsqlRequest(
        serverEndpoint,
        "list streams;",
            ImmutableMap.of());

    final List<SourceInfo.Stream> streams =
        ((StreamsList) listStreamsResponse.getResponse().get(0)).getStreams();

    return streams
        .stream()
        .anyMatch(stream -> stream.getName().equals(processingLogStreamName));
  }

  /**
   * Build a complete config with the KS IQ application.server set.
   *
   * @return true server config.
   */
  @VisibleForTesting
  KsqlConfig buildConfigWithPort() {
    final Map<String, Object> props = ksqlConfigNoPort.originals();

    // Wire up KS IQ so that pull queries work across KSQL nodes:
    props.put(
        KsqlConfig.KSQL_STREAMS_PREFIX + StreamsConfig.APPLICATION_SERVER_CONFIG,
        restConfig.getInterNodeListener(this::resolvePort).toString()
    );

    return new KsqlConfig(props);
  }

  private int resolvePort(final URL listener) {
    return getListeners().stream()
        .filter(l ->
            l.getProtocol().equals(listener.getProtocol())
                && l.getHost().equals(listener.getHost())
        )
        .map(URL::getPort)
        .findFirst()
        .orElseThrow(() ->
            new IllegalStateException("Failed resolve port for listener: " + listener));
  }

  private static DropwizardMetricsOptions setUpHttpMetrics(final KsqlConfig ksqlConfig) {
    final String serviceId = ksqlConfig.getString(KsqlConfig.KSQL_SERVICE_ID_CONFIG);
    final DropwizardMetricsOptions metricsOptions = new DropwizardMetricsOptions()
        .setJmxEnabled(true).setBaseName("_confluent-ksql-" + serviceId)
        .setJmxDomain("io.confluent.ksql.metrics");
    final List<Match> matches = MonitoredEndpoints.getMonitoredEndpoints();
    for (Match match : matches) {
      metricsOptions.addMonitoredHttpServerUri(match);
    }
    return metricsOptions;
  }

  @VisibleForTesting
  static Map<String, String> toClientProps(final Map<String, Object> config) {
    final Map<String, String> clientProps = new HashMap<>();
    for (Map.Entry<String, Object> entry : config.entrySet()) {
      clientProps.put(entry.getKey(), entry.getValue().toString());
    }
    return clientProps;
  }

}<|MERGE_RESOLUTION|>--- conflicted
+++ resolved
@@ -338,11 +338,8 @@
           healthCheckResource,
           serverMetadataResource,
           wsQueryEndpoint,
-<<<<<<< HEAD
-          pullQueryMetrics
-=======
+          pullQueryMetrics,
           securityExtension.getAuthTokenProvider()
->>>>>>> 283f5bc1
       );
       apiServer = new Server(vertx, ksqlRestConfig, endpoints, securityExtension,
           authenticationPlugin, serverState, pullQueryMetrics);
