/*
 * Copyright 2018 Confluent Inc.
 *
 * Licensed under the Confluent Community License (the "License"); you may not use
 * this file except in compliance with the License.  You may obtain a copy of the
 * License at
 *
 * http://www.confluent.io/confluent-community-license
 *
 * Unless required by applicable law or agreed to in writing, software
 * distributed under the License is distributed on an "AS IS" BASIS, WITHOUT
 * WARRANTIES OF ANY KIND, either express or implied.  See the License for the
 * specific language governing permissions and limitations under the License.
 */

package io.confluent.ksql.rest.server;

import static io.confluent.ksql.rest.server.KsqlRestConfig.DISTRIBUTED_COMMAND_RESPONSE_TIMEOUT_MS_CONFIG;
import static java.util.Objects.requireNonNull;

import com.google.common.annotations.VisibleForTesting;
import com.google.common.collect.ImmutableList;
import com.google.common.collect.ImmutableMap;
import com.google.common.util.concurrent.ListeningScheduledExecutorService;
import com.google.common.util.concurrent.MoreExecutors;
import com.google.common.util.concurrent.RateLimiter;
import com.google.common.util.concurrent.ThreadFactoryBuilder;
import io.confluent.kafka.schemaregistry.client.SchemaRegistryClient;
import io.confluent.ksql.ServiceInfo;
import io.confluent.ksql.api.auth.AuthenticationPlugin;
import io.confluent.ksql.api.impl.DefaultKsqlSecurityContextProvider;
import io.confluent.ksql.api.impl.KsqlSecurityContextProvider;
import io.confluent.ksql.api.impl.MonitoredEndpoints;
import io.confluent.ksql.api.server.Server;
import io.confluent.ksql.api.server.SlidingWindowRateLimiter;
import io.confluent.ksql.api.spi.Endpoints;
import io.confluent.ksql.config.SessionConfig;
import io.confluent.ksql.engine.KsqlEngine;
import io.confluent.ksql.execution.streams.RoutingFilter;
import io.confluent.ksql.execution.streams.RoutingFilter.RoutingFilterFactory;
import io.confluent.ksql.execution.streams.RoutingFilters;
import io.confluent.ksql.function.InternalFunctionRegistry;
import io.confluent.ksql.function.MutableFunctionRegistry;
import io.confluent.ksql.function.UserFunctionLoader;
import io.confluent.ksql.internal.JmxDataPointsReporter;
import io.confluent.ksql.internal.PullQueryExecutorMetrics;
import io.confluent.ksql.internal.ScalablePushQueryMetrics;
import io.confluent.ksql.internal.StorageUtilizationMetricsReporter;
import io.confluent.ksql.logging.processing.ProcessingLogConfig;
import io.confluent.ksql.logging.processing.ProcessingLogContext;
import io.confluent.ksql.logging.processing.ProcessingLogServerUtils;
import io.confluent.ksql.metrics.MetricCollectors;
import io.confluent.ksql.name.SourceName;
import io.confluent.ksql.parser.KsqlParser.ParsedStatement;
import io.confluent.ksql.parser.KsqlParser.PreparedStatement;
import io.confluent.ksql.physical.pull.HARouting;
import io.confluent.ksql.physical.scalablepush.PushRouting;
import io.confluent.ksql.properties.DenyListPropertyValidator;
import io.confluent.ksql.properties.PropertiesUtil;
import io.confluent.ksql.query.id.SpecificQueryIdGenerator;
import io.confluent.ksql.rest.ErrorMessages;
import io.confluent.ksql.rest.Errors;
import io.confluent.ksql.rest.client.KsqlClient;
import io.confluent.ksql.rest.client.RestResponse;
import io.confluent.ksql.rest.entity.KsqlEntityList;
import io.confluent.ksql.rest.entity.KsqlErrorMessage;
import io.confluent.ksql.rest.entity.SourceInfo;
import io.confluent.ksql.rest.entity.StreamsList;
import io.confluent.ksql.rest.server.HeartbeatAgent.Builder;
import io.confluent.ksql.rest.server.computation.Command;
import io.confluent.ksql.rest.server.computation.CommandRunner;
import io.confluent.ksql.rest.server.computation.CommandStore;
import io.confluent.ksql.rest.server.computation.InteractiveStatementExecutor;
import io.confluent.ksql.rest.server.computation.InternalTopicSerdes;
import io.confluent.ksql.rest.server.query.QueryExecutor;
import io.confluent.ksql.rest.server.resources.ClusterStatusResource;
import io.confluent.ksql.rest.server.resources.HealthCheckResource;
import io.confluent.ksql.rest.server.resources.HeartbeatResource;
import io.confluent.ksql.rest.server.resources.KsqlConfigurable;
import io.confluent.ksql.rest.server.resources.KsqlResource;
import io.confluent.ksql.rest.server.resources.LagReportingResource;
import io.confluent.ksql.rest.server.resources.ServerInfoResource;
import io.confluent.ksql.rest.server.resources.ServerMetadataResource;
import io.confluent.ksql.rest.server.resources.StatusResource;
import io.confluent.ksql.rest.server.resources.streaming.StreamedQueryResource;
import io.confluent.ksql.rest.server.resources.streaming.WSQueryEndpoint;
import io.confluent.ksql.rest.server.services.InternalKsqlClientFactory;
import io.confluent.ksql.rest.server.services.RestServiceContextFactory;
import io.confluent.ksql.rest.server.services.RestServiceContextFactory.DefaultServiceContextFactory;
import io.confluent.ksql.rest.server.services.RestServiceContextFactory.UserServiceContextFactory;
import io.confluent.ksql.rest.server.services.ServerInternalKsqlClient;
import io.confluent.ksql.rest.server.state.ServerState;
import io.confluent.ksql.rest.util.ClusterTerminator;
import io.confluent.ksql.rest.util.CommandTopicBackupUtil;
import io.confluent.ksql.rest.util.ConcurrencyLimiter;
import io.confluent.ksql.rest.util.KsqlInternalTopicUtils;
import io.confluent.ksql.rest.util.KsqlUncaughtExceptionHandler;
import io.confluent.ksql.rest.util.PersistentQueryCleanupImpl;
import io.confluent.ksql.rest.util.RocksDBConfigSetterHandler;
import io.confluent.ksql.schema.registry.KsqlSchemaRegistryClientFactory;
import io.confluent.ksql.security.KsqlAuthorizationValidator;
import io.confluent.ksql.security.KsqlAuthorizationValidatorFactory;
import io.confluent.ksql.security.KsqlDefaultSecurityExtension;
import io.confluent.ksql.security.KsqlSecurityContext;
import io.confluent.ksql.security.KsqlSecurityExtension;
import io.confluent.ksql.services.ConnectClient.ConnectClientFactory;
import io.confluent.ksql.services.DefaultConnectClientFactory;
import io.confluent.ksql.services.KafkaClusterUtil;
import io.confluent.ksql.services.LazyServiceContext;
import io.confluent.ksql.services.ServiceContext;
import io.confluent.ksql.services.SimpleKsqlClient;
import io.confluent.ksql.statement.ConfiguredStatement;
import io.confluent.ksql.util.AppInfo;
import io.confluent.ksql.util.KsqlConfig;
import io.confluent.ksql.util.KsqlException;
import io.confluent.ksql.util.KsqlServerException;
import io.confluent.ksql.util.ReservedInternalTopics;
import io.confluent.ksql.util.RetryUtil;
import io.confluent.ksql.util.WelcomeMsgUtils;
import io.confluent.ksql.utilization.PersistentQuerySaturationMetrics;
import io.confluent.ksql.version.metrics.KsqlVersionCheckerAgent;
import io.confluent.ksql.version.metrics.VersionCheckerAgent;
import io.confluent.ksql.version.metrics.collector.KsqlModuleType;
import io.vertx.core.Vertx;
import io.vertx.core.VertxOptions;
import io.vertx.core.net.SocketAddress;
import io.vertx.ext.dropwizard.DropwizardMetricsOptions;
import io.vertx.ext.dropwizard.Match;
import java.io.Console;
import java.io.File;
import java.io.OutputStreamWriter;
import java.io.PrintWriter;
import java.net.MalformedURLException;
import java.net.URI;
import java.net.URL;
import java.nio.charset.StandardCharsets;
import java.time.Duration;
import java.util.Collections;
import java.util.LinkedList;
import java.util.List;
import java.util.Map;
import java.util.Optional;
import java.util.Properties;
import java.util.concurrent.CompletableFuture;
import java.util.concurrent.ExecutionException;
import java.util.concurrent.Executors;
import java.util.concurrent.ScheduledExecutorService;
import java.util.concurrent.TimeUnit;
import java.util.concurrent.atomic.AtomicReference;
import java.util.function.Consumer;
import java.util.function.Function;
import java.util.function.Predicate;
import java.util.function.Supplier;
import java.util.stream.Collectors;
import org.apache.commons.lang3.StringUtils;
import org.apache.kafka.common.utils.Time;
import org.apache.kafka.streams.StreamsConfig;
import org.apache.log4j.LogManager;
import org.slf4j.Logger;
import org.slf4j.LoggerFactory;

// CHECKSTYLE_RULES.OFF: ClassDataAbstractionCoupling
public final class KsqlRestApplication implements Executable {
  // CHECKSTYLE_RULES.ON: ClassDataAbstractionCoupling

  private static final Logger log = LoggerFactory.getLogger(KsqlRestApplication.class);

  private static final int NUM_MILLISECONDS_IN_HOUR = 3600 * 1000;

  private static final SourceName COMMANDS_STREAM_NAME = SourceName.of("KSQL_COMMANDS");

  private final KsqlConfig ksqlConfigNoPort;
  private final KsqlRestConfig restConfig;
  private final KsqlEngine ksqlEngine;
  private final CommandRunner commandRunner;
  private final CommandStore commandStore;
  private final StatusResource statusResource;
  private final StreamedQueryResource streamedQueryResource;
  private final KsqlResource ksqlResource;
  private final VersionCheckerAgent versionCheckerAgent;
  private final ServiceContext serviceContext;
  private final KsqlSecurityContextProvider ksqlSecurityContextProvider;
  private final KsqlSecurityExtension securityExtension;
  private final Optional<AuthenticationPlugin> authenticationPlugin;
  private final ServerState serverState;
  private final ProcessingLogContext processingLogContext;
  private final List<KsqlServerPrecondition> preconditions;
  private final List<KsqlConfigurable> configurables;
  private final Consumer<KsqlConfig> rocksDBConfigSetterHandler;
  private final Optional<HeartbeatAgent> heartbeatAgent;
  private final Optional<LagReportingAgent> lagReportingAgent;
  private final ServerInfoResource serverInfoResource;
  private final Optional<HeartbeatResource> heartbeatResource;
  private final Optional<ClusterStatusResource> clusterStatusResource;
  private final Optional<LagReportingResource> lagReportingResource;
  private final HealthCheckResource healthCheckResource;
  private final QueryExecutor queryExecutor;
  private volatile ServerMetadataResource serverMetadataResource;
  private volatile WSQueryEndpoint wsQueryEndpoint;
  @SuppressWarnings("UnstableApiUsage")
  private volatile ListeningScheduledExecutorService oldApiWebsocketExecutor;
  private final Vertx vertx;
  private Server apiServer = null;
  private final CompletableFuture<Void> terminatedFuture = new CompletableFuture<>();
  private final DenyListPropertyValidator denyListPropertyValidator;
  private final Optional<PullQueryExecutorMetrics> pullQueryMetrics;
  private final Optional<ScalablePushQueryMetrics> scalablePushQueryMetrics;
  private final Optional<LocalCommands> localCommands;

  // The startup thread that can be interrupted if necessary during shutdown.  This should only
  // happen if startup hangs.
  private AtomicReference<Thread> startAsyncThreadRef = new AtomicReference<>(null);

  public static SourceName getCommandsStreamName() {
    return COMMANDS_STREAM_NAME;
  }

  // CHECKSTYLE_RULES.OFF: ParameterNumberCheck
  @VisibleForTesting
  KsqlRestApplication(
      // CHECKSTYLE_RULES.ON: ParameterNumberCheck
      final ServiceContext serviceContext,
      final KsqlEngine ksqlEngine,
      final KsqlConfig ksqlConfig,
      final KsqlRestConfig restConfig,
      final CommandRunner commandRunner,
      final CommandStore commandStore,
      final StatusResource statusResource,
      final StreamedQueryResource streamedQueryResource,
      final KsqlResource ksqlResource,
      final VersionCheckerAgent versionCheckerAgent,
      final KsqlSecurityContextProvider ksqlSecurityContextProvider,
      final KsqlSecurityExtension securityExtension,
      final Optional<AuthenticationPlugin> authenticationPlugin,
      final ServerState serverState,
      final ProcessingLogContext processingLogContext,
      final List<KsqlServerPrecondition> preconditions,
      final List<KsqlConfigurable> configurables,
      final Consumer<KsqlConfig> rocksDBConfigSetterHandler,
      final Optional<HeartbeatAgent> heartbeatAgent,
      final Optional<LagReportingAgent> lagReportingAgent,
      final Vertx vertx,
      final DenyListPropertyValidator denyListPropertyValidator,
      final Optional<PullQueryExecutorMetrics> pullQueryMetrics,
      final Optional<ScalablePushQueryMetrics> scalablePushQueryMetrics,
      final Optional<LocalCommands> localCommands,
      final QueryExecutor queryExecutor
  ) {
    log.debug("Creating instance of ksqlDB API server");
    this.serviceContext = requireNonNull(serviceContext, "serviceContext");
    this.ksqlConfigNoPort = requireNonNull(ksqlConfig, "ksqlConfig");
    this.restConfig = requireNonNull(restConfig, "restConfig");
    this.ksqlEngine = requireNonNull(ksqlEngine, "ksqlEngine");
    this.commandRunner = requireNonNull(commandRunner, "commandRunner");
    this.statusResource = requireNonNull(statusResource, "statusResource");
    this.streamedQueryResource = requireNonNull(streamedQueryResource, "streamedQueryResource");
    this.ksqlResource = requireNonNull(ksqlResource, "ksqlResource");
    this.commandStore = requireNonNull(commandStore, "commandStore");
    this.serverState = requireNonNull(serverState, "serverState");
    this.processingLogContext = requireNonNull(processingLogContext, "processingLogContext");
    this.preconditions = requireNonNull(preconditions, "preconditions");
    this.versionCheckerAgent = requireNonNull(versionCheckerAgent, "versionCheckerAgent");
    this.ksqlSecurityContextProvider = requireNonNull(ksqlSecurityContextProvider,
        "ksqlSecurityContextProvider");
    this.securityExtension = requireNonNull(securityExtension, "securityExtension");
    this.authenticationPlugin = requireNonNull(authenticationPlugin, "authenticationPlugin");
    this.configurables = requireNonNull(configurables, "configurables");
    this.rocksDBConfigSetterHandler =
        requireNonNull(rocksDBConfigSetterHandler, "rocksDBConfigSetterHandler");
    this.heartbeatAgent = requireNonNull(heartbeatAgent, "heartbeatAgent");
    this.lagReportingAgent = requireNonNull(lagReportingAgent, "lagReportingAgent");
    this.vertx = requireNonNull(vertx, "vertx");
    this.denyListPropertyValidator =
        requireNonNull(denyListPropertyValidator, "denyListPropertyValidator");

    this.serverInfoResource =
        new ServerInfoResource(serviceContext, ksqlConfigNoPort, commandRunner);
    if (heartbeatAgent.isPresent()) {
      this.heartbeatResource = Optional.of(new HeartbeatResource(heartbeatAgent.get()));
      this.clusterStatusResource = Optional.of(new ClusterStatusResource(
          ksqlEngine, heartbeatAgent.get(), lagReportingAgent));
    } else {
      this.heartbeatResource = Optional.empty();
      this.clusterStatusResource = Optional.empty();
    }
    this.lagReportingResource = lagReportingAgent.map(LagReportingResource::new);
    this.healthCheckResource = HealthCheckResource.create(
        ksqlResource,
        serviceContext,
        this.restConfig,
        this.ksqlConfigNoPort,
        this.commandRunner);
    MetricCollectors.addConfigurableReporter(ksqlConfigNoPort);
    this.pullQueryMetrics = requireNonNull(pullQueryMetrics, "pullQueryMetrics");
    this.scalablePushQueryMetrics =
        requireNonNull(scalablePushQueryMetrics, "scalablePushQueryMetrics");
    log.debug("ksqlDB API server instance created");
    this.localCommands = requireNonNull(localCommands, "localCommands");
    this.queryExecutor = requireNonNull(queryExecutor, "queryExecutor");
  }

  @Override
  public void startAsync() {
    log.debug("Starting the ksqlDB API server");
    this.serverMetadataResource = ServerMetadataResource.create(serviceContext, ksqlConfigNoPort);
    final StatementParser statementParser = new StatementParser(ksqlEngine);
    final Optional<KsqlAuthorizationValidator> authorizationValidator =
        KsqlAuthorizationValidatorFactory.create(ksqlConfigNoPort, serviceContext,
            securityExtension.getAuthorizationProvider());
    final Errors errorHandler = new Errors(restConfig.getConfiguredInstance(
        KsqlRestConfig.KSQL_SERVER_ERROR_MESSAGES,
        ErrorMessages.class
    ));

    final KsqlRestConfig ksqlRestConfig = new KsqlRestConfig(ksqlConfigNoPort.originals());

    oldApiWebsocketExecutor = MoreExecutors.listeningDecorator(
        Executors.newScheduledThreadPool(
            ksqlRestConfig.getInt(KsqlRestConfig.KSQL_WEBSOCKETS_NUM_THREADS),
            new ThreadFactoryBuilder()
                .setDaemon(true)
                .setNameFormat("websockets-query-thread-%d")
                .build()
        )
    );

    this.wsQueryEndpoint = new WSQueryEndpoint(
        ksqlConfigNoPort,
        statementParser,
        ksqlEngine,
        commandStore,
        oldApiWebsocketExecutor,
        versionCheckerAgent::updateLastRequestTime,
        Duration.ofMillis(ksqlRestConfig.getLong(
            KsqlRestConfig.DISTRIBUTED_COMMAND_RESPONSE_TIMEOUT_MS_CONFIG)),
        authorizationValidator,
        errorHandler,
        denyListPropertyValidator,
        queryExecutor
    );

    startAsyncThreadRef.set(Thread.currentThread());
    try {
      final Endpoints endpoints = new KsqlServerEndpoints(
          ksqlEngine,
          ksqlConfigNoPort,
          ksqlSecurityContextProvider,
          ksqlResource,
          streamedQueryResource,
          serverInfoResource,
          heartbeatResource,
          clusterStatusResource,
          statusResource,
          lagReportingResource,
          healthCheckResource,
          serverMetadataResource,
          wsQueryEndpoint,
          pullQueryMetrics,
          queryExecutor
      );
      apiServer = new Server(vertx, ksqlRestConfig, endpoints, securityExtension,
          authenticationPlugin, serverState, pullQueryMetrics);
      apiServer.start();

      final KsqlConfig ksqlConfigWithPort = buildConfigWithPort();
      configurables.forEach(c -> c.configure(ksqlConfigWithPort));

      startKsql(ksqlConfigWithPort);
      final Properties metricsProperties = new Properties();
      metricsProperties.putAll(restConfig.getOriginals());
      versionCheckerAgent.start(KsqlModuleType.SERVER, metricsProperties);

      log.info("ksqlDB API server listening on {}", StringUtils.join(getListeners(), ", "));
      displayWelcomeMessage();
    } catch (AbortApplicationStartException e) {
      log.error("Aborting application start", e);
    } finally {
      startAsyncThreadRef.set(null);
    }
  }

  @VisibleForTesting
  void startKsql(final KsqlConfig ksqlConfigWithPort) {
    waitForPreconditions();
    cleanupOldState();
    initialize(ksqlConfigWithPort);
  }

  @VisibleForTesting
  KsqlEngine getEngine() {
    return ksqlEngine;
  }

  private static final class KsqlFailedPrecondition extends RuntimeException {

    private KsqlFailedPrecondition(final String message) {
      super(message);
    }
  }

  static final class AbortApplicationStartException extends KsqlServerException {

    private AbortApplicationStartException(final String message) {
      super(message);
    }
  }

  private void checkPreconditions() {
    for (final KsqlServerPrecondition precondition : preconditions) {
      final Optional<KsqlErrorMessage> error = precondition.checkPrecondition(
          restConfig,
          serviceContext
      );
      if (error.isPresent()) {
        serverState.setInitializingReason(error.get());
        throw new KsqlFailedPrecondition(error.get().toString());
      }
    }
  }

  private void waitForPreconditions() {
    final List<Predicate<Exception>> predicates = ImmutableList.of(
        e -> !(e instanceof KsqlFailedPrecondition)
    );
    try {
      RetryUtil.retryWithBackoff(
          Integer.MAX_VALUE,
          1000,
          30000,
          this::checkPreconditions,
          terminatedFuture::isDone,
          predicates
      );
    } catch (KsqlFailedPrecondition e) {
      log.error("Failed to meet preconditions. Exiting...", e);
    }

    if (terminatedFuture.isDone()) {
      throw new AbortApplicationStartException(
          "Shutting down application during waitForPreconditions");
    }
  }

  private void cleanupOldState() {
    localCommands.ifPresent(lc -> lc.processLocalCommandFiles(serviceContext));
  }

  private void initialize(final KsqlConfig configWithApplicationServer) {
    rocksDBConfigSetterHandler.accept(ksqlConfigNoPort);

    registerCommandTopic();

    commandStore.start();

    ProcessingLogServerUtils.maybeCreateProcessingLogTopic(
        serviceContext.getTopicClient(),
        processingLogContext.getConfig(),
        ksqlConfigNoPort
    );
    commandRunner.processPriorCommands(new PersistentQueryCleanupImpl(
        configWithApplicationServer
        .getKsqlStreamConfigProps()
        .getOrDefault(
          StreamsConfig.STATE_DIR_CONFIG,
          StreamsConfig.configDef().defaultValues().get(StreamsConfig.STATE_DIR_CONFIG))
        .toString(),
        serviceContext)
    );

    commandRunner.start();
    maybeCreateProcessingLogStream(
        processingLogContext.getConfig(),
        ksqlConfigNoPort,
        restConfig,
        ksqlResource,
        serviceContext
    );

    if (heartbeatAgent.isPresent()) {
      heartbeatAgent.get().setLocalAddress((String)configWithApplicationServer
          .getKsqlStreamConfigProps().get(StreamsConfig.APPLICATION_SERVER_CONFIG));
      heartbeatAgent.get().startAgent();
    }
    if (lagReportingAgent.isPresent()) {
      lagReportingAgent.get().setLocalAddress((String)configWithApplicationServer
          .getKsqlStreamConfigProps().get(StreamsConfig.APPLICATION_SERVER_CONFIG));
      lagReportingAgent.get().startAgent();
    }

    serverState.setReady();
  }

  @Override
  public void notifyTerminated() {
    terminatedFuture.complete(null);
    final Thread startAsyncThread = startAsyncThreadRef.get();
    if (startAsyncThread != null) {
      startAsyncThread.interrupt();
    }
  }

  @SuppressWarnings({"checkstyle:NPathComplexity", "checkstyle:CyclomaticComplexity"})
  @Override
  public void shutdown() {
    log.info("ksqlDB shutdown called");

    try {
      pullQueryMetrics.ifPresent(PullQueryExecutorMetrics::close);
    } catch (final Exception e) {
      log.error("Exception while waiting for pull query metrics to close", e);
    }

    try {
      scalablePushQueryMetrics.ifPresent(ScalablePushQueryMetrics::close);
    } catch (final Exception e) {
      log.error("Exception while waiting for scalable push query metrics to close", e);
    }

    localCommands.ifPresent(lc -> {
      try {
        lc.close();
      } catch (final Exception e) {
        log.error("Exception while closing local commands", e);
      }
    });

    try {
      ksqlEngine.close();
    } catch (final Exception e) {
      log.error("Exception while waiting for Ksql Engine to close", e);
    }

    try {
      commandRunner.close();
    } catch (final Exception e) {
      log.error("Exception while waiting for CommandRunner thread to complete", e);
    }

    try {
      serviceContext.close();
    } catch (final Exception e) {
      log.error("Exception while closing services", e);
    }

    try {
      securityExtension.close();
    } catch (final Exception e) {
      log.error("Exception while closing security extension", e);
    }

    if (apiServer != null) {
      apiServer.stop();
      apiServer = null;
    }

    if (vertx != null) {
      vertx.close();
    }

    if (oldApiWebsocketExecutor != null) {
      oldApiWebsocketExecutor.shutdown();
    }

    shutdownAdditionalAgents();

    log.info("ksqlDB shutdown complete");
  }

  @Override
  public void awaitTerminated() throws InterruptedException {
    try {
      terminatedFuture.get();
    } catch (ExecutionException e) {
      log.error("Exception in awaitTerminated", e);
      throw new KsqlException(e.getCause());
    }
  }

  private void shutdownAdditionalAgents() {
    if (heartbeatAgent.isPresent()) {
      try {
        heartbeatAgent.get().stopAgent();
      } catch (final Exception e) {
        log.error("Exception while shutting down HeartbeatAgent", e);
      }
    }
    if (lagReportingAgent.isPresent()) {
      try {
        lagReportingAgent.get().stopAgent();
      } catch (final Exception e) {
        log.error("Exception while shutting down LagReportingAgent", e);
      }
    }
  }

  // Current tests require URIs as URLs, even though they're not URLs
  List<URL> getListeners() {
    return apiServer.getListeners().stream().map(uri -> {
      try {
        return uri.toURL();
      } catch (MalformedURLException e) {
        throw new KsqlException(e);
      }
    }).collect(Collectors.toList());
  }

  Optional<URL> getInternalListener() {
    return apiServer.getInternalListener().map(uri -> {
      try {
        return uri.toURL();
      } catch (MalformedURLException e) {
        throw new KsqlException(e);
      }
    });
  }

  public static KsqlRestApplication buildApplication(final KsqlRestConfig restConfig) {
    final Map<String, Object> updatedRestProps = restConfig.getOriginals();
    final KsqlConfig ksqlConfig = new KsqlConfig(restConfig.getKsqlConfigProperties());
    final Vertx vertx = Vertx.vertx(
        new VertxOptions()
            .setMaxWorkerExecuteTimeUnit(TimeUnit.MILLISECONDS)
            .setMaxWorkerExecuteTime(Long.MAX_VALUE)
            .setMetricsOptions(setUpHttpMetrics(ksqlConfig)));
    vertx.exceptionHandler(t -> log.error("Unhandled exception in Vert.x", t));
    final KsqlClient sharedClient = InternalKsqlClientFactory.createInternalClient(
        PropertiesUtil.toMapStrings(ksqlConfig.originals()),
        SocketAddress::inetSocketAddress,
        vertx
    );
    final Supplier<SchemaRegistryClient> schemaRegistryClientFactory =
        new KsqlSchemaRegistryClientFactory(ksqlConfig, Collections.emptyMap())::get;
    final ConnectClientFactory connectClientFactory = new DefaultConnectClientFactory(ksqlConfig);

    final ServiceContext tempServiceContext = new LazyServiceContext(() ->
        RestServiceContextFactory.create(ksqlConfig, Optional.empty(),
            schemaRegistryClientFactory, connectClientFactory, sharedClient));
    final String kafkaClusterId = KafkaClusterUtil.getKafkaClusterId(tempServiceContext);
    final String ksqlServerId = ksqlConfig.getString(KsqlConfig.KSQL_SERVICE_ID_CONFIG);
    updatedRestProps.putAll(
        MetricCollectors.addConfluentMetricsContextConfigs(ksqlServerId, kafkaClusterId));
    final KsqlRestConfig updatedRestConfig = new KsqlRestConfig(updatedRestProps);

    final ServiceContext serviceContext = new LazyServiceContext(() ->
        RestServiceContextFactory.create(
            new KsqlConfig(updatedRestConfig.getKsqlConfigProperties()),
            Optional.empty(),
            schemaRegistryClientFactory,
            connectClientFactory,
            sharedClient));

    return buildApplication(
        "",
        updatedRestConfig,
        KsqlVersionCheckerAgent::new,
        Integer.MAX_VALUE,
        serviceContext,
        schemaRegistryClientFactory,
        connectClientFactory,
        vertx,
        sharedClient,
        RestServiceContextFactory::create,
        RestServiceContextFactory::create
    );
  }

  @SuppressWarnings({"checkstyle:JavaNCSS", "checkstyle:MethodLength"})
  static KsqlRestApplication buildApplication(
      final String metricsPrefix,
      final KsqlRestConfig restConfig,
      final Function<Supplier<Boolean>, VersionCheckerAgent> versionCheckerFactory,
      final int maxStatementRetries,
      final ServiceContext serviceContext,
      final Supplier<SchemaRegistryClient> schemaRegistryClientFactory,
      final ConnectClientFactory connectClientFactory,
      final Vertx vertx,
      final KsqlClient sharedClient,
      final DefaultServiceContextFactory defaultServiceContextFactory,
      final UserServiceContextFactory userServiceContextFactory) {
    final String ksqlInstallDir = restConfig.getString(KsqlRestConfig.INSTALL_DIR_CONFIG);

    final KsqlConfig ksqlConfig = new KsqlConfig(restConfig.getKsqlConfigProperties());

    final ProcessingLogConfig processingLogConfig
        = new ProcessingLogConfig(restConfig.getOriginals());
    final ProcessingLogContext processingLogContext
        = ProcessingLogContext.create(processingLogConfig);

    final MutableFunctionRegistry functionRegistry = new InternalFunctionRegistry();

    if (restConfig.getBoolean(KsqlRestConfig.KSQL_SERVER_ENABLE_UNCAUGHT_EXCEPTION_HANDLER)) {
      Thread.setDefaultUncaughtExceptionHandler(
          new KsqlUncaughtExceptionHandler(LogManager::shutdown));
    }

    final SpecificQueryIdGenerator specificQueryIdGenerator =
        new SpecificQueryIdGenerator();
    
    final String stateDir = ksqlConfig.getKsqlStreamConfigProps().getOrDefault(
          StreamsConfig.STATE_DIR_CONFIG,
          StreamsConfig.configDef().defaultValues().get(StreamsConfig.STATE_DIR_CONFIG))
          .toString();

    StorageUtilizationMetricsReporter.configureShared(
      new File(stateDir), 
        MetricCollectors.getMetrics(),
        ksqlConfig.getStringAsMap(KsqlConfig.KSQL_CUSTOM_METRICS_TAGS)
    );

    final ScheduledExecutorService executorService = Executors.newScheduledThreadPool(1,
        new ThreadFactoryBuilder()
            .setNameFormat("ksql-csu-metrics-reporter-%d")
            .build()
    );
    final KsqlEngine ksqlEngine = new KsqlEngine(
        serviceContext,
        processingLogContext,
        functionRegistry,
        ServiceInfo.create(ksqlConfig, metricsPrefix),
        specificQueryIdGenerator,
        new KsqlConfig(restConfig.getKsqlConfigProperties()),
        Collections.emptyList()
    );
    
    final PersistentQuerySaturationMetrics saturation = new PersistentQuerySaturationMetrics(
        ksqlEngine,
        new JmxDataPointsReporter(
            MetricCollectors.getMetrics(), "ksqldb_utilization", Duration.ofMinutes(1)),
        Duration.ofMinutes(5),
        Duration.ofSeconds(30),
        ksqlConfig.getStringAsMap(KsqlConfig.KSQL_CUSTOM_METRICS_TAGS)
    );
    executorService.scheduleAtFixedRate(
        saturation,
        0,
        Duration.ofMinutes(1).toMillis(),
        TimeUnit.MILLISECONDS
    );

    UserFunctionLoader.newInstance(ksqlConfig, functionRegistry, ksqlInstallDir).load();

    final String commandTopicName = ReservedInternalTopics.commandTopic(ksqlConfig);

    final CommandStore commandStore = CommandStore.Factory.create(
        ksqlConfig,
        commandTopicName,
        Duration.ofMillis(restConfig.getLong(DISTRIBUTED_COMMAND_RESPONSE_TIMEOUT_MS_CONFIG)),
        ksqlConfig.addConfluentMetricsContextConfigsKafka(
            restConfig.getCommandConsumerProperties()),
        ksqlConfig.addConfluentMetricsContextConfigsKafka(
            restConfig.getCommandProducerProperties()),
        serviceContext
    );

    final InteractiveStatementExecutor statementExecutor =
        new InteractiveStatementExecutor(serviceContext, ksqlEngine, specificQueryIdGenerator);

    final StatusResource statusResource = new StatusResource(statementExecutor);
    final VersionCheckerAgent versionChecker
        = versionCheckerFactory.apply(ksqlEngine::hasActiveQueries);

    final ServerState serverState = new ServerState();

    final KsqlSecurityExtension securityExtension = loadSecurityExtension(ksqlConfig);

    final KsqlSecurityContextProvider ksqlSecurityContextProvider =
        new DefaultKsqlSecurityContextProvider(
            securityExtension,
<<<<<<< HEAD
            RestServiceContextFactory::create,
            RestServiceContextFactory::create,
            ksqlConfig,
            schemaRegistryClientFactory,
            connectClientFactory,
=======
            defaultServiceContextFactory,
            userServiceContextFactory, ksqlConfig, schemaRegistryClientFactory,
>>>>>>> 16c2820b
            sharedClient);

    final Optional<AuthenticationPlugin> securityHandlerPlugin = loadAuthenticationPlugin(
        restConfig);

    final Optional<KsqlAuthorizationValidator> authorizationValidator =
        KsqlAuthorizationValidatorFactory.create(ksqlConfig, serviceContext,
            securityExtension.getAuthorizationProvider());

    final Errors errorHandler = new Errors(restConfig.getConfiguredInstance(
        KsqlRestConfig.KSQL_SERVER_ERROR_MESSAGES,
        ErrorMessages.class
    ));

    final Optional<LagReportingAgent> lagReportingAgent =
        initializeLagReportingAgent(restConfig, ksqlEngine, serviceContext);
    final Optional<HeartbeatAgent> heartbeatAgent =
        initializeHeartbeatAgent(restConfig, ksqlEngine, serviceContext, lagReportingAgent);
    final RoutingFilterFactory routingFilterFactory = initializeRoutingFilterFactory(ksqlConfig,
        heartbeatAgent, lagReportingAgent);
    final RateLimiter pullQueryRateLimiter = RateLimiter.create(
        ksqlConfig.getInt(KsqlConfig.KSQL_QUERY_PULL_MAX_QPS_CONFIG));
    final ConcurrencyLimiter pullQueryConcurrencyLimiter = new ConcurrencyLimiter(
        ksqlConfig.getInt(KsqlConfig.KSQL_QUERY_PULL_MAX_CONCURRENT_REQUESTS_CONFIG),
        "pull queries");
    final SlidingWindowRateLimiter pullBandRateLimiter = new SlidingWindowRateLimiter(
            ksqlConfig.getInt(KsqlConfig.KSQL_QUERY_PULL_MAX_HOURLY_BANDWIDTH_MEGABYTES_CONFIG),
            NUM_MILLISECONDS_IN_HOUR);
    final SlidingWindowRateLimiter scalablePushBandRateLimiter = new SlidingWindowRateLimiter(
        ksqlConfig.getInt(
            KsqlConfig.KSQL_QUERY_PUSH_V2_MAX_HOURLY_BANDWIDTH_MEGABYTES_CONFIG),
        NUM_MILLISECONDS_IN_HOUR);
    final DenyListPropertyValidator denyListPropertyValidator = new DenyListPropertyValidator(
        ksqlConfig.getList(KsqlConfig.KSQL_PROPERTIES_OVERRIDES_DENYLIST));

    final Optional<PullQueryExecutorMetrics> pullQueryMetrics = ksqlConfig.getBoolean(
        KsqlConfig.KSQL_QUERY_PULL_METRICS_ENABLED)
        ? Optional.of(new PullQueryExecutorMetrics(
        ksqlEngine.getServiceId(),
        ksqlConfig.getStringAsMap(KsqlConfig.KSQL_CUSTOM_METRICS_TAGS),
        Time.SYSTEM))
        : Optional.empty();

    final Optional<ScalablePushQueryMetrics> scalablePushQueryMetrics =
        ksqlConfig.getBoolean(KsqlConfig.KSQL_QUERY_PUSH_V2_ENABLED)
        ? Optional.of(new ScalablePushQueryMetrics(
        ksqlEngine.getServiceId(),
        ksqlConfig.getStringAsMap(KsqlConfig.KSQL_CUSTOM_METRICS_TAGS),
        Time.SYSTEM))
        : Optional.empty();

    final HARouting pullQueryRouting = new HARouting(
        routingFilterFactory, pullQueryMetrics, ksqlConfig);
    final PushRouting pushQueryRouting = new PushRouting();

    final Optional<LocalCommands> localCommands = createLocalCommands(restConfig, ksqlEngine);

    final QueryExecutor queryExecutor = new QueryExecutor(
        ksqlEngine,
        restConfig,
        ksqlConfig,
        pullQueryMetrics,
        scalablePushQueryMetrics,
        pullQueryRateLimiter,
        pullQueryConcurrencyLimiter,
        pullBandRateLimiter,
        scalablePushBandRateLimiter,
        pullQueryRouting,
        pushQueryRouting,
        localCommands
    );

    final StreamedQueryResource streamedQueryResource = new StreamedQueryResource(
        ksqlEngine,
        restConfig,
        commandStore,
        Duration.ofMillis(
            restConfig.getLong(KsqlRestConfig.STREAMED_QUERY_DISCONNECT_CHECK_MS_CONFIG)),
        Duration.ofMillis(restConfig.getLong(DISTRIBUTED_COMMAND_RESPONSE_TIMEOUT_MS_CONFIG)),
        versionChecker::updateLastRequestTime,
        authorizationValidator,
        errorHandler,
        denyListPropertyValidator,
        queryExecutor
    );

    final List<String> managedTopics = new LinkedList<>();
    managedTopics.add(commandTopicName);
    if (processingLogConfig.getBoolean(ProcessingLogConfig.TOPIC_AUTO_CREATE)) {
      managedTopics.add(ProcessingLogServerUtils.getTopicName(processingLogConfig, ksqlConfig));
    }

    final CommandRunner commandRunner = new CommandRunner(
        statementExecutor,
        commandStore,
        maxStatementRetries,
        new ClusterTerminator(ksqlEngine, serviceContext, managedTopics),
        serverState,
        ksqlConfig.getString(KsqlConfig.KSQL_SERVICE_ID_CONFIG),
        Duration.ofMillis(restConfig.getLong(
            KsqlRestConfig.KSQL_COMMAND_RUNNER_BLOCKED_THRESHHOLD_ERROR_MS)),
        metricsPrefix,
        InternalTopicSerdes.deserializer(Command.class),
        errorHandler,
        serviceContext.getTopicClient(),
        commandTopicName
    );
  
    final KsqlResource ksqlResource = new KsqlResource(
        ksqlEngine,
        commandRunner,
        Duration.ofMillis(restConfig.getLong(DISTRIBUTED_COMMAND_RESPONSE_TIMEOUT_MS_CONFIG)),
        versionChecker::updateLastRequestTime,
        authorizationValidator,
        errorHandler,
        denyListPropertyValidator
    );

    final List<KsqlServerPrecondition> preconditions = restConfig.getConfiguredInstances(
        KsqlRestConfig.KSQL_SERVER_PRECONDITIONS,
        KsqlServerPrecondition.class
    );

    final List<KsqlConfigurable> configurables = ImmutableList.of(
        ksqlResource,
        streamedQueryResource,
        statementExecutor
    );

    final Consumer<KsqlConfig> rocksDBConfigSetterHandler =
        RocksDBConfigSetterHandler::maybeConfigureRocksDBConfigSetter;

    return new KsqlRestApplication(
        serviceContext,
        ksqlEngine,
        ksqlConfig,
        restConfig,
        commandRunner,
        commandStore,
        statusResource,
        streamedQueryResource,
        ksqlResource,
        versionChecker,
        ksqlSecurityContextProvider,
        securityExtension,
        securityHandlerPlugin,
        serverState,
        processingLogContext,
        preconditions,
        configurables,
        rocksDBConfigSetterHandler,
        heartbeatAgent,
        lagReportingAgent,
        vertx,
        denyListPropertyValidator,
        pullQueryMetrics,
        scalablePushQueryMetrics,
        localCommands,
        queryExecutor
    );
  }

  private static Optional<HeartbeatAgent> initializeHeartbeatAgent(
      final KsqlRestConfig restConfig,
      final KsqlEngine ksqlEngine,
      final ServiceContext serviceContext,
      final Optional<LagReportingAgent> lagReportingAgent
  ) {
    if (restConfig.getBoolean(KsqlRestConfig.KSQL_HEARTBEAT_ENABLE_CONFIG)) {
      final Builder builder = HeartbeatAgent.builder();
      builder
          .heartbeatSendInterval(restConfig.getLong(
              KsqlRestConfig.KSQL_HEARTBEAT_SEND_INTERVAL_MS_CONFIG))
          .heartbeatCheckInterval(restConfig.getLong(
              KsqlRestConfig.KSQL_HEARTBEAT_CHECK_INTERVAL_MS_CONFIG))
          .heartbeatMissedThreshold(restConfig.getLong(
              KsqlRestConfig.KSQL_HEARTBEAT_MISSED_THRESHOLD_CONFIG))
          .heartbeatWindow(restConfig.getLong(
              KsqlRestConfig.KSQL_HEARTBEAT_WINDOW_MS_CONFIG))
          .discoverClusterInterval(restConfig.getLong(
              KsqlRestConfig.KSQL_HEARTBEAT_DISCOVER_CLUSTER_MS_CONFIG))
          .threadPoolSize(restConfig.getInt(
              KsqlRestConfig.KSQL_HEARTBEAT_THREAD_POOL_SIZE_CONFIG));

      lagReportingAgent.ifPresent(builder::addHostStatusListener);

      return Optional.of(builder.build(ksqlEngine, serviceContext));
    }
    return Optional.empty();
  }

  private static Optional<LagReportingAgent> initializeLagReportingAgent(
      final KsqlRestConfig restConfig,
      final KsqlEngine ksqlEngine,
      final ServiceContext serviceContext
  ) {
    if (restConfig.getBoolean(KsqlRestConfig.KSQL_LAG_REPORTING_ENABLE_CONFIG)
        && restConfig.getBoolean(KsqlRestConfig.KSQL_HEARTBEAT_ENABLE_CONFIG)) {
      final LagReportingAgent.Builder builder = LagReportingAgent.builder();
      return Optional.of(
          builder
              .lagSendIntervalMs(restConfig.getLong(
                  KsqlRestConfig.KSQL_LAG_REPORTING_SEND_INTERVAL_MS_CONFIG))
              .build(ksqlEngine, serviceContext));
    }
    return Optional.empty();
  }

  private static RoutingFilterFactory initializeRoutingFilterFactory(
      final KsqlConfig configWithApplicationServer,
      final Optional<HeartbeatAgent> heartbeatAgent,
      final Optional<LagReportingAgent> lagReportingAgent) {
    return (routingOptions, hosts, active, applicationQueryId, storeName, partition) -> {
      final ImmutableList.Builder<RoutingFilter> filterBuilder = ImmutableList.builder();

      // If the lookup is for a forwarded request, apply only MaxLagFilter for localhost
      if (routingOptions.getIsSkipForwardRequest()) {
        MaximumLagFilter.create(lagReportingAgent, routingOptions, hosts, applicationQueryId,
                                storeName, partition)
            .map(filterBuilder::add);
      } else {
        if (!configWithApplicationServer.getBoolean(
            KsqlConfig.KSQL_QUERY_PULL_ENABLE_STANDBY_READS)) {
          filterBuilder.add(new ActiveHostFilter(active));
        }
        filterBuilder.add(new LivenessFilter(heartbeatAgent));
        MaximumLagFilter.create(lagReportingAgent, routingOptions, hosts, applicationQueryId,
                                storeName, partition)
            .map(filterBuilder::add);
      }
      return new RoutingFilters(filterBuilder.build());
    };
  }

  private void registerCommandTopic() {

    final String commandTopic = commandStore.getCommandTopicName();

    if (CommandTopicBackupUtil.commandTopicMissingWithValidBackup(
        commandTopic,
        serviceContext.getTopicClient(),
        ksqlConfigNoPort)) {
      log.warn("Command topic is not found and it is not in sync with backup. "
          + "Use backup to recover the command topic.");
      return;
    }

    KsqlInternalTopicUtils.ensureTopic(
        commandTopic,
        ksqlConfigNoPort,
        serviceContext.getTopicClient()
    );

    final String createCmd = "CREATE STREAM " + COMMANDS_STREAM_NAME
        + " (STATEMENT STRING)"
        + " WITH(KEY_FORMAT='KAFKA', VALUE_FORMAT='JSON', KAFKA_TOPIC='" + commandTopic + "');";

    final ParsedStatement parsed = ksqlEngine.parse(createCmd).get(0);
    final PreparedStatement<?> prepared = ksqlEngine.prepare(parsed);
    ksqlEngine.execute(
        serviceContext,
        ConfiguredStatement.of(
            prepared,
            SessionConfig.of(ksqlConfigNoPort, ImmutableMap.of())
        )
    );
  }

  private static KsqlSecurityExtension loadSecurityExtension(final KsqlConfig ksqlConfig) {
    final KsqlSecurityExtension securityExtension = Optional.ofNullable(
        ksqlConfig.getConfiguredInstance(
            KsqlConfig.KSQL_SECURITY_EXTENSION_CLASS,
            KsqlSecurityExtension.class
        )).orElse(new KsqlDefaultSecurityExtension());

    securityExtension.initialize(ksqlConfig);
    return securityExtension;
  }

  private static Optional<AuthenticationPlugin> loadAuthenticationPlugin(
      final KsqlRestConfig ksqlRestConfig) {
    final Optional<AuthenticationPlugin> authenticationPlugin = Optional.ofNullable(
        ksqlRestConfig.getConfiguredInstance(
            KsqlRestConfig.KSQL_AUTHENTICATION_PLUGIN_CLASS,
            AuthenticationPlugin.class
        ));
    authenticationPlugin.ifPresent(securityHandlerPlugin ->
        securityHandlerPlugin.configure(ksqlRestConfig.originals())
    );
    return authenticationPlugin;
  }

  private void displayWelcomeMessage() {
    
    final Console console = System.console();
    if (console == null) {
      return;
    }

    final PrintWriter writer =
        new PrintWriter(new OutputStreamWriter(System.out, StandardCharsets.UTF_8));

    WelcomeMsgUtils.displayWelcomeMessage(80, writer);

    final String version = AppInfo.getVersion();
    final List<URL> listeners = getListeners();
    final String allListeners = listeners.stream()
        .map(Object::toString)
        .collect(Collectors.joining(", "));

    writer.printf("Server %s listening on %s%n", version, allListeners);
    writer.println();
    writer.println("To access the KSQL CLI, run:");
    writer.println("ksql " + listeners.get(0));
    writer.println();

    writer.flush();
  }

  private static void maybeCreateProcessingLogStream(
      final ProcessingLogConfig processingLogConfig,
      final KsqlConfig ksqlConfig,
      final KsqlRestConfig restConfig,
      final KsqlResource ksqlResource,
      final ServiceContext serviceContext
  ) {
    if (!processingLogConfig.getBoolean(ProcessingLogConfig.STREAM_AUTO_CREATE)) {
      return;
    }

    try {
      final SimpleKsqlClient internalClient =
          new ServerInternalKsqlClient(ksqlResource, new KsqlSecurityContext(
              Optional.empty(), serviceContext));
      final URI serverEndpoint = ServerUtil.getServerAddress(restConfig);
      
      final String processingLogStreamName =
          processingLogConfig.getString(ProcessingLogConfig.STREAM_NAME);
      if (!processingLogStreamExists(
          internalClient,
          serverEndpoint,
          processingLogStreamName
      )) {
        final RestResponse<KsqlEntityList> response = internalClient.makeKsqlRequest(
            serverEndpoint,
            ProcessingLogServerUtils.processingLogStreamCreateStatement(
                processingLogConfig,
                ksqlConfig
            ),
            ImmutableMap.of());

        if (response.isSuccessful()) {
          log.info("Successfully created processing log stream.");
        }
      }
    } catch (final Exception e) {
      log.error(
          "Error while sending processing log CreateStream request to KsqlResource: ", e);
    }
  }

  private static boolean processingLogStreamExists(
      final SimpleKsqlClient internalClient,
      final URI serverEndpoint,
      final String processingLogStreamName
  ) {
    final RestResponse<KsqlEntityList> listStreamsResponse = internalClient.makeKsqlRequest(
        serverEndpoint,
        "list streams;",
            ImmutableMap.of());

    final List<SourceInfo.Stream> streams =
        ((StreamsList) listStreamsResponse.getResponse().get(0)).getStreams();

    return streams
        .stream()
        .anyMatch(stream -> stream.getName().equals(processingLogStreamName));
  }

  private static Optional<LocalCommands> createLocalCommands(
      final KsqlRestConfig restConfig,
      final KsqlEngine ksqlEngine
  ) {
    if (!restConfig.getString(KsqlRestConfig.KSQL_LOCAL_COMMANDS_LOCATION_CONFIG).isEmpty()) {
      final File file
          = new File(restConfig.getString(KsqlRestConfig.KSQL_LOCAL_COMMANDS_LOCATION_CONFIG));
      return Optional.of(LocalCommands.open(ksqlEngine, file));
    }
    return Optional.empty();
  }

  /**
   * Build a complete config with the KS IQ application.server set.
   *
   * @return true server config.
   */
  @VisibleForTesting
  KsqlConfig buildConfigWithPort() {
    final Map<String, Object> props = ksqlConfigNoPort.originals();

    // Wire up KS IQ so that pull queries work across KSQL nodes:
    props.put(
        KsqlConfig.KSQL_STREAMS_PREFIX + StreamsConfig.APPLICATION_SERVER_CONFIG,
        restConfig.getInterNodeListener(this::resolvePort).toString()
    );

    return new KsqlConfig(props);
  }

  private int resolvePort(final URL listener) {
    return getListeners().stream()
        .filter(l ->
            l.getProtocol().equals(listener.getProtocol())
                && l.getHost().equals(listener.getHost())
        )
        .map(URL::getPort)
        .findFirst()
        .orElseThrow(() ->
            new IllegalStateException("Failed resolve port for listener: " + listener));
  }

  private static DropwizardMetricsOptions setUpHttpMetrics(final KsqlConfig ksqlConfig) {
    final String serviceId = ksqlConfig.getString(KsqlConfig.KSQL_SERVICE_ID_CONFIG);
    final DropwizardMetricsOptions metricsOptions = new DropwizardMetricsOptions()
        .setJmxEnabled(true).setBaseName("_confluent-ksql-" + serviceId)
        .setJmxDomain("io.confluent.ksql.metrics");
    final List<Match> matches = MonitoredEndpoints.getMonitoredEndpoints();
    for (Match match : matches) {
      metricsOptions.addMonitoredHttpServerUri(match);
    }
    return metricsOptions;
  }
}<|MERGE_RESOLUTION|>--- conflicted
+++ resolved
@@ -664,7 +664,8 @@
     );
   }
 
-  @SuppressWarnings({"checkstyle:JavaNCSS", "checkstyle:MethodLength"})
+  @SuppressWarnings(
+      {"checkstyle:JavaNCSS", "checkstyle:MethodLength", "checkstyle:ParameterNumber"})
   static KsqlRestApplication buildApplication(
       final String metricsPrefix,
       final KsqlRestConfig restConfig,
@@ -702,7 +703,7 @@
           .toString();
 
     StorageUtilizationMetricsReporter.configureShared(
-      new File(stateDir), 
+        new File(stateDir),
         MetricCollectors.getMetrics(),
         ksqlConfig.getStringAsMap(KsqlConfig.KSQL_CUSTOM_METRICS_TAGS)
     );
@@ -766,16 +767,11 @@
     final KsqlSecurityContextProvider ksqlSecurityContextProvider =
         new DefaultKsqlSecurityContextProvider(
             securityExtension,
-<<<<<<< HEAD
-            RestServiceContextFactory::create,
-            RestServiceContextFactory::create,
+            defaultServiceContextFactory,
+            userServiceContextFactory,
             ksqlConfig,
             schemaRegistryClientFactory,
             connectClientFactory,
-=======
-            defaultServiceContextFactory,
-            userServiceContextFactory, ksqlConfig, schemaRegistryClientFactory,
->>>>>>> 16c2820b
             sharedClient);
 
     final Optional<AuthenticationPlugin> securityHandlerPlugin = loadAuthenticationPlugin(
