/*
 * Copyright 2020 Confluent Inc.
 *
 * Licensed under the Confluent Community License (the "License"); you may not use
 * this file except in compliance with the License.  You may obtain a copy of the
 * License at
 *
 * http://www.confluent.io/confluent-community-license
 *
 * Unless required by applicable law or agreed to in writing, software
 * distributed under the License is distributed on an "AS IS" BASIS, WITHOUT
 * WARRANTIES OF ANY KIND, either express or implied.  See the License for the
 * specific language governing permissions and limitations under the License.
 */

package io.confluent.ksql.rest.server;

import static io.netty.handler.codec.http.HttpResponseStatus.NOT_FOUND;

import edu.umd.cs.findbugs.annotations.SuppressFBWarnings;
import io.confluent.ksql.api.auth.ApiSecurityContext;
import io.confluent.ksql.api.impl.InsertsStreamEndpoint;
import io.confluent.ksql.api.impl.KsqlSecurityContextProvider;
import io.confluent.ksql.api.impl.QueryEndpoint;
import io.confluent.ksql.api.server.InsertResult;
import io.confluent.ksql.api.server.InsertsStreamSubscriber;
import io.confluent.ksql.api.server.MetricsCallbackHolder;
import io.confluent.ksql.api.spi.Endpoints;
import io.confluent.ksql.api.spi.QueryPublisher;
import io.confluent.ksql.engine.KsqlEngine;
import io.confluent.ksql.internal.PullQueryExecutorMetrics;
import io.confluent.ksql.rest.EndpointResponse;
import io.confluent.ksql.rest.entity.ClusterTerminateRequest;
import io.confluent.ksql.rest.entity.HeartbeatMessage;
import io.confluent.ksql.rest.entity.KsqlMediaType;
import io.confluent.ksql.rest.entity.KsqlRequest;
import io.confluent.ksql.rest.entity.LagReportingMessage;
import io.confluent.ksql.rest.server.query.QueryExecutor;
import io.confluent.ksql.rest.server.resources.ClusterStatusResource;
import io.confluent.ksql.rest.server.resources.HealthCheckResource;
import io.confluent.ksql.rest.server.resources.HeartbeatResource;
import io.confluent.ksql.rest.server.resources.KsqlResource;
import io.confluent.ksql.rest.server.resources.LagReportingResource;
import io.confluent.ksql.rest.server.resources.ServerInfoResource;
import io.confluent.ksql.rest.server.resources.ServerMetadataResource;
import io.confluent.ksql.rest.server.resources.StatusResource;
import io.confluent.ksql.rest.server.resources.streaming.StreamedQueryResource;
import io.confluent.ksql.rest.server.resources.streaming.WSQueryEndpoint;
<<<<<<< HEAD
=======
import io.confluent.ksql.rest.util.AuthenticationUtil;
import io.confluent.ksql.rest.util.ConcurrencyLimiter;
import io.confluent.ksql.security.KsqlAuthTokenProvider;
>>>>>>> 344cc1d6
import io.confluent.ksql.security.KsqlSecurityContext;
import io.confluent.ksql.util.KsqlConfig;
import io.confluent.ksql.util.ReservedInternalTopics;
import io.confluent.ksql.util.VertxCompletableFuture;
import io.vertx.core.Context;
import io.vertx.core.MultiMap;
import io.vertx.core.WorkerExecutor;
import io.vertx.core.http.ServerWebSocket;
import io.vertx.core.json.JsonObject;
import java.time.Clock;
import java.util.Map;
import java.util.Objects;
import java.util.Optional;
import java.util.concurrent.CompletableFuture;
import java.util.function.Function;
import java.util.function.Supplier;
import org.reactivestreams.Subscriber;

// CHECKSTYLE_RULES.OFF: ClassDataAbstractionCoupling
public class KsqlServerEndpoints implements Endpoints {
  // CHECKSTYLE_RULES.ON: ClassDataAbstractionCoupling

  private final KsqlEngine ksqlEngine;
  private final KsqlConfig ksqlConfig;
  private final ReservedInternalTopics reservedInternalTopics;
  private final KsqlSecurityContextProvider ksqlSecurityContextProvider;
  private final KsqlResource ksqlResource;
  private final StreamedQueryResource streamedQueryResource;
  private final ServerInfoResource serverInfoResource;
  private final Optional<HeartbeatResource> heartbeatResource;
  private final Optional<ClusterStatusResource> clusterStatusResource;
  private final StatusResource statusResource;
  private final Optional<LagReportingResource> lagReportingResource;
  private final HealthCheckResource healthCheckResource;
  private final ServerMetadataResource serverMetadataResource;
  private final WSQueryEndpoint wsQueryEndpoint;
  private final Optional<PullQueryExecutorMetrics> pullQueryMetrics;
<<<<<<< HEAD
  private final QueryExecutor queryExecutor;
=======
  private final RateLimiter rateLimiter;
  private final ConcurrencyLimiter pullConcurrencyLimiter;
  private final SlidingWindowRateLimiter pullBandRateLimiter;
  private final HARouting routing;
  private final PushRouting pushRouting;
  private final Optional<LocalCommands> localCommands;
  private final Optional<KsqlAuthTokenProvider> authTokenProvider;
>>>>>>> 344cc1d6

  // CHECKSTYLE_RULES.OFF: ParameterNumber
  @SuppressFBWarnings(value = "EI_EXPOSE_REP2")
  public KsqlServerEndpoints(
      final KsqlEngine ksqlEngine,
      final KsqlConfig ksqlConfig,
      final KsqlSecurityContextProvider ksqlSecurityContextProvider,
      final KsqlResource ksqlResource,
      final StreamedQueryResource streamedQueryResource,
      final ServerInfoResource serverInfoResource,
      final Optional<HeartbeatResource> heartbeatResource,
      final Optional<ClusterStatusResource> clusterStatusResource,
      final StatusResource statusResource,
      final Optional<LagReportingResource> lagReportingResource,
      final HealthCheckResource healthCheckResource,
      final ServerMetadataResource serverMetadataResource,
      final WSQueryEndpoint wsQueryEndpoint,
      final Optional<PullQueryExecutorMetrics> pullQueryMetrics,
<<<<<<< HEAD
      final QueryExecutor queryExecutor
=======
      final RateLimiter rateLimiter,
      final ConcurrencyLimiter pullConcurrencyLimiter,
      final SlidingWindowRateLimiter pullBandRateLimiter,
      final HARouting routing,
      final PushRouting pushRouting,
      final Optional<LocalCommands> localCommands,
      final Optional<KsqlAuthTokenProvider> authTokenProvider
>>>>>>> 344cc1d6
  ) {

    // CHECKSTYLE_RULES.ON: ParameterNumber
    this.ksqlEngine = Objects.requireNonNull(ksqlEngine);
    this.ksqlConfig = Objects.requireNonNull(ksqlConfig);
    this.reservedInternalTopics = new ReservedInternalTopics(ksqlConfig);
    this.ksqlSecurityContextProvider = Objects.requireNonNull(ksqlSecurityContextProvider);
    this.ksqlResource = Objects.requireNonNull(ksqlResource);
    this.streamedQueryResource = Objects.requireNonNull(streamedQueryResource);
    this.serverInfoResource = Objects.requireNonNull(serverInfoResource);
    this.heartbeatResource = Objects.requireNonNull(heartbeatResource);
    this.clusterStatusResource = Objects.requireNonNull(clusterStatusResource);
    this.statusResource = Objects.requireNonNull(statusResource);
    this.lagReportingResource = Objects.requireNonNull(lagReportingResource);
    this.healthCheckResource = Objects.requireNonNull(healthCheckResource);
    this.serverMetadataResource = Objects.requireNonNull(serverMetadataResource);
    this.wsQueryEndpoint = Objects.requireNonNull(wsQueryEndpoint);
    this.pullQueryMetrics = Objects.requireNonNull(pullQueryMetrics);
<<<<<<< HEAD
    this.queryExecutor = queryExecutor;
=======
    this.rateLimiter = Objects.requireNonNull(rateLimiter);
    this.pullConcurrencyLimiter = pullConcurrencyLimiter;
    this.pullBandRateLimiter = Objects.requireNonNull(pullBandRateLimiter);
    this.routing = Objects.requireNonNull(routing);
    this.pushRouting = pushRouting;
    this.localCommands = Objects.requireNonNull(localCommands);
    this.authTokenProvider = authTokenProvider;
>>>>>>> 344cc1d6
  }

  @Override
  public CompletableFuture<QueryPublisher> createQueryPublisher(final String sql,
      final Map<String, Object> properties,
      final Map<String, Object> sessionVariables,
      final Map<String, Object> requestProperties,
      final Context context,
      final WorkerExecutor workerExecutor,
      final ApiSecurityContext apiSecurityContext,
      final MetricsCallbackHolder metricsCallbackHolder,
      final Optional<Boolean> isInternalRequest) {
    final KsqlSecurityContext ksqlSecurityContext = ksqlSecurityContextProvider
        .provide(apiSecurityContext);
    return executeOnWorker(() -> {
      try {
        return new QueryEndpoint(ksqlEngine, ksqlConfig, pullQueryMetrics, queryExecutor)
            .createQueryPublisher(
                sql,
                properties,
                sessionVariables,
                requestProperties,
                context,
                workerExecutor,
                ksqlSecurityContext.getServiceContext(),
                metricsCallbackHolder,
                isInternalRequest);
      } finally {
        ksqlSecurityContext.getServiceContext().close();
      }
    },
    workerExecutor);
  }

  @Override
  public CompletableFuture<InsertsStreamSubscriber> createInsertsSubscriber(final String target,
      final JsonObject properties,
      final Subscriber<InsertResult> acksSubscriber, final Context context,
      final WorkerExecutor workerExecutor,
      final ApiSecurityContext apiSecurityContext) {
    return executeOnWorker(
        () -> new InsertsStreamEndpoint(ksqlEngine, ksqlConfig, reservedInternalTopics)
            .createInsertsSubscriber(target, properties, acksSubscriber, context, workerExecutor,
                ksqlSecurityContextProvider.provide(apiSecurityContext).getServiceContext()),
        workerExecutor);
  }

  @Override
  public CompletableFuture<EndpointResponse> executeKsqlRequest(final KsqlRequest request,
      final WorkerExecutor workerExecutor,
      final ApiSecurityContext apiSecurityContext) {

    return executeOldApiEndpointOnWorker(apiSecurityContext,
        ksqlSecurityContext -> ksqlResource.handleKsqlStatements(
            ksqlSecurityContext,
            request), workerExecutor);
  }

  @Override
  public CompletableFuture<EndpointResponse> executeQueryRequest(
      final KsqlRequest request,
      final WorkerExecutor workerExecutor,
      final CompletableFuture<Void> connectionClosedFuture,
      final ApiSecurityContext apiSecurityContext,
      final Optional<Boolean> isInternalRequest,
      final KsqlMediaType mediaType,
      final MetricsCallbackHolder metricsCallbackHolder,
      final Context context
  ) {
    return executeOldApiEndpointOnWorker(apiSecurityContext,
        ksqlSecurityContext -> streamedQueryResource.streamQuery(
            ksqlSecurityContext,
            request,
            connectionClosedFuture,
            isInternalRequest,
            metricsCallbackHolder,
            context
        ), workerExecutor);
  }

  @Override
  public CompletableFuture<EndpointResponse> executeTerminate(
      final ClusterTerminateRequest request,
      final WorkerExecutor workerExecutor,
      final ApiSecurityContext apiSecurityContext) {
    return executeOldApiEndpointOnWorker(apiSecurityContext,
        ksqlSecurityContext -> ksqlResource.terminateCluster(
            ksqlSecurityContext,
            request), workerExecutor);
  }

  @Override
  public CompletableFuture<EndpointResponse> executeInfo(
      final ApiSecurityContext apiSecurityContext) {
    return executeOldApiEndpoint(apiSecurityContext,
        ksqlSecurityContext -> serverInfoResource.get());
  }

  @Override
  public CompletableFuture<EndpointResponse> executeHeartbeat(
      final HeartbeatMessage heartbeatMessage,
      final ApiSecurityContext apiSecurityContext) {
    return heartbeatResource.map(resource -> executeOldApiEndpoint(apiSecurityContext,
        ksqlSecurityContext -> resource.registerHeartbeat(heartbeatMessage)))
        .orElseGet(() -> CompletableFuture
            .completedFuture(EndpointResponse.failed(NOT_FOUND.code())));
  }

  @Override
  public CompletableFuture<EndpointResponse> executeClusterStatus(
      final ApiSecurityContext apiSecurityContext) {
    return clusterStatusResource.map(resource -> executeOldApiEndpoint(apiSecurityContext,
        ksqlSecurityContext -> resource.checkClusterStatus()))
        .orElseGet(() -> CompletableFuture
            .completedFuture(EndpointResponse.failed(NOT_FOUND.code())));
  }

  @Override
  public CompletableFuture<EndpointResponse> executeStatus(final String type, final String entity,
      final String action, final ApiSecurityContext apiSecurityContext) {
    return executeOldApiEndpoint(apiSecurityContext,
        ksqlSecurityContext -> statusResource.getStatus(type, entity, action));
  }

  @Override
  public CompletableFuture<EndpointResponse> executeIsValidProperty(final String property,
      final WorkerExecutor workerExecutor,
      final ApiSecurityContext apiSecurityContext) {
    return executeOldApiEndpointOnWorker(apiSecurityContext,
        ksqlSecurityContext -> ksqlResource.isValidProperty(
            property), workerExecutor);
  }

  @Override
  public CompletableFuture<EndpointResponse> executeAllStatuses(
      final ApiSecurityContext apiSecurityContext) {
    return executeOldApiEndpoint(apiSecurityContext,
        ksqlSecurityContext -> statusResource.getAllStatuses());
  }

  @Override
  public CompletableFuture<EndpointResponse> executeLagReport(
      final LagReportingMessage lagReportingMessage, final ApiSecurityContext apiSecurityContext) {
    return lagReportingResource.map(resource -> executeOldApiEndpoint(apiSecurityContext,
        ksqlSecurityContext -> resource.receiveHostLag(lagReportingMessage)))
        .orElseGet(() -> CompletableFuture
            .completedFuture(EndpointResponse.failed(NOT_FOUND.code())));
  }

  @Override
  public CompletableFuture<EndpointResponse> executeCheckHealth(
      final ApiSecurityContext apiSecurityContext) {
    return executeOldApiEndpoint(apiSecurityContext,
        ksqlSecurityContext -> healthCheckResource.checkHealth());
  }

  @Override
  public CompletableFuture<EndpointResponse> executeServerMetadata(
      final ApiSecurityContext apiSecurityContext) {
    return executeOldApiEndpoint(apiSecurityContext,
        ksqlSecurityContext -> serverMetadataResource.getServerMetadata());
  }

  @Override
  public CompletableFuture<EndpointResponse> executeServerMetadataClusterId(
      final ApiSecurityContext apiSecurityContext) {
    return executeOldApiEndpoint(apiSecurityContext,
        ksqlSecurityContext -> serverMetadataResource.getServerClusterId());
  }

  @Override
  public void executeWebsocketStream(final ServerWebSocket webSocket, final MultiMap requestParams,
      final WorkerExecutor workerExecutor,
      final ApiSecurityContext apiSecurityContext,
      final Context context) {

    executeOnWorker(() -> {
      final KsqlSecurityContext ksqlSecurityContext = ksqlSecurityContextProvider
          .provide(apiSecurityContext);
      try {
        final String authToken = apiSecurityContext.getAuthToken().isPresent()
            ? apiSecurityContext.getAuthToken().get()
            : requestParams.get("access_token");
        wsQueryEndpoint.executeStreamQuery(
            webSocket,
            requestParams,
            ksqlSecurityContext,
            context,
            new AuthenticationUtil(Clock.systemUTC())
                .getTokenTimeout(authToken, ksqlConfig, authTokenProvider)
        );
      } finally {
        ksqlSecurityContext.getServiceContext().close();
      }
      return null;
    }, workerExecutor);
  }

  private <R> CompletableFuture<R> executeOnWorker(final Supplier<R> supplier,
      final WorkerExecutor workerExecutor) {
    final VertxCompletableFuture<R> vcf = new VertxCompletableFuture<>();
    workerExecutor.executeBlocking(promise -> promise.complete(supplier.get()), false, vcf);
    return vcf;
  }

  private CompletableFuture<EndpointResponse> executeOldApiEndpointOnWorker(
      final ApiSecurityContext apiSecurityContext,
      final Function<KsqlSecurityContext, EndpointResponse> functionCall,
      final WorkerExecutor workerExecutor) {

    final KsqlSecurityContext ksqlSecurityContext = ksqlSecurityContextProvider
        .provide(apiSecurityContext);

    return executeOnWorker(() -> {
      try {
        return functionCall.apply(ksqlSecurityContext);
      } finally {
        ksqlSecurityContext.getServiceContext().close();
      }
    }, workerExecutor);
  }

  private CompletableFuture<EndpointResponse> executeOldApiEndpoint(
      final ApiSecurityContext apiSecurityContext,
      final Function<KsqlSecurityContext, EndpointResponse> functionCall) {
    final KsqlSecurityContext ksqlSecurityContext = ksqlSecurityContextProvider
        .provide(apiSecurityContext);

    try {
      return CompletableFuture.completedFuture(functionCall.apply(ksqlSecurityContext));
    } finally {
      ksqlSecurityContext.getServiceContext().close();
    }
  }

}<|MERGE_RESOLUTION|>--- conflicted
+++ resolved
@@ -46,12 +46,8 @@
 import io.confluent.ksql.rest.server.resources.StatusResource;
 import io.confluent.ksql.rest.server.resources.streaming.StreamedQueryResource;
 import io.confluent.ksql.rest.server.resources.streaming.WSQueryEndpoint;
-<<<<<<< HEAD
-=======
 import io.confluent.ksql.rest.util.AuthenticationUtil;
-import io.confluent.ksql.rest.util.ConcurrencyLimiter;
 import io.confluent.ksql.security.KsqlAuthTokenProvider;
->>>>>>> 344cc1d6
 import io.confluent.ksql.security.KsqlSecurityContext;
 import io.confluent.ksql.util.KsqlConfig;
 import io.confluent.ksql.util.ReservedInternalTopics;
@@ -89,17 +85,8 @@
   private final ServerMetadataResource serverMetadataResource;
   private final WSQueryEndpoint wsQueryEndpoint;
   private final Optional<PullQueryExecutorMetrics> pullQueryMetrics;
-<<<<<<< HEAD
   private final QueryExecutor queryExecutor;
-=======
-  private final RateLimiter rateLimiter;
-  private final ConcurrencyLimiter pullConcurrencyLimiter;
-  private final SlidingWindowRateLimiter pullBandRateLimiter;
-  private final HARouting routing;
-  private final PushRouting pushRouting;
-  private final Optional<LocalCommands> localCommands;
   private final Optional<KsqlAuthTokenProvider> authTokenProvider;
->>>>>>> 344cc1d6
 
   // CHECKSTYLE_RULES.OFF: ParameterNumber
   @SuppressFBWarnings(value = "EI_EXPOSE_REP2")
@@ -118,17 +105,8 @@
       final ServerMetadataResource serverMetadataResource,
       final WSQueryEndpoint wsQueryEndpoint,
       final Optional<PullQueryExecutorMetrics> pullQueryMetrics,
-<<<<<<< HEAD
-      final QueryExecutor queryExecutor
-=======
-      final RateLimiter rateLimiter,
-      final ConcurrencyLimiter pullConcurrencyLimiter,
-      final SlidingWindowRateLimiter pullBandRateLimiter,
-      final HARouting routing,
-      final PushRouting pushRouting,
-      final Optional<LocalCommands> localCommands,
+      final QueryExecutor queryExecutor,
       final Optional<KsqlAuthTokenProvider> authTokenProvider
->>>>>>> 344cc1d6
   ) {
 
     // CHECKSTYLE_RULES.ON: ParameterNumber
@@ -147,17 +125,8 @@
     this.serverMetadataResource = Objects.requireNonNull(serverMetadataResource);
     this.wsQueryEndpoint = Objects.requireNonNull(wsQueryEndpoint);
     this.pullQueryMetrics = Objects.requireNonNull(pullQueryMetrics);
-<<<<<<< HEAD
     this.queryExecutor = queryExecutor;
-=======
-    this.rateLimiter = Objects.requireNonNull(rateLimiter);
-    this.pullConcurrencyLimiter = pullConcurrencyLimiter;
-    this.pullBandRateLimiter = Objects.requireNonNull(pullBandRateLimiter);
-    this.routing = Objects.requireNonNull(routing);
-    this.pushRouting = pushRouting;
-    this.localCommands = Objects.requireNonNull(localCommands);
     this.authTokenProvider = authTokenProvider;
->>>>>>> 344cc1d6
   }
 
   @Override
