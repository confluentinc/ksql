--- conflicted
+++ resolved
@@ -197,13 +197,8 @@
   static void validateFips(final KsqlConfig config, final KsqlRestConfig restConfig) {
     if (config.getBoolean(ConfluentConfigs.ENABLE_FIPS_CONFIG)) {
       final String fipsModeStr = config.getString(ConfluentConfigs.ENABLE_FIPS_MODE_CONFIG);
-<<<<<<< HEAD
-      final FipsSecurityConfig.FipsMode fipsMode =
-          FipsSecurityConfig.FipsMode.fromString(fipsModeStr);
-=======
       final FipsSecurityConfig.FipsMode fipsMode
           = FipsSecurityConfig.FipsMode.fromString(fipsModeStr);
->>>>>>> c80added
       final FipsValidator fipsValidator = ConfluentConfigs.buildFipsValidator(fipsMode);
 
       // validate cipher suites and TLS version
