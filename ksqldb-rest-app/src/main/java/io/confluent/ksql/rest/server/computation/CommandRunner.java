--- conflicted
+++ resolved
@@ -286,19 +286,14 @@
           .getKsqlEngine()
           .getPersistentQueries();
 
-<<<<<<< HEAD
+      queryCleanup.cleanupLeakedQueries(queries);
+
       if (commandStore.corruptionDetected()) {
         LOG.info("Corruption detected, queries will not be started.");
       } else {
         LOG.info("Restarting {} queries.", queries.size());
         queries.forEach(PersistentQueryMetadata::start);
       }
-=======
-      queryCleanup.cleanupLeakedQueries(queries);
-      LOG.info("Restarting {} queries.", queries.size());
-
-      queries.forEach(PersistentQueryMetadata::start);
->>>>>>> eddac720
 
       LOG.info("Restore complete");
 
