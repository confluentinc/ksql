/*
 * Copyright 2018 Confluent Inc.
 *
 * Licensed under the Confluent Community License (the "License"); you may not use
 * this file except in compliance with the License.  You may obtain a copy of the
 * License at
 *
 * http://www.confluent.io/confluent-community-license
 *
 * Unless required by applicable law or agreed to in writing, software
 * distributed under the License is distributed on an "AS IS" BASIS, WITHOUT
 * WARRANTIES OF ANY KIND, either express or implied.  See the License for the
 * specific language governing permissions and limitations under the License.
 */

package io.confluent.ksql.rest.server.resources;

import io.confluent.ksql.rest.EndpointResponse;
import io.confluent.ksql.rest.entity.ServerInfo;
import io.confluent.ksql.rest.server.computation.CommandRunner;
import io.confluent.ksql.services.KafkaClusterUtil;
import io.confluent.ksql.services.ServiceContext;
import io.confluent.ksql.util.AppInfo;
import io.confluent.ksql.util.KsqlConfig;
import java.util.function.Supplier;

public class ServerInfoResource {

<<<<<<< HEAD
  private final String appVersion;
  private final String kafkaClusterId;
  private final String ksqlServiceId;
=======
  private final Supplier<String> appVersion;
  private final Supplier<String> kafkaClusterId;
  private final Supplier<String> ksqlServiceId;
>>>>>>> 2b29ee08
  private final Supplier<CommandRunner.CommandRunnerStatus> serverStatus;

  public ServerInfoResource(
      final ServiceContext serviceContext,
      final KsqlConfig ksqlConfig,
      final CommandRunner commandRunner) {
<<<<<<< HEAD
    appVersion = AppInfo.getVersion();
    kafkaClusterId = KafkaClusterUtil.getKafkaClusterId(serviceContext);
    ksqlServiceId = ksqlConfig.getString(KsqlConfig.KSQL_SERVICE_ID_CONFIG);
=======
    appVersion =  Suppliers.memoize(AppInfo::getVersion);
    kafkaClusterId =  Suppliers.memoize(
        () -> KafkaClusterUtil.getKafkaClusterId(serviceContext));
    ksqlServiceId = Suppliers.memoize(
        () -> ksqlConfig.getString(KsqlConfig.KSQL_SERVICE_ID_CONFIG));
>>>>>>> 2b29ee08
    serverStatus = commandRunner::checkCommandRunnerStatus;
  }

  public EndpointResponse get() {
    return EndpointResponse.ok(new ServerInfo(
<<<<<<< HEAD
        appVersion,
        kafkaClusterId,
        ksqlServiceId,
=======
        appVersion.get(),
        kafkaClusterId.get(),
        ksqlServiceId.get(),
>>>>>>> 2b29ee08
        serverStatus.get().toString()));
  }
}<|MERGE_RESOLUTION|>--- conflicted
+++ resolved
@@ -15,6 +15,7 @@
 
 package io.confluent.ksql.rest.server.resources;
 
+import com.google.common.base.Suppliers;
 import io.confluent.ksql.rest.EndpointResponse;
 import io.confluent.ksql.rest.entity.ServerInfo;
 import io.confluent.ksql.rest.server.computation.CommandRunner;
@@ -26,46 +27,28 @@
 
 public class ServerInfoResource {
 
-<<<<<<< HEAD
-  private final String appVersion;
-  private final String kafkaClusterId;
-  private final String ksqlServiceId;
-=======
   private final Supplier<String> appVersion;
   private final Supplier<String> kafkaClusterId;
   private final Supplier<String> ksqlServiceId;
->>>>>>> 2b29ee08
   private final Supplier<CommandRunner.CommandRunnerStatus> serverStatus;
 
   public ServerInfoResource(
       final ServiceContext serviceContext,
       final KsqlConfig ksqlConfig,
       final CommandRunner commandRunner) {
-<<<<<<< HEAD
-    appVersion = AppInfo.getVersion();
-    kafkaClusterId = KafkaClusterUtil.getKafkaClusterId(serviceContext);
-    ksqlServiceId = ksqlConfig.getString(KsqlConfig.KSQL_SERVICE_ID_CONFIG);
-=======
     appVersion =  Suppliers.memoize(AppInfo::getVersion);
     kafkaClusterId =  Suppliers.memoize(
         () -> KafkaClusterUtil.getKafkaClusterId(serviceContext));
     ksqlServiceId = Suppliers.memoize(
         () -> ksqlConfig.getString(KsqlConfig.KSQL_SERVICE_ID_CONFIG));
->>>>>>> 2b29ee08
     serverStatus = commandRunner::checkCommandRunnerStatus;
   }
 
   public EndpointResponse get() {
     return EndpointResponse.ok(new ServerInfo(
-<<<<<<< HEAD
-        appVersion,
-        kafkaClusterId,
-        ksqlServiceId,
-=======
         appVersion.get(),
         kafkaClusterId.get(),
         ksqlServiceId.get(),
->>>>>>> 2b29ee08
         serverStatus.get().toString()));
   }
 }