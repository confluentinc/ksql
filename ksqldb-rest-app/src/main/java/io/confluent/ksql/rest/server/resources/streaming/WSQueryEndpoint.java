--- conflicted
+++ resolved
@@ -159,8 +159,6 @@
 
     try {
       final long startTimeNanos = Time.SYSTEM.nanoseconds();
-<<<<<<< HEAD
-=======
       if (timeout.isPresent()) {
         log.info("Setting websocket timeout to " + timeout.get() + " ms");
         exec.schedule(
@@ -170,7 +168,6 @@
             TimeUnit.MILLISECONDS
         );
       }
->>>>>>> 283f5bc1
 
       activenessRegistrar.updateLastRequestTime();
 
