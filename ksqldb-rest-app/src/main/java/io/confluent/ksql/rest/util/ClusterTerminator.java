--- conflicted
+++ resolved
@@ -21,11 +21,8 @@
 import io.confluent.ksql.metastore.MetaStore;
 import io.confluent.ksql.metastore.model.DataSource;
 import io.confluent.ksql.schema.registry.SchemaRegistryUtil;
-<<<<<<< HEAD
+import io.confluent.ksql.serde.FormatFactory;
 import io.confluent.ksql.serde.SerdeFeature;
-=======
-import io.confluent.ksql.serde.FormatFactory;
->>>>>>> f97c9a64
 import io.confluent.ksql.services.ServiceContext;
 import io.confluent.ksql.util.ExecutorUtil;
 import io.confluent.ksql.util.KsqlConstants;
@@ -149,16 +146,11 @@
 
   private static Set<String> subjectNames(final List<DataSource> sources) {
     return sources.stream()
-<<<<<<< HEAD
-        .filter(s -> s.getKsqlTopic()
+        .filter(s -> FormatFactory.fromName(s.getKsqlTopic()
             .getValueFormat()
-            .getFormat()
+            .getFormat())
             .supportsFeature(SerdeFeature.SCHEMA_INFERENCE)
         )
-=======
-        .filter(s -> FormatFactory.fromName(s.getKsqlTopic().getValueFormat().getFormat())
-            .supportsSchemaInference())
->>>>>>> f97c9a64
         .map(DataSource::getKsqlTopic)
         .map(KsqlTopic::getKafkaTopicName)
         .map(topicName -> topicName + KsqlConstants.SCHEMA_REGISTRY_VALUE_SUFFIX)
