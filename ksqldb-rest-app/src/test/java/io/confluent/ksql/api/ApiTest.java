/*
 * Copyright 2020 Confluent Inc.
 *
 * Licensed under the Confluent Community License (the "License"); you may not use
 * this file except in compliance with the License.  You may obtain a copy of the
 * License at
 *
 * http://www.confluent.io/confluent-community-license
 *
 * Unless required by applicable law or agreed to in writing, software
 * distributed under the License is distributed on an "AS IS" BASIS, WITHOUT
 * WARRANTIES OF ANY KIND, either express or implied.  See the License for the
 * specific language governing permissions and limitations under the License.
 */

package io.confluent.ksql.api;

import static io.confluent.ksql.rest.Errors.ERROR_CODE_BAD_REQUEST;
import static io.confluent.ksql.rest.Errors.ERROR_CODE_BAD_STATEMENT;
import static io.confluent.ksql.rest.Errors.ERROR_CODE_SERVER_ERROR;
import static io.confluent.ksql.test.util.AssertEventually.assertThatEventually;
import static org.hamcrest.CoreMatchers.hasItem;
import static org.hamcrest.CoreMatchers.not;
import static org.hamcrest.MatcherAssert.assertThat;
import static org.hamcrest.Matchers.hasSize;
import static org.hamcrest.Matchers.is;
import static org.hamcrest.Matchers.notNullValue;

import io.confluent.ksql.api.utils.InsertsResponse;
import io.confluent.ksql.api.utils.QueryResponse;
import io.confluent.ksql.api.utils.ReceiveStream;
import io.confluent.ksql.api.utils.SendStream;
import io.confluent.ksql.parser.exception.ParseFailedException;
import io.confluent.ksql.rest.entity.PushQueryId;
import io.confluent.ksql.util.AppInfo;
import io.confluent.ksql.util.VertxCompletableFuture;
import io.vertx.core.buffer.Buffer;
import io.vertx.core.json.JsonArray;
import io.vertx.core.json.JsonObject;
import io.vertx.ext.web.client.HttpResponse;
import io.vertx.ext.web.client.WebClient;
import io.vertx.ext.web.codec.BodyCodec;
import java.util.ArrayList;
import java.util.List;
import java.util.concurrent.atomic.AtomicInteger;
import org.junit.Test;
import org.slf4j.Logger;
import org.slf4j.LoggerFactory;

public class ApiTest extends BaseApiTest {

  private static final Logger LOG = LoggerFactory.getLogger(ApiTest.class);
  protected static final List<JsonObject> DEFAULT_INSERT_ROWS = generateInsertRows();

  @Test
  @CoreApiTest
  public void shouldExecuteInfoRquest() throws Exception {
    // When
    HttpResponse<Buffer> response = sendGetRequest("/info");

    // Then
    assertThat(response.statusCode(), is(200));
    assertThat(response.statusMessage(), is("OK"));
    QueryResponse queryResponse = new QueryResponse(response.bodyAsString());
    assertThat(queryResponse.responseObject.getJsonObject("KsqlServerInfo").getString("version"),
        is(AppInfo.getVersion()));
    assertThat(queryResponse.responseObject.getJsonObject("KsqlServerInfo").getString("kafkaClusterId"),
        is("kafka-cluster-id"));
    assertThat(queryResponse.responseObject.getJsonObject("KsqlServerInfo").getString("ksqlServiceId"),
        is("ksql-service-id"));
  }

  @Test
  @CoreApiTest
  public void shouldExecuteServerMetadataIdRequest() throws Exception {
    // When
    HttpResponse<Buffer> response = sendGetRequest("/v1/metadata/id");

    // Then
    assertThat(response.statusCode(), is(200));
    assertThat(response.statusMessage(), is("OK"));
    QueryResponse queryResponse = new QueryResponse(response.bodyAsString());
    assertThat(queryResponse.responseObject.getJsonObject("scope").getJsonObject("clusters")
            .getString("kafka-cluster"), is("kafka-cluster-id"));
    assertThat(queryResponse.responseObject.getJsonObject("scope").getJsonObject("clusters")
            .getString("ksql-cluster"), is("ksql-service-id"));
  }

  @Test
  @CoreApiTest
  public void shouldExecutePullQuery() throws Exception {

    // Given
    JsonObject requestBody = new JsonObject().put("sql", DEFAULT_PULL_QUERY);
    JsonObject properties = new JsonObject().put("prop1", "val1").put("prop2", 23);
    requestBody.put("properties", properties);

    // When
    HttpResponse<Buffer> response = sendPostRequest("/query-stream", requestBody.toBuffer());

    // Then
    assertThat(response.statusCode(), is(200));
    assertThat(response.statusMessage(), is("OK"));
    assertThat(testEndpoints.getLastSql(), is(DEFAULT_PULL_QUERY));
    assertThat(testEndpoints.getLastProperties(), is(properties));
    QueryResponse queryResponse = new QueryResponse(response.bodyAsString());
    assertThat(queryResponse.responseObject.getJsonArray("columnNames"), is(DEFAULT_COLUMN_NAMES));
    assertThat(queryResponse.responseObject.getJsonArray("columnTypes"), is(DEFAULT_COLUMN_TYPES));
    assertThat(queryResponse.rows, is(DEFAULT_JSON_ROWS));
    assertThat(server.getQueryIDs(), hasSize(0));
    String queryId = queryResponse.responseObject.getString("queryId");
    assertThat(queryId, is("queryId"));
  }

  @Test
  public void shouldExecutePullQueryWithVariableSubstitution() throws Exception {

    // Given
    JsonObject requestBody = new JsonObject().put("sql", "select * from ${name} where rowkey='1234';");
    JsonObject properties = new JsonObject().put("prop1", "val1").put("prop2", 23);
    JsonObject sessionVariables = new JsonObject().put("name", "foo");
    requestBody.put("properties", properties).put("sessionVariables", sessionVariables);

    // When
    HttpResponse<Buffer> response = sendPostRequest("/query-stream", requestBody.toBuffer());

    // Then
    assertThat(response.statusCode(), is(200));
    assertThat(response.statusMessage(), is("OK"));
    assertThat(testEndpoints.getLastSql(), is("select * from ${name} where rowkey='1234';"));
    assertThat(testEndpoints.getLastProperties(), is(properties));
    assertThat(testEndpoints.getLastSessionVariables(), is(sessionVariables));
    QueryResponse queryResponse = new QueryResponse(response.bodyAsString());
    assertThat(queryResponse.responseObject.getJsonArray("columnNames"), is(DEFAULT_COLUMN_NAMES));
    assertThat(queryResponse.responseObject.getJsonArray("columnTypes"), is(DEFAULT_COLUMN_TYPES));
    assertThat(queryResponse.rows, is(DEFAULT_JSON_ROWS));
    assertThat(server.getQueryIDs(), hasSize(0));
    String queryId = queryResponse.responseObject.getString("queryId");
    assertThat(queryId, is("queryId"));
  }

  @Test
  @CoreApiTest
  public void shouldExecutePushQuery() throws Exception {

    // When
    QueryResponse queryResponse = executePushQueryAndWaitForRows(DEFAULT_PUSH_QUERY_REQUEST_BODY);

    // Then
    assertThat(testEndpoints.getLastSql(), is(DEFAULT_PUSH_QUERY));
    assertThat(testEndpoints.getLastProperties(), is(DEFAULT_PUSH_QUERY_REQUEST_PROPERTIES));
    assertThat(queryResponse.responseObject.getJsonArray("columnNames"), is(DEFAULT_COLUMN_NAMES));
    assertThat(queryResponse.responseObject.getJsonArray("columnTypes"), is(DEFAULT_COLUMN_TYPES));
    assertThat(queryResponse.rows, is(DEFAULT_JSON_ROWS));
    assertThat(server.getQueryIDs(), hasSize(1));
    String queryId = queryResponse.responseObject.getString("queryId");
    assertThat(queryId, is(notNullValue()));
    assertThat(server.getQueryIDs().contains(new PushQueryId(queryId)), is(true));
  }

  @Test
  public void shouldExecutePushQueryWithVariableSubstitution() throws Exception {

    // When
    JsonObject requestBody = new JsonObject().put("sql", "select * from ${name} emit changes;");
    JsonObject properties = new JsonObject().put("prop1", "val1").put("prop2", 23);
    JsonObject sessionVariables = new JsonObject().put("name", "foo");
    requestBody.put("properties", properties).put("sessionVariables", sessionVariables);
    QueryResponse queryResponse = executePushQueryAndWaitForRows(requestBody);

    // Then
    assertThat(testEndpoints.getLastSql(), is("select * from ${name} emit changes;"));
    assertThat(testEndpoints.getLastProperties(), is(DEFAULT_PUSH_QUERY_REQUEST_PROPERTIES));
    assertThat(testEndpoints.getLastSessionVariables(), is(sessionVariables));
    assertThat(queryResponse.responseObject.getJsonArray("columnNames"), is(DEFAULT_COLUMN_NAMES));
    assertThat(queryResponse.responseObject.getJsonArray("columnTypes"), is(DEFAULT_COLUMN_TYPES));
    assertThat(queryResponse.rows, is(DEFAULT_JSON_ROWS));
    assertThat(server.getQueryIDs(), hasSize(1));
    String queryId = queryResponse.responseObject.getString("queryId");
    assertThat(queryId, is(notNullValue()));
    assertThat(server.getQueryIDs().contains(new PushQueryId(queryId)), is(true));
  }

  @Test
  public void shouldExecuteMultiplePushQueries() throws Exception {

    int numQueries = 10;
    for (int i = 0; i < numQueries; i++) {
      // When
      QueryResponse queryResponse = executePushQueryAndWaitForRows(DEFAULT_PUSH_QUERY_REQUEST_BODY);

      // Then
      assertThat(server.getQueryIDs(), hasSize(i + 1));
      String queryId = queryResponse.responseObject.getString("queryId");
      assertThat(queryId, is(notNullValue()));
      assertThat(server.getQueryIDs(), hasItem(new PushQueryId(queryId)));
    }
  }

  @Test
  public void shouldCloseQueriesOnDifferentConnectionsWhenConnectionsAreClosed() throws Exception {

    int numQueries = 10;
    List<WebClient> clients = new ArrayList<>();
    for (int i = 0; i < numQueries; i++) {
      // We use different clients to ensure requests are sent on different connections
      WebClient client = createClient();
      clients.add(client);

      // When
      QueryResponse queryResponse = executePushQueryAndWaitForRows(client,
          DEFAULT_PUSH_QUERY_REQUEST_BODY);

      // Then
      String queryId = queryResponse.responseObject.getString("queryId");
      assertThat(queryId, is(notNullValue()));
      assertThat(server.getQueryIDs().contains(new PushQueryId(queryId)), is(true));
      assertThat(server.getQueryIDs(), hasSize(i + 1));
      assertThat(server.queryConnectionCount(), is(i + 1));
    }

    // Now close them one by one and make sure queries are cleaned up
    int count = 0;
    for (WebClient client : clients) {
      // Given
      client.close();

      // Then
      int num = numQueries - count - 1;
      assertThatEventually(server::queryConnectionCount, is(num));
      assertThat(server.getQueryIDs(), hasSize(num));
      count++;
    }
  }

  @Test
  public void shouldCloseQueriesOnSameConnectionsWhenConnectionsAreClosed() throws Exception {

    int numQueries = 10;
    for (int i = 0; i < numQueries; i++) {
      // When
      QueryResponse queryResponse = executePushQueryAndWaitForRows(DEFAULT_PUSH_QUERY_REQUEST_BODY);

      // Then
      String queryId = queryResponse.responseObject.getString("queryId");
      assertThat(queryId, is(notNullValue()));
      assertThat(server.getQueryIDs().contains(new PushQueryId(queryId)), is(true));
      assertThat(server.getQueryIDs(), hasSize(i + 1));
    }
    assertThatEventually(server::queryConnectionCount, is(1));

    // When
    client.close();

    // Then
    assertThatEventually(server::queryConnectionCount, is(0));
    assertThat(server.getQueryIDs().isEmpty(), is(true));
    client = null;
  }

  @Test
  public void shouldCloseMultipleQueriesOnDifferentConnectionsWhenConnectionsAreClosed()
      throws Exception {

    int numConnections = 5;
    int numQueries = 5;
    List<WebClient> clients = new ArrayList<>();
    for (int i = 0; i < numConnections; i++) {
      WebClient client = createClient();
      clients.add(client);
      for (int j = 0; j < numQueries; j++) {
        // When
        QueryResponse queryResponse = executePushQueryAndWaitForRows(client,
            DEFAULT_PUSH_QUERY_REQUEST_BODY);

        // Then
        String queryId = queryResponse.responseObject.getString("queryId");
        assertThat(queryId, is(notNullValue()));
        assertThat(server.getQueryIDs().contains(new PushQueryId(queryId)), is(true));
        int queries = i * numQueries + j + 1;
        assertThat(server.getQueryIDs(), hasSize(queries));
        assertThat(server.queryConnectionCount(), is(i + 1));
      }
    }

    int count = 0;
    for (WebClient client : clients) {
      // When
      client.close();

      // Then
      int connections = numConnections - count - 1;
      assertThatEventually(server::queryConnectionCount, is(connections));
      assertThat(server.getQueryIDs(), hasSize(numQueries * connections));
      count++;
    }
  }

  @Test
  public void shouldHandleQueryWithMissingSql() throws Exception {

    // Given
    JsonObject requestBody = new JsonObject().put("foo", "bar");

    // When
    HttpResponse<Buffer> response = sendPostRequest("/query-stream", requestBody.toBuffer());

    // Then
    assertThat(response.statusCode(), is(400));
    assertThat(response.statusMessage(), is("Bad Request"));
    QueryResponse queryResponse = new QueryResponse(response.bodyAsString());
    validateError(ERROR_CODE_BAD_REQUEST,
        "Invalid JSON in request: Missing required creator property 'sql'",
        queryResponse.responseObject);
  }

  @Test
  public void shouldHandleErrorInProcessingQuery() throws Exception {

    // Given
    testEndpoints.setRowsBeforePublisherError(DEFAULT_JSON_ROWS.size() - 1);

    // When
    HttpResponse<Buffer> response = sendPostRequest("/query-stream",
        DEFAULT_PUSH_QUERY_REQUEST_BODY.toBuffer());

    // Then
    assertThat(response.statusCode(), is(200));
    assertThat(response.statusMessage(), is("OK"));
    QueryResponse queryResponse = new QueryResponse(response.bodyAsString());
    assertThat(queryResponse.rows, hasSize(DEFAULT_JSON_ROWS.size() - 1));
    validateError(ERROR_CODE_SERVER_ERROR, "java.lang.RuntimeException: Failure in processing", queryResponse.error);
<<<<<<< HEAD
    assertThat(testEndpoints.getQueryPublishers(), hasSize(1));
    assertThatEventually(() -> server.getQueryIDs().isEmpty(), is(true));
=======
    assertThat(testEndpoints.getPublishers(), hasSize(1));
    assertThat(server.getQueryIDs().isEmpty(), is(true));
>>>>>>> f2713471
  }

  @Test
  public void shouldRejectMalformedJsonInQueryArgs() throws Exception {
    shouldRejectMalformedJsonInArgs("/query-stream");
  }

  @Test
  public void shouldRejectInvalidPushQuery() throws Exception {
    shouldRejectInvalidQuery("slllecct * from foo emit changes;");
  }

  @Test
  public void shouldRejectInvalidPullQuery() throws Exception {
    shouldRejectInvalidQuery("selllect * from foo where rowkey='123';");
  }

  @Test
  public void shouldRejectWhenInternalErrorInProcessingPushQuery() throws Exception {
    shouldRejectWhenInternalErrorInProcessingQuery("slllecct * from foo emit changes;");
  }

  @Test
  public void shouldRejectWhenInternalErrorInProcessingPullQuery() throws Exception {
    shouldRejectWhenInternalErrorInProcessingQuery("selllect * from foo where rowkey='123';");
  }

  @Test
  @CoreApiTest
  public void shouldCloseQuery() throws Exception {

    // Create a write stream to capture the incomplete response
    ReceiveStream writeStream = new ReceiveStream(vertx);

    VertxCompletableFuture<HttpResponse<Void>> responseFuture = new VertxCompletableFuture<>();
    // Make the request to stream a query
    sendPostRequest("/query-stream", (request) ->
        request
            .as(BodyCodec.pipe(writeStream))
            .sendJsonObject(DEFAULT_PUSH_QUERY_REQUEST_BODY, responseFuture)
    );

    // Wait for all rows in the response to arrive
    assertThatEventually(() -> {
      try {
        Buffer buff = writeStream.getBody();
        QueryResponse queryResponse = new QueryResponse(buff.toString());
        return queryResponse.rows.size();
      } catch (Throwable t) {
        return Integer.MAX_VALUE;
      }
    }, is(DEFAULT_JSON_ROWS.size()));

    // The response shouldn't have ended yet
    assertThat(writeStream.isEnded(), is(false));

    // Assert the query is still live on the server
    QueryResponse queryResponse = new QueryResponse(writeStream.getBody().toString());
    String queryId = queryResponse.responseObject.getString("queryId");
    assertThat(server.getQueryIDs().contains(new PushQueryId(queryId)), is(true));
    assertThat(server.getQueryIDs(), hasSize(1));
    assertThat(testEndpoints.getPublishers(), hasSize(1));

    // Now send another request to close the query
    JsonObject closeQueryRequestBody = new JsonObject().put("queryId", queryId);
    HttpResponse<Buffer> closeQueryResponse = sendPostRequest("/close-query",
        closeQueryRequestBody.toBuffer());
    assertThat(closeQueryResponse.statusCode(), is(200));

    // Assert the query no longer exists on the server
    assertThat(server.getQueryIDs(), not(hasItem(new PushQueryId(queryId))));
    assertThat(server.getQueryIDs(), hasSize(0));

    // The response should now be ended
    assertThatEventually(writeStream::isEnded, is(true));
    HttpResponse<Void> response = responseFuture.get();
    assertThat(response.statusCode(), is(200));
  }

  @Test
  public void shouldHandleMissingQueryIDInCloseQuery() throws Exception {

    // Given
    JsonObject closeQueryRequestBody = new JsonObject().put("foo", "bar");

    // When
    HttpResponse<Buffer> response = sendPostRequest("/close-query",
        closeQueryRequestBody.toBuffer());

    // Then
    assertThat(response.statusCode(), is(400));
    assertThat(response.statusMessage(), is("Bad Request"));

    QueryResponse queryResponse = new QueryResponse(response.bodyAsString());
    validateError(ERROR_CODE_BAD_REQUEST,
        "Invalid JSON in request: Missing required creator property 'queryId'",
        queryResponse.responseObject);
  }

  @Test
  public void shouldHandleUnknownQueryIDInCloseQuery() throws Exception {

    // Given
    JsonObject closeQueryRequestBody = new JsonObject().put("queryId", "xyzfasgf");

    // When
    HttpResponse<Buffer> response = sendPostRequest("/close-query",
        closeQueryRequestBody.toBuffer());

    // Then
    assertThat(response.statusCode(), is(400));
    assertThat(response.statusMessage(), is("Bad Request"));
    QueryResponse queryResponse = new QueryResponse(response.bodyAsString());
    validateError(ERROR_CODE_BAD_REQUEST, "No query with id xyzfasgf",
        queryResponse.responseObject);
  }

  @Test
  @CoreApiTest
  public void shouldInsertWithAcksStream() throws Exception {

    // Given
    JsonObject params = new JsonObject().put("target", "test-stream");
    Buffer requestBody = Buffer.buffer();
    final List<JsonObject> rows = DEFAULT_INSERT_ROWS;
    requestBody.appendBuffer(params.toBuffer()).appendString("\n");
    for (JsonObject row : rows) {
      requestBody.appendBuffer(row.toBuffer()).appendString("\n");
    }

    // When
    HttpResponse<Buffer> response = sendPostRequest("/inserts-stream", requestBody);

    // Then
    assertThat(response.statusCode(), is(200));
    assertThat(response.statusMessage(), is("OK"));
    String responseBody = response.bodyAsString();
    InsertsResponse insertsResponse = new InsertsResponse(responseBody);
    assertThat(insertsResponse.acks, hasSize(rows.size()));
    assertThatEventually(() -> testEndpoints.getInsertsSubscriber().getRowsInserted(), is(rows));
    assertThatEventually(() -> testEndpoints.getInsertsSubscriber().isCompleted(), is(true));
    assertThat(testEndpoints.getLastTarget(), is("test-stream"));
    assertThat(testEndpoints.getInsertsSubscriber().isClosed(), is(true));
  }

  @Test
  @CoreApiTest
  public void shouldStreamInserts() throws Exception {
    LOG.info("Starting shouldStreamInserts");
    // Given
    JsonObject params = new JsonObject().put("target", "test-stream");

    // Stream for piping the HTTP request body
    SendStream readStream = new SendStream(vertx);
    // Stream for receiving the HTTP response body
    ReceiveStream writeStream = new ReceiveStream(vertx);
    VertxCompletableFuture<HttpResponse<Void>> fut = new VertxCompletableFuture<>();
    List<JsonObject> rows = DEFAULT_INSERT_ROWS;

    // When

    // Make an HTTP request but keep the request body and response streams open
    sendPostRequest("/inserts-stream", (request) ->
        request
            .as(BodyCodec.pipe(writeStream))
            .sendStream(readStream, fut)
    );

    // Write the initial params Json object to the request body
    readStream.acceptBuffer(params.toBuffer().appendString("\n"));

    // Asynchronously on a timer write inserts to the request body
    AtomicInteger rowIndex = new AtomicInteger();
    vertx.setPeriodic(100, tid -> {
      readStream.acceptBuffer(rows.get(rowIndex.getAndIncrement()).toBuffer().appendString("\n"));
      if (rowIndex.get() == rows.size()) {
        vertx.cancelTimer(tid);
        // End the inserts stream and request when we've written all the rows to the stream
        readStream.end();
      }
    });

    // Wait for the response to complete
    LOG.info("Awaiting response from inserts");
    HttpResponse<Void> response = fut.get();
    LOG.info("Got response from inserts");

    // Then

    assertThat(response.statusCode(), is(200));
    assertThat(response.statusMessage(), is("OK"));

    // Verify we got acks for all our inserts
    InsertsResponse insertsResponse = new InsertsResponse(writeStream.getBody().toString());
    assertThat(insertsResponse.acks, hasSize(rows.size()));
    for (int i = 0; i < insertsResponse.acks.size(); i++) {
      final JsonObject ackLine = new JsonObject().put("status", "ok").put("seq", i);
      assertThat(insertsResponse.acks.get(i), is(ackLine));
    }

    // Make sure all inserts made it to the server
    TestInsertsSubscriber insertsSubscriber = testEndpoints.getInsertsSubscriber();
    LOG.info("Checking all rows inserted");
    assertThatEventually(insertsSubscriber::getRowsInserted, is(rows));
    LOG.info("Checking got completion marker");
    assertThatEventually(insertsSubscriber::isCompleted, is(true));

    // Ensure we received at least some of the response before all the request body was written
    // Yay HTTP2!
    assertThat(readStream.getLastSentTime() > writeStream.getFirstReceivedTime(), is(true));
    LOG.info("ShouldStreamInserts complete");
  }

  @Test
  public void shouldHandleMissingTargetInInserts() throws Exception {

    // Given
    JsonObject requestBody = new JsonObject();

    // When
    HttpResponse<Buffer> response = sendPostRequest("/inserts-stream",
        requestBody.toBuffer().appendString("\n"));

    // Then
    assertThat(response.statusCode(), is(400));
    assertThat(response.statusMessage(), is("Bad Request"));

    QueryResponse queryResponse = new QueryResponse(response.bodyAsString());
    validateError(ERROR_CODE_BAD_REQUEST,
        "Invalid JSON in request: Missing required creator property 'target'",
        queryResponse.responseObject);
  }

  @Test
  public void shouldHandleErrorInProcessingInserts() throws Exception {

    // Given
    JsonObject params = new JsonObject().put("target", "test-stream");
    List<JsonObject> rows = DEFAULT_INSERT_ROWS;
    Buffer requestBody = Buffer.buffer();
    requestBody.appendBuffer(params.toBuffer()).appendString("\n");
    for (JsonObject row : rows) {
      requestBody.appendBuffer(row.toBuffer()).appendString("\n");
    }

    // Inject an error on last row inserted
    testEndpoints.setAcksBeforePublisherError(rows.size() - 1);

    // When

    HttpResponse<Buffer> response = sendPostRequest("/inserts-stream", requestBody);

    // Then

    // The HTTP response will be OK as the error is later in the stream after response
    // headers have been written
    assertThat(response.statusCode(), is(200));
    assertThat(response.statusMessage(), is("OK"));
    String responseBody = response.bodyAsString();
    InsertsResponse insertsResponse = new InsertsResponse(responseBody);
    assertThat(insertsResponse.acks, hasSize(rows.size() - 1));
    validateInsertStreamError(ERROR_CODE_SERVER_ERROR, "Error in processing inserts. Check server logs for details.",
        insertsResponse.error,
        (long) rows.size() - 1);
    assertThatEventually(() -> testEndpoints.getInsertsSubscriber().isCompleted(), is(true));
  }

  @Test
  public void shouldRejectMalformedJsonInInsertsStreamArgs() throws Exception {
    shouldRejectMalformedJsonInArgs("/inserts-stream");
  }

  @Test
  public void shouldHandleMalformedJsonInInsertsStream() throws Exception {

    // Given
    JsonObject params = new JsonObject().put("target", "test-stream");
    List<JsonObject> rows = DEFAULT_INSERT_ROWS;
    Buffer requestBody = Buffer.buffer();
    requestBody.appendBuffer(params.toBuffer()).appendString("\n");
    for (int i = 0; i < rows.size() - 1; i++) {
      JsonObject row = rows.get(i);
      requestBody.appendBuffer(row.toBuffer()).appendString("\n");
    }
    // Malformed row for the last one
    requestBody.appendString("{ijqwdijqw");

    // When

    HttpResponse<Buffer> response = sendPostRequest("/inserts-stream", requestBody);

    // Then

    // The HTTP response will be OK as the error is later in the stream after response
    // headers have been written
    assertThat(response.statusCode(), is(200));
    assertThat(response.statusMessage(), is("OK"));

    String responseBody = response.bodyAsString();
    InsertsResponse insertsResponse = new InsertsResponse(responseBody);
    validateInsertStreamError(ERROR_CODE_BAD_REQUEST, "Invalid JSON in inserts stream",
        insertsResponse.error, (long) rows.size() - 1);

    assertThatEventually(() -> testEndpoints.getInsertsSubscriber().isCompleted(), is(true));
  }

  @Test
  public void shouldReturn404ForInvalidUri() throws Exception {

    VertxCompletableFuture<HttpResponse<Buffer>> requestFuture = new VertxCompletableFuture<>();

    // When
    client
        .post("/no-such-endpoint")
        .sendBuffer(Buffer.buffer(), requestFuture);
    HttpResponse<Buffer> response = requestFuture.get();

    // Then
    assertThat(response.statusCode(), is(404));
  }

  @Test
  public void shouldReturn406WithNoMatchingAcceptHeader() throws Exception {

    // When
    VertxCompletableFuture<HttpResponse<Buffer>> requestFuture = new VertxCompletableFuture<>();
    client
        .post("/query-stream")
        .putHeader("accept", "blahblah")
        .sendBuffer(Buffer.buffer(), requestFuture);
    HttpResponse<Buffer> response = requestFuture.get();

    // Then
    assertThat(response.statusCode(), is(406));
  }

  @Test
  public void shouldUseDelimitedFormatWhenNoAcceptHeaderQuery() throws Exception {
    // When
    JsonObject requestBody = new JsonObject().put("sql", DEFAULT_PULL_QUERY);
    VertxCompletableFuture<HttpResponse<Buffer>> requestFuture = new VertxCompletableFuture<>();
    client
        .post("/query-stream")
        .sendBuffer(requestBody.toBuffer(), requestFuture);

    // Then
    HttpResponse<Buffer> response = requestFuture.get();
    QueryResponse queryResponse = new QueryResponse(response.bodyAsString());
    assertThat(queryResponse.rows, hasSize(DEFAULT_JSON_ROWS.size()));
    assertThat(response.bodyAsString().contains("\n"), is(true));
    assertThat(response.statusCode(), is(200));
  }

  @Test
  public void shouldUseDelimitedFormatWhenDelimitedAcceptHeaderQuery() throws Exception {
    // When
    JsonObject requestBody = new JsonObject().put("sql", DEFAULT_PULL_QUERY);
    VertxCompletableFuture<HttpResponse<Buffer>> requestFuture = new VertxCompletableFuture<>();
    client
        .post("/query-stream")
        .putHeader("accept", "application/vnd.ksqlapi.delimited.v1")
        .sendBuffer(requestBody.toBuffer(), requestFuture);

    // Then
    HttpResponse<Buffer> response = requestFuture.get();
    QueryResponse queryResponse = new QueryResponse(response.bodyAsString());
    assertThat(queryResponse.rows, hasSize(DEFAULT_JSON_ROWS.size()));
    assertThat(response.bodyAsString().contains("\n"), is(true));
    assertThat(response.statusCode(), is(200));
  }

  @Test
  public void shouldUseJsonFormatWhenJsonAcceptHeaderQuery() throws Exception {
    // When
    JsonObject requestBody = new JsonObject().put("sql", DEFAULT_PULL_QUERY);
    VertxCompletableFuture<HttpResponse<Buffer>> requestFuture = new VertxCompletableFuture<>();
    client
        .post("/query-stream")
        .putHeader("accept", "application/json")
        .sendBuffer(requestBody.toBuffer(), requestFuture);

    // Then
    HttpResponse<Buffer> response = requestFuture.get();
    JsonArray jsonArray = new JsonArray(response.body());
    assertThat(jsonArray.size(), is(DEFAULT_JSON_ROWS.size() + 1));
    JsonObject metaData = jsonArray.getJsonObject(0);
    assertThat(metaData.getJsonArray("columnNames"), is(DEFAULT_COLUMN_NAMES));
    assertThat(metaData.getJsonArray("columnTypes"), is(DEFAULT_COLUMN_TYPES));
    for (int i = 0; i < DEFAULT_JSON_ROWS.size(); i++) {
      assertThat(jsonArray.getJsonArray(i + 1), is(DEFAULT_JSON_ROWS.get(i)));
    }
  }

  @Test
  public void shouldUseDelimitedFormatWhenNoAcceptHeaderInserts() throws Exception {
    // When
    JsonObject params = new JsonObject().put("target", "test-stream");
    List<JsonObject> rows = DEFAULT_INSERT_ROWS;
    Buffer requestBody = Buffer.buffer();
    requestBody.appendBuffer(params.toBuffer()).appendString("\n");
    for (JsonObject row : rows) {
      requestBody.appendBuffer(row.toBuffer()).appendString("\n");
    }
    VertxCompletableFuture<HttpResponse<Buffer>> requestFuture = new VertxCompletableFuture<>();
    client
        .post("/inserts-stream")
        .sendBuffer(requestBody, requestFuture);

    // Then
    HttpResponse<Buffer> response = requestFuture.get();
    String responseBody = response.bodyAsString();
    InsertsResponse insertsResponse = new InsertsResponse(responseBody);
    assertThat(insertsResponse.acks, hasSize(rows.size()));
    for (int i = 0; i < insertsResponse.acks.size(); i++) {
      final JsonObject ackLine = new JsonObject().put("status", "ok").put("seq", i);
      assertThat(insertsResponse.acks.get(i), is(ackLine));
    }
  }

  @Test
  public void shouldUseDelimitedFormatWhenDelimitedHeaderInserts() throws Exception {
    // When
    JsonObject params = new JsonObject().put("target", "test-stream");
    List<JsonObject> rows = DEFAULT_INSERT_ROWS;
    Buffer requestBody = Buffer.buffer();
    requestBody.appendBuffer(params.toBuffer()).appendString("\n");
    for (JsonObject row : rows) {
      requestBody.appendBuffer(row.toBuffer()).appendString("\n");
    }
    VertxCompletableFuture<HttpResponse<Buffer>> requestFuture = new VertxCompletableFuture<>();
    client
        .post("/inserts-stream")
        .putHeader("accept", "application/vnd.ksqlapi.delimited.v1")
        .sendBuffer(requestBody, requestFuture);

    // Then
    HttpResponse<Buffer> response = requestFuture.get();
    String responseBody = response.bodyAsString();
    InsertsResponse insertsResponse = new InsertsResponse(responseBody);
    assertThat(insertsResponse.acks, hasSize(rows.size()));
    for (int i = 0; i < insertsResponse.acks.size(); i++) {
      final JsonObject ackLine = new JsonObject().put("status", "ok").put("seq", i);
      assertThat(insertsResponse.acks.get(i), is(ackLine));
    }
  }

  @Test
  public void shouldUseJsonFormatWhenJsonHeaderInserts() throws Exception {
    // When
    JsonObject params = new JsonObject().put("target", "test-stream");
    Buffer requestBody = Buffer.buffer();
    requestBody.appendBuffer(params.toBuffer()).appendString("\n");
    for (JsonObject row : DEFAULT_INSERT_ROWS) {
      requestBody.appendBuffer(row.toBuffer()).appendString("\n");
    }
    VertxCompletableFuture<HttpResponse<Buffer>> requestFuture = new VertxCompletableFuture<>();
    client
        .post("/inserts-stream")
        .putHeader("accept", "application/json")
        .sendBuffer(requestBody, requestFuture);

    // Then
    HttpResponse<Buffer> response = requestFuture.get();
    JsonArray jsonArray = new JsonArray(response.body());
    assertThat(jsonArray.size(), is(DEFAULT_INSERT_ROWS.size()));
    for (int i = 0; i < jsonArray.size(); i++) {
      final JsonObject ackLine = new JsonObject().put("status", "ok").put("seq", i);
      assertThat(jsonArray.getJsonObject(i), is(ackLine));
    }
  }

  @Test
  public void shouldIncludeContentTypeHeaderInResponse() throws Exception {
    // When
    JsonObject requestBody = new JsonObject().put("ksql", "show streams;");
    VertxCompletableFuture<HttpResponse<Buffer>> requestFuture = new VertxCompletableFuture<>();
    client
        .post("/ksql")
        .sendBuffer(requestBody.toBuffer(), requestFuture);

    // Then
    HttpResponse<Buffer> response = requestFuture.get();
    assertThat(response.getHeader("content-type"), is("application/json"));
  }

  private void shouldRejectMalformedJsonInArgs(String uri) throws Exception {

    // Given
    Buffer requestBody = Buffer.buffer().appendString("{\"foo\":1");

    // When
    VertxCompletableFuture<HttpResponse<Buffer>> requestFuture = new VertxCompletableFuture<>();
    client
        .post(uri)
        .sendBuffer(requestBody, requestFuture);
    HttpResponse<Buffer> response = requestFuture.get();

    // Then
    assertThat(response.statusCode(), is(400));
    assertThat(response.statusMessage(), is("Bad Request"));
    QueryResponse queryResponse = new QueryResponse(response.bodyAsString());
    validateError(ERROR_CODE_BAD_REQUEST,
        "Invalid JSON in request: Unexpected end-of-input: expected close marker for Object",
        queryResponse.responseObject);
  }

  private void shouldRejectInvalidQuery(final String query) throws Exception {

    // Given
    ParseFailedException pfe = new ParseFailedException("invalid query blah", "bad query text");
    testEndpoints.setCreateQueryPublisherException(pfe);
    JsonObject requestBody = new JsonObject().put("sql", query);

    // When
    HttpResponse<Buffer> response = sendPostRequest("/query-stream",
        requestBody.toBuffer());

    // Then
    assertThat(response.statusCode(), is(400));
    assertThat(response.statusMessage(), is("Bad Request"));

    QueryResponse queryResponse = new QueryResponse(response.bodyAsString());
    validateError(ERROR_CODE_BAD_STATEMENT, pfe.getMessage(),
        queryResponse.responseObject);
  }

  private void shouldRejectWhenInternalErrorInProcessingQuery(final String query) throws Exception {

    // Given
    NullPointerException npe = new NullPointerException("oops");
    testEndpoints.setCreateQueryPublisherException(npe);
    JsonObject requestBody = new JsonObject().put("sql", query);

    // When
    HttpResponse<Buffer> response = sendPostRequest("/query-stream",
        requestBody.toBuffer());

    // Then
    assertThat(response.statusCode(), is(500));
    assertThat(response.statusMessage(), is("Internal Server Error"));

    QueryResponse queryResponse = new QueryResponse(response.bodyAsString());
    validateError(ERROR_CODE_SERVER_ERROR,
        "The server encountered an internal error when processing the query." +
            " Please consult the server logs for more information.",
        queryResponse.responseObject);
  }

  private static void validateInsertStreamError(final int errorCode, final String message,
      final JsonObject error, final long sequence) {
    assertThat(error.size(), is(5));
    validateErrorCommon(errorCode, message, error);
    assertThat(error.getLong("seq"), is(sequence));
  }

  private static List<JsonObject> generateInsertRows() {
    List<JsonObject> rows = new ArrayList<>();
    for (int i = 0; i < 3; i++) {
      JsonObject row = new JsonObject()
          .put("f_str", "foo" + i)
          .put("f_int", i)
          .put("f_bool", i % 2 == 0)
          .put("f_long", i * i)
          .put("f_double", i + 0.1111)
          .put("f_decimal", i + 0.1) // can't put BigDecimal directly because of "java.lang.IllegalStateException: Illegal type in JsonObject: class java.math.BigDecimal
          .put("f_array", new JsonArray().add("s" + i).add("t" + i))
          .put("f_map", new JsonObject().put("k" + i, "v" + i))
          .put("f_struct", new JsonObject().put("F1", "v" + i).put("F2", i))
          .putNull("f_null");
      rows.add(row);
    }
    return rows;
  }
}<|MERGE_RESOLUTION|>--- conflicted
+++ resolved
@@ -330,13 +330,8 @@
     QueryResponse queryResponse = new QueryResponse(response.bodyAsString());
     assertThat(queryResponse.rows, hasSize(DEFAULT_JSON_ROWS.size() - 1));
     validateError(ERROR_CODE_SERVER_ERROR, "java.lang.RuntimeException: Failure in processing", queryResponse.error);
-<<<<<<< HEAD
-    assertThat(testEndpoints.getQueryPublishers(), hasSize(1));
+    assertThat(testEndpoints.getPublishers(), hasSize(1));
     assertThatEventually(() -> server.getQueryIDs().isEmpty(), is(true));
-=======
-    assertThat(testEndpoints.getPublishers(), hasSize(1));
-    assertThat(server.getQueryIDs().isEmpty(), is(true));
->>>>>>> f2713471
   }
 
   @Test
