--- conflicted
+++ resolved
@@ -128,14 +128,6 @@
     REST_APP.getServiceContext().close();
   }
 
-<<<<<<< HEAD
-=======
-  private JsonArray expectedColumnNames = new JsonArray().add("ROWKEY")
-      .add("VIEWTIME").add("USERID").add("PAGEID");
-  private JsonArray expectedColumnTypes = new JsonArray().add("BIGINT")
-      .add("BIGINT").add("STRING").add("STRING");
-
->>>>>>> 28dfbc21
   @Test
   public void shouldExecutePushQueryWithLimit() {
 
@@ -262,13 +254,8 @@
     QueryResponse response = atomicReference.get();
 
     // Then:
-<<<<<<< HEAD
-    JsonArray expectedColumnNames = new JsonArray().add("USERID").add("ROWTIME").add("COUNT");
-    JsonArray expectedColumnTypes = new JsonArray().add("STRING").add("BIGINT").add("BIGINT");
-=======
-    JsonArray expectedColumnNames = new JsonArray().add("ROWKEY").add("COUNT");
+    JsonArray expectedColumnNames = new JsonArray().add("USERID").add("COUNT");
     JsonArray expectedColumnTypes = new JsonArray().add("STRING").add("BIGINT");
->>>>>>> 28dfbc21
     assertThat(response.rows, hasSize(1));
     assertThat(response.responseObject.getJsonArray("columnNames"), is(expectedColumnNames));
     assertThat(response.responseObject.getJsonArray("columnTypes"), is(expectedColumnTypes));
