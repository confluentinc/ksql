/*
 * Copyright 2020 Confluent Inc.
 *
 * Licensed under the Confluent Community License (the "License"); you may not use
 * this file except in compliance with the License.  You may obtain a copy of the
 * License at
 *
 * http://www.confluent.io/confluent-community-license
 *
 * Unless required by applicable law or agreed to in writing, software
 * distributed under the License is distributed on an "AS IS" BASIS, WITHOUT
 * WARRANTIES OF ANY KIND, either express or implied.  See the License for the
 * specific language governing permissions and limitations under the License.
 */

package io.confluent.ksql.api.integration;

import static io.confluent.ksql.rest.Errors.ERROR_CODE_BAD_REQUEST;
import static io.confluent.ksql.rest.Errors.ERROR_CODE_BAD_STATEMENT;
import static io.confluent.ksql.test.util.AssertEventually.assertThatEventually;
import static io.confluent.ksql.test.util.EmbeddedSingleNodeKafkaCluster.VALID_USER2;
import static org.hamcrest.MatcherAssert.assertThat;
import static org.hamcrest.Matchers.hasSize;
import static org.hamcrest.Matchers.is;
import static org.hamcrest.Matchers.notNullValue;
import static org.hamcrest.Matchers.nullValue;
import static org.hamcrest.Matchers.startsWith;

import io.confluent.common.utils.IntegrationTest;
import io.confluent.ksql.api.utils.InsertsResponse;
import io.confluent.ksql.api.utils.QueryResponse;
import io.confluent.ksql.api.utils.ReceiveStream;
import io.confluent.ksql.engine.KsqlEngine;
import io.confluent.ksql.integration.IntegrationTestHarness;
import io.confluent.ksql.rest.integration.RestIntegrationTestUtil;
import io.confluent.ksql.rest.server.TestKsqlRestApp;
import io.confluent.ksql.serde.FormatFactory;
import io.confluent.ksql.test.util.EmbeddedSingleNodeKafkaCluster;
import io.confluent.ksql.test.util.secure.ClientTrustStore;
import io.confluent.ksql.test.util.secure.Credentials;
import io.confluent.ksql.test.util.secure.SecureKafkaHelper;
import io.confluent.ksql.util.PageViewDataProvider;
import io.confluent.ksql.util.VertxCompletableFuture;
import io.vertx.core.Vertx;
import io.vertx.core.buffer.Buffer;
import io.vertx.core.http.HttpVersion;
import io.vertx.core.json.JsonArray;
import io.vertx.core.json.JsonObject;
import io.vertx.ext.web.client.HttpResponse;
import io.vertx.ext.web.client.WebClient;
import io.vertx.ext.web.client.WebClientOptions;
import io.vertx.ext.web.codec.BodyCodec;
import java.util.HashSet;
import java.util.Set;
import java.util.concurrent.atomic.AtomicReference;
import org.junit.After;
import org.junit.AfterClass;
import org.junit.Before;
import org.junit.BeforeClass;
import org.junit.ClassRule;
import org.junit.Test;
import org.junit.experimental.categories.Category;
import org.junit.rules.RuleChain;

@Category({IntegrationTest.class})
public class ApiIntegrationTest {

  private static final PageViewDataProvider PAGE_VIEWS_PROVIDER = new PageViewDataProvider();
  private static final String PAGE_VIEW_TOPIC = PAGE_VIEWS_PROVIDER.topicName();
  private static final String PAGE_VIEW_STREAM = PAGE_VIEWS_PROVIDER.kstreamName();

  private static final String AGG_TABLE = "AGG_TABLE";
  private static final Credentials NORMAL_USER = VALID_USER2;
  private static final String AN_AGG_KEY = "USER_1";

  private static final IntegrationTestHarness TEST_HARNESS = IntegrationTestHarness.builder()
      .withKafkaCluster(
          EmbeddedSingleNodeKafkaCluster.newBuilder()
              .withoutPlainListeners()
              .withSaslSslListeners()
      ).build();

  private static final TestKsqlRestApp REST_APP = TestKsqlRestApp
      .builder(TEST_HARNESS::kafkaBootstrapServers)
      .withProperty("security.protocol", "SASL_SSL")
      .withProperty("sasl.mechanism", "PLAIN")
      .withProperty("sasl.jaas.config", SecureKafkaHelper.buildJaasConfig(NORMAL_USER))
      .withProperties(ClientTrustStore.trustStoreProps())
      .build();

  @ClassRule
  public static final RuleChain CHAIN = RuleChain.outerRule(TEST_HARNESS).around(REST_APP);

  @BeforeClass
  public static void setUpClass() {
    TEST_HARNESS.ensureTopics(PAGE_VIEW_TOPIC);

    TEST_HARNESS.produceRows(PAGE_VIEW_TOPIC, PAGE_VIEWS_PROVIDER, FormatFactory.JSON);

    RestIntegrationTestUtil.createStream(REST_APP, PAGE_VIEWS_PROVIDER);

    makeKsqlRequest("CREATE TABLE " + AGG_TABLE + " AS "
        + "SELECT USERID, COUNT(1) AS COUNT FROM " + PAGE_VIEW_STREAM + " GROUP BY USERID;"
    );
  }

  @AfterClass
  public static void classTearDown() {
    REST_APP.getPersistentQueries().forEach(str -> makeKsqlRequest("TERMINATE " + str + ";"));
  }

  private Vertx vertx;
  private WebClient client;

  @Before
  public void setUp() {
    vertx = Vertx.vertx();
    client = createClient();
  }

  @After
  public void tearDown() {
    if (client != null) {
      client.close();
    }
    if (vertx != null) {
      vertx.close();
    }
    REST_APP.getServiceContext().close();
  }

  @Test
  public void shouldExecutePushQueryWithLimit() {

    // Given:
    String sql = "SELECT * from " + PAGE_VIEW_STREAM + " EMIT CHANGES LIMIT " + 2 + ";";

    // When:
    QueryResponse response = executeQuery(sql);

    // Then:
    assertThat(response.rows, hasSize(2));
    assertThat(response.responseObject.getJsonArray("columnNames"), is(
        new JsonArray().add("PAGEID").add("USERID").add("VIEWTIME")));
    assertThat(response.responseObject.getJsonArray("columnTypes"), is(
        new JsonArray().add("STRING").add("STRING").add("BIGINT")));
    assertThat(response.responseObject.getString("queryId"), is(notNullValue()));
  }

  @Test
  public void shouldFailPushQueryWithInvalidSql() {

    // Given:
    String sql = "SLECTT * from " + PAGE_VIEW_STREAM + " EMIT CHANGES;";

    // Then:
    shouldFailToExecuteQuery(sql, "line 1:1: mismatched input 'SLECTT' expecting");
  }

  @Test
  public void shouldFailPushQueryWithMoreThanOneStatement() {

    // Given:
    String sql = "SELECT * from " + PAGE_VIEW_STREAM + " EMIT CHANGES;" +
        "SELECT * from " + PAGE_VIEW_STREAM + " EMIT CHANGES;";

    // Then:
    shouldFailToExecuteQuery(sql, "Expected exactly one KSQL statement; found 2 instead");
  }

  @Test
  public void shouldFailPushWithNonQuery() {

    // Given:
    String sql =
        "CREATE STREAM SOME_STREAM AS SELECT * from " + PAGE_VIEW_STREAM + " EMIT CHANGES;";

    // Then:
    shouldFailToExecuteQuery(sql, "Not a query");
  }

  @Test
  public void shouldExecutePushQueryNoLimit() throws Exception {

    KsqlEngine engine = (KsqlEngine) REST_APP.getEngine();
    // One persistent query for the agg table
    assertThatEventually(engine::numberOfLiveQueries, is(1));

    // Given:
    String sql = "SELECT * from " + PAGE_VIEW_STREAM + " EMIT CHANGES;";

    // Create a write stream to capture the incomplete response
    ReceiveStream writeStream = new ReceiveStream(vertx);

    // Make the request to stream a query
    JsonObject properties = new JsonObject();
    JsonObject requestBody = new JsonObject()
        .put("sql", sql).put("properties", properties);
    VertxCompletableFuture<HttpResponse<Void>> responseFuture = new VertxCompletableFuture<>();
    client.post("/query-stream")
        .as(BodyCodec.pipe(writeStream))
        .sendJsonObject(requestBody, responseFuture);

    assertThatEventually(engine::numberOfLiveQueries, is(2));

    // Wait for all rows in the response to arrive
    assertThatEventually(() -> {
      try {
        Buffer buff = writeStream.getBody();
        QueryResponse queryResponse = new QueryResponse(buff.toString());
        return queryResponse.rows.size();
      } catch (Throwable t) {
        return Integer.MAX_VALUE;
      }
    }, is(7));

    // The response shouldn't have ended yet
    assertThat(writeStream.isEnded(), is(false));

    QueryResponse queryResponse = new QueryResponse(writeStream.getBody().toString());
    String queryId = queryResponse.responseObject.getString("queryId");

    // Now send another request to close the query
    JsonObject closeQueryRequestBody = new JsonObject().put("queryId", queryId);
    HttpResponse<Buffer> closeQueryResponse = sendRequest(client, "/close-query",
        closeQueryRequestBody.toBuffer());
    assertThat(closeQueryResponse.statusCode(), is(200));

    // The response should now be ended
    assertThatEventually(writeStream::isEnded, is(true));
    HttpResponse<Void> response = responseFuture.get();
    assertThat(response.statusCode(), is(200));

    // Make sure it's cleaned up on the server
    assertThatEventually(engine::numberOfLiveQueries, is(1));
  }

  @Test
  public void shouldExecutePullQuery() {

    // Given:
    String sql = "SELECT * from " + AGG_TABLE + " WHERE USERID='" + AN_AGG_KEY + "';";

    // When:
    // Maybe need to retry as populating agg table is async
    AtomicReference<QueryResponse> atomicReference = new AtomicReference<>();
    assertThatEventually(() -> {
      QueryResponse queryResponse = executeQuery(sql);
      atomicReference.set(queryResponse);
      return queryResponse.rows;
    }, hasSize(1));

    QueryResponse response = atomicReference.get();

    // Then:
    JsonArray expectedColumnNames = new JsonArray().add("USERID").add("COUNT");
    JsonArray expectedColumnTypes = new JsonArray().add("STRING").add("BIGINT");
    assertThat(response.rows, hasSize(1));
    assertThat(response.responseObject.getJsonArray("columnNames"), is(expectedColumnNames));
    assertThat(response.responseObject.getJsonArray("columnTypes"), is(expectedColumnTypes));
    assertThat(response.responseObject.getString("queryId"), is(nullValue()));
    assertThat(response.rows.get(0).getString(0), is("USER_1"));  // rowkey
    assertThat(response.rows.get(0).getLong(1), is(1L)); // count
  }

  @Test
  public void shouldFailPullQueryWithInvalidSql() {

    // Given:
    String sql = "SLLLECET * from " + AGG_TABLE + " WHERE USERID='" + AN_AGG_KEY + "';";

    // Then:
    shouldFailToExecuteQuery(sql, "line 1:1: mismatched input 'SLLLECET' expecting");
  }

  @Test
  public void shouldFailPullQueryWithMoreThanOneStatement() {

    // Given:
    String sql = "SELECT * from " + AGG_TABLE + " WHERE USERID='" + AN_AGG_KEY + "';" +
        "SELECT * from " + AGG_TABLE + " WHERE USERID='" + AN_AGG_KEY + "';";

    // Then:
    shouldFailToExecuteQuery(sql, "Expected exactly one KSQL statement; found 2 instead");
  }

  @Test
  public void shouldFailPullQueryWithNoWhereClause() {

    // Given:
    String sql = "SELECT * from " + AGG_TABLE + ";";

    // Then:
    shouldFailToExecuteQuery(sql, "Missing WHERE clause.");
  }

  @Test
  public void shouldFailPullQueryWithNonKeyLookup() {

    // Given:
    String sql = "SELECT * from " + AGG_TABLE + " WHERE ROWTIME=12345;";

    // Then:
    shouldFailToExecuteQuery(sql, "WHERE clause on unsupported column: ROWTIME.");
  }

  @Test
  public void shouldExecuteInserts() {

    // Given:
    JsonObject properties = new JsonObject();
    JsonObject requestBody = new JsonObject()
        .put("target", PAGE_VIEW_STREAM).put("properties", properties);
    Buffer bodyBuffer = requestBody.toBuffer();
    bodyBuffer.appendString("\n");

    int numRows = 10;

    for (int i = 0; i < numRows; i++) {
      JsonObject row = new JsonObject()
          .put("ROWKEY", 10 + i)
          .put("VIEWTIME", 1000 + i)
          .put("USERID", "User" + i % 3)
          .put("PAGEID", "PAGE" + (numRows - i));
      bodyBuffer.appendBuffer(row.toBuffer()).appendString("\n");
    }

    // When:
    HttpResponse<Buffer> response = sendRequest("/inserts-stream", bodyBuffer);

    // Then:
    assertThat(response.statusCode(), is(200));

    InsertsResponse insertsResponse = new InsertsResponse(response.bodyAsString());
    assertThat(insertsResponse.acks, hasSize(numRows));
    assertThat(insertsResponse.error, is(nullValue()));

    Set<Long> sequences = new HashSet<>();
    for (JsonObject ack : insertsResponse.acks) {
      sequences.add(ack.getLong("seq"));
    }
    assertThat(sequences, hasSize(numRows));
    for (long l = 0; l < numRows; l++) {
      assertThat(sequences.contains(l), is(true));
    }
  }

  @Test
  public void shouldFailToInsertWithMissingKey() {

    // Given:
    JsonObject row = new JsonObject()
        .put("VIEWTIME", 1000)
        .put("USERID", "User123");

    // Then:
<<<<<<< HEAD
    shouldFailToInsert(row, ErrorCodes.ERROR_CODE_MISSING_KEY_FIELD,
        "Key field must be specified: PAGEID");
=======
    shouldFailToInsert(row, ERROR_CODE_BAD_REQUEST,
        "Key field must be specified: ROWKEY");
>>>>>>> a56c54ae
  }

  @Test
  public void shouldFailToInsertWithNonMatchingKeyType() {

    // Given:
    JsonObject row = new JsonObject()
        .put("PAGEID", true)
        .put("VIEWTIME", 1000)
        .put("USERID", "User123");

    // Then:
<<<<<<< HEAD
    shouldFailToInsert(row, ErrorCodes.ERROR_CODE_CANNOT_COERCE_FIELD,
        "Can't coerce a field of type class java.lang.Boolean (true) into type STRING");
=======
    shouldFailToInsert(row, ERROR_CODE_BAD_REQUEST,
        "Can't coerce a field of type class java.lang.Boolean (true) into type BIGINT");
>>>>>>> a56c54ae
  }

  @Test
  public void shouldFailToInsertWithNonMatchingValueType() {

    // Given:
    JsonObject row = new JsonObject()
        .put("ROWKEY", 10)
        .put("VIEWTIME", 1000)
        .put("USERID", 123)
        .put("PAGEID", "PAGE23");

    // Then:
    shouldFailToInsert(row, ERROR_CODE_BAD_REQUEST,
        "Can't coerce a field of type class java.lang.Integer (123) into type STRING");
  }

  @Test
  public void shouldInsertWithMissingValueField() {

    // Given:
    JsonObject row = new JsonObject();
    row.put("PAGEID", "10");
    row.put("VIEWTIME", 1000);
    row.put("USERID", "User123");

    // Then:
    shouldInsert(row);
  }

  private void shouldFailToExecuteQuery(final String sql, final String message) {
    // When:
    QueryResponse response = executeQuery(sql);

    // Then:
    assertThat(response.rows, hasSize(0));
    assertThat(response.responseObject.getInteger("error_code"),
        is(ERROR_CODE_BAD_STATEMENT));
    assertThat(response.responseObject.getString("message"),
        startsWith(message));
  }

  private QueryResponse executeQuery(final String sql) {
    JsonObject properties = new JsonObject();
    JsonObject requestBody = new JsonObject()
        .put("sql", sql).put("properties", properties);
    HttpResponse<Buffer> response = sendRequest("/query-stream", requestBody.toBuffer());
    return new QueryResponse(response.bodyAsString());
  }


  private void shouldFailToInsert(final JsonObject row, final int errorCode, final String message) {
    JsonObject properties = new JsonObject();
    JsonObject requestBody = new JsonObject()
        .put("target", PAGE_VIEW_STREAM).put("properties", properties);
    Buffer bodyBuffer = requestBody.toBuffer();
    bodyBuffer.appendString("\n");

    bodyBuffer.appendBuffer(row.toBuffer()).appendString("\n");

    HttpResponse<Buffer> response = sendRequest("/inserts-stream", bodyBuffer);

    assertThat(response.statusCode(), is(200));

    InsertsResponse insertsResponse = new InsertsResponse(response.bodyAsString());
    assertThat(insertsResponse.acks, hasSize(0));
    assertThat(insertsResponse.error, is(notNullValue()));
    assertThat(insertsResponse.error.getInteger("error_code"), is(errorCode));
    assertThat(insertsResponse.error.getString("message"),
        startsWith(message));
  }

  private void shouldInsert(final JsonObject row) {
    JsonObject properties = new JsonObject();
    JsonObject requestBody = new JsonObject()
        .put("target", PAGE_VIEW_STREAM).put("properties", properties);
    Buffer bodyBuffer = requestBody.toBuffer();
    bodyBuffer.appendString("\n");

    bodyBuffer.appendBuffer(row.toBuffer()).appendString("\n");

    HttpResponse<Buffer> response = sendRequest("/inserts-stream", bodyBuffer);

    assertThat(response.statusCode(), is(200));

    InsertsResponse insertsResponse = new InsertsResponse(response.bodyAsString());
    assertThat(insertsResponse.acks, hasSize(1));
    assertThat(insertsResponse.error, is(nullValue()));
  }

  private WebClient createClient() {
    WebClientOptions options = new WebClientOptions().
        setProtocolVersion(HttpVersion.HTTP_2).setHttp2ClearTextUpgrade(false)
        .setDefaultHost("localhost").setDefaultPort(REST_APP.getListeners().get(0).getPort());
    return WebClient.create(vertx, options);
  }

  private HttpResponse<Buffer> sendRequest(final String uri, final Buffer requestBody) {
    return sendRequest(client, uri, requestBody);
  }

  private HttpResponse<Buffer> sendRequest(final WebClient client, final String uri,
      final Buffer requestBody) {
    VertxCompletableFuture<HttpResponse<Buffer>> requestFuture = new VertxCompletableFuture<>();
    client
        .post(uri)
        .sendBuffer(requestBody, requestFuture);
    try {
      return requestFuture.get();
    } catch (Exception e) {
      throw new RuntimeException(e);
    }
  }

  private static void makeKsqlRequest(final String sql) {
    RestIntegrationTestUtil.makeKsqlRequest(REST_APP, sql);
  }


}<|MERGE_RESOLUTION|>--- conflicted
+++ resolved
@@ -354,13 +354,8 @@
         .put("USERID", "User123");
 
     // Then:
-<<<<<<< HEAD
-    shouldFailToInsert(row, ErrorCodes.ERROR_CODE_MISSING_KEY_FIELD,
+    shouldFailToInsert(row, ERROR_CODE_BAD_REQUEST,
         "Key field must be specified: PAGEID");
-=======
-    shouldFailToInsert(row, ERROR_CODE_BAD_REQUEST,
-        "Key field must be specified: ROWKEY");
->>>>>>> a56c54ae
   }
 
   @Test
@@ -373,13 +368,8 @@
         .put("USERID", "User123");
 
     // Then:
-<<<<<<< HEAD
-    shouldFailToInsert(row, ErrorCodes.ERROR_CODE_CANNOT_COERCE_FIELD,
+    shouldFailToInsert(row, ERROR_CODE_BAD_REQUEST,
         "Can't coerce a field of type class java.lang.Boolean (true) into type STRING");
-=======
-    shouldFailToInsert(row, ERROR_CODE_BAD_REQUEST,
-        "Can't coerce a field of type class java.lang.Boolean (true) into type BIGINT");
->>>>>>> a56c54ae
   }
 
   @Test
