--- conflicted
+++ resolved
@@ -120,40 +120,6 @@
             + "serializationError STRUCT<target VARCHAR, errorMessage VARCHAR, record VARCHAR, cause ARRAY<VARCHAR>, `topic` VARCHAR>, "
             + "kafkaStreamsThreadError STRUCT<errorMessage VARCHAR, threadName VARCHAR, cause ARRAY<VARCHAR>>"
             + ">"
-<<<<<<< HEAD
-=======
-            + ") WITH(KAFKA_TOPIC='processing_log_topic', VALUE_FORMAT='JSON');"));
-  }
-
-  @Test
-  public void shouldBuildCorrectStreamCreateDDLWithKeyFormat() {
-    // Given:
-    serviceContext.getTopicClient().createTopic(TOPIC, 1, (short) 1);
-
-    // When:
-    final String statement =
-        ProcessingLogServerUtils.processingLogStreamCreateStatement(
-            config,
-            ksqlConfig.cloneWithPropertyOverwrite(ImmutableMap.of(
-                KsqlConfig.KSQL_KEY_FORMAT_ENABLED,
-                true
-            )));
-
-    // Then:
-    assertThat(statement, equalTo(
-        "CREATE STREAM PROCESSING_LOG_STREAM ("
-            + "logger VARCHAR, "
-            + "level VARCHAR, "
-            + "time BIGINT, "
-            + "message STRUCT<"
-            + "type INT, "
-            + "deserializationError STRUCT<target VARCHAR, errorMessage VARCHAR, recordB64 VARCHAR, cause ARRAY<VARCHAR>, `topic` VARCHAR>, "
-            + "recordProcessingError STRUCT<errorMessage VARCHAR, record VARCHAR, cause ARRAY<VARCHAR>>, "
-            + "productionError STRUCT<errorMessage VARCHAR>, "
-            + "serializationError STRUCT<target VARCHAR, errorMessage VARCHAR, record VARCHAR, cause ARRAY<VARCHAR>, `topic` VARCHAR>, "
-            + "kafkaStreamsThreadError STRUCT<errorMessage VARCHAR, threadName VARCHAR, cause ARRAY<VARCHAR>>"
-            + ">"
->>>>>>> ac8875f6
             + ") WITH(KAFKA_TOPIC='processing_log_topic', VALUE_FORMAT='JSON', KEY_FORMAT='KAFKA');"));
   }
 
