--- conflicted
+++ resolved
@@ -40,13 +40,8 @@
 import io.confluent.ksql.schema.ksql.PhysicalSchema;
 import io.confluent.ksql.schema.ksql.types.SqlTypes;
 import io.confluent.ksql.serde.FormatFactory;
-<<<<<<< HEAD
 import io.confluent.ksql.serde.SchemaTranslator;
-import io.confluent.ksql.serde.SerdeOptions;
-=======
-import io.confluent.ksql.serde.FormatInfo;
 import io.confluent.ksql.serde.SerdeFeatures;
->>>>>>> f97c9a64
 import io.confluent.ksql.serde.avro.AvroFormat;
 import io.confluent.ksql.util.KsqlConfig;
 import io.confluent.ksql.util.KsqlConstants;
@@ -176,15 +171,7 @@
     final ParsedSchema parsedSchema = translator.toParsedSchema(
         PersistenceSchema.from(
             schema.logicalSchema().value(),
-<<<<<<< HEAD
-            schema.serdeOptions().valueFeatures()
-=======
             schema.valueSchema().features()
-        ),
-        FormatInfo.of(
-            AvroFormat.NAME,
-            ImmutableMap.of(AvroFormat.FULL_SCHEMA_NAME, "books_value")
->>>>>>> f97c9a64
         )
     );
 
