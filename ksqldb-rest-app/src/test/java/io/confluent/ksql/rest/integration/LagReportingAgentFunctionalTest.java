package io.confluent.ksql.rest.integration;

import static io.confluent.ksql.rest.integration.HighAvailabilityTestUtil.sendClusterStatusRequest;
import static io.confluent.ksql.util.KsqlConfig.KSQL_SHUTDOWN_TIMEOUT_MS_CONFIG;
import static io.confluent.ksql.util.KsqlConfig.KSQL_STREAMS_PREFIX;

import io.confluent.common.utils.IntegrationTest;
import io.confluent.ksql.integration.IntegrationTestHarness;
import io.confluent.ksql.integration.Retry;
import io.confluent.ksql.rest.client.KsqlRestClient;
import io.confluent.ksql.rest.client.RestResponse;
import io.confluent.ksql.rest.entity.ClusterStatusResponse;
import io.confluent.ksql.rest.entity.HostStoreLags;
import io.confluent.ksql.rest.entity.KsqlHostInfoEntity;
import io.confluent.ksql.rest.entity.LagInfoEntity;
import io.confluent.ksql.rest.entity.QueryStateStoreId;
import io.confluent.ksql.rest.entity.StateStoreLags;
import io.confluent.ksql.rest.server.KsqlRestConfig;
import io.confluent.ksql.rest.server.TestKsqlRestApp;
import io.confluent.ksql.serde.FormatFactory;
import io.confluent.ksql.util.PageViewDataProvider;
import java.io.IOException;
import java.util.Comparator;
import java.util.List;
import java.util.Map;
import java.util.Optional;
import java.util.concurrent.TimeUnit;
import java.util.function.Function;
import java.util.stream.Collectors;
import kafka.zookeeper.ZooKeeperClientException;
import org.apache.kafka.clients.consumer.ConsumerRecord;
import org.apache.kafka.streams.StreamsConfig;
import org.junit.Assert;
import org.junit.BeforeClass;
import org.junit.ClassRule;
import org.junit.Test;
import org.junit.experimental.categories.Category;
import org.junit.rules.RuleChain;
import org.junit.rules.TemporaryFolder;
import org.slf4j.Logger;
import org.slf4j.LoggerFactory;

@Category({IntegrationTest.class})
public class LagReportingAgentFunctionalTest {
  private static final Logger LOG = LoggerFactory.getLogger(LagReportingAgentFunctionalTest.class);
  private static final TemporaryFolder TMP = new TemporaryFolder();

  static {
    try {
      TMP.create();
    } catch (final IOException e) {
      throw new AssertionError("Failed to init TMP", e);
    }
  }

  private static final PageViewDataProvider PAGE_VIEWS_PROVIDER = new PageViewDataProvider();
  private static final String PAGE_VIEW_TOPIC = PAGE_VIEWS_PROVIDER.topicName();
  private static final String PAGE_VIEW_STREAM = PAGE_VIEWS_PROVIDER.kstreamName();
  private static final int NUM_ROWS = PAGE_VIEWS_PROVIDER.data().size();

  private static final QueryStateStoreId STORE_0 = QueryStateStoreId.of(
      "_confluent-ksql-default_query_CTAS_USER_VIEWS_3",
      "Aggregate-Aggregate-Materialize");
  private static final QueryStateStoreId STORE_1 = QueryStateStoreId.of(
      "_confluent-ksql-default_query_CTAS_USER_LATEST_VIEWTIME_5",
      "Aggregate-Aggregate-Materialize");

<<<<<<< HEAD
  private static final KsqlHostInfoEntity HOST0 = new KsqlHostInfoEntity("localhost", 8288);
  private static final KsqlHostInfoEntity HOST1 = new KsqlHostInfoEntity("localhost", 8289);
=======
  private static final KsqlHostInfoEntity HOST0 = new KsqlHostInfoEntity("localhost", 8188);
  private static final KsqlHostInfoEntity HOST1 = new KsqlHostInfoEntity("localhost", 8189);
>>>>>>> c0ed002c
  private static final IntegrationTestHarness TEST_HARNESS = IntegrationTestHarness.build();
  private static final TestKsqlRestApp REST_APP_0 = TestKsqlRestApp
      .builder(TEST_HARNESS::kafkaBootstrapServers)
      .withEnabledKsqlClient()
<<<<<<< HEAD
      .withProperty(KsqlRestConfig.LISTENERS_CONFIG, "http://localhost:8288")
=======
      .withProperty(KsqlRestConfig.LISTENERS_CONFIG, "http://localhost:8088")
      .withProperty(KsqlRestConfig.ADVERTISED_LISTENER_CONFIG, "http://localhost:8188")
      .withProperty(KsqlRestConfig.INTERNAL_LISTENER_CONFIG, "http://localhost:8188")
>>>>>>> c0ed002c
      .withProperty(KSQL_STREAMS_PREFIX + StreamsConfig.STATE_DIR_CONFIG, getNewStateDir())
      .withProperty(KSQL_STREAMS_PREFIX + StreamsConfig.NUM_STANDBY_REPLICAS_CONFIG, 1)
      .withProperty(KSQL_SHUTDOWN_TIMEOUT_MS_CONFIG, 1000)
      // Heartbeat
      .withProperty(KsqlRestConfig.KSQL_HEARTBEAT_ENABLE_CONFIG, true)
      .withProperty(KsqlRestConfig.KSQL_HEARTBEAT_SEND_INTERVAL_MS_CONFIG, 1000)
      .withProperty(KsqlRestConfig.KSQL_HEARTBEAT_CHECK_INTERVAL_MS_CONFIG, 1000)
      .withProperty(KsqlRestConfig.KSQL_HEARTBEAT_DISCOVER_CLUSTER_MS_CONFIG, 2000)
      // Lag Reporting
      .withProperty(KsqlRestConfig.KSQL_LAG_REPORTING_ENABLE_CONFIG, true)
      .withProperty(KsqlRestConfig.KSQL_LAG_REPORTING_SEND_INTERVAL_MS_CONFIG, 3000)
      .build();
  private static final TestKsqlRestApp REST_APP_1 = TestKsqlRestApp
      .builder(TEST_HARNESS::kafkaBootstrapServers)
      .withEnabledKsqlClient()
<<<<<<< HEAD
      .withProperty(KsqlRestConfig.LISTENERS_CONFIG, "http://localhost:8289")
=======
      .withProperty(KsqlRestConfig.LISTENERS_CONFIG, "http://localhost:8089")
      .withProperty(KsqlRestConfig.ADVERTISED_LISTENER_CONFIG, "http://localhost:8189")
      .withProperty(KsqlRestConfig.INTERNAL_LISTENER_CONFIG, "http://localhost:8189")
>>>>>>> c0ed002c
      .withProperty(KSQL_STREAMS_PREFIX + StreamsConfig.STATE_DIR_CONFIG, getNewStateDir())
      .withProperty(KSQL_STREAMS_PREFIX + StreamsConfig.NUM_STANDBY_REPLICAS_CONFIG, 1)
      .withProperty(KSQL_SHUTDOWN_TIMEOUT_MS_CONFIG, 1000)
      // Heartbeat
      .withProperty(KsqlRestConfig.KSQL_HEARTBEAT_ENABLE_CONFIG, true)
      .withProperty(KsqlRestConfig.KSQL_HEARTBEAT_SEND_INTERVAL_MS_CONFIG, 1000)
      .withProperty(KsqlRestConfig.KSQL_HEARTBEAT_CHECK_INTERVAL_MS_CONFIG, 1000)
      .withProperty(KsqlRestConfig.KSQL_HEARTBEAT_DISCOVER_CLUSTER_MS_CONFIG, 2000)
      // Lag Reporting
      .withProperty(KsqlRestConfig.KSQL_LAG_REPORTING_ENABLE_CONFIG, true)
      .withProperty(KsqlRestConfig.KSQL_LAG_REPORTING_SEND_INTERVAL_MS_CONFIG, 3000)
      .build();

  @ClassRule
  public static final RuleChain CHAIN = RuleChain
      .outerRule(Retry.of(3, ZooKeeperClientException.class, 3, TimeUnit.SECONDS))
      .around(TEST_HARNESS)
      .around(REST_APP_0)
      .around(REST_APP_1);

  @BeforeClass
  public static void setUpClass() {
    TEST_HARNESS.deleteInternalTopics("KSQL");
    TEST_HARNESS.ensureTopics(2, PAGE_VIEW_TOPIC);
    TEST_HARNESS.produceRows(PAGE_VIEW_TOPIC, PAGE_VIEWS_PROVIDER, FormatFactory.JSON);
    RestIntegrationTestUtil.createStream(REST_APP_0, PAGE_VIEWS_PROVIDER);
    RestIntegrationTestUtil.makeKsqlRequest(
        REST_APP_0,
        "CREATE STREAM S AS SELECT * FROM " + PAGE_VIEW_STREAM + ";"
    );
    RestIntegrationTestUtil.makeKsqlRequest(
        REST_APP_0,
        "CREATE TABLE USER_VIEWS AS SELECT USERID, count(*) FROM " + PAGE_VIEW_STREAM
            + " GROUP BY USERID;"
    );
    RestIntegrationTestUtil.makeKsqlRequest(
        REST_APP_0,
        "CREATE TABLE USER_LATEST_VIEWTIME AS SELECT USERID, max(VIEWTIME) FROM " + PAGE_VIEW_STREAM
            + " GROUP BY USERID;"
    );
  }

  @Test(timeout = 60000)
  public void shouldExchangeLags() {
    // Given:
    waitForClusterCondition(LagReportingAgentFunctionalTest::allServersDiscovered);

    // When:
    ClusterStatusResponse resp =
        waitForClusterCondition(LagReportingAgentFunctionalTest::allLagsReported);
    StateStoreLags stateStoreLags =
        resp.getClusterStatus().entrySet().iterator().next().getValue().getHostStoreLags()
            .getStateStoreLags(STORE_0).get();

    // Then:
    // Read the raw Kafka data from the topic to verify the reported lags
    final List<ConsumerRecord<byte[], byte[]>> records =
        TEST_HARNESS.verifyAvailableRecords("_confluent-ksql-default_query_CTAS_USER_VIEWS_3-"
            + "Aggregate-Aggregate-Materialize-changelog", NUM_ROWS);
    Map<Integer, Optional<ConsumerRecord<byte[], byte[]>>> partitionToMaxOffset =
        records.stream()
        .collect(Collectors.groupingBy(ConsumerRecord::partition, Collectors.maxBy(
            Comparator.comparingLong(ConsumerRecord::offset))));
    Assert.assertEquals(2, partitionToMaxOffset.size());
    Optional<LagInfoEntity> lagInfoEntity0 = stateStoreLags.getLagByPartition(0);
    Optional<LagInfoEntity> lagInfoEntity1 = stateStoreLags.getLagByPartition(1);
    long partition0Offset = lagInfoEntity0.get().getCurrentOffsetPosition();
    long partition1Offset = lagInfoEntity1.get().getCurrentOffsetPosition();
    Assert.assertEquals(partition0Offset, partitionToMaxOffset.get(0).get().offset() + 1);
    Assert.assertEquals(partition1Offset, partitionToMaxOffset.get(1).get().offset() + 1);
  }

  private ClusterStatusResponse waitForClusterCondition(
      Function<ClusterStatusResponse, Boolean> function) {
    while (true) {
      final ClusterStatusResponse clusterStatusResponse = sendClusterStatusRequest(REST_APP_0);
      if (function.apply(clusterStatusResponse)) {
        return clusterStatusResponse;
      }
      try {
        Thread.sleep(200);
      } catch (final Exception e) {
        Assert.fail();
      }
    }
  }

  private static boolean allServersDiscovered(ClusterStatusResponse clusterStatusResponse) {
    if (clusterStatusResponse.getClusterStatus().size() < 2) {
      return false;
    }
    return true;
  }

  private static boolean allLagsReported(ClusterStatusResponse response) {
    if (response.getClusterStatus().size() == 2) {
      HostStoreLags store0 = response.getClusterStatus().get(HOST0).getHostStoreLags();
      HostStoreLags store1 = response.getClusterStatus().get(HOST1).getHostStoreLags();
      if (arePartitionsCurrent(store0) && arePartitionsCurrent(store1)) {
        LOG.info("Found expected lags: {}", response.getClusterStatus().toString());
        return true;
      }
    }
    LOG.info("Didn't yet find expected lags: {}", response.getClusterStatus().toString());
    return false;
  }

  private static boolean arePartitionsCurrent(HostStoreLags stores) {
    if (stores.getStateStoreLags().size() < 2) {
      return false;
    }
    StateStoreLags stateStoreLags0 = stores.getStateStoreLags(STORE_0).get();
    StateStoreLags stateStoreLags1 = stores.getStateStoreLags(STORE_1).get();
    return stateStoreLags0.getSize() == 2 &&
        stateStoreLags1.getSize() == 2 &&
        isCurrent(stateStoreLags0, 0) && isCurrent(stateStoreLags0, 1) &&
        isCurrent(stateStoreLags1, 0) && isCurrent(stateStoreLags1, 1) &&
        (numMessages(stateStoreLags0, 0) + numMessages(stateStoreLags0, 1) == NUM_ROWS) &&
        (numMessages(stateStoreLags1, 0) + numMessages(stateStoreLags1, 1) == NUM_ROWS);
  }

  private static boolean isCurrent(final StateStoreLags stateStoreLags,
                                   final int partition) {
    final Optional<LagInfoEntity> lagInfo = stateStoreLags.getLagByPartition(partition);
    return lagInfo.get().getCurrentOffsetPosition() > 0 && lagInfo.get().getOffsetLag() == 0;
  }

  private static long numMessages(final StateStoreLags stateStoreLags,
                                  final int partition) {
    final Optional<LagInfoEntity> lagInfo = stateStoreLags.getLagByPartition(partition);
    return lagInfo.get().getCurrentOffsetPosition();
  }

  private static String getNewStateDir() {
    try {
      return TMP.newFolder().getAbsolutePath();
    } catch (final IOException e) {
      throw new AssertionError("Failed to create new state dir", e);
    }
  }
}<|MERGE_RESOLUTION|>--- conflicted
+++ resolved
@@ -7,8 +7,6 @@
 import io.confluent.common.utils.IntegrationTest;
 import io.confluent.ksql.integration.IntegrationTestHarness;
 import io.confluent.ksql.integration.Retry;
-import io.confluent.ksql.rest.client.KsqlRestClient;
-import io.confluent.ksql.rest.client.RestResponse;
 import io.confluent.ksql.rest.entity.ClusterStatusResponse;
 import io.confluent.ksql.rest.entity.HostStoreLags;
 import io.confluent.ksql.rest.entity.KsqlHostInfoEntity;
@@ -65,24 +63,15 @@
       "_confluent-ksql-default_query_CTAS_USER_LATEST_VIEWTIME_5",
       "Aggregate-Aggregate-Materialize");
 
-<<<<<<< HEAD
-  private static final KsqlHostInfoEntity HOST0 = new KsqlHostInfoEntity("localhost", 8288);
-  private static final KsqlHostInfoEntity HOST1 = new KsqlHostInfoEntity("localhost", 8289);
-=======
   private static final KsqlHostInfoEntity HOST0 = new KsqlHostInfoEntity("localhost", 8188);
   private static final KsqlHostInfoEntity HOST1 = new KsqlHostInfoEntity("localhost", 8189);
->>>>>>> c0ed002c
   private static final IntegrationTestHarness TEST_HARNESS = IntegrationTestHarness.build();
   private static final TestKsqlRestApp REST_APP_0 = TestKsqlRestApp
       .builder(TEST_HARNESS::kafkaBootstrapServers)
       .withEnabledKsqlClient()
-<<<<<<< HEAD
       .withProperty(KsqlRestConfig.LISTENERS_CONFIG, "http://localhost:8288")
-=======
-      .withProperty(KsqlRestConfig.LISTENERS_CONFIG, "http://localhost:8088")
       .withProperty(KsqlRestConfig.ADVERTISED_LISTENER_CONFIG, "http://localhost:8188")
       .withProperty(KsqlRestConfig.INTERNAL_LISTENER_CONFIG, "http://localhost:8188")
->>>>>>> c0ed002c
       .withProperty(KSQL_STREAMS_PREFIX + StreamsConfig.STATE_DIR_CONFIG, getNewStateDir())
       .withProperty(KSQL_STREAMS_PREFIX + StreamsConfig.NUM_STANDBY_REPLICAS_CONFIG, 1)
       .withProperty(KSQL_SHUTDOWN_TIMEOUT_MS_CONFIG, 1000)
@@ -98,13 +87,9 @@
   private static final TestKsqlRestApp REST_APP_1 = TestKsqlRestApp
       .builder(TEST_HARNESS::kafkaBootstrapServers)
       .withEnabledKsqlClient()
-<<<<<<< HEAD
       .withProperty(KsqlRestConfig.LISTENERS_CONFIG, "http://localhost:8289")
-=======
-      .withProperty(KsqlRestConfig.LISTENERS_CONFIG, "http://localhost:8089")
       .withProperty(KsqlRestConfig.ADVERTISED_LISTENER_CONFIG, "http://localhost:8189")
       .withProperty(KsqlRestConfig.INTERNAL_LISTENER_CONFIG, "http://localhost:8189")
->>>>>>> c0ed002c
       .withProperty(KSQL_STREAMS_PREFIX + StreamsConfig.STATE_DIR_CONFIG, getNewStateDir())
       .withProperty(KSQL_STREAMS_PREFIX + StreamsConfig.NUM_STANDBY_REPLICAS_CONFIG, 1)
       .withProperty(KSQL_SHUTDOWN_TIMEOUT_MS_CONFIG, 1000)
