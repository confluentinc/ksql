--- conflicted
+++ resolved
@@ -34,7 +34,6 @@
 import io.confluent.ksql.rest.server.TestKsqlRestApp;
 import io.confluent.ksql.schema.ksql.LogicalSchema;
 import io.confluent.ksql.schema.ksql.PhysicalSchema;
-import io.confluent.ksql.schema.ksql.SystemColumns;
 import io.confluent.ksql.schema.ksql.types.SqlTypes;
 import io.confluent.ksql.serde.Format;
 import io.confluent.ksql.serde.FormatFactory;
@@ -103,12 +102,7 @@
 
   private static final PhysicalSchema AGGREGATE_SCHEMA = PhysicalSchema.from(
       LogicalSchema.builder()
-<<<<<<< HEAD
-          .withRowTime()
           .keyColumn(ColumnName.of("USERID"), SqlTypes.STRING)
-=======
-          .keyColumn(SystemColumns.ROWKEY_NAME, SqlTypes.STRING)
->>>>>>> 28dfbc21
           .valueColumn(ColumnName.of("COUNT"), SqlTypes.BIGINT)
           .build(),
       SerdeOption.none()
