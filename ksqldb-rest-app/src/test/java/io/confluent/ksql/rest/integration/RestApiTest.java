--- conflicted
+++ resolved
@@ -50,11 +50,7 @@
 import io.confluent.ksql.rest.entity.CommandStatus;
 import io.confluent.ksql.rest.entity.CommandStatus.Status;
 import io.confluent.ksql.rest.entity.CommandStatuses;
-<<<<<<< HEAD
-import io.confluent.ksql.rest.entity.ConfigResponse;
 import io.confluent.ksql.rest.entity.KsqlMediaType;
-=======
->>>>>>> 5bca5382
 import io.confluent.ksql.rest.entity.KsqlRequest;
 import io.confluent.ksql.rest.entity.ServerClusterId;
 import io.confluent.ksql.rest.entity.ServerInfo;
@@ -369,31 +365,6 @@
   }
 
   @Test
-<<<<<<< HEAD
-  public void shouldExecuteAllConfigsRequest() {
-    // When:
-    final ConfigResponse response = RestIntegrationTestUtil.makeConfigRequest(REST_APP);
-
-    // Then:
-    assertThat(response.getConfigs().get(KsqlConfig.KSQL_ACTIVE_PERSISTENT_QUERY_LIMIT_CONFIG), is(notNullValue()));
-  }
-
-  @Test
-  public void shouldExecuteConfigRequest() {
-    // When:
-    final ConfigResponse response = RestIntegrationTestUtil.makeConfigRequest(
-        REST_APP,
-        Arrays.asList("foo", KsqlConfig.CONNECT_URL_PROPERTY, KsqlConfig.KSQL_ACTIVE_PERSISTENT_QUERY_LIMIT_CONFIG)
-    );
-
-    // Then:
-    assertThat(response.getConfigs().keySet().size(), is(1));
-    assertThat(response.getConfigs().get(KsqlConfig.KSQL_ACTIVE_PERSISTENT_QUERY_LIMIT_CONFIG), is(notNullValue()));
-  }
-
-  @Test
-=======
->>>>>>> 5bca5382
   public void shouldExecuteRootDocumentRequest() {
 
     HttpResponse<Buffer> resp = RestIntegrationTestUtil
@@ -435,7 +406,8 @@
     assertThat(messages, hasSize(HEADER + LIMIT + FOOTER));
     assertThat(messages.get(0),
         startsWith("[{\"header\":{\"queryId\":\""));
-    assertThat(messages.get(0),endsWith("\",\"schema\":\"`USERID` STRING, `PAGEID` STRING, `VIEWTIME` BIGINT\"}},"));
+    assertThat(messages.get(0),
+        endsWith("\",\"schema\":\"`USERID` STRING, `PAGEID` STRING, `VIEWTIME` BIGINT\"}},"));
     assertThat(messages.get(1), is("{\"row\":{\"columns\":[\"USER_1\",\"PAGE_1\",1]}},"));
     assertThat(messages.get(2), is("{\"row\":{\"columns\":[\"USER_2\",\"PAGE_2\",2]}},"));
     assertThat(messages.get(3), is("{\"finalMessage\":\"Limit Reached\"}]"));
@@ -457,7 +429,7 @@
     assertThat(messages, hasSize(HEADER + LIMIT + FOOTER));
     assertThat(messages.get(0),
         startsWith("[{\"header\":{\"queryId\":\""));
-    assertThat(messages.get(0),endsWith("\",\"schema\":\"`VAL` STRING\"}},"));
+    assertThat(messages.get(0), endsWith("\",\"schema\":\"`VAL` STRING\"}},"));
     assertThat(messages.get(1), is("{\"row\":{\"columns\":[\"a\"]}},"));
     assertThat(messages.get(2), is("{\"row\":{\"columns\":[null],\"tombstone\":true}},"));
     assertThat(messages.get(3), is("{\"finalMessage\":\"Limit Reached\"}]"));
