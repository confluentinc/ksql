/*
 * Copyright 2018 Confluent Inc.
 *
 * Licensed under the Confluent Community License (the "License"); you may not use
 * this file except in compliance with the License.  You may obtain a copy of the
 * License at
 *
 * http://www.confluent.io/confluent-community-license
 *
 * Unless required by applicable law or agreed to in writing, software
 * distributed under the License is distributed on an "AS IS" BASIS, WITHOUT
 * WARRANTIES OF ANY KIND, either express or implied.  See the License for the
 * specific language governing permissions and limitations under the License.
 */

package io.confluent.ksql.rest.integration;


import static io.confluent.ksql.test.util.AssertEventually.assertThatEventually;
import static io.confluent.ksql.test.util.EmbeddedSingleNodeKafkaCluster.VALID_USER1;
import static io.confluent.ksql.test.util.EmbeddedSingleNodeKafkaCluster.VALID_USER2;
import static io.confluent.ksql.test.util.EmbeddedSingleNodeKafkaCluster.ops;
import static io.confluent.ksql.test.util.EmbeddedSingleNodeKafkaCluster.prefixedResource;
import static io.confluent.ksql.test.util.EmbeddedSingleNodeKafkaCluster.resource;
import static org.apache.kafka.common.acl.AclOperation.ALL;
import static org.apache.kafka.common.acl.AclOperation.CREATE;
import static org.apache.kafka.common.acl.AclOperation.DESCRIBE;
import static org.apache.kafka.common.acl.AclOperation.DESCRIBE_CONFIGS;
import static org.apache.kafka.common.acl.AclOperation.WRITE;
import static org.apache.kafka.common.resource.ResourceType.CLUSTER;
import static org.apache.kafka.common.resource.ResourceType.GROUP;
import static org.apache.kafka.common.resource.ResourceType.TOPIC;
import static org.apache.kafka.common.resource.ResourceType.TRANSACTIONAL_ID;
import static org.hamcrest.MatcherAssert.assertThat;
import static org.hamcrest.Matchers.containsString;
import static org.hamcrest.Matchers.endsWith;
import static org.hamcrest.Matchers.hasSize;
import static org.hamcrest.Matchers.is;
import static org.hamcrest.Matchers.notNullValue;
import static org.hamcrest.Matchers.startsWith;

import com.fasterxml.jackson.core.type.TypeReference;
import io.confluent.common.utils.IntegrationTest;
import io.confluent.ksql.integration.IntegrationTestHarness;
import io.confluent.ksql.rest.ApiJsonMapper;
import io.confluent.ksql.rest.entity.CommandId;
import io.confluent.ksql.rest.entity.CommandId.Action;
import io.confluent.ksql.rest.entity.CommandId.Type;
import io.confluent.ksql.rest.entity.CommandStatus;
import io.confluent.ksql.rest.entity.CommandStatus.Status;
import io.confluent.ksql.rest.entity.CommandStatuses;
import io.confluent.ksql.rest.entity.KsqlRequest;
import io.confluent.ksql.rest.entity.ServerClusterId;
import io.confluent.ksql.rest.entity.ServerInfo;
import io.confluent.ksql.rest.entity.ServerMetadata;
import io.confluent.ksql.rest.entity.Versions;
import io.confluent.ksql.rest.server.TestKsqlRestApp;
import io.confluent.ksql.serde.FormatFactory;
import io.confluent.ksql.services.ServiceContext;
import io.confluent.ksql.test.util.EmbeddedSingleNodeKafkaCluster;
import io.confluent.ksql.test.util.secure.ClientTrustStore;
import io.confluent.ksql.test.util.secure.Credentials;
import io.confluent.ksql.test.util.secure.SecureKafkaHelper;
import io.confluent.ksql.util.PageViewDataProvider;
import io.vertx.core.buffer.Buffer;
import io.vertx.core.http.HttpMethod;
import io.vertx.core.http.HttpVersion;
import io.vertx.ext.web.client.HttpResponse;
import java.util.Arrays;
import java.util.Collections;
import java.util.List;
import java.util.Map;
import java.util.Optional;
import java.util.function.Supplier;
import java.util.stream.Collectors;
import org.apache.http.HttpStatus;
import org.junit.After;
import org.junit.AfterClass;
import org.junit.BeforeClass;
import org.junit.ClassRule;
import org.junit.Test;
import org.junit.experimental.categories.Category;
import org.junit.rules.RuleChain;

@Category({IntegrationTest.class})
public class RestApiTest {

  private static final int HEADER = 1;  // <-- some responses include a header as the first message.
  private static final int FOOTER = 1;  // <-- some responses include a footer as the last message.
  private static final int LIMIT = 2;

  private static final PageViewDataProvider PAGE_VIEWS_PROVIDER = new PageViewDataProvider();
  private static final String PAGE_VIEW_TOPIC = PAGE_VIEWS_PROVIDER.topicName();
  private static final String PAGE_VIEW_STREAM = PAGE_VIEWS_PROVIDER.kstreamName();

  private static final String APPLICATION_JSON_TYPE = "application/json";

  private static final String AGG_TABLE = "AGG_TABLE";
  private static final Credentials SUPER_USER = VALID_USER1;
  private static final Credentials NORMAL_USER = VALID_USER2;
  private static final String AN_AGG_KEY = "USER_1";

  private static final IntegrationTestHarness TEST_HARNESS = IntegrationTestHarness.builder()
      .withKafkaCluster(
          EmbeddedSingleNodeKafkaCluster.newBuilder()
              .withoutPlainListeners()
              .withSaslSslListeners()
              .withAclsEnabled(SUPER_USER.username)
              .withAcl(
                  NORMAL_USER,
                  resource(CLUSTER, "kafka-cluster"),
                  ops(DESCRIBE_CONFIGS, CREATE)
              )
              .withAcl(
                  NORMAL_USER,
                  prefixedResource(TOPIC, "_confluent-ksql-default_"),
                  ops(ALL)
              )
              .withAcl(
                  NORMAL_USER,
                  resource(TOPIC, PAGE_VIEW_TOPIC),
                  ops(ALL)
              )
              .withAcl(
                  NORMAL_USER,
                  prefixedResource(GROUP, "_confluent-ksql-default_transient_"),
                  ops(ALL)
              )
              .withAcl(
                  NORMAL_USER,
                  prefixedResource(GROUP, "_confluent-ksql-default_query"),
                  ops(ALL)
              )
              .withAcl(
                  NORMAL_USER,
                  resource(TOPIC, "X"),
                  ops(ALL)
              )
              .withAcl(
                  NORMAL_USER,
                  resource(TOPIC, "AGG_TABLE"),
                  ops(ALL)
              )
              .withAcl(
                  NORMAL_USER,
                  resource(TRANSACTIONAL_ID, "default_"),
                  ops(WRITE)
              )
              .withAcl(
                  NORMAL_USER,
                  resource(TRANSACTIONAL_ID, "default_"),
                  ops(DESCRIBE)
              )
      )
      .build();

  private static final TestKsqlRestApp REST_APP = TestKsqlRestApp
      .builder(TEST_HARNESS::kafkaBootstrapServers)
      .withProperty("security.protocol", "SASL_SSL")
      .withProperty("sasl.mechanism", "PLAIN")
      .withProperty("sasl.jaas.config", SecureKafkaHelper.buildJaasConfig(NORMAL_USER))
      .withProperties(ClientTrustStore.trustStoreProps())
      .build();

  @ClassRule
  public static final RuleChain CHAIN = RuleChain.outerRule(TEST_HARNESS).around(REST_APP);

  private ServiceContext serviceContext;

  @BeforeClass
  public static void setUpClass() {
    TEST_HARNESS.ensureTopics(PAGE_VIEW_TOPIC);

    TEST_HARNESS.produceRows(PAGE_VIEW_TOPIC, PAGE_VIEWS_PROVIDER, FormatFactory.JSON);

    RestIntegrationTestUtil.createStream(REST_APP, PAGE_VIEWS_PROVIDER);

    makeKsqlRequest("CREATE TABLE " + AGG_TABLE + " AS "
        + "SELECT COUNT(1) AS COUNT FROM " + PAGE_VIEW_STREAM + " GROUP BY USERID;"
    );
  }

  @After
  public void tearDown() {
    if (serviceContext != null) {
      serviceContext.close();
    }
  }

  @AfterClass
  public static void classTearDown() {
    REST_APP.getPersistentQueries().forEach(str -> makeKsqlRequest("TERMINATE " + str + ";"));
  }

  @Test
  public void shouldExecutePushQueryOverWebSocketWithV1ContentType() {
    // When:
    final List<String> messages = makeWebSocketRequest(
        "SELECT * from " + PAGE_VIEW_STREAM + " EMIT CHANGES LIMIT " + LIMIT + ";",
        Versions.KSQL_V1_JSON,
        Versions.KSQL_V1_JSON
    );

    // Then:
    assertThat(messages, hasSize(HEADER + LIMIT));
    assertValidJsonMessages(messages);
  }

  @Test
  public void shouldExecutePushQueryOverWebSocketWithJsonContentType() {
    // When:
    final List<String> messages = makeWebSocketRequest(
        "SELECT * from " + PAGE_VIEW_STREAM + " EMIT CHANGES LIMIT " + LIMIT + ";",
        "application/json",
        "application/json"
    );

    // Then:
    assertThat(messages, hasSize(HEADER + LIMIT));
    assertValidJsonMessages(messages);
  }

  @Test
  public void shouldExecuteInfoRequest() {
    // When:
    final ServerInfo response = RestIntegrationTestUtil.makeInfoRequest(REST_APP);

    // Then:
    assertThat(response.getVersion(), is(notNullValue()));
  }

  @Test
  public void shouldExecuteStatusRequest() {

    // When:
    String commandId = "stream/`" + PAGE_VIEW_STREAM + "`/create";
    final CommandStatus response = RestIntegrationTestUtil.makeStatusRequest(REST_APP, commandId);

    // Then:
    assertThat(response.getStatus(), is(Status.SUCCESS));
  }

  @Test
  public void shouldExecuteStatusesRequest() {

    // When:
    final CommandStatuses response = RestIntegrationTestUtil.makeStatusesRequest(REST_APP);

    // Then:
    CommandId expected = new CommandId(Type.STREAM, "`" + PAGE_VIEW_STREAM + "`", Action.CREATE);
    assertThat(response.containsKey(expected), is(true));
  }

  @Test
  public void shouldExecuteServerMetadataRequest() {
    // When:
    final ServerMetadata response = RestIntegrationTestUtil.makeServerMetadataRequest(REST_APP);

    // Then:
    assertThat(response.getVersion(), is(notNullValue()));
    assertThat(response.getClusterId(), is(notNullValue()));
  }

  @Test
  public void shouldExecuteServerMetadataIdRequest() {
    // When:
    final ServerClusterId response = RestIntegrationTestUtil.makeServerMetadataIdRequest(REST_APP);

    // Then:
    assertThat(response, is(notNullValue()));
  }

  @Test
  public void shouldExecuteRootDocumentRequest() {

    HttpResponse<Buffer> resp = RestIntegrationTestUtil
        .rawRestRequest(REST_APP, HttpVersion.HTTP_1_1, HttpMethod.GET,
            "/", null);

    // Then
    assertThat(resp.statusCode(), is(HttpStatus.SC_TEMPORARY_REDIRECT));
    assertThat(resp.getHeader("location"), is("/info"));
  }

  @Test
  public void shouldExecutePushQueryOverRest() {
    // When:
    final String response = rawRestQueryRequest(
        "SELECT USERID, PAGEID, VIEWTIME, ROWKEY from " + PAGE_VIEW_STREAM + " EMIT CHANGES LIMIT "
            + LIMIT + ";"
    );

    // Then:
    assertThat(parseRawRestQueryResponse(response), hasSize(HEADER + LIMIT + FOOTER));
    final List<String> messages = Arrays.stream(response.split(System.lineSeparator()))
        .filter(s -> !s.isEmpty())
        .collect(Collectors.toList());
    assertThat(messages, hasSize(HEADER + LIMIT + FOOTER));
    assertThat(messages.get(0),
        is("[{\"header\":{\"queryId\":\"none\",\"schema\":\"`USERID` STRING, `PAGEID` STRING, `VIEWTIME` BIGINT, `ROWKEY` BIGINT\"}},"));
    assertThat(messages.get(1), is("{\"row\":{\"columns\":[\"USER_1\",\"PAGE_1\",1,1]}},"));
    assertThat(messages.get(2), is("{\"row\":{\"columns\":[\"USER_2\",\"PAGE_2\",2,2]}},"));
    assertThat(messages.get(3), is("{\"finalMessage\":\"Limit Reached\"}]"));
  }

  @Test
  public void shouldExecutePullQueryOverWebSocketWithV1ContentType() {
    // When:
    final Supplier<List<String>> call = () -> makeWebSocketRequest(
<<<<<<< HEAD
        "SELECT * from " + AGG_TABLE + " WHERE USERID='" + AN_AGG_KEY + "';",
        Versions.KSQL_V1_JSON_TYPE,
        Versions.KSQL_V1_JSON_TYPE
=======
        "SELECT * from " + AGG_TABLE + " WHERE ROWKEY='" + AN_AGG_KEY + "';",
        Versions.KSQL_V1_JSON,
        Versions.KSQL_V1_JSON
>>>>>>> 28dfbc21
    );

    // Then:
    final List<String> messages = assertThatEventually(call, hasSize(HEADER + 1));
    assertValidJsonMessages(messages);
    assertThat(messages.get(0),
        is("["
<<<<<<< HEAD
            + "{\"name\":\"USERID\",\"schema\":{\"type\":\"STRING\",\"fields\":null,\"memberSchema\":null},\"type\":\"KEY\"},"
            + "{\"name\":\"ROWTIME\",\"schema\":{\"type\":\"BIGINT\",\"fields\":null,\"memberSchema\":null}},"
=======
            + "{\"name\":\"ROWKEY\",\"schema\":{\"type\":\"STRING\",\"fields\":null,\"memberSchema\":null},\"type\":\"KEY\"},"
>>>>>>> 28dfbc21
            + "{\"name\":\"COUNT\",\"schema\":{\"type\":\"BIGINT\",\"fields\":null,\"memberSchema\":null}}"
            + "]"));

    assertThat(messages.get(1), is("{\"row\":{\"columns\":[\"USER_1\",1]}}"));
  }

  @Test
  public void shouldExecutePullQueryOverWebSocketWithJsonContentType() {
    // When:
    final Supplier<List<String>> call = () -> makeWebSocketRequest(
<<<<<<< HEAD
        "SELECT COUNT, USERID from " + AGG_TABLE + " WHERE USERID='" + AN_AGG_KEY + "';",
        MediaType.APPLICATION_JSON_TYPE,
        MediaType.APPLICATION_JSON_TYPE
=======
        "SELECT COUNT, ROWKEY from " + AGG_TABLE + " WHERE ROWKEY='" + AN_AGG_KEY + "';",
        APPLICATION_JSON_TYPE,
        APPLICATION_JSON_TYPE
>>>>>>> 28dfbc21
    );

    // Then:
    final List<String> messages = assertThatEventually(call, hasSize(HEADER + 1));
    assertValidJsonMessages(messages);
    assertThat(messages.get(0),
        is("["
            + "{\"name\":\"COUNT\",\"schema\":{\"type\":\"BIGINT\",\"fields\":null,\"memberSchema\":null}},"
            + "{\"name\":\"USERID\",\"schema\":{\"type\":\"STRING\",\"fields\":null,\"memberSchema\":null},\"type\":\"KEY\"}"
            + "]"));
    assertThat(messages.get(1),
        is("{\"row\":{\"columns\":[1,\"USER_1\"]}}"));
  }

  @Test
  public void shouldReturnCorrectSchemaForPullQueryWithOnlyKeyInSelect() {
    // When:
    final Supplier<List<String>> call = () -> makeWebSocketRequest(
<<<<<<< HEAD
        "SELECT USERID from " + AGG_TABLE + " WHERE USERID='" + AN_AGG_KEY + "';",
        MediaType.APPLICATION_JSON_TYPE,
        MediaType.APPLICATION_JSON_TYPE
=======
        "SELECT ROWKEY from " + AGG_TABLE + " WHERE ROWKEY='" + AN_AGG_KEY + "';",
        APPLICATION_JSON_TYPE,
        APPLICATION_JSON_TYPE
>>>>>>> 28dfbc21
    );

    // Then:
    final List<String> messages = assertThatEventually(call, hasSize(HEADER + 1));
    assertValidJsonMessages(messages);
    assertThat(messages.get(0),
        is("["
            + "{\"name\":\"USERID\",\"schema\":{\"type\":\"STRING\",\"fields\":null,\"memberSchema\":null},\"type\":\"KEY\"}"
            + "]"));
    assertThat(messages.get(1),
        is("{\"row\":{\"columns\":[\"USER_1\"]}}"));
  }

  @Test
  public void shouldReturnCorrectSchemaForPullQueryWithOnlyValueColumnInSelect() {
    // When:
    final Supplier<List<String>> call = () -> makeWebSocketRequest(
<<<<<<< HEAD
        "SELECT COUNT from " + AGG_TABLE + " WHERE USERID='" + AN_AGG_KEY + "';",
        MediaType.APPLICATION_JSON_TYPE,
        MediaType.APPLICATION_JSON_TYPE
=======
        "SELECT COUNT from " + AGG_TABLE + " WHERE ROWKEY='" + AN_AGG_KEY + "';",
        APPLICATION_JSON_TYPE,
        APPLICATION_JSON_TYPE
>>>>>>> 28dfbc21
    );

    // Then:
    final List<String> messages = assertThatEventually(call, hasSize(HEADER + 1));
    assertValidJsonMessages(messages);
    assertThat(messages.get(0),
        is("["
            + "{\"name\":\"COUNT\",\"schema\":{\"type\":\"BIGINT\",\"fields\":null,\"memberSchema\":null}}"
            + "]"));
    assertThat(messages.get(1),
        is("{\"row\":{\"columns\":[1]}}"));
  }

  @Test
  public void shouldExecutePullQueryOverRest() {
    // When:
    final Supplier<List<String>> call = () -> {
      final String response = rawRestQueryRequest(
          "SELECT COUNT, USERID from " + AGG_TABLE + " WHERE USERID='" + AN_AGG_KEY + "';"
      );
      return Arrays.asList(response.split(System.lineSeparator()));
    };

    // Then:
    final List<String> messages = assertThatEventually(call, hasSize(HEADER + 1));
    assertThat(messages, hasSize(HEADER + 1));

    assertThat(messages.get(0), startsWith("[{\"header\":{\"queryId\":\""));
    assertThat(messages.get(0),
        endsWith("\",\"schema\":\"`COUNT` BIGINT, `USERID` STRING KEY\"}},"));
    assertThat(messages.get(1), is("{\"row\":{\"columns\":[1,\"USER_1\"]}}]"));
  }

  @Test
  public void shouldReportErrorOnInvalidPullQueryOverRest() {
    // When:
    final String response = rawRestQueryRequest(
        "SELECT * from " + AGG_TABLE + ";"
    );

    // Then:
    assertThat(response, containsString("Missing WHERE clause"));
  }

  @Test
  public void shouldPrintTopicOverWebSocket() {
    // When:
    final List<String> messages = makeWebSocketRequest(
        "PRINT '" + PAGE_VIEW_TOPIC + "' FROM BEGINNING LIMIT " + LIMIT + ";",
        APPLICATION_JSON_TYPE,
        APPLICATION_JSON_TYPE);

    // Then:
    assertThat(messages, hasSize(LIMIT));
  }

  @Test
  public void shouldDeleteTopic() {
    // Given:
    makeKsqlRequest("CREATE STREAM X AS SELECT * FROM " + PAGE_VIEW_STREAM + ";");
    final String query = REST_APP.getPersistentQueries().iterator().next();
    makeKsqlRequest("TERMINATE " + query + ";");

    assertThat("Expected topic X to be created", topicExists("X"));

    // When:
    makeKsqlRequest("DROP STREAM X DELETE TOPIC;");

    // Then:
    assertThat("Expected topic X to be deleted", !topicExists("X"));
  }

  @Test
  public void shouldFailToExecuteQueryUsingRestWithHttp2() {

    // Given:
    KsqlRequest ksqlRequest = new KsqlRequest("SELECT * from " + AGG_TABLE + " EMIT CHANGES;",
        Collections.emptyMap(), Collections.emptyMap(), null);

    // When:
    HttpResponse<Buffer> resp = RestIntegrationTestUtil.rawRestRequest(REST_APP,
        HttpVersion.HTTP_2, HttpMethod.POST, "/query", ksqlRequest);

    // Then:
    assertThat(resp.statusCode(), is(405));
  }

  private boolean topicExists(final String topicName) {
    return getServiceContext().getTopicClient().isTopicExists(topicName);
  }

  private ServiceContext getServiceContext() {
    if (serviceContext == null) {
      serviceContext = REST_APP.getServiceContext();
    }
    return serviceContext;
  }

  private static void makeKsqlRequest(final String sql) {
    RestIntegrationTestUtil.makeKsqlRequest(REST_APP, sql);
  }

  private static String rawRestQueryRequest(final String sql) {
    return RestIntegrationTestUtil.rawRestQueryRequest(REST_APP, sql, Optional.empty());
  }

  private static List<Map<String, Object>> parseRawRestQueryResponse(final String response) {
    try {
      return ApiJsonMapper.INSTANCE.get().readValue(
          response,
          new TypeReference<List<Map<String, Object>>>() {
          }
      );
    } catch (final Exception e) {
      throw new AssertionError("Invalid JSON received: " + response, e);
    }
  }

  private static List<String> makeWebSocketRequest(
      final String sql,
      final String mediaType,
      final String contentType
  ) {
    return RestIntegrationTestUtil.makeWsRequest(
        REST_APP.getWsListener(),
        sql,
        Optional.of(mediaType),
        Optional.of(contentType),
        Optional.of(SUPER_USER)
    );
  }

  private static void assertValidJsonMessages(final Iterable<String> messages) {
    for (final String msg : messages) {
      try {
        ApiJsonMapper.INSTANCE.get().readValue(msg, Object.class);
      } catch (final Exception e) {
        throw new AssertionError("Invalid JSON message received: " + msg, e);
      }
    }
  }

}<|MERGE_RESOLUTION|>--- conflicted
+++ resolved
@@ -307,15 +307,9 @@
   public void shouldExecutePullQueryOverWebSocketWithV1ContentType() {
     // When:
     final Supplier<List<String>> call = () -> makeWebSocketRequest(
-<<<<<<< HEAD
         "SELECT * from " + AGG_TABLE + " WHERE USERID='" + AN_AGG_KEY + "';",
-        Versions.KSQL_V1_JSON_TYPE,
-        Versions.KSQL_V1_JSON_TYPE
-=======
-        "SELECT * from " + AGG_TABLE + " WHERE ROWKEY='" + AN_AGG_KEY + "';",
         Versions.KSQL_V1_JSON,
         Versions.KSQL_V1_JSON
->>>>>>> 28dfbc21
     );
 
     // Then:
@@ -323,12 +317,7 @@
     assertValidJsonMessages(messages);
     assertThat(messages.get(0),
         is("["
-<<<<<<< HEAD
             + "{\"name\":\"USERID\",\"schema\":{\"type\":\"STRING\",\"fields\":null,\"memberSchema\":null},\"type\":\"KEY\"},"
-            + "{\"name\":\"ROWTIME\",\"schema\":{\"type\":\"BIGINT\",\"fields\":null,\"memberSchema\":null}},"
-=======
-            + "{\"name\":\"ROWKEY\",\"schema\":{\"type\":\"STRING\",\"fields\":null,\"memberSchema\":null},\"type\":\"KEY\"},"
->>>>>>> 28dfbc21
             + "{\"name\":\"COUNT\",\"schema\":{\"type\":\"BIGINT\",\"fields\":null,\"memberSchema\":null}}"
             + "]"));
 
@@ -339,15 +328,9 @@
   public void shouldExecutePullQueryOverWebSocketWithJsonContentType() {
     // When:
     final Supplier<List<String>> call = () -> makeWebSocketRequest(
-<<<<<<< HEAD
         "SELECT COUNT, USERID from " + AGG_TABLE + " WHERE USERID='" + AN_AGG_KEY + "';",
-        MediaType.APPLICATION_JSON_TYPE,
-        MediaType.APPLICATION_JSON_TYPE
-=======
-        "SELECT COUNT, ROWKEY from " + AGG_TABLE + " WHERE ROWKEY='" + AN_AGG_KEY + "';",
         APPLICATION_JSON_TYPE,
         APPLICATION_JSON_TYPE
->>>>>>> 28dfbc21
     );
 
     // Then:
@@ -366,15 +349,9 @@
   public void shouldReturnCorrectSchemaForPullQueryWithOnlyKeyInSelect() {
     // When:
     final Supplier<List<String>> call = () -> makeWebSocketRequest(
-<<<<<<< HEAD
         "SELECT USERID from " + AGG_TABLE + " WHERE USERID='" + AN_AGG_KEY + "';",
-        MediaType.APPLICATION_JSON_TYPE,
-        MediaType.APPLICATION_JSON_TYPE
-=======
-        "SELECT ROWKEY from " + AGG_TABLE + " WHERE ROWKEY='" + AN_AGG_KEY + "';",
         APPLICATION_JSON_TYPE,
         APPLICATION_JSON_TYPE
->>>>>>> 28dfbc21
     );
 
     // Then:
@@ -392,15 +369,9 @@
   public void shouldReturnCorrectSchemaForPullQueryWithOnlyValueColumnInSelect() {
     // When:
     final Supplier<List<String>> call = () -> makeWebSocketRequest(
-<<<<<<< HEAD
         "SELECT COUNT from " + AGG_TABLE + " WHERE USERID='" + AN_AGG_KEY + "';",
-        MediaType.APPLICATION_JSON_TYPE,
-        MediaType.APPLICATION_JSON_TYPE
-=======
-        "SELECT COUNT from " + AGG_TABLE + " WHERE ROWKEY='" + AN_AGG_KEY + "';",
         APPLICATION_JSON_TYPE,
         APPLICATION_JSON_TYPE
->>>>>>> 28dfbc21
     );
 
     // Then:
