/*
 * Copyright 2019 Confluent Inc.
 *
 * Licensed under the Confluent Community License (the "License"); you may not use
 * this file except in compliance with the License.  You may obtain a copy of the
 * License at
 *
 * http://www.confluent.io/confluent-community-license
 *
 * Unless required by applicable law or agreed to in writing, software
 * distributed under the License is distributed on an "AS IS" BASIS, WITHOUT
 * WARRANTIES OF ANY KIND, either express or implied.  See the License for the
 * specific language governing permissions and limitations under the License.
 */

package io.confluent.ksql.rest.integration;

import static io.netty.handler.codec.http.HttpHeaderNames.ACCEPT;
import static io.netty.handler.codec.http.HttpHeaderNames.AUTHORIZATION;
import static io.netty.handler.codec.http.HttpHeaderNames.CONTENT_TYPE;
import static io.vertx.core.http.HttpMethod.POST;
import static io.vertx.core.http.HttpVersion.HTTP_1_1;

import com.google.common.collect.ImmutableMap;
import com.google.common.net.UrlEscapers;
import io.confluent.ksql.rest.ApiJsonMapper;
import io.confluent.ksql.rest.client.BasicCredentials;
import io.confluent.ksql.rest.client.KsqlRestClient;
import io.confluent.ksql.rest.client.RestResponse;
import io.confluent.ksql.rest.entity.CommandStatus;
import io.confluent.ksql.rest.entity.CommandStatus.Status;
import io.confluent.ksql.rest.entity.CommandStatusEntity;
import io.confluent.ksql.rest.entity.CommandStatuses;
import io.confluent.ksql.rest.entity.ConfigResponse;
import io.confluent.ksql.rest.entity.KsqlEntity;
import io.confluent.ksql.rest.entity.KsqlEntityList;
import io.confluent.ksql.rest.entity.KsqlErrorMessage;
import io.confluent.ksql.rest.entity.KsqlRequest;
import io.confluent.ksql.rest.entity.ServerClusterId;
import io.confluent.ksql.rest.entity.ServerInfo;
import io.confluent.ksql.rest.entity.ServerMetadata;
import io.confluent.ksql.rest.entity.StreamedRow;
import io.confluent.ksql.rest.server.TestKsqlRestApp;
import io.confluent.ksql.test.util.secure.Credentials;
import io.confluent.ksql.util.TestDataProvider;
import io.confluent.ksql.util.VertxCompletableFuture;
import io.vertx.core.MultiMap;
import io.vertx.core.Vertx;
import io.vertx.core.buffer.Buffer;
import io.vertx.core.http.HttpClient;
import io.vertx.core.http.HttpMethod;
import io.vertx.core.http.HttpVersion;
import io.vertx.core.http.WebsocketVersion;
import io.vertx.ext.web.client.HttpRequest;
import io.vertx.ext.web.client.HttpResponse;
import io.vertx.ext.web.client.WebClient;
import io.vertx.ext.web.client.WebClientOptions;
import java.net.URI;
import java.nio.charset.Charset;
import java.util.ArrayList;
import java.util.Base64;
import java.util.Collections;
import java.util.List;
import java.util.Map;
import java.util.Optional;
import java.util.concurrent.CompletableFuture;
import java.util.stream.Collectors;

public final class RestIntegrationTestUtil {

  private RestIntegrationTestUtil() {
  }

  public static List<KsqlEntity> makeKsqlRequest(final TestKsqlRestApp restApp, final String sql) {
    return makeKsqlRequest(restApp, sql, Optional.empty());
  }

  static List<KsqlEntity> makeKsqlRequest(
      final TestKsqlRestApp restApp,
      final String sql,
      final Optional<BasicCredentials> userCreds
  ) {
    try (final KsqlRestClient restClient = restApp.buildKsqlClient(userCreds)) {

      final RestResponse<KsqlEntityList> res = restClient.makeKsqlRequest(sql);
      throwOnError(res);

      return awaitResults(restClient, res.getResponse());
    }
  }

  static KsqlErrorMessage makeKsqlRequestWithError(
      final TestKsqlRestApp restApp,
      final String sql
  ) {
    try (final KsqlRestClient restClient = restApp.buildKsqlClient(Optional.empty())) {

      final RestResponse<KsqlEntityList> res = restClient.makeKsqlRequest(sql);

      throwOnNoError(res);

      return res.getErrorMessage();
    }
  }

  static ServerInfo makeInfoRequest(final TestKsqlRestApp restApp) {
    try (final KsqlRestClient restClient = restApp.buildKsqlClient(Optional.empty())) {

      final RestResponse<ServerInfo> res = restClient.getServerInfo();

      throwOnError(res);

      return res.getResponse();
    }
  }

  static CommandStatus makeStatusRequest(final TestKsqlRestApp restApp, final String commandId) {
    try (final KsqlRestClient restClient = restApp.buildKsqlClient(Optional.empty())) {

      final RestResponse<CommandStatus> res = restClient.getStatus(commandId);

      throwOnError(res);

      return res.getResponse();
    }
  }

  static CommandStatuses makeStatusesRequest(final TestKsqlRestApp restApp) {
    try (final KsqlRestClient restClient = restApp.buildKsqlClient(Optional.empty())) {

      final RestResponse<CommandStatuses> res = restClient.getAllStatuses();

      throwOnError(res);

      return res.getResponse();
    }
  }

  static ServerMetadata makeServerMetadataRequest(final TestKsqlRestApp restApp) {
    try (final KsqlRestClient restClient = restApp.buildKsqlClient(Optional.empty())) {

      final RestResponse<ServerMetadata> res = restClient.getServerMetadata();

      throwOnError(res);

      return res.getResponse();
    }
  }

  static ServerClusterId makeServerMetadataIdRequest(final TestKsqlRestApp restApp) {
    try (final KsqlRestClient restClient = restApp.buildKsqlClient(Optional.empty())) {

      final RestResponse<ServerClusterId> res = restClient.getServerMetadataId();

      throwOnError(res);

      return res.getResponse();
    }
  }

  static ConfigResponse makeConfigRequest(final TestKsqlRestApp restApp) {
    try (final KsqlRestClient restClient = restApp.buildKsqlClient(Optional.empty())) {

      final RestResponse<ConfigResponse> res = restClient.makeConfigRequest();

      throwOnError(res);

      return res.getResponse();
    }
  }

  static ConfigResponse makeConfigRequest(
      final TestKsqlRestApp restApp,
      final List<String> requestedConfigs
  ) {
    try (final KsqlRestClient restClient = restApp.buildKsqlClient(Optional.empty())) {

      final RestResponse<ConfigResponse> res = restClient.makeConfigRequest(requestedConfigs);

      throwOnError(res);

      return res.getResponse();
    }
  }

  static List<StreamedRow> makeQueryRequest(
      final TestKsqlRestApp restApp,
      final String sql,
      final Optional<BasicCredentials> userCreds
  ) {
    return makeQueryRequest(restApp, sql, userCreds, null, Collections.emptyMap());
  }

  static List<StreamedRow> makeQueryRequest(
      final TestKsqlRestApp restApp,
      final String sql,
      final Optional<BasicCredentials> userCreds,
      final Map<String, ?> properties,
      final Map<String, ?> requestProperties
  ) {
    try (final KsqlRestClient restClient = restApp.buildKsqlClient(userCreds)) {

      final RestResponse<List<StreamedRow>> res =
          restClient.makeQueryRequest(sql, null, properties, requestProperties);

      throwOnError(res);

      return res.getResponse();
    }
  }

  static KsqlErrorMessage makeQueryRequestWithError(
      final TestKsqlRestApp restApp,
      final String sql,
      final Optional<BasicCredentials> userCreds,
      final Map<String, ?> properties
  ) {
    try (final KsqlRestClient restClient = restApp.buildKsqlClient(userCreds)) {

      final RestResponse<List<StreamedRow>> res =
          restClient.makeQueryRequest(sql, null, properties, Collections.emptyMap());

      throwOnNoError(res);

      return res.getErrorMessage();
    }
  }

  /**
   * Make a query request using a basic Http client.
   *
   * @param restApp the test app instance to issue the request against
   * @param sql the sql payload
   * @param mediaType the type of media the client can accept
   * @return the response payload
   */
  static HttpResponse<Buffer> rawRestQueryRequest(
      final TestKsqlRestApp restApp,
      final String sql,
      final String mediaType
  ) {
    final KsqlRequest request =
        new KsqlRequest(sql, ImmutableMap.of(), ImmutableMap.of(), null);

    return rawRestRequest(restApp, HTTP_1_1, POST, "/query", request, mediaType);
  }

  static HttpResponse<Buffer> rawRestRequest(
      final TestKsqlRestApp restApp,
      final HttpVersion httpVersion,
      final HttpMethod method,
      final String uri,
      final Object requestBody
  ) {
    return rawRestRequest(
        restApp,
        httpVersion,
        method,
        uri,
        requestBody,
        "application/json"
    );
  }

  static HttpResponse<Buffer> rawRestRequest(
      final TestKsqlRestApp restApp,
      final HttpVersion httpVersion,
      final HttpMethod method,
      final String uri,
      final Object requestBody,
      final String mediaType
  ) {
    Vertx vertx = Vertx.vertx();
    WebClient webClient = null;

    try {
      WebClientOptions webClientOptions = new WebClientOptions()
          .setDefaultHost(restApp.getHttpListener().getHost())
          .setDefaultPort(restApp.getHttpListener().getPort())
          .setFollowRedirects(false);

      if (httpVersion == HttpVersion.HTTP_2) {
        webClientOptions.setProtocolVersion(HttpVersion.HTTP_2).setHttp2ClearTextUpgrade(false);
      }

      webClient = WebClient.create(vertx, webClientOptions);

      byte[] bytes = ApiJsonMapper.INSTANCE.get().writeValueAsBytes(requestBody);

      Buffer bodyBuffer = Buffer.buffer(bytes);

      // When:
      VertxCompletableFuture<HttpResponse<Buffer>> requestFuture = new VertxCompletableFuture<>();
      HttpRequest<Buffer> request = webClient
          .request(method, uri)
          .putHeader(CONTENT_TYPE.toString(), "application/json")
          .putHeader(ACCEPT.toString(), mediaType);
      if (bodyBuffer != null) {
        request.sendBuffer(bodyBuffer, requestFuture);
      } else {
        request.send(requestFuture);
      }
      return requestFuture.get();

    } catch (Exception e) {
      throw new RuntimeException(e);
    } finally {
      if (webClient != null) {
        webClient.close();
      }
      vertx.close();
    }
  }

  public static void createStream(
      final TestKsqlRestApp restApp,
      final TestDataProvider dataProvider
  ) {
    createStream(restApp, dataProvider, Optional.empty());
  }

  public static void createStream(
      final TestKsqlRestApp restApp,
      final TestDataProvider dataProvider,
      final Optional<BasicCredentials> userCreds
  ) {
    createSource(restApp, dataProvider, false, userCreds);
  }

  public static void createTable(
      final TestKsqlRestApp restApp,
      final TestDataProvider dataProvider
  ) {
    createSource(restApp, dataProvider, true, Optional.empty());
  }

  public static void createSource(
      final TestKsqlRestApp restApp,
      final TestDataProvider dataProvider,
      final boolean table,
      final Optional<BasicCredentials> userCreds
  ) {
    makeKsqlRequest(
        restApp,
<<<<<<< HEAD
        "CREATE " + (table ? "TABLE" : "STREAM") + " " + dataProvider.kstreamName()
            + " (" + dataProvider.ksqlSchemaString(table) + ") "
=======
        "CREATE STREAM " + dataProvider.sourceName()
            + " (" + dataProvider.ksqlSchemaString(false) + ") "
>>>>>>> f8bf2d98
            + "WITH (kafka_topic='" + dataProvider.topicName() + "', value_format='json');",
        userCreds
    );
  }

  private static List<KsqlEntity> awaitResults(
      final KsqlRestClient ksqlRestClient,
      final List<KsqlEntity> pending
  ) {
    return pending.stream()
        .map(e -> awaitResult(e, ksqlRestClient))
        .collect(Collectors.toList());
  }

  private static KsqlEntity awaitResult(
      final KsqlEntity e,
      final KsqlRestClient ksqlRestClient
  ) {
    if (!(e instanceof CommandStatusEntity)) {
      return e;
    }
    CommandStatusEntity cse = (CommandStatusEntity) e;
    final String commandId = cse.getCommandId().toString();

    while (cse.getCommandStatus().getStatus() != Status.ERROR
        && cse.getCommandStatus().getStatus() != Status.SUCCESS
        && cse.getCommandStatus().getStatus() != Status.QUEUED) {

      final RestResponse<CommandStatus> res = ksqlRestClient.makeStatusRequest(commandId);

      throwOnError(res);

      cse = new CommandStatusEntity(
          cse.getStatementText(),
          cse.getCommandId(),
          res.getResponse(),
          cse.getCommandSequenceNumber()
      );
    }

    return cse;
  }

  private static void throwOnError(final RestResponse<?> res) {
    if (res.isErroneous()) {
      throw new AssertionError("Failed to await result."
          + "msg: " + res.getErrorMessage());
    }
  }

  private static void throwOnNoError(final RestResponse<?> res) {
    if (!res.isErroneous()) {
      throw new AssertionError("Failed to get erroneous result.");
    }
  }

  public static List<String> makeWsRequest(
      final URI baseUri,
      final String sql,
      final Optional<String> mediaType,
      final Optional<String> contentType,
      final Optional<Credentials> credentials
  ) {
    Vertx vertx = Vertx.vertx();
    HttpClient httpClient = null;
    try {
      httpClient = vertx.createHttpClient();

      final String uri = baseUri.toString() + "/ws/query?request=" + buildStreamingRequest(sql);

      final MultiMap headers = MultiMap.caseInsensitiveMultiMap();

      credentials.ifPresent(
          creds -> headers.add(AUTHORIZATION.toString(), "Basic " + buildBasicAuthHeader(creds)));

      mediaType.ifPresent(mt -> headers.add(ACCEPT.toString(), mt));
      contentType.ifPresent(ct -> headers.add(CONTENT_TYPE.toString(), ct));

      CompletableFuture<List<String>> completableFuture = new CompletableFuture<>();

      httpClient.webSocketAbs(uri, headers, WebsocketVersion.V07,
          Collections.emptyList(), ar -> {
            if (ar.succeeded()) {
              List<String> messages = new ArrayList<>();
              ar.result().frameHandler(frame -> {
                if (frame.isText()) {
                  messages.add(frame.textData());
                }
              });
              ar.result().endHandler(v -> {
                completableFuture.complete(messages);
              });
            } else {
              completableFuture.completeExceptionally(ar.cause());
            }
          });
      return completableFuture.get();

    } catch (Exception e) {
      throw new RuntimeException(e);
    } finally {
      if (httpClient != null) {
        httpClient.close();
      }
      vertx.close();
    }
  }

  private static String buildBasicAuthHeader(final Credentials credentials) {
    final String creds = credentials.username + ":" + credentials.password;
    return Base64.getEncoder().encodeToString(creds.getBytes(Charset.defaultCharset()));
  }

  private static String buildStreamingRequest(final String sql) {
    return UrlEscapers.urlFormParameterEscaper()
        .escape("{"
            + " \"ksql\": \"" + sql + "\""
            + "}");
  }
}<|MERGE_RESOLUTION|>--- conflicted
+++ resolved
@@ -342,13 +342,8 @@
   ) {
     makeKsqlRequest(
         restApp,
-<<<<<<< HEAD
-        "CREATE " + (table ? "TABLE" : "STREAM") + " " + dataProvider.kstreamName()
+        "CREATE " + (table ? "TABLE" : "STREAM") + " " + dataProvider.sourceName()
             + " (" + dataProvider.ksqlSchemaString(table) + ") "
-=======
-        "CREATE STREAM " + dataProvider.sourceName()
-            + " (" + dataProvider.ksqlSchemaString(false) + ") "
->>>>>>> f8bf2d98
             + "WITH (kafka_topic='" + dataProvider.topicName() + "', value_format='json');",
         userCreds
     );
