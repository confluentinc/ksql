/*
 * Copyright 2020 Confluent Inc.
 *
 * Licensed under the Confluent Community License (the "License"); you may not use
 * this file except in compliance with the License.  You may obtain a copy of the
 * License at
 *
 * http://www.confluent.io/confluent-community-license
 *
 * Unless required by applicable law or agreed to in writing, software
 * distributed under the License is distributed on an "AS IS" BASIS, WITHOUT
 * WARRANTIES OF ANY KIND, either express or implied.  See the License for the
 * specific language governing permissions and limitations under the License.
 */

package io.confluent.ksql.rest.integration;

import static io.confluent.ksql.rest.integration.HighAvailabilityTestUtil.sendClusterStatusRequest;
import static io.confluent.ksql.rest.integration.HighAvailabilityTestUtil.waitForClusterToBeDiscovered;
import static io.confluent.ksql.rest.integration.HighAvailabilityTestUtil.waitForRemoteServerToChangeStatus;
import static io.confluent.ksql.rest.server.utils.TestUtils.findFreeLocalPort;
import static io.confluent.ksql.test.util.EmbeddedSingleNodeKafkaCluster.JAAS_KAFKA_PROPS_NAME;
import static io.confluent.ksql.test.util.EmbeddedSingleNodeKafkaCluster.VALID_USER1;
import static io.confluent.ksql.util.KsqlConfig.KSQL_STREAMS_PREFIX;
import static org.hamcrest.MatcherAssert.assertThat;
import static org.hamcrest.Matchers.is;
import static org.mockito.AdditionalMatchers.not;
import static org.mockito.ArgumentMatchers.argThat;
import static org.mockito.ArgumentMatchers.eq;
import static org.mockito.Mockito.any;
import static org.mockito.Mockito.doNothing;
import static org.mockito.Mockito.never;
import static org.mockito.Mockito.verify;

import com.google.common.collect.ImmutableMap;
import io.confluent.common.utils.IntegrationTest;
import io.confluent.ksql.integration.IntegrationTestHarness;
import io.confluent.ksql.integration.Retry;
import io.confluent.ksql.rest.client.BasicCredentials;
import io.confluent.ksql.rest.entity.ClusterStatusResponse;
import io.confluent.ksql.rest.entity.KsqlHostInfoEntity;
import io.confluent.ksql.rest.server.KsqlRestConfig;
import io.confluent.ksql.rest.server.TestKsqlRestApp;
import io.confluent.ksql.security.KsqlAuthorizationProvider;
import io.confluent.ksql.serde.FormatFactory;
import io.confluent.ksql.test.util.KsqlTestFolder;
import io.confluent.ksql.test.util.secure.MultiNodeKeyStore;
import io.confluent.ksql.test.util.secure.MultiNodeTrustStore;
import io.confluent.ksql.test.util.secure.ServerKeyStore;
import io.confluent.ksql.util.KsqlConfig;
import io.confluent.ksql.util.PageViewDataProvider;
import io.vertx.core.net.SocketAddress;
import java.io.IOException;
import java.security.Principal;
import java.util.Map;
import java.util.Optional;
import java.util.concurrent.TimeUnit;
import java.util.function.BiFunction;
import kafka.zookeeper.ZooKeeperClientException;
import org.apache.kafka.common.config.SslConfigs;
import org.apache.kafka.streams.StreamsConfig;
import org.junit.Before;
import org.junit.BeforeClass;
import org.junit.ClassRule;
import org.junit.Test;
import org.junit.experimental.categories.Category;
import org.junit.experimental.runners.Enclosed;
import org.junit.rules.RuleChain;
import org.junit.rules.TemporaryFolder;
import org.junit.runner.RunWith;
import org.mockito.ArgumentMatcher;
import org.mockito.Mock;
import org.mockito.Mockito;
import org.mockito.junit.MockitoJUnitRunner;

@Category({IntegrationTest.class})
@RunWith(Enclosed.class)
public class SystemAuthenticationFunctionalTest {
  private static final ServerKeyStore SERVER_KEY_STORE = new ServerKeyStore();
  @ClassRule
  public static final TemporaryFolder TMP = KsqlTestFolder.temporaryFolder();
  private static PageViewDataProvider PAGE_VIEWS_PROVIDER;
  private static String PAGE_VIEW_TOPIC;
  private static final BiFunction<Integer, String, SocketAddress> LOCALHOST_FACTORY =
      (port, host) -> SocketAddress.inetSocketAddress(port, "localhost");
  private static String PAGE_VIEW_STREAM;

  private static Map<String, Object> JASS_AUTH_CONFIG;
  private static Map<String, Object> COMMON_CONFIG;

  @BeforeClass
  public static void setupClass() {
    PAGE_VIEWS_PROVIDER = new PageViewDataProvider();
    PAGE_VIEW_TOPIC = PAGE_VIEWS_PROVIDER.topicName();
    PAGE_VIEW_STREAM = PAGE_VIEWS_PROVIDER.sourceName();

    JASS_AUTH_CONFIG = ImmutableMap.<String, Object>builder()
        .put("authentication.method", "BASIC")
        .put("authentication.roles", "**")
        // Reuse the Kafka JAAS config for KSQL authentication which has the same valid users
        .put("authentication.realm", JAAS_KAFKA_PROPS_NAME)
        .put(
            KsqlConfig.KSQL_SECURITY_EXTENSION_CLASS,
            MockKsqlSecurityExtension.class.getName()
        )
        .build();

<<<<<<< HEAD
  private static final Map<String, Object> JASS_AUTH_CONFIG = ImmutableMap.<String, Object>builder()
      .put("authentication.method", "BASIC")
      .put("authentication.roles", "**")
      // Reuse the Kafka JAAS config for KSQL authentication which has the same valid users
      .put("authentication.realm", JAAS_KAFKA_PROPS_NAME)
      .put(
          KsqlConfig.KSQL_SECURITY_EXTENSION_CLASS,
          MockKsqlSecurityExtension.class.getName()
      )
      .build();

  private static final Map<String, Object> COMMON_CONFIG = ImmutableMap.<String, Object>builder()
      .put(KsqlRestConfig.KSQL_HEARTBEAT_ENABLE_CONFIG, true)
      .put(KsqlRestConfig.KSQL_HEARTBEAT_SEND_INTERVAL_MS_CONFIG, 1000)
      .put(KsqlRestConfig.KSQL_HEARTBEAT_CHECK_INTERVAL_MS_CONFIG, 3000)
      .put(KsqlRestConfig.KSQL_HEARTBEAT_DISCOVER_CLUSTER_MS_CONFIG, 3000)
      .put(KsqlConfig.KSQL_SERVICE_ID_CONFIG, "system-auth-functional-test")
      .put(KSQL_STREAMS_PREFIX + StreamsConfig.STATE_DIR_CONFIG, getNewStateDir())
      .put(KSQL_STREAMS_PREFIX + StreamsConfig.NUM_STANDBY_REPLICAS_CONFIG, 1)
      .put(KsqlConfig.KSQL_SHUTDOWN_TIMEOUT_MS_CONFIG, 1000)
      .putAll(SERVER_KEY_STORE.keyStoreProps())
      .build();
=======
    COMMON_CONFIG = ImmutableMap.<String, Object>builder()
        .put(KsqlRestConfig.KSQL_HEARTBEAT_ENABLE_CONFIG, true)
        .put(KsqlRestConfig.KSQL_HEARTBEAT_SEND_INTERVAL_MS_CONFIG, 1000)
        .put(KsqlRestConfig.KSQL_HEARTBEAT_CHECK_INTERVAL_MS_CONFIG, 3000)
        .put(KsqlRestConfig.KSQL_HEARTBEAT_DISCOVER_CLUSTER_MS_CONFIG, 3000)
        .put(KSQL_STREAMS_PREFIX + StreamsConfig.STATE_DIR_CONFIG, getNewStateDir(TMP))
        .put(KSQL_STREAMS_PREFIX + StreamsConfig.NUM_STANDBY_REPLICAS_CONFIG, 1)
        .put(KsqlConfig.KSQL_SHUTDOWN_TIMEOUT_MS_CONFIG, 1000)
        .put(KsqlConfig.KSQL_SERVICE_ID_CONFIG, "system-auth-functional-test")
        .putAll(SERVER_KEY_STORE.keyStoreProps())
        .build();
  }
>>>>>>> 4be79930

  private static Map<String, String> internalKeyStoreProps(boolean node1) {
    Map<String, String> keyStoreProps = MultiNodeKeyStore.keyStoreProps();
    Map<String, String> trustStoreProps = MultiNodeTrustStore.trustStoreNode1Node2Props();

    return ImmutableMap.<String, String>builder()
        .put(SslConfigs.SSL_KEYSTORE_LOCATION_CONFIG,
            keyStoreProps.get(SslConfigs.SSL_KEYSTORE_LOCATION_CONFIG))
        .put(SslConfigs.SSL_KEYSTORE_PASSWORD_CONFIG,
            keyStoreProps.get(SslConfigs.SSL_KEYSTORE_PASSWORD_CONFIG))
        .put(SslConfigs.SSL_KEY_PASSWORD_CONFIG,
            keyStoreProps.get(SslConfigs.SSL_KEY_PASSWORD_CONFIG))
        .put(SslConfigs.SSL_TRUSTSTORE_LOCATION_CONFIG,
            trustStoreProps.get(SslConfigs.SSL_TRUSTSTORE_LOCATION_CONFIG))
        .put(SslConfigs.SSL_TRUSTSTORE_PASSWORD_CONFIG,
            trustStoreProps.get(SslConfigs.SSL_TRUSTSTORE_PASSWORD_CONFIG)).build();
  }

  private static final BasicCredentials USER1 = BasicCredentials.of(
      VALID_USER1.username,
      VALID_USER1.password
  );

  private static void commonClassSetup(final IntegrationTestHarness TEST_HARNESS,
      final TestKsqlRestApp REST_APP_0) {
    TEST_HARNESS.ensureTopics(2, PAGE_VIEW_TOPIC);
    TEST_HARNESS.produceRows(PAGE_VIEW_TOPIC, PAGE_VIEWS_PROVIDER, FormatFactory.KAFKA, FormatFactory.JSON);
    RestIntegrationTestUtil.createStream(REST_APP_0, PAGE_VIEWS_PROVIDER, Optional.of(USER1));
    RestIntegrationTestUtil.makeKsqlRequest(
        REST_APP_0,
        "CREATE STREAM S AS SELECT * FROM " + PAGE_VIEW_STREAM + ";",
        Optional.of(USER1)
    );
  }

  @RunWith(MockitoJUnitRunner.class)
  public static class MutualAuth {
    private static int INT_PORT_0 = findFreeLocalPort();
    private static int INT_PORT_1 = findFreeLocalPort();
    private static final KsqlHostInfoEntity host0 = new KsqlHostInfoEntity("node-1.example.com",
        INT_PORT_0);
    private static final KsqlHostInfoEntity host1 = new KsqlHostInfoEntity("node-2.example.com",
        INT_PORT_1);
    private static final IntegrationTestHarness TEST_HARNESS = IntegrationTestHarness.build();
    private static final TestKsqlRestApp REST_APP_0 = TestKsqlRestApp
        .builder(TEST_HARNESS::kafkaBootstrapServers)
        .withEnabledKsqlClient(LOCALHOST_FACTORY)
        .withProperty(KsqlRestConfig.LISTENERS_CONFIG, "http://0.0.0.0:0")
        .withProperty(KsqlRestConfig.ADVERTISED_LISTENER_CONFIG,
            "https://node-1.example.com:" + INT_PORT_0)
        .withProperty(KsqlRestConfig.INTERNAL_LISTENER_CONFIG, "https://0.0.0.0:" + INT_PORT_0)
        .withProperty(KsqlRestConfig.KSQL_INTERNAL_SSL_CLIENT_AUTHENTICATION_CONFIG,
            KsqlRestConfig.SSL_CLIENT_AUTHENTICATION_REQUIRED)
        .withProperty(KsqlRestConfig.KSQL_SSL_KEYSTORE_ALIAS_INTERNAL_CONFIG, "node-1.example.com")
        .withProperties(COMMON_CONFIG)
        .withProperties(JASS_AUTH_CONFIG)
        .withProperties(internalKeyStoreProps(true))
        .build();

    private static final TestKsqlRestApp REST_APP_1 = TestKsqlRestApp
        .builder(TEST_HARNESS::kafkaBootstrapServers)
        .withEnabledKsqlClient(LOCALHOST_FACTORY)
        .withProperty(KsqlRestConfig.LISTENERS_CONFIG, "http://0.0.0.0:0")
        .withProperty(KsqlRestConfig.ADVERTISED_LISTENER_CONFIG,
            "https://node-2.example.com:" + INT_PORT_1)
        .withProperty(KsqlRestConfig.INTERNAL_LISTENER_CONFIG, "https://0.0.0.0:" + INT_PORT_1)
        .withProperty(KsqlRestConfig.KSQL_INTERNAL_SSL_CLIENT_AUTHENTICATION_CONFIG,
            KsqlRestConfig.SSL_CLIENT_AUTHENTICATION_REQUIRED)
        .withProperty(KsqlRestConfig.KSQL_SSL_KEYSTORE_ALIAS_INTERNAL_CONFIG, "node-2.example.com")
        .withProperties(COMMON_CONFIG)
        .withProperties(JASS_AUTH_CONFIG)
        .withProperties(internalKeyStoreProps(false))
        .build();

    @ClassRule
    public static final RuleChain CHAIN = RuleChain
        .outerRule(Retry.of(3, ZooKeeperClientException.class, 3, TimeUnit.SECONDS))
        .around(TEST_HARNESS)
        .around(REST_APP_0)
        .around(REST_APP_1);

    @Mock
    private KsqlAuthorizationProvider authorizationProvider;

    @BeforeClass
    public static void setUpClass() {
      KsqlAuthorizationProvider staticAuthorizationProvider =
          Mockito.mock(KsqlAuthorizationProvider.class);
      MockKsqlSecurityExtension.setAuthorizationProvider(staticAuthorizationProvider);
      allowAccess(staticAuthorizationProvider, USER1, "POST", "/ksql");
      commonClassSetup(TEST_HARNESS, REST_APP_0);
    }

    @Before
    public void setUp() {
      MockKsqlSecurityExtension.setAuthorizationProvider(authorizationProvider);
    }


    @Test(timeout = 60000)
    public void shouldHeartbeatSuccessfully() throws InterruptedException {
      // Given:
      allowAccess(authorizationProvider, USER1, "GET", "/clusterStatus");
      waitForClusterToBeDiscovered(REST_APP_0, 2, Optional.of(USER1));

      // This ensures that we can't hit the initial optimistic alive status
      Thread.sleep(6000);

      // When:
      waitForRemoteServerToChangeStatus(
          REST_APP_0, host0, HighAvailabilityTestUtil::remoteServerIsUp, Optional.of(USER1));
      waitForRemoteServerToChangeStatus(
          REST_APP_0, host1, HighAvailabilityTestUtil::remoteServerIsUp, Optional.of(USER1));
      ClusterStatusResponse response = sendClusterStatusRequest(REST_APP_0, Optional.of(USER1));

      // Then:
      assertThat(response.getClusterStatus().get(host0).getHostAlive(), is(true));
      assertThat(response.getClusterStatus().get(host1).getHostAlive(), is(true));
      verify(authorizationProvider, never())
          .checkEndpointAccess(argThat(new PrincipalMatcher(USER1)), any(),
              not(eq("/clusterStatus")));
    }
  }

  @RunWith(MockitoJUnitRunner.class)
  public static class HttpsNoMutualAuth {
    private static int INT_PORT_0 = findFreeLocalPort();
    private static int INT_PORT_1 = findFreeLocalPort();
    private static final KsqlHostInfoEntity host0 = new KsqlHostInfoEntity("node-1.example.com",
        INT_PORT_0);
    private static final KsqlHostInfoEntity host1 = new KsqlHostInfoEntity("node-2.example.com",
        INT_PORT_1);
    private static final IntegrationTestHarness TEST_HARNESS = IntegrationTestHarness.build();
    private static final TestKsqlRestApp REST_APP_0 = TestKsqlRestApp
        .builder(TEST_HARNESS::kafkaBootstrapServers)
        .withEnabledKsqlClient(LOCALHOST_FACTORY)
        .withProperty(KsqlRestConfig.LISTENERS_CONFIG, "http://0.0.0.0:0")
        .withProperty(KsqlRestConfig.ADVERTISED_LISTENER_CONFIG,
            "https://node-1.example.com:" + INT_PORT_0)
        .withProperty(KsqlRestConfig.INTERNAL_LISTENER_CONFIG, "https://0.0.0.0:" + INT_PORT_0)
        .withProperty(KsqlRestConfig.KSQL_INTERNAL_SSL_CLIENT_AUTHENTICATION_CONFIG,
            KsqlRestConfig.SSL_CLIENT_AUTHENTICATION_NONE)
        .withProperty(KsqlRestConfig.KSQL_SSL_KEYSTORE_ALIAS_INTERNAL_CONFIG, "node-1.example.com")
        .withProperties(COMMON_CONFIG)
        .withProperties(internalKeyStoreProps(true))
        .build();

    private static final TestKsqlRestApp REST_APP_1 = TestKsqlRestApp
        .builder(TEST_HARNESS::kafkaBootstrapServers)
        .withEnabledKsqlClient(LOCALHOST_FACTORY)
        .withProperty(KsqlRestConfig.LISTENERS_CONFIG, "http://0.0.0.0:0")
        .withProperty(KsqlRestConfig.ADVERTISED_LISTENER_CONFIG,
            "https://node-2.example.com:" + INT_PORT_1)
        .withProperty(KsqlRestConfig.INTERNAL_LISTENER_CONFIG, "https://0.0.0.0:" + INT_PORT_1)
        .withProperty(KsqlRestConfig.KSQL_INTERNAL_SSL_CLIENT_AUTHENTICATION_CONFIG,
            KsqlRestConfig.SSL_CLIENT_AUTHENTICATION_NONE)
        .withProperty(KsqlRestConfig.KSQL_SSL_KEYSTORE_ALIAS_INTERNAL_CONFIG, "node-2.example.com")
        .withProperties(COMMON_CONFIG)
        .withProperties(internalKeyStoreProps(false))
        .build();

    @ClassRule
    public static final RuleChain CHAIN = RuleChain
        .outerRule(Retry.of(3, ZooKeeperClientException.class, 3, TimeUnit.SECONDS))
        .around(TEST_HARNESS)
        .around(REST_APP_0)
        .around(REST_APP_1);

    @Mock
    private KsqlAuthorizationProvider authorizationProvider;

    @BeforeClass
    public static void setUpClass() {
      commonClassSetup(TEST_HARNESS, REST_APP_0);
    }

    @Test(timeout = 60000)
    public void shouldHeartbeatSuccessfully() throws InterruptedException {
      // Given:
      waitForClusterToBeDiscovered(REST_APP_0, 2);

      // This ensures that we can't hit the initial optimistic alive status
      Thread.sleep(6000);

      // When:
      waitForRemoteServerToChangeStatus(
          REST_APP_0, host0, HighAvailabilityTestUtil::remoteServerIsUp);
      waitForRemoteServerToChangeStatus(
          REST_APP_0, host1, HighAvailabilityTestUtil::remoteServerIsUp);
      ClusterStatusResponse response = sendClusterStatusRequest(REST_APP_0);

      // Then:
      assertThat(response.getClusterStatus().get(host0).getHostAlive(), is(true));
      assertThat(response.getClusterStatus().get(host1).getHostAlive(), is(true));
    }
  }

  private static void allowAccess(final KsqlAuthorizationProvider ap,
      final BasicCredentials user, final String method, final String path) {
    doNothing().when(ap)
        .checkEndpointAccess(argThat(new PrincipalMatcher(user)), eq(method), eq(path));
  }

  private static class PrincipalMatcher implements ArgumentMatcher<Principal> {

    private final BasicCredentials user;

    PrincipalMatcher(final BasicCredentials user) {
      this.user = user;
    }

    @Override
    public boolean matches(final Principal principal) {
      return this.user.username().equals(principal.getName());
    }
  }

  public static String getNewStateDir(TemporaryFolder rootTempDir) {
    try {
      return rootTempDir.newFolder().getAbsolutePath();
    } catch (final IOException e) {
      throw new AssertionError("Failed to create new state dir", e);
    }
  }
}<|MERGE_RESOLUTION|>--- conflicted
+++ resolved
@@ -105,30 +105,6 @@
         )
         .build();
 
-<<<<<<< HEAD
-  private static final Map<String, Object> JASS_AUTH_CONFIG = ImmutableMap.<String, Object>builder()
-      .put("authentication.method", "BASIC")
-      .put("authentication.roles", "**")
-      // Reuse the Kafka JAAS config for KSQL authentication which has the same valid users
-      .put("authentication.realm", JAAS_KAFKA_PROPS_NAME)
-      .put(
-          KsqlConfig.KSQL_SECURITY_EXTENSION_CLASS,
-          MockKsqlSecurityExtension.class.getName()
-      )
-      .build();
-
-  private static final Map<String, Object> COMMON_CONFIG = ImmutableMap.<String, Object>builder()
-      .put(KsqlRestConfig.KSQL_HEARTBEAT_ENABLE_CONFIG, true)
-      .put(KsqlRestConfig.KSQL_HEARTBEAT_SEND_INTERVAL_MS_CONFIG, 1000)
-      .put(KsqlRestConfig.KSQL_HEARTBEAT_CHECK_INTERVAL_MS_CONFIG, 3000)
-      .put(KsqlRestConfig.KSQL_HEARTBEAT_DISCOVER_CLUSTER_MS_CONFIG, 3000)
-      .put(KsqlConfig.KSQL_SERVICE_ID_CONFIG, "system-auth-functional-test")
-      .put(KSQL_STREAMS_PREFIX + StreamsConfig.STATE_DIR_CONFIG, getNewStateDir())
-      .put(KSQL_STREAMS_PREFIX + StreamsConfig.NUM_STANDBY_REPLICAS_CONFIG, 1)
-      .put(KsqlConfig.KSQL_SHUTDOWN_TIMEOUT_MS_CONFIG, 1000)
-      .putAll(SERVER_KEY_STORE.keyStoreProps())
-      .build();
-=======
     COMMON_CONFIG = ImmutableMap.<String, Object>builder()
         .put(KsqlRestConfig.KSQL_HEARTBEAT_ENABLE_CONFIG, true)
         .put(KsqlRestConfig.KSQL_HEARTBEAT_SEND_INTERVAL_MS_CONFIG, 1000)
@@ -141,7 +117,6 @@
         .putAll(SERVER_KEY_STORE.keyStoreProps())
         .build();
   }
->>>>>>> 4be79930
 
   private static Map<String, String> internalKeyStoreProps(boolean node1) {
     Map<String, String> keyStoreProps = MultiNodeKeyStore.keyStoreProps();
