--- conflicted
+++ resolved
@@ -127,10 +127,7 @@
         appender = new TestAppender();
         logger = Logger.getRootLogger();
         logger.addAppender(appender);
-<<<<<<< HEAD
-=======
-
->>>>>>> 48b907df
+
         if (FileUtils.fileExists(stateDir)) {
             FileUtils.cleanDirectory(stateDir);
         }
