--- conflicted
+++ resolved
@@ -127,10 +127,7 @@
         appender = new TestAppender();
         logger = Logger.getRootLogger();
         logger.addAppender(appender);
-<<<<<<< HEAD
-=======
-
->>>>>>> 8f5e1dc3
+
         if (FileUtils.fileExists(stateDir)) {
             FileUtils.cleanDirectory(stateDir);
         }
