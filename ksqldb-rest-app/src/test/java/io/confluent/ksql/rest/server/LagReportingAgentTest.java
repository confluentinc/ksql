--- conflicted
+++ resolved
@@ -266,10 +266,7 @@
     when(query0.getAllLocalStorePartitionLags()).thenReturn(query0Lag);
     when(query0.getQueryId()).thenReturn(new QueryId(QUERY_ID0));
     when(query1.getAllLocalStorePartitionLags()).thenReturn(query1Lag);
-<<<<<<< HEAD
     when(query1.getQueryId()).thenReturn(new QueryId(QUERY_ID1));
-=======
-    when(query1.getQueryApplicationId()).thenReturn(QUERY_ID1);
   }
 
   @Test
@@ -308,7 +305,6 @@
   public void shouldSendLags_networkError() {
     // Given:
     setupLags();
->>>>>>> 9444fe1d
     SendLagService sendLagService = lagReportingAgent.new SendLagService();
     doThrow(new RuntimeException("Error!"))
         .when(ksqlClient).makeAsyncLagReportRequest(eq(URI.create("http://host1:1234/")), any());
