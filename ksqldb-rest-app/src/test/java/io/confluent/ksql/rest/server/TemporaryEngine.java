/*
 * Copyright 2019 Confluent Inc.
 *
 * Licensed under the Confluent Community License (the "License"); you may not use
 * this file except in compliance with the License.  You may obtain a copy of the
 * License at
 *
 * http://www.confluent.io/confluent-community-license
 *
 * Unless required by applicable law or agreed to in writing, software
 * distributed under the License is distributed on an "AS IS" BASIS, WITHOUT
 * WARRANTIES OF ANY KIND, either express or implied.  See the License for the
 * specific language governing permissions and limitations under the License.
 */

package io.confluent.ksql.rest.server;

import com.google.common.collect.ImmutableList;
import com.google.common.collect.ImmutableMap;
import com.google.common.collect.ImmutableSet;
import edu.umd.cs.findbugs.annotations.SuppressFBWarnings;
import io.confluent.ksql.KsqlConfigTestUtil;
import io.confluent.ksql.config.SessionConfig;
import io.confluent.ksql.engine.KsqlEngine;
import io.confluent.ksql.engine.KsqlEngineTestUtil;
import io.confluent.ksql.execution.ddl.commands.KsqlTopic;
import io.confluent.ksql.function.InternalFunctionRegistry;
<<<<<<< HEAD
import io.confluent.ksql.function.UserFunctionLoaderTestUtil;
=======
import io.confluent.ksql.function.KsqlScalarFunction;
import io.confluent.ksql.function.UdafLoader;
import io.confluent.ksql.function.UdfLoader;
import io.confluent.ksql.function.UdtfLoader;
import io.confluent.ksql.function.udaf.offset.LatestByOffset;
>>>>>>> cc69c203
import io.confluent.ksql.function.udf.Udf;
import io.confluent.ksql.function.udf.UdfDescription;
import io.confluent.ksql.function.udf.UdfParameter;
import io.confluent.ksql.function.udtf.Udtf;
import io.confluent.ksql.function.udtf.UdtfDescription;
import io.confluent.ksql.metastore.MetaStoreImpl;
import io.confluent.ksql.metastore.MutableMetaStore;
import io.confluent.ksql.metastore.model.DataSource;
import io.confluent.ksql.metastore.model.DataSource.DataSourceType;
import io.confluent.ksql.metastore.model.KsqlStream;
import io.confluent.ksql.metastore.model.KsqlTable;
import io.confluent.ksql.metrics.MetricCollectors;
import io.confluent.ksql.name.ColumnName;
import io.confluent.ksql.name.SourceName;
import io.confluent.ksql.parser.DefaultKsqlParser;
import io.confluent.ksql.schema.ksql.LogicalSchema;
import io.confluent.ksql.schema.ksql.SystemColumns;
import io.confluent.ksql.schema.ksql.types.SqlTypes;
import io.confluent.ksql.serde.FormatFactory;
import io.confluent.ksql.serde.FormatInfo;
import io.confluent.ksql.serde.KeyFormat;
import io.confluent.ksql.serde.SerdeFeatures;
import io.confluent.ksql.serde.ValueFormat;
import io.confluent.ksql.services.FakeKafkaTopicClient;
import io.confluent.ksql.services.ServiceContext;
import io.confluent.ksql.services.TestServiceContext;
import io.confluent.ksql.statement.ConfiguredStatement;
import io.confluent.ksql.util.KsqlConfig;
import java.util.Collections;
import java.util.List;
import java.util.Map;
import java.util.Optional;
import java.util.Set;
import org.junit.rules.ExternalResource;

public class TemporaryEngine extends ExternalResource {

  public static final LogicalSchema SCHEMA = LogicalSchema.builder()
      .keyColumn(SystemColumns.ROWKEY_NAME, SqlTypes.STRING)
      .valueColumn(ColumnName.of("val"), SqlTypes.STRING)
      .valueColumn(ColumnName.of("val2"), SqlTypes.decimal(2, 1))
      .valueColumn(ColumnName.of("ADDRESS"), SqlTypes.struct()
          .field("STREET", SqlTypes.STRING)
          .field("STATE", SqlTypes.STRING)
          .build())
      .build();

  private MutableMetaStore metaStore;

  private KsqlConfig ksqlConfig;
  private KsqlEngine engine;
  private ServiceContext serviceContext;
  private ImmutableMap<String, Object> configs = ImmutableMap.of();

  @Override
  protected void before() {
    final InternalFunctionRegistry functionRegistry = new InternalFunctionRegistry();
    metaStore = new MetaStoreImpl(functionRegistry);

    serviceContext = TestServiceContext.create();
    engine = (KsqlEngineTestUtil.createKsqlEngine(getServiceContext(), metaStore,
        new MetricCollectors()
    ));

    ksqlConfig = KsqlConfigTestUtil.create(
        "localhost:9092",
        ImmutableMap.<String, Object>builder()
            .putAll(configs)
            .put("ksql.command.topic.suffix", "commands")
            .put(KsqlRestConfig.LISTENERS_CONFIG, "http://localhost:8088")
            .build()
    );
<<<<<<< HEAD
    UserFunctionLoaderTestUtil.loadUserFunctions(
            functionRegistry,
            ImmutableSet.of("TestUdf1", "MaxKudaf", "TestUdtf1", "TestUdtf2")
    );
=======

    final SqlTypeParser typeParser = SqlTypeParser.create(TypeRegistry.EMPTY);
    final Optional<Metrics> noMetrics = Optional.empty();
    final UdfLoader udfLoader = new UdfLoader(functionRegistry, noMetrics, typeParser, true);
    udfLoader.loadUdfFromClass(TestUdf1.class, "test");
    final UdafLoader udafLoader = new UdafLoader(functionRegistry, noMetrics, typeParser);
    udafLoader.loadUdafFromClass(LatestByOffset.class, KsqlScalarFunction.INTERNAL_PATH);
    final UdtfLoader udtfLoader = new UdtfLoader(functionRegistry, noMetrics, typeParser, true);
    udtfLoader.loadUdtfFromClass(TestUdtf1.class, "whatever");
    udtfLoader.loadUdtfFromClass(TestUdtf2.class, "whatever");
>>>>>>> cc69c203
  }

  public TemporaryEngine withConfigs(final Map<String, Object> configs) {
    this.configs = ImmutableMap.copyOf(configs);
    return this;
  }

  @Override
  protected void after() {
    engine.close();
    serviceContext.close();
  }

  public <T extends DataSource> T givenSource(
      final DataSourceType type,
      final String name
  ) {
    return givenSource(type, name, Collections.emptySet());
  }

  @SuppressWarnings("unchecked")
  public <T extends DataSource> T givenSource(
      final DataSourceType type,
      final String name,
      final Set<SourceName> sourceReferences
      ) {
    givenKafkaTopic(name);

    final KsqlTopic topic = new KsqlTopic(
        name,
        KeyFormat.nonWindowed(FormatInfo.of(FormatFactory.KAFKA.name()), SerdeFeatures.of()),
        ValueFormat.of(FormatInfo.of(FormatFactory.JSON.name()), SerdeFeatures.of())
    );

    final DataSource source;
    switch (type) {
      case KSTREAM:
        source =
            new KsqlStream<>(
                "statement",
                SourceName.of(name),
                SCHEMA,
                Optional.empty(),
                false,
                topic,
                false
            );
        break;
      case KTABLE:
        source =
            new KsqlTable<>(
                "statement",
                SourceName.of(name),
                SCHEMA,
                Optional.empty(),
                false,
                topic,
                false
            );
        break;
      default:
        throw new IllegalArgumentException(type.toString());
    }
    metaStore.putSource(source, false);
    metaStore.addSourceReferences(source.getName(), sourceReferences);

    return (T) source;
  }

  public void givenKafkaTopic(final String name) {
    ((FakeKafkaTopicClient) getServiceContext().getTopicClient())
        .preconditionTopicExists(name, 1, (short) 1, Collections.emptyMap());
  }

  public ConfiguredStatement<?> configure(final String sql) {
    return ConfiguredStatement.of(getEngine().prepare(new DefaultKsqlParser().parse(sql).get(0)),
        SessionConfig.of(ksqlConfig, ImmutableMap.of()));
  }

  @SuppressFBWarnings(value = "EI_EXPOSE_REP")
  public KsqlConfig getKsqlConfig() {
    return ksqlConfig;
  }

  @SuppressFBWarnings(value = "EI_EXPOSE_REP")
  public KsqlEngine getEngine() {
    return engine;
  }

  public ServiceContext getServiceContext() {
    return serviceContext;
  }

  @SuppressWarnings({"MethodMayBeStatic", "unused"}) // Invoked via reflection
  @UdtfDescription(name = "test_udtf1", description = "test_udtf1 description")
  public static class TestUdtf1 {

    @Udtf(description = "test_udtf1 int")
    public List<Integer> foo1(@UdfParameter(value = "foo") final int foo) {
      return ImmutableList.of(1);
    }

    @Udtf(description = "test_udtf1 double")
    public List<Double> foo2(@UdfParameter(value = "foo") final double foo) {
      return ImmutableList.of(1.0d);
    }
  }

  @SuppressWarnings({"MethodMayBeStatic", "unused"}) // Invoked via reflection
  @UdtfDescription(name = "test_udtf2", description = "test_udtf2 description")
  public static class TestUdtf2 {

    @Udtf
    public List<Integer> foo1(@UdfParameter(value = "foo") final int foo) {
      return ImmutableList.of(1);
    }

    @Udtf
    public List<Double> foo2(@UdfParameter(value = "foo") final double foo) {
      return ImmutableList.of(1.0d);
    }
  }

  @UdfDescription(
      name = "test_udf_1",
      description = "description for test_udf_1")
  public static class TestUdf1 {

    @Udf
    public Integer doUdf1Int(
        @UdfParameter(value = "foo", description = "the int param") final int foo) {
      return 1;
    }

    @Udtf
    public Double doUdf1Double(
        @UdfParameter(value = "foo", description = "the double param") final double foo) {
      return 1.0d;
    }
  }


}<|MERGE_RESOLUTION|>--- conflicted
+++ resolved
@@ -25,15 +25,7 @@
 import io.confluent.ksql.engine.KsqlEngineTestUtil;
 import io.confluent.ksql.execution.ddl.commands.KsqlTopic;
 import io.confluent.ksql.function.InternalFunctionRegistry;
-<<<<<<< HEAD
 import io.confluent.ksql.function.UserFunctionLoaderTestUtil;
-=======
-import io.confluent.ksql.function.KsqlScalarFunction;
-import io.confluent.ksql.function.UdafLoader;
-import io.confluent.ksql.function.UdfLoader;
-import io.confluent.ksql.function.UdtfLoader;
-import io.confluent.ksql.function.udaf.offset.LatestByOffset;
->>>>>>> cc69c203
 import io.confluent.ksql.function.udf.Udf;
 import io.confluent.ksql.function.udf.UdfDescription;
 import io.confluent.ksql.function.udf.UdfParameter;
@@ -106,23 +98,12 @@
             .put(KsqlRestConfig.LISTENERS_CONFIG, "http://localhost:8088")
             .build()
     );
-<<<<<<< HEAD
+
+
     UserFunctionLoaderTestUtil.loadUserFunctions(
             functionRegistry,
-            ImmutableSet.of("TestUdf1", "MaxKudaf", "TestUdtf1", "TestUdtf2")
+            ImmutableSet.of("TestUdf1", "MaxKudaf", "LatestByOffset", "TestUdtf1", "TestUdtf2")
     );
-=======
-
-    final SqlTypeParser typeParser = SqlTypeParser.create(TypeRegistry.EMPTY);
-    final Optional<Metrics> noMetrics = Optional.empty();
-    final UdfLoader udfLoader = new UdfLoader(functionRegistry, noMetrics, typeParser, true);
-    udfLoader.loadUdfFromClass(TestUdf1.class, "test");
-    final UdafLoader udafLoader = new UdafLoader(functionRegistry, noMetrics, typeParser);
-    udafLoader.loadUdafFromClass(LatestByOffset.class, KsqlScalarFunction.INTERNAL_PATH);
-    final UdtfLoader udtfLoader = new UdtfLoader(functionRegistry, noMetrics, typeParser, true);
-    udtfLoader.loadUdtfFromClass(TestUdtf1.class, "whatever");
-    udtfLoader.loadUdtfFromClass(TestUdtf2.class, "whatever");
->>>>>>> cc69c203
   }
 
   public TemporaryEngine withConfigs(final Map<String, Object> configs) {
