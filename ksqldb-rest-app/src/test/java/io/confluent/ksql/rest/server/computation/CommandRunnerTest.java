--- conflicted
+++ resolved
@@ -55,11 +55,8 @@
 import java.util.function.Function;
 import java.util.function.Supplier;
 
-<<<<<<< HEAD
 import org.apache.kafka.clients.consumer.OffsetOutOfRangeException;
 import org.apache.kafka.common.TopicPartition;
-=======
->>>>>>> 2b29ee08
 import org.apache.kafka.common.errors.SerializationException;
 import org.apache.kafka.common.serialization.Deserializer;
 import org.junit.Before;
@@ -77,10 +74,7 @@
   private static final long COMMAND_RUNNER_HEALTH_TIMEOUT = 1000;
   private static final String BACKUP_CORRUPTED_ERROR_MESSAGE = "corrupted";
   private static final String INCOMPATIBLE_COMMANDS_ERROR_MESSAGE = "incompatible";
-<<<<<<< HEAD
   private static final String MISSING_COMMAND_TOPIC_ERROR_MESSAGE = "command topic missing";
-=======
->>>>>>> 2b29ee08
 
   @Mock
   private InteractiveStatementExecutor statementExecutor;
@@ -113,13 +107,8 @@
   @Mock
   private Deserializer<Command> commandDeserializer;
   @Mock
-<<<<<<< HEAD
-  private Supplier<Boolean> backupCorrupted;
-  @Mock
   private Supplier<Boolean> commandTopicExists;
   @Mock
-=======
->>>>>>> 2b29ee08
   private Errors errorHandler;
   @Captor
   private ArgumentCaptor<Runnable> threadTaskCaptor;
@@ -142,19 +131,12 @@
     doNothing().when(incompatibleCommandChecker).accept(queuedCommand3);
 
     when(commandStore.corruptionDetected()).thenReturn(false);
-<<<<<<< HEAD
     when(commandTopicExists.get()).thenReturn(true);
     when(compactor.apply(any())).thenAnswer(inv -> inv.getArgument(0));
     when(errorHandler.commandRunnerDegradedIncompatibleCommandsErrorMessage()).thenReturn(INCOMPATIBLE_COMMANDS_ERROR_MESSAGE);
     when(errorHandler.commandRunnerDegradedBackupCorruptedErrorMessage()).thenReturn(BACKUP_CORRUPTED_ERROR_MESSAGE);
     when(errorHandler.commandRunnerDegradedCommandTopicDeletedErrorMessage()).thenReturn(MISSING_COMMAND_TOPIC_ERROR_MESSAGE);
     
-=======
-    when(compactor.apply(any())).thenAnswer(inv -> inv.getArgument(0));
-    when(errorHandler.commandRunnerDegradedIncompatibleCommandsErrorMessage()).thenReturn(INCOMPATIBLE_COMMANDS_ERROR_MESSAGE);
-    when(errorHandler.commandRunnerDegradedBackupCorruptedErrorMessage()).thenReturn(BACKUP_CORRUPTED_ERROR_MESSAGE);
-
->>>>>>> 2b29ee08
     givenQueuedCommands(queuedCommand1, queuedCommand2, queuedCommand3);
 
     commandRunner = new CommandRunner(
@@ -171,12 +153,8 @@
         compactor,
         incompatibleCommandChecker,
         commandDeserializer,
-<<<<<<< HEAD
         errorHandler,
         commandTopicExists
-=======
-        errorHandler
->>>>>>> 2b29ee08
     );
   }
 
@@ -361,7 +339,6 @@
     assertThat(commandRunner.checkCommandRunnerStatus(), is(CommandRunner.CommandRunnerStatus.DEGRADED));
     assertThat(commandRunner.getCommandRunnerDegradedWarning(), is(BACKUP_CORRUPTED_ERROR_MESSAGE));
     assertThat(commandRunner.getCommandRunnerDegradedReason(), is(CommandRunner.CommandRunnerDegradedReason.CORRUPTED));
-<<<<<<< HEAD
   }
 
   @Test
@@ -379,8 +356,6 @@
     assertThat(commandRunner.checkCommandRunnerStatus(), is(CommandRunner.CommandRunnerStatus.DEGRADED));
     assertThat(commandRunner.getCommandRunnerDegradedWarning(), is(MISSING_COMMAND_TOPIC_ERROR_MESSAGE));
     assertThat(commandRunner.getCommandRunnerDegradedReason(), is(CommandRunner.CommandRunnerDegradedReason.COMMAND_TOPIC_DELETED));
-=======
->>>>>>> 2b29ee08
   }
 
   @Test
