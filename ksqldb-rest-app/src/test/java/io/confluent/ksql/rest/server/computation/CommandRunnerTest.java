--- conflicted
+++ resolved
@@ -55,11 +55,8 @@
 import java.util.function.Function;
 import java.util.function.Supplier;
 
-<<<<<<< HEAD
 import org.apache.kafka.clients.consumer.OffsetOutOfRangeException;
 import org.apache.kafka.common.TopicPartition;
-=======
->>>>>>> 6e8a7e23
 import org.apache.kafka.common.errors.SerializationException;
 import org.apache.kafka.common.serialization.Deserializer;
 import org.junit.Before;
@@ -77,10 +74,7 @@
   private static final long COMMAND_RUNNER_HEALTH_TIMEOUT = 1000;
   private static final String BACKUP_CORRUPTED_ERROR_MESSAGE = "corrupted";
   private static final String INCOMPATIBLE_COMMANDS_ERROR_MESSAGE = "incompatible";
-<<<<<<< HEAD
   private static final String MISSING_COMMAND_TOPIC_ERROR_MESSAGE = "command topic missing";
-=======
->>>>>>> 6e8a7e23
 
   @Mock
   private InteractiveStatementExecutor statementExecutor;
@@ -113,13 +107,10 @@
   @Mock
   private Deserializer<Command> commandDeserializer;
   @Mock
-<<<<<<< HEAD
   private Supplier<Boolean> backupCorrupted;
   @Mock
   private Supplier<Boolean> commandTopicExists;
   @Mock
-=======
->>>>>>> 6e8a7e23
   private Errors errorHandler;
   @Captor
   private ArgumentCaptor<Runnable> threadTaskCaptor;
@@ -141,20 +132,13 @@
     doNothing().when(incompatibleCommandChecker).accept(queuedCommand2);
     doNothing().when(incompatibleCommandChecker).accept(queuedCommand3);
 
-<<<<<<< HEAD
-    when(backupCorrupted.get()).thenReturn(false);
+    when(commandStore.corruptionDetected()).thenReturn(false);
     when(commandTopicExists.get()).thenReturn(true);
     when(compactor.apply(any())).thenAnswer(inv -> inv.getArgument(0));
     when(errorHandler.commandRunnerDegradedIncompatibleCommandsErrorMessage()).thenReturn(INCOMPATIBLE_COMMANDS_ERROR_MESSAGE);
     when(errorHandler.commandRunnerDegradedBackupCorruptedErrorMessage()).thenReturn(BACKUP_CORRUPTED_ERROR_MESSAGE);
     when(errorHandler.commandRunnerDegradedCommandTopicDeletedErrorMessage()).thenReturn(MISSING_COMMAND_TOPIC_ERROR_MESSAGE);
-=======
-    when(commandStore.corruptionDetected()).thenReturn(false);
-    when(compactor.apply(any())).thenAnswer(inv -> inv.getArgument(0));
-    when(errorHandler.commandRunnerDegradedIncompatibleCommandsErrorMessage()).thenReturn(INCOMPATIBLE_COMMANDS_ERROR_MESSAGE);
-    when(errorHandler.commandRunnerDegradedBackupCorruptedErrorMessage()).thenReturn(BACKUP_CORRUPTED_ERROR_MESSAGE);
->>>>>>> 6e8a7e23
-
+    
     givenQueuedCommands(queuedCommand1, queuedCommand2, queuedCommand3);
 
     commandRunner = new CommandRunner(
@@ -171,13 +155,8 @@
         compactor,
         incompatibleCommandChecker,
         commandDeserializer,
-<<<<<<< HEAD
-        backupCorrupted,
         errorHandler,
         commandTopicExists
-=======
-        errorHandler
->>>>>>> 6e8a7e23
     );
   }
 
@@ -340,9 +319,6 @@
     assertThat(commandRunner.checkCommandRunnerStatus(), is(CommandRunner.CommandRunnerStatus.DEGRADED));
     assertThat(commandRunner.getCommandRunnerDegradedWarning(), is(INCOMPATIBLE_COMMANDS_ERROR_MESSAGE));
     assertThat(commandRunner.getCommandRunnerDegradedReason(), is(CommandRunner.CommandRunnerDegradedReason.INCOMPATIBLE_COMMAND));
-<<<<<<< HEAD
-    verify(statementExecutor, never()).handleRestore(queuedCommand3);
-=======
     verify(statementExecutor, never()).handleStatement(queuedCommand3);
   }
 
@@ -365,7 +341,6 @@
     assertThat(commandRunner.checkCommandRunnerStatus(), is(CommandRunner.CommandRunnerStatus.DEGRADED));
     assertThat(commandRunner.getCommandRunnerDegradedWarning(), is(BACKUP_CORRUPTED_ERROR_MESSAGE));
     assertThat(commandRunner.getCommandRunnerDegradedReason(), is(CommandRunner.CommandRunnerDegradedReason.CORRUPTED));
->>>>>>> 6e8a7e23
   }
 
   @Test
@@ -375,32 +350,14 @@
     when(commandTopicExists.get()).thenReturn(false);
 
     // When:
-    commandRunner.fetchAndRunCommands();
+    commandRunner.start();
+
+    final Runnable threadTask = getThreadTask();
+    threadTask.run();
 
     assertThat(commandRunner.checkCommandRunnerStatus(), is(CommandRunner.CommandRunnerStatus.DEGRADED));
     assertThat(commandRunner.getCommandRunnerDegradedWarning(), is(MISSING_COMMAND_TOPIC_ERROR_MESSAGE));
     assertThat(commandRunner.getCommandRunnerDegradedReason(), is(CommandRunner.CommandRunnerDegradedReason.COMMAND_TOPIC_DELETED));
-  }
-
-  @Test
-  public void shouldNotProcessCommandTopicIfBackupCorrupted() throws InterruptedException {
-    // Given:
-    when(backupCorrupted.get()).thenReturn(true);
-
-    // When:
-    commandRunner.start();
-    verify(commandStore, never()).close();
-    final Runnable threadTask = getThreadTask();
-    threadTask.run();
-
-    // Then:
-    final InOrder inOrder = inOrder(executor, commandStore);
-    inOrder.verify(commandStore).wakeup();
-    inOrder.verify(executor).awaitTermination(anyLong(), any());
-    inOrder.verify(commandStore).close();
-    assertThat(commandRunner.checkCommandRunnerStatus(), is(CommandRunner.CommandRunnerStatus.DEGRADED));
-    assertThat(commandRunner.getCommandRunnerDegradedWarning(), is(BACKUP_CORRUPTED_ERROR_MESSAGE));
-    assertThat(commandRunner.getCommandRunnerDegradedReason(), is(CommandRunner.CommandRunnerDegradedReason.CORRUPTED));
   }
 
   @Test
