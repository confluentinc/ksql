/*
 * Copyright 2018 Confluent Inc.
 *
 * Licensed under the Confluent Community License (the "License"); you may not use
 * this file except in compliance with the License.  You may obtain a copy of the
 * License at
 *
 * http://www.confluent.io/confluent-community-license
 *
 * Unless required by applicable law or agreed to in writing, software
 * distributed under the License is distributed on an "AS IS" BASIS, WITHOUT
 * WARRANTIES OF ANY KIND, either express or implied.  See the License for the
 * specific language governing permissions and limitations under the License.
 */

package io.confluent.ksql.rest.server.computation;

import static java.util.Collections.emptyMap;
import static org.hamcrest.CoreMatchers.containsString;
import static org.hamcrest.CoreMatchers.equalTo;
import static org.hamcrest.MatcherAssert.assertThat;
import static org.hamcrest.Matchers.is;
import static org.hamcrest.Matchers.not;
import static org.junit.Assert.assertEquals;
import static org.junit.Assert.assertThrows;
import static org.mockito.ArgumentMatchers.any;
import static org.mockito.ArgumentMatchers.anyLong;
import static org.mockito.ArgumentMatchers.argThat;
import static org.mockito.Mockito.eq;
import static org.mockito.Mockito.mock;
import static org.mockito.Mockito.times;
import static org.mockito.Mockito.verify;
import static org.mockito.Mockito.when;

import com.google.common.collect.ImmutableList;
import com.google.common.collect.ImmutableMap;
import edu.umd.cs.findbugs.annotations.SuppressFBWarnings;
import io.confluent.ksql.KsqlConfigTestUtil;
import io.confluent.ksql.KsqlExecutionContext.ExecuteResult;
import io.confluent.ksql.config.SessionConfig;
import io.confluent.ksql.engine.KsqlEngine;
import io.confluent.ksql.engine.KsqlEngineTestUtil;
import io.confluent.ksql.engine.KsqlPlan;
import io.confluent.ksql.function.InternalFunctionRegistry;
import io.confluent.ksql.integration.Retry;
import io.confluent.ksql.internal.KsqlEngineMetrics;
import io.confluent.ksql.metastore.MetaStoreImpl;
import io.confluent.ksql.parser.KsqlParser.PreparedStatement;
import io.confluent.ksql.parser.tree.CreateStream;
import io.confluent.ksql.parser.tree.CreateStreamAsSelect;
import io.confluent.ksql.parser.tree.DropStream;
import io.confluent.ksql.parser.tree.Statement;
import io.confluent.ksql.parser.tree.TerminateQuery;
import io.confluent.ksql.planner.plan.ConfiguredKsqlPlan;
import io.confluent.ksql.query.QueryId;
import io.confluent.ksql.query.id.SpecificQueryIdGenerator;
import io.confluent.ksql.rest.entity.CommandId;
import io.confluent.ksql.rest.entity.CommandId.Action;
import io.confluent.ksql.rest.entity.CommandId.Type;
import io.confluent.ksql.rest.entity.CommandStatus;
import io.confluent.ksql.rest.entity.CommandStatus.Status;
import io.confluent.ksql.rest.server.StatementParser;
import io.confluent.ksql.services.FakeKafkaTopicClient;
import io.confluent.ksql.services.ServiceContext;
import io.confluent.ksql.services.TestServiceContext;
import io.confluent.ksql.statement.ConfiguredStatement;
import io.confluent.ksql.test.util.EmbeddedSingleNodeKafkaCluster;
import io.confluent.ksql.util.KsqlConfig;
import io.confluent.ksql.util.KsqlException;
import io.confluent.ksql.util.KsqlStatementException;
import io.confluent.ksql.util.Pair;
import io.confluent.ksql.util.PersistentQueryMetadata;
import java.util.ArrayList;
import java.util.Collections;
import java.util.List;
import java.util.Map;
import java.util.Optional;
import java.util.concurrent.TimeUnit;
import kafka.zookeeper.ZooKeeperClientException;
import org.apache.kafka.common.serialization.Deserializer;
import org.apache.kafka.streams.StreamsConfig;
import org.hamcrest.CoreMatchers;
import org.junit.After;
import org.junit.Assert;
import org.junit.Before;
import org.junit.ClassRule;
import org.junit.Test;
import org.junit.rules.RuleChain;
import org.junit.runner.RunWith;
import org.mockito.ArgumentCaptor;
import org.mockito.ArgumentMatcher;
import org.mockito.InOrder;
import org.mockito.Mock;
import org.mockito.Mockito;
import org.mockito.junit.MockitoJUnitRunner;

@RunWith(MockitoJUnitRunner.class)
public class InteractiveStatementExecutorTest {
  private static final String CREATE_STREAM_FOO_STATEMENT = "CREATE STREAM foo ("
      + "biz bigint,"
      + " baz varchar) "
      + "WITH (kafka_topic = 'foo', "
      + "value_format = 'json');";
  private static final CommandId COMMAND_ID = new CommandId(Type.STREAM, "foo", Action.CREATE);
  private static final QueryId QUERY_ID = new QueryId("qid");

  private KsqlEngine ksqlEngine;
  private StatementParser statementParser;
  private InteractiveStatementExecutor statementExecutor;
  private KsqlConfig ksqlConfig;
  private ServiceContext serviceContext;
  private InteractiveStatementExecutor statementExecutorWithMocks;

  @Mock
  private StatementParser mockParser;
  @Mock
  private SpecificQueryIdGenerator mockQueryIdGenerator;
  @Mock
  private KsqlEngine mockEngine;
  @Mock
  private PersistentQueryMetadata mockQueryMetadata;
  @Mock
  private QueuedCommand queuedCommand;
  @Mock
  private KsqlPlan plan;
  @Mock
  private CommandStatusFuture status;
  @Mock
  private Deserializer<Command> commandDeserializer;

  private Command plannedCommand;

  @Before
  public void setUp() {
    ksqlConfig = KsqlConfigTestUtil.create(
        CLUSTER,
        ImmutableMap.of(StreamsConfig.APPLICATION_SERVER_CONFIG, "http://host:1234")
    );

    final FakeKafkaTopicClient fakeKafkaTopicClient = new FakeKafkaTopicClient();
    fakeKafkaTopicClient.createTopic("pageview_topic", 1, (short) 1, emptyMap());
    fakeKafkaTopicClient.createTopic("foo", 1, (short) 1, emptyMap());
    fakeKafkaTopicClient.createTopic("pageview_topic_json", 1, (short) 1, emptyMap());
    serviceContext = TestServiceContext.create(fakeKafkaTopicClient);
    final SpecificQueryIdGenerator hybridQueryIdGenerator = new SpecificQueryIdGenerator();
    ksqlEngine = KsqlEngineTestUtil.createKsqlEngine(
        serviceContext,
        new MetaStoreImpl(new InternalFunctionRegistry()),
        (engine) -> new KsqlEngineMetrics("", engine, Collections.emptyMap(), Optional.empty()),
        hybridQueryIdGenerator
    );

    statementParser = new StatementParser(ksqlEngine);
    statementExecutor = new InteractiveStatementExecutor(
        serviceContext,
        ksqlEngine,
        statementParser,
        hybridQueryIdGenerator,
        InternalTopicSerdes.deserializer(Command.class)
    );
    statementExecutorWithMocks = new InteractiveStatementExecutor(
        serviceContext,
        mockEngine,
        mockParser,
        mockQueryIdGenerator,
        commandDeserializer
    );

    statementExecutor.configure(ksqlConfig);
    statementExecutorWithMocks.configure(ksqlConfig);

    plannedCommand = new Command(
        CREATE_STREAM_FOO_STATEMENT,
        emptyMap(),
        ksqlConfig.getAllConfigPropsWithSecretsObfuscated(),
        Optional.of(plan)
    );
  }

  @After
  public void tearDown() {
    ksqlEngine.close();
    serviceContext.close();
  }

  private static final EmbeddedSingleNodeKafkaCluster CLUSTER = EmbeddedSingleNodeKafkaCluster.build();

  @ClassRule
  public static final RuleChain CLUSTER_WITH_RETRY = RuleChain
      .outerRule(Retry.of(3, ZooKeeperClientException.class, 3, TimeUnit.SECONDS))
      .around(CLUSTER);

  @Test(expected = IllegalArgumentException.class)
  public void shouldThrowOnConfigureIfAppServerNotSet() {
    // Given:
    final KsqlConfig configNoAppServer = new KsqlConfig(ImmutableMap.of());

    // When:
    statementExecutorWithMocks.configure(configNoAppServer);
  }

  @Test(expected = IllegalStateException.class)
  public void shouldThrowOnHandleStatementIfNotConfigured() {
    // Given:
    statementExecutor = new InteractiveStatementExecutor(
        serviceContext,
        mockEngine,
        mockParser,
        mockQueryIdGenerator,
        commandDeserializer
    );

    // When:
    statementExecutor.handleStatement(queuedCommand);
  }

  @Test(expected = IllegalStateException.class)
  public void shouldThrowOnHandleRestoreIfNotConfigured() {
    // Given:
    statementExecutor = new InteractiveStatementExecutor(
        serviceContext,
        mockEngine,
        mockParser,
        mockQueryIdGenerator,
        commandDeserializer
    );

    // When:
    statementExecutor.handleRestore(queuedCommand);
  }

  @Test
  public void shouldThrowOnUnexpectedException() {
    // Given:
    final String statementText = "mama said knock you out";

    final RuntimeException exception = new RuntimeException("i'm gonna knock you out");
    when(mockParser.parseSingleStatement(statementText)).thenThrow(exception);
    final Command command = new Command(
        statementText,
        emptyMap(),
        emptyMap(),
        Optional.empty()
    );
    final CommandId commandId = new CommandId(
        CommandId.Type.STREAM, "_CSASGen", CommandId.Action.CREATE);

    // When:
    try {
      handleStatement(statementExecutorWithMocks, command, commandId, Optional.empty(), 0);
      Assert.fail("handleStatement should throw");
    } catch (final RuntimeException caughtException) {
      // Then:
      assertThat(caughtException, is(exception));
    }
  }

  @Test
  public void shouldBuildQueriesWithPersistedConfig() {
    // Given:
    final KsqlConfig originalConfig = new KsqlConfig(
        Collections.singletonMap(
            KsqlConfig.KSQL_PERSISTENT_QUERY_NAME_PREFIX_CONFIG, "not-the-default"));

    // get a statement instance
    final String ddlText
        = "CREATE STREAM pageviews (viewtime bigint, pageid varchar) " +
        "WITH (kafka_topic='pageview_topic', VALUE_FORMAT='json');";
    final String statementText
        = "CREATE STREAM user1pv AS select * from pageviews WHERE userid = 'user1';";
    final PreparedStatement<?> ddlStatement = statementParser.parseSingleStatement(ddlText);
    final ConfiguredStatement<?> configuredStatement =
        ConfiguredStatement
            .of(ddlStatement, SessionConfig.of(originalConfig, emptyMap()));
    ksqlEngine.execute(serviceContext, configuredStatement);

    when(mockQueryMetadata.getQueryId()).thenReturn(mock(QueryId.class));

    final KsqlPlan plan = Mockito.mock(KsqlPlan.class);
    final Command csasCommand = new Command(
        statementText,
        emptyMap(),
        originalConfig.getAllConfigPropsWithSecretsObfuscated(),
        Optional.of(plan)
    );
    final CommandId csasCommandId = new CommandId(
        CommandId.Type.STREAM,
        "_CSASGen",
        CommandId.Action.CREATE);

<<<<<<< HEAD
    final ConfiguredStatement<?> configuredCsas = ConfiguredStatement
        .of(csasStatement, SessionConfig.of(expectedConfig, emptyMap()));

    when(mockParser.parseSingleStatement(statementText)).thenReturn(csasStatement);
    final KsqlPlan plan = Mockito.mock(KsqlPlan.class);
    when(mockEngine.plan(eq(serviceContext), eq(configuredCsas))).thenReturn(plan);
=======
>>>>>>> 8dc82b6f
    when(mockEngine.execute(eq(serviceContext), eqConfiguredPlan(plan)))
        .thenReturn(ExecuteResult.of(mockQueryMetadata));

    // When:
    handleStatement(statementExecutorWithMocks, csasCommand, csasCommandId, Optional.empty(), 1);

    // Then:
    verify(mockQueryMetadata, times(1)).start();
  }

  @Test
  public void shouldCompleteFutureOnSuccess() {
    // Given:
    final Command command = commandWithPlan(
        CREATE_STREAM_FOO_STATEMENT,
        ksqlConfig.getAllConfigPropsWithSecretsObfuscated()
    );

    // When:
    handleStatement(command, COMMAND_ID, Optional.of(status), 0L);

    // Then:
    final InOrder inOrder = Mockito.inOrder(status);
    final ArgumentCaptor<CommandStatus> argCommandStatus = ArgumentCaptor.forClass(CommandStatus.class);
    final ArgumentCaptor<CommandStatus> argFinalCommandStatus = ArgumentCaptor.forClass(CommandStatus.class);
    inOrder.verify(status, times(1)).setStatus(argCommandStatus.capture());
    inOrder.verify(status, times(1)).setFinalStatus(argFinalCommandStatus.capture());

    final List<CommandStatus> commandStatusList = argCommandStatus.getAllValues();
    assertEquals(CommandStatus.Status.EXECUTING, commandStatusList.get(0).getStatus());
    assertEquals(CommandStatus.Status.SUCCESS, argFinalCommandStatus.getValue().getStatus());
  }

  @Test
  public void shouldExecutePlannedCommand() {
    // Given:
    givenMockPlannedQuery();

    // When:
    handleStatement(statementExecutorWithMocks, plannedCommand, COMMAND_ID, Optional.empty(), 0L);

    // Then:
    final KsqlConfig expectedConfig = ksqlConfig.overrideBreakingConfigsWithOriginalValues(
        plannedCommand.getOriginalProperties());
    verify(mockEngine).execute(
        serviceContext,
        ConfiguredKsqlPlan.of(plan, SessionConfig.of(expectedConfig, emptyMap()))
    );
  }

  @Test
  public void shouldSetNextQueryIdToNextOffsetWhenExecutingPlannedCommand() {
    // Given:
    givenMockPlannedQuery();

    // When:
    handleStatement(statementExecutorWithMocks, plannedCommand, COMMAND_ID, Optional.empty(), 2L);

    // Then:
    verify(mockQueryIdGenerator).setNextId(3L);
  }

  @Test
  public void shouldUpdateStatusOnCompletedPlannedCommand() {
    // Given:
    givenMockPlannedQuery();

    // When:
    handleStatement(
        statementExecutorWithMocks,
        plannedCommand,
        COMMAND_ID,
        Optional.of(status),
        0L
    );

    // Then:
    final InOrder inOrder = Mockito.inOrder(status, mockEngine);
    inOrder.verify(status).setStatus(
        new CommandStatus(Status.EXECUTING, "Executing statement"));
    inOrder.verify(mockEngine).execute(any(), any(ConfiguredKsqlPlan.class));
    inOrder.verify(status).setFinalStatus(
        new CommandStatus(Status.SUCCESS, "Created query with ID qid", Optional.of(QUERY_ID)));
  }

  @Test
  public void shouldSetCorrectFinalStatusOnCompletedPlannedDDLCommand() {
    // Given:
    when(mockEngine.execute(any(), any(ConfiguredKsqlPlan.class)))
        .thenReturn(ExecuteResult.of("result"));

    // When:
    handleStatement(
        statementExecutorWithMocks,
        plannedCommand,
        COMMAND_ID,
        Optional.of(status),
        0L
    );

    // Then:
    verify(status).setFinalStatus(new CommandStatus(Status.SUCCESS, "result"));
  }

  @Test
  public void shouldStartQueryForPlannedCommand() {
    // Given:
    givenMockPlannedQuery();

    // When:
    handleStatement(statementExecutorWithMocks, plannedCommand, COMMAND_ID, Optional.empty(), 0L);

    // Then:
    verify(mockQueryMetadata).start();
  }

  @Test
  @SuppressFBWarnings("RV_RETURN_VALUE_IGNORED_INFERRED")
  public void shouldExecutePlannedCommandWithMergedConfig() {
    // Given:
    final Map<String, String> savedConfigs = ImmutableMap.of("biz", "baz");
    plannedCommand = new Command(
        CREATE_STREAM_FOO_STATEMENT,
        emptyMap(),
        savedConfigs,
        Optional.of(plan)
    );
    final KsqlConfig mockConfig = mock(KsqlConfig.class);
    when(mockConfig.getKsqlStreamConfigProps()).thenReturn(
        ImmutableMap.of(StreamsConfig.APPLICATION_SERVER_CONFIG, "appid"));
    final KsqlConfig mergedConfig = mock(KsqlConfig.class);
    when(mockConfig.overrideBreakingConfigsWithOriginalValues(any())).thenReturn(mergedConfig);
    givenMockPlannedQuery();

    // When:
    statementExecutorWithMocks.configure(mockConfig);
    handleStatement(statementExecutorWithMocks, plannedCommand, COMMAND_ID, Optional.empty(), 0L);

    // Then:
    verify(mockConfig).overrideBreakingConfigsWithOriginalValues(savedConfigs);
    verify(mockEngine).execute(
        any(),
        eq(ConfiguredKsqlPlan.of(plan, SessionConfig.of(mergedConfig, emptyMap())))
    );
  }

  @Test
  public void shouldThrowExceptionIfCommandFails() {
    // Given:
    shouldCompleteFutureOnSuccess();

    final Command command = commandWithPlan(
        CREATE_STREAM_FOO_STATEMENT,
        ksqlConfig.getAllConfigPropsWithSecretsObfuscated()
    );
    final CommandStatusFuture status = mock(CommandStatusFuture.class);

    // When:
    try {
      handleStatement(command, COMMAND_ID, Optional.of(status), 0L);
    } catch (final KsqlStatementException e) {
      // Then:
      assertEquals("Cannot add stream 'FOO': A stream with the same name already exists\n" +
              "Statement: " + CREATE_STREAM_FOO_STATEMENT,
          e.getMessage());
    }
    final InOrder inOrder = Mockito.inOrder(status);
    final ArgumentCaptor<CommandStatus> argCommandStatus = ArgumentCaptor.forClass(CommandStatus.class);
    inOrder.verify(status, times(2)).setStatus(argCommandStatus.capture());

    final List<CommandStatus> commandStatusList = argCommandStatus.getAllValues();
    assertEquals(CommandStatus.Status.EXECUTING, commandStatusList.get(0).getStatus());
    assertEquals(CommandStatus.Status.ERROR, commandStatusList.get(1).getStatus());
  }

  @Test
  public void shouldThrowOnCreateSourceWithoutPlan() {
    // Given:
    when(mockParser.parseSingleStatement("CREATE STREAM"))
        .thenReturn(PreparedStatement.of("CREATE STREAM", mock(CreateStream.class)));

    final Command command = new Command(
        "CREATE STREAM",
        emptyMap(),
        emptyMap(),
        Optional.empty());

    // When
    final Exception e = assertThrows(
        KsqlException.class,
        () -> handleStatement(statementExecutorWithMocks, command, COMMAND_ID, Optional.empty(), 0L)
    );

    // Then
    assertThat(e.getMessage(), containsString(
        "This version of ksqlDB does not support executing statements submitted prior to ksqlDB "
            + "0.8.0 or Confluent Platform ksqlDB 5.0. Please see the upgrading guide to upgrade."));
  }

  @Test
  public void shouldThrowOnCreateAsSelectWithoutPlan() {
    // Given:
    when(mockParser.parseSingleStatement("CSAS"))
        .thenReturn(PreparedStatement.of("CSAS", mock(CreateStreamAsSelect.class)));

    final Command command = new Command(
        "CSAS",
        emptyMap(),
        emptyMap(),
        Optional.empty());

    // When
    final Exception e = assertThrows(
        KsqlException.class,
        () -> handleStatement(statementExecutorWithMocks, command, COMMAND_ID, Optional.empty(), 0L)
    );

    // Then
    assertThat(e.getMessage(), containsString(
        "This version of ksqlDB does not support executing statements submitted prior to ksqlDB "
            + "0.8.0 or Confluent Platform ksqlDB 5.0. Please see the upgrading guide to upgrade."));
  }

  @Test
  public void shouldThrowOnDropSourceWithoutPlan() {
    // Given:
    when(mockParser.parseSingleStatement("DROP STREAM"))
        .thenReturn(PreparedStatement.of("DROP STREAM", mock(DropStream.class)));

    final Command command = new Command(
        "DROP STREAM",
        emptyMap(),
        emptyMap(),
        Optional.empty());

    // When
    final Exception e = assertThrows(
        KsqlException.class,
        () -> handleStatement(statementExecutorWithMocks, command, COMMAND_ID, Optional.empty(), 0L)
    );

    // Then
    assertThat(e.getMessage(), containsString(
        "This version of ksqlDB does not support executing statements submitted prior to ksqlDB "
            + "0.8.0 or Confluent Platform ksqlDB 5.0. Please see the upgrading guide to upgrade."));
  }

  @Test
  public void shouldHandlePriorStatements() {
    // Given:
    final List<Pair<CommandId, Command>> priorCommands = createStreamsAndStartTwoPersistentQueries();

    // Reset state from collecting commands above
    tearDown();
    setUp();

    // When:
    for (int i = 0; i < priorCommands.size(); i++) {
      final Pair<CommandId, Command> pair = priorCommands.get(i);
      statementExecutor.handleRestore(
          new QueuedCommand(pair.left, pair.right, Optional.empty(), (long) i)
      );
    }

    // Then:
    final Map<CommandId, CommandStatus> statusStore = statementExecutor.getStatuses();
    Assert.assertNotNull(statusStore);
    Assert.assertEquals(3, statusStore.size());
    Assert.assertEquals(CommandStatus.Status.SUCCESS, statusStore.get(priorCommands.get(0).left).getStatus());
    Assert.assertEquals(CommandStatus.Status.SUCCESS, statusStore.get(priorCommands.get(1).left).getStatus());
    Assert.assertEquals(CommandStatus.Status.SUCCESS, statusStore.get(priorCommands.get(2).left).getStatus());
  }

  private PersistentQueryMetadata mockReplayCSAS(
      final QueryId queryId
  ) {
    final PersistentQueryMetadata mockQuery = mock(PersistentQueryMetadata.class);
    when(mockQuery.getQueryId()).thenReturn(queryId);
    when(mockEngine.execute(eq(serviceContext), eqConfiguredPlan(plan)))
        .thenReturn(ExecuteResult.of(mockQuery));
    return mockQuery;
  }

  @Test
  public void shouldEnforceReferentialIntegrity() {
    createStreamsAndStartTwoPersistentQueries();

    // Now try to drop streams/tables to test referential integrity
    assertThrows(
        KsqlStatementException.class,
        () -> tryDropThatViolatesReferentialIntegrity()
    );

    // Terminate the queries using the stream/table
    terminateQueries();

    // Now drop should be successful
    final Command dropTableCommand2 = commandWithPlan(
        "drop table table1;",
        ksqlConfig.getAllConfigPropsWithSecretsObfuscated()
    );
    final CommandId dropTableCommandId2 =
        new CommandId(CommandId.Type.TABLE, "_TABLE1", CommandId.Action.DROP);
    handleStatement(
        statementExecutor, dropTableCommand2, dropTableCommandId2, Optional.empty(), 4);

    // DROP should succeed since no query is using the table
    final Optional<CommandStatus> dropTableCommandStatus2 =
        statementExecutor.getStatus(dropTableCommandId2);

    Assert.assertTrue(dropTableCommandStatus2.isPresent());
    assertThat(dropTableCommandStatus2.get().getStatus(), equalTo(CommandStatus.Status.SUCCESS));

    // DROP should succeed since no query is using the stream.
    final Command dropStreamCommand3 = commandWithPlan(
        "drop stream pageview;",
        ksqlConfig.getAllConfigPropsWithSecretsObfuscated()
    );
    final CommandId dropStreamCommandId3 =
        new CommandId(CommandId.Type.STREAM, "_user1pv", CommandId.Action.DROP);
    handleStatement(
        statementExecutor, dropStreamCommand3, dropStreamCommandId3, Optional.empty(), 5);

    final Optional<CommandStatus> dropStreamCommandStatus3 =
        statementExecutor.getStatus(dropStreamCommandId3);
    assertThat(dropStreamCommandStatus3.get().getStatus(),
        CoreMatchers.equalTo(CommandStatus.Status.SUCCESS));
  }

  @Test
  public void shouldSetNextQueryIdToNextOffsetWhenExecutingRestoreCommand() {
    // Given:
    mockReplayCSAS(new QueryId("csas-query-id"));

    final Command command = new Command("CSAS", emptyMap(), emptyMap(), Optional.of(plan));
    when(commandDeserializer.deserialize(any(), any())).thenReturn(command);

    // When:
    statementExecutorWithMocks.handleRestore(
        new QueuedCommand(
            new CommandId(Type.STREAM, "foo", Action.CREATE),
            command,
            Optional.empty(),
            2L
        )
    );

    // Then:
    verify(mockQueryIdGenerator).setNextId(3L);
  }

  @Test
  public void shouldSkipStartWhenReplayingLog() {
    // Given:
    final QueryId queryId = new QueryId("csas-query-id");
    final String name = "foo";
    final PersistentQueryMetadata mockQuery = mockReplayCSAS(queryId);
    final Command command = new Command("CSAS", emptyMap(), emptyMap(), Optional.of(plan));
    when(commandDeserializer.deserialize(any(), any())).thenReturn(command);

    // When:
    statementExecutorWithMocks.handleRestore(
        new QueuedCommand(
            new CommandId(Type.STREAM, name, Action.CREATE),
            command,
            Optional.empty(),
            0L
        )
    );

    // Then:
    verify(mockQueryIdGenerator, times(1)).setNextId(anyLong());
    verify(mockQuery, times(0)).start();
  }

  private <T extends Statement> ConfiguredStatement<T> eqConfiguredStatement(
      final PreparedStatement<T> preparedStatement) {
    return argThat(new ConfiguredStatementMatcher<>(preparedStatement));
  }

  private ConfiguredKsqlPlan eqConfiguredPlan(final KsqlPlan plan) {
    return argThat(new ConfiguredKsqlPlanMatcher(plan));
  }

  private class ConfiguredKsqlPlanMatcher implements ArgumentMatcher<ConfiguredKsqlPlan> {

    private final ConfiguredKsqlPlan plan;

    ConfiguredKsqlPlanMatcher(final KsqlPlan ksqlPlan) {
      plan = ConfiguredKsqlPlan.of(ksqlPlan, SessionConfig.of(ksqlConfig, emptyMap()));
    }

    @Override
    public boolean matches(final ConfiguredKsqlPlan configuredKsqlPlan) {
      return plan.getPlan().equals(configuredKsqlPlan.getPlan());
    }
  }

  private class ConfiguredStatementMatcher<T extends Statement> implements ArgumentMatcher<ConfiguredStatement<T>> {

    private final ConfiguredStatement<?> statement;

    ConfiguredStatementMatcher(final PreparedStatement<?> preparedStatement) {
      statement = ConfiguredStatement.of(preparedStatement,
          SessionConfig.of(ksqlConfig, emptyMap()));
    }

    @Override
    public boolean matches(final ConfiguredStatement<T> matchStatement) {
      return statement.getStatementText().equals(matchStatement.getStatementText()) &&
          statement.getStatement().equals(matchStatement.getStatement());
    }
  }

  @Test
  public void shouldTerminateAll() {
    // Given:
    final String queryStatement = "a persistent query";

    final TerminateQuery terminateAll = mock(TerminateQuery.class);
    when(terminateAll.getQueryId()).thenReturn(Optional.empty());

    when(mockParser.parseSingleStatement(any()))
        .thenReturn(PreparedStatement.of(queryStatement, terminateAll));

    final PersistentQueryMetadata query0 = mock(PersistentQueryMetadata.class);
    final PersistentQueryMetadata query1 = mock(PersistentQueryMetadata.class);

    when(mockEngine.getPersistentQueries()).thenReturn(ImmutableList.of(query0, query1));

    final Command command = new Command("terminate all", emptyMap(), emptyMap(), Optional.empty());
    when(commandDeserializer.deserialize(any(), any())).thenReturn(command);

    // When:
    statementExecutorWithMocks.handleStatement(
        new QueuedCommand(
            new CommandId(Type.TERMINATE, "-", Action.EXECUTE),
            command,
            Optional.empty(),
            0L
        )
    );

    // Then:
    verify(query0).close();
    verify(query1).close();
  }

  @Test
  public void shouldDoIdempotentTerminate() {
    // Given:
    final String queryStatement = "a persistent query";

    final TerminateQuery terminate = mock(TerminateQuery.class);
    when(terminate.getQueryId()).thenReturn(Optional.of(new QueryId("foo")));

    when(mockParser.parseSingleStatement(any()))
        .thenReturn(PreparedStatement.of(queryStatement, terminate));

    final PersistentQueryMetadata query = mock(PersistentQueryMetadata.class);

    when(mockEngine.getPersistentQuery(new QueryId("foo")))
        .thenReturn(Optional.of(query))
        .thenReturn(Optional.empty());

    final Command command = new Command("terminate all", emptyMap(), emptyMap(), Optional.empty());
    when(commandDeserializer.deserialize(any(), any())).thenReturn(command);

    final QueuedCommand cmd = new QueuedCommand(
        new CommandId(Type.TERMINATE, "-", Action.EXECUTE),
        command,
        Optional.empty(),
        0L
    );

    // When:
    statementExecutorWithMocks.handleStatement(cmd);
    statementExecutorWithMocks.handleStatement(cmd);

    // Then should not throw
  }

  private List<Pair<CommandId, Command>> createStreamsAndStartTwoPersistentQueries() {
    final List<Pair<CommandId, Command>> commands = new ArrayList<>();

    final Command csCommand = commandWithPlan(
        "CREATE STREAM pageview ("
            + "viewtime bigint,"
            + " pageid varchar, "
            + "userid varchar) "
            + "WITH (kafka_topic = 'pageview_topic_json', "
            + "value_format = 'json');",
        ksqlConfig.getAllConfigPropsWithSecretsObfuscated()
    );
    final CommandId csCommandId =  new CommandId(CommandId.Type.STREAM,
        "_CSASStreamGen",
        CommandId.Action.CREATE);
    handleStatement(csCommand, csCommandId, Optional.empty(), 0);
    commands.add(new Pair<>(csCommandId, csCommand));

    final Command csasCommand = commandWithPlan(
        "CREATE STREAM user1pv AS "
            + "select * from pageview"
            + " WHERE userid = 'user1';",
        ksqlConfig.getAllConfigPropsWithSecretsObfuscated()
    );
    final CommandId csasCommandId =  new CommandId(CommandId.Type.STREAM,
        "_CSASGen",
        CommandId.Action.CREATE);
    handleStatement(csasCommand, csasCommandId, Optional.empty(), 1);
    commands.add(new Pair<>(csasCommandId, csasCommand));

    final Command ctasCommand = commandWithPlan(
        "CREATE TABLE table1  AS "
            + "SELECT pageid, count(pageid) "
            + "FROM pageview "
            + "WINDOW TUMBLING ( SIZE 10 SECONDS) "
            + "GROUP BY pageid;",
        ksqlConfig.getAllConfigPropsWithSecretsObfuscated()
    );
    final CommandId ctasCommandId =  new CommandId(CommandId.Type.TABLE,
        "_CTASGen",
        CommandId.Action.CREATE);
    handleStatement(ctasCommand, ctasCommandId, Optional.empty(), 2);
    commands.add(new Pair<>(ctasCommandId, ctasCommand));

    assertThat(getCommandStatus(csCommandId).getStatus(), equalTo(CommandStatus.Status.SUCCESS));
    assertThat(getCommandStatus(csasCommandId).getStatus(), equalTo(CommandStatus.Status.SUCCESS));
    assertThat(getCommandStatus(ctasCommandId).getStatus(), equalTo(CommandStatus.Status.SUCCESS));

    return commands;
  }

  private void tryDropThatViolatesReferentialIntegrity() {
    final Command dropStreamCommand1 = commandWithPlan(
        "drop stream pageview;",
        ksqlConfig.getAllConfigPropsWithSecretsObfuscated()
    );
    final CommandId dropStreamCommandId1 =  new CommandId(CommandId.Type.STREAM,
        "_PAGEVIEW",
        CommandId.Action.DROP);
    handleStatement(
        statementExecutor, dropStreamCommand1, dropStreamCommandId1, Optional.empty(), 0);

    // DROP statement should fail since the stream is being used.
    final Optional<CommandStatus> dropStreamCommandStatus1 =
        statementExecutor.getStatus(dropStreamCommandId1);

    Assert.assertTrue(dropStreamCommandStatus1.isPresent());
    assertThat(dropStreamCommandStatus1.get().getStatus(),
        CoreMatchers.equalTo(CommandStatus.Status.ERROR));
    assertThat(
        dropStreamCommandStatus1
            .get()
            .getMessage(),
        containsString("io.confluent.ksql.util.KsqlReferentialIntegrityException: Cannot drop PAGEVIEW."));
    assertThat(
        dropStreamCommandStatus1
            .get()
            .getMessage(),
        containsString("The following queries read from this source: [CTAS_TABLE1_2, CSAS_USER1PV_1]."));
    assertThat(
        dropStreamCommandStatus1
            .get()
            .getMessage(),
        containsString("The following queries write into this source: []."));
    assertThat(
        dropStreamCommandStatus1
            .get()
            .getMessage(),
        containsString("You need to terminate them before dropping PAGEVIEW."));


    final Command dropStreamCommand2 = commandWithPlan(
        "drop stream user1pv;",
        ksqlConfig.getAllConfigPropsWithSecretsObfuscated()
    );
    final CommandId dropStreamCommandId2 =
        new CommandId(CommandId.Type.STREAM, "_user1pv", CommandId.Action.DROP);
    handleStatement(
        statementExecutor, dropStreamCommand2, dropStreamCommandId2, Optional.empty(), 0);

    // DROP statement should fail since the stream is being used.
    final Optional<CommandStatus> dropStreamCommandStatus2 = statementExecutor.getStatus(dropStreamCommandId2);

    assertThat(dropStreamCommandStatus2.isPresent(), equalTo(true));
    assertThat(dropStreamCommandStatus2.get().getStatus(),
        CoreMatchers.equalTo(CommandStatus.Status.ERROR));
    assertThat(
        dropStreamCommandStatus2.get()
            .getMessage(),
        containsString(
            "io.confluent.ksql.util.KsqlReferentialIntegrityException: Cannot drop USER1PV."));
    assertThat(
        dropStreamCommandStatus2.get()
            .getMessage(),
        containsString(
            "The following queries read from this source: []."));
    assertThat(
        dropStreamCommandStatus2.get()
            .getMessage(),
        containsString(
            "The following queries write into this source: [CSAS_USER1PV_1]."));
    assertThat(
        dropStreamCommandStatus2.get()
            .getMessage(),
        containsString("You need to terminate them before dropping USER1PV."));

    final Command dropTableCommand1 = commandWithPlan(
        "drop table table1;",
        ksqlConfig.getAllConfigPropsWithSecretsObfuscated()
    );
    final CommandId dropTableCommandId1 =
        new CommandId(CommandId.Type.TABLE, "_TABLE1", CommandId.Action.DROP);
    handleStatement(
        statementExecutor, dropTableCommand1, dropTableCommandId1, Optional.empty(), 0);

    final Optional<CommandStatus> dropTableCommandStatus1 =
        statementExecutor.getStatus(dropTableCommandId1);

    // DROP statement should fail since the table is being used.
    Assert.assertTrue(dropTableCommandStatus1.isPresent());
    assertThat(dropTableCommandStatus1.get().getStatus(),
        CoreMatchers.equalTo(CommandStatus.Status.ERROR));
    assertThat(
        dropTableCommandStatus1.get().getMessage(),
        containsString(
            "io.confluent.ksql.util.KsqlReferentialIntegrityException: Cannot drop TABLE1."));

    assertThat(
        dropTableCommandStatus1.get().getMessage(),
        containsString(
            "The following queries read from this source: []."));

    assertThat(
        dropTableCommandStatus1.get().getMessage(),
        containsString(
            "The following queries write into this source: [CTAS_TABLE1_2]."));

    assertThat(
        dropTableCommandStatus1.get().getMessage(),
        containsString("You need to terminate them before dropping TABLE1."));
  }

  private void handleStatement(
      final Command command,
      final CommandId commandId,
      final Optional<CommandStatusFuture> commandStatus,
      final long offset) {
    handleStatement(statementExecutor, command, commandId, commandStatus, offset);
  }

  private void handleStatement(
      final InteractiveStatementExecutor statementExecutor,
      final Command command,
      final CommandId commandId,
      final Optional<CommandStatusFuture> commandStatus,
      final long offset) {
    when(queuedCommand.getAndDeserializeCommand(any())).thenReturn(command);
    when(queuedCommand.getAndDeserializeCommandId()).thenReturn(commandId);
    when(queuedCommand.getStatus()).thenReturn(commandStatus);
    when(queuedCommand.getOffset()).thenReturn(offset);
    statementExecutor.handleStatement(queuedCommand);
  }

  private void terminateQueries() {
    final Command terminateCommand1 = new Command(
        "TERMINATE CSAS_USER1PV_0;",
        emptyMap(),
        ksqlConfig.getAllConfigPropsWithSecretsObfuscated(),
        Optional.empty()
    );
    final CommandId terminateCommandId1 =
        new CommandId(CommandId.Type.STREAM, "_TerminateGen", CommandId.Action.CREATE);
    handleStatement(
        statementExecutor, terminateCommand1, terminateCommandId1, Optional.empty(), 0);
    assertThat(
        getCommandStatus(terminateCommandId1).getStatus(), equalTo(CommandStatus.Status.SUCCESS));

    final Command terminateCommand2 = new Command(
        "TERMINATE CTAS_TABLE1_2;",
        emptyMap(),
        ksqlConfig.getAllConfigPropsWithSecretsObfuscated(),
        Optional.empty()
    );
    final CommandId terminateCommandId2 =
        new CommandId(CommandId.Type.TABLE, "_TerminateGen", CommandId.Action.CREATE);
    handleStatement(
        statementExecutor, terminateCommand2, terminateCommandId2, Optional.empty(), 0);
    assertThat(
        getCommandStatus(terminateCommandId2).getStatus(), equalTo(CommandStatus.Status.SUCCESS));
  }

  private CommandStatus getCommandStatus(final CommandId commandId) {
    final Optional<CommandStatus> commandStatus = statementExecutor.getStatus(commandId);
    assertThat("command not registered: " + commandId,
        commandStatus,
        is(not(equalTo(Optional.empty()))));
    return commandStatus.get();
  }

  private void givenMockPlannedQuery() {
    when(mockQueryMetadata.getQueryId()).thenReturn(QUERY_ID);
    when(mockEngine.execute(any(), any(ConfiguredKsqlPlan.class)))
        .thenReturn(ExecuteResult.of(mockQueryMetadata));
  }

  private Command commandWithPlan(final String sql, final Map<String, String> originalProperties) {
    final PreparedStatement<?> prepared = statementParser.parseSingleStatement(sql);
    final ConfiguredStatement<?> configured = ConfiguredStatement.of(prepared, Collections.emptyMap(), ksqlConfig);
    final KsqlPlan plan = ksqlEngine.plan(serviceContext, configured);
    return new Command(sql, Collections.emptyMap(), originalProperties, Optional.of(plan));
  }
}<|MERGE_RESOLUTION|>--- conflicted
+++ resolved
@@ -288,15 +288,6 @@
         "_CSASGen",
         CommandId.Action.CREATE);
 
-<<<<<<< HEAD
-    final ConfiguredStatement<?> configuredCsas = ConfiguredStatement
-        .of(csasStatement, SessionConfig.of(expectedConfig, emptyMap()));
-
-    when(mockParser.parseSingleStatement(statementText)).thenReturn(csasStatement);
-    final KsqlPlan plan = Mockito.mock(KsqlPlan.class);
-    when(mockEngine.plan(eq(serviceContext), eq(configuredCsas))).thenReturn(plan);
-=======
->>>>>>> 8dc82b6f
     when(mockEngine.execute(eq(serviceContext), eqConfiguredPlan(plan)))
         .thenReturn(ExecuteResult.of(mockQueryMetadata));
 
@@ -1006,7 +997,8 @@
 
   private Command commandWithPlan(final String sql, final Map<String, String> originalProperties) {
     final PreparedStatement<?> prepared = statementParser.parseSingleStatement(sql);
-    final ConfiguredStatement<?> configured = ConfiguredStatement.of(prepared, Collections.emptyMap(), ksqlConfig);
+    final SessionConfig sessionConfig = SessionConfig.of(ksqlConfig, emptyMap());
+    final ConfiguredStatement<?> configured = ConfiguredStatement.of(prepared, sessionConfig);
     final KsqlPlan plan = ksqlEngine.plan(serviceContext, configured);
     return new Command(sql, Collections.emptyMap(), originalProperties, Optional.of(plan));
   }
