--- conflicted
+++ resolved
@@ -133,10 +133,10 @@
 import io.confluent.ksql.rest.server.computation.QueuedCommandStatus;
 import io.confluent.ksql.rest.util.EntityUtil;
 import io.confluent.ksql.rest.util.TerminateCluster;
-import io.confluent.ksql.schema.utils.FormatOptions;
 import io.confluent.ksql.schema.ksql.LogicalSchema;
 import io.confluent.ksql.schema.ksql.SystemColumns;
 import io.confluent.ksql.schema.ksql.types.SqlTypes;
+import io.confluent.ksql.schema.utils.FormatOptions;
 import io.confluent.ksql.security.KsqlAuthorizationValidator;
 import io.confluent.ksql.security.KsqlSecurityContext;
 import io.confluent.ksql.serde.FormatFactory;
@@ -618,16 +618,8 @@
     assertThat(e, exceptionErrorMessage(errorMessage(is(
         "Invalid result type. Your SELECT query produces a TABLE. "
             + "Please use CREATE TABLE AS SELECT statement instead."))));
-<<<<<<< HEAD
-    expectedException.expect(exceptionStatementErrorMessage(statement(is(
-        "CREATE STREAM s2 AS SELECT count(S2_F1) FROM test_stream group by s2_f1;"))));
-
-    // When:
-    makeRequest("CREATE STREAM s2 AS SELECT count(S2_F1) FROM test_stream group by s2_f1;");
-=======
     assertThat(e, exceptionStatementErrorMessage(statement(is(
         "CREATE STREAM s2 AS SELECT S2_F1, count(S2_F1) FROM test_stream group by s2_f1;"))));
->>>>>>> 28dfbc21
   }
 
   @Test
