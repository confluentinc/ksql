/*
 * Copyright 2020 Confluent Inc.
 *
 * Licensed under the Confluent Community License (the "License"); you may not use
 * this file except in compliance with the License.  You may obtain a copy of the
 * License at
 *
 * http://www.confluent.io/confluent-community-license
 *
 * Unless required by applicable law or agreed to in writing, software
 * distributed under the License is distributed on an "AS IS" BASIS, WITHOUT
 * WARRANTIES OF ANY KIND, either express or implied.  See the License for the
 * specific language governing permissions and limitations under the License.
 */

package io.confluent.ksql.rest.server.resources;

<<<<<<< HEAD
import io.confluent.ksql.api.server.SlidingWindowRateLimiter;
=======
import static org.mockito.ArgumentMatchers.any;
import static org.mockito.ArgumentMatchers.anyLong;
import static org.mockito.ArgumentMatchers.eq;
>>>>>>> 844b7c1d
import static org.mockito.Mockito.mock;
import static org.mockito.Mockito.never;
import static org.mockito.Mockito.verify;

import com.fasterxml.jackson.core.JsonProcessingException;
import com.fasterxml.jackson.databind.ObjectMapper;
import com.google.common.collect.ImmutableMap;
import com.google.common.util.concurrent.ListeningScheduledExecutorService;
import com.google.common.util.concurrent.RateLimiter;
import io.confluent.ksql.engine.KsqlEngine;
import io.confluent.ksql.execution.streams.RoutingFilter.RoutingFilterFactory;
import io.confluent.ksql.physical.pull.HARouting;
import io.confluent.ksql.physical.scalablepush.PushRouting;
import io.confluent.ksql.properties.DenyListPropertyValidator;
import io.confluent.ksql.rest.ApiJsonMapper;
import io.confluent.ksql.rest.Errors;
import io.confluent.ksql.rest.entity.KsqlRequest;
import io.confluent.ksql.rest.server.StatementParser;
import io.confluent.ksql.rest.server.computation.CommandQueue;
import io.confluent.ksql.rest.util.ConcurrencyLimiter;
import io.confluent.ksql.rest.server.resources.streaming.WSQueryEndpoint;
import io.confluent.ksql.security.KsqlSecurityContext;
import io.confluent.ksql.util.KsqlConfig;
import io.confluent.ksql.version.metrics.ActivenessRegistrar;
import io.vertx.core.Context;
import io.vertx.core.MultiMap;
import io.vertx.core.http.ServerWebSocket;
import java.time.Duration;
import java.util.Collections;
import java.util.Map;
import java.util.Optional;
import java.util.concurrent.TimeUnit;
import org.apache.kafka.streams.StreamsConfig;
import org.junit.Before;
import org.junit.Test;
import org.junit.runner.RunWith;
import org.mockito.Mock;
import org.mockito.junit.MockitoJUnitRunner;

@RunWith(MockitoJUnitRunner.class)
public class WSQueryEndpointTest {
  private static final ObjectMapper OBJECT_MAPPER = ApiJsonMapper.INSTANCE.get();

  @Mock
  private ServerWebSocket serverWebSocket;
  @Mock
  private KsqlSecurityContext ksqlSecurityContext;
  @Mock
  private DenyListPropertyValidator denyListPropertyValidator;
  @Mock
  private KsqlConfig ksqlConfig;
  @Mock
<<<<<<< HEAD
  private Context context;
=======
  private ListeningScheduledExecutorService exec;
>>>>>>> 844b7c1d

  private WSQueryEndpoint wsQueryEndpoint;

  @Before
  public void setUp() {
    wsQueryEndpoint = new WSQueryEndpoint(
        ksqlConfig,
        mock(StatementParser.class),
        mock(KsqlEngine.class),
        mock(CommandQueue.class),
        exec,
        mock(ActivenessRegistrar.class),
        mock(Duration.class),
        Optional.empty(),
        mock(Errors.class),
        denyListPropertyValidator,
        Optional.empty(),
        mock(RoutingFilterFactory.class),
        mock(RateLimiter.class),
        mock(ConcurrencyLimiter.class),
        mock(SlidingWindowRateLimiter.class),
        mock(HARouting.class),
        Optional.empty(),
        mock(PushRouting.class)
    );
  }

  @Test
  public void shouldCallPropertyValidatorOnExecuteStream()
      throws JsonProcessingException {
    // Given
    final Map<String, Object> overrides =
        ImmutableMap.of(StreamsConfig.NUM_STREAM_THREADS_CONFIG, 1);
    final MultiMap params = buildRequestParams("show streams;", overrides);

    // When
    executeStreamQuery(params, Optional.empty());

    // Then
    // WS sockets do not throw any exception (closes silently). We can only verify the validator
    // was called.
    verify(denyListPropertyValidator).validateAll(overrides);
  }

  @Test
  public void shouldScheduleCloseOnTimeout() throws JsonProcessingException {
    // When
    executeStreamQuery(buildRequestParams("show streams;", ImmutableMap.of()), Optional.of(10L));

    // Then
    verify(exec).schedule(any(Runnable.class), eq(10L), eq(TimeUnit.MILLISECONDS));
  }

  @Test
  public void shouldNotScheduleCloseOnTimeout() throws JsonProcessingException {
    // When
    executeStreamQuery(buildRequestParams("show streams;", ImmutableMap.of()), Optional.empty());

    // Then
    verify(exec, never()).schedule(any(Runnable.class), anyLong(), any());
  }

  private MultiMap buildRequestParams(final String command, final Map<String, Object> streamProps)
      throws JsonProcessingException {
    final MultiMap params = MultiMap.caseInsensitiveMultiMap();
    final KsqlRequest request = new KsqlRequest(
        command, streamProps, Collections.emptyMap(), 1L);

    params.add("request", OBJECT_MAPPER.writeValueAsString(request));
    return params;
  }

<<<<<<< HEAD
  private void executeStreamQuery(final MultiMap params) {
    wsQueryEndpoint.executeStreamQuery(serverWebSocket, params, ksqlSecurityContext, context);
=======
  private void executeStreamQuery(final MultiMap params, final Optional<Long> timeout) {
    wsQueryEndpoint.executeStreamQuery(serverWebSocket, params, ksqlSecurityContext, timeout);
>>>>>>> 844b7c1d
  }
}<|MERGE_RESOLUTION|>--- conflicted
+++ resolved
@@ -15,13 +15,10 @@
 
 package io.confluent.ksql.rest.server.resources;
 
-<<<<<<< HEAD
 import io.confluent.ksql.api.server.SlidingWindowRateLimiter;
-=======
 import static org.mockito.ArgumentMatchers.any;
 import static org.mockito.ArgumentMatchers.anyLong;
 import static org.mockito.ArgumentMatchers.eq;
->>>>>>> 844b7c1d
 import static org.mockito.Mockito.mock;
 import static org.mockito.Mockito.never;
 import static org.mockito.Mockito.verify;
@@ -74,11 +71,9 @@
   @Mock
   private KsqlConfig ksqlConfig;
   @Mock
-<<<<<<< HEAD
   private Context context;
-=======
+  @Mock
   private ListeningScheduledExecutorService exec;
->>>>>>> 844b7c1d
 
   private WSQueryEndpoint wsQueryEndpoint;
 
@@ -151,12 +146,7 @@
     return params;
   }
 
-<<<<<<< HEAD
-  private void executeStreamQuery(final MultiMap params) {
-    wsQueryEndpoint.executeStreamQuery(serverWebSocket, params, ksqlSecurityContext, context);
-=======
   private void executeStreamQuery(final MultiMap params, final Optional<Long> timeout) {
-    wsQueryEndpoint.executeStreamQuery(serverWebSocket, params, ksqlSecurityContext, timeout);
->>>>>>> 844b7c1d
+    wsQueryEndpoint.executeStreamQuery(serverWebSocket, params, ksqlSecurityContext, context, timeout);
   }
 }