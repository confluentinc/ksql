--- conflicted
+++ resolved
@@ -123,11 +123,7 @@
     executeStreamQuery(buildRequestParams("show streams;", ImmutableMap.of()), Optional.empty());
 
     // Then
-<<<<<<< HEAD
-    verify(exec, never()).schedule(any(Runnable.class), anyLong(), any());
-=======
     verify(exec, never()).schedule(any(Runnable.class), anyLong(), any(TimeUnit.class));
->>>>>>> dbae88cf
   }
 
   private MultiMap buildRequestParams(final String command, final Map<String, Object> streamProps)
