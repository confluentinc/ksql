/*
 * Copyright 2020 Confluent Inc.
 *
 * Licensed under the Confluent Community License (the "License"); you may not use
 * this file except in compliance with the License.  You may obtain a copy of the
 * License at
 *
 * http://www.confluent.io/confluent-community-license
 *
 * Unless required by applicable law or agreed to in writing, software
 * distributed under the License is distributed on an "AS IS" BASIS, WITHOUT
 * WARRANTIES OF ANY KIND, either express or implied.  See the License for the
 * specific language governing permissions and limitations under the License.
 */

package io.confluent.ksql.rest.server.resources;

import static org.mockito.ArgumentMatchers.any;
import static org.mockito.ArgumentMatchers.anyLong;
import static org.mockito.ArgumentMatchers.eq;
import static org.mockito.Mockito.mock;
import static org.mockito.Mockito.never;
import static org.mockito.Mockito.verify;

import com.fasterxml.jackson.core.JsonProcessingException;
import com.fasterxml.jackson.databind.ObjectMapper;
import com.google.common.collect.ImmutableMap;
import com.google.common.util.concurrent.ListeningScheduledExecutorService;
import com.google.common.util.concurrent.RateLimiter;
import io.confluent.ksql.engine.KsqlEngine;
import io.confluent.ksql.execution.streams.RoutingFilter.RoutingFilterFactory;
import io.confluent.ksql.physical.pull.HARouting;
import io.confluent.ksql.properties.DenyListPropertyValidator;
import io.confluent.ksql.rest.ApiJsonMapper;
import io.confluent.ksql.rest.Errors;
import io.confluent.ksql.rest.entity.KsqlRequest;
import io.confluent.ksql.rest.server.StatementParser;
import io.confluent.ksql.rest.server.computation.CommandQueue;
import io.confluent.ksql.rest.util.ConcurrencyLimiter;
import io.confluent.ksql.rest.server.resources.streaming.WSQueryEndpoint;
import io.confluent.ksql.security.KsqlSecurityContext;
import io.confluent.ksql.util.KsqlConfig;
import io.confluent.ksql.version.metrics.ActivenessRegistrar;
import io.vertx.core.MultiMap;
import io.vertx.core.http.ServerWebSocket;
import java.time.Duration;
import java.util.Collections;
import java.util.Map;
import java.util.Optional;
import java.util.concurrent.TimeUnit;
import org.apache.kafka.streams.StreamsConfig;
import org.junit.Before;
import org.junit.Test;
import org.junit.runner.RunWith;
import org.mockito.Mock;
import org.mockito.junit.MockitoJUnitRunner;

@RunWith(MockitoJUnitRunner.class)
public class WSQueryEndpointTest {
  private static final ObjectMapper OBJECT_MAPPER = ApiJsonMapper.INSTANCE.get();

  @Mock
  private ServerWebSocket serverWebSocket;
  @Mock
  private KsqlSecurityContext ksqlSecurityContext;
  @Mock
  private DenyListPropertyValidator denyListPropertyValidator;
  @Mock
<<<<<<< HEAD
  private KsqlConfig ksqlConfig;
=======
  private ListeningScheduledExecutorService exec;
>>>>>>> 9b5eded6

  private WSQueryEndpoint wsQueryEndpoint;

  @Before
  public void setUp() {
    wsQueryEndpoint = new WSQueryEndpoint(
        ksqlConfig,
        mock(StatementParser.class),
        mock(KsqlEngine.class),
        mock(CommandQueue.class),
        exec,
        mock(ActivenessRegistrar.class),
        mock(Duration.class),
        Optional.empty(),
        mock(Errors.class),
        denyListPropertyValidator,
        Optional.empty(),
        mock(RoutingFilterFactory.class),
        mock(RateLimiter.class),
        mock(ConcurrencyLimiter.class),
        mock(HARouting.class),
        Optional.empty()
    );
  }

  @Test
  public void shouldCallPropertyValidatorOnExecuteStream()
      throws JsonProcessingException {
    // Given
    final Map<String, Object> overrides =
        ImmutableMap.of(StreamsConfig.NUM_STREAM_THREADS_CONFIG, 1);
    final MultiMap params = buildRequestParams("show streams;", overrides);

    // When
    executeStreamQuery(params, Optional.empty());

    // Then
    // WS sockets do not throw any exception (closes silently). We can only verify the validator
    // was called.
    verify(denyListPropertyValidator).validateAll(overrides);
  }

  @Test
  public void shouldScheduleCloseOnTimeout() throws JsonProcessingException {
    // When
    executeStreamQuery(buildRequestParams("show streams;", ImmutableMap.of()), Optional.of(10L));

    // Then
    verify(exec).schedule(any(Runnable.class), eq(10L), eq(TimeUnit.MILLISECONDS));
  }

  @Test
  public void shouldNotScheduleCloseOnTimeout() throws JsonProcessingException {
    // When
    executeStreamQuery(buildRequestParams("show streams;", ImmutableMap.of()), Optional.empty());

    // Then
    verify(exec, never()).schedule(any(Runnable.class), anyLong(), any());
  }

  private MultiMap buildRequestParams(final String command, final Map<String, Object> streamProps)
      throws JsonProcessingException {
    final MultiMap params = MultiMap.caseInsensitiveMultiMap();
    final KsqlRequest request = new KsqlRequest(
        command, streamProps, Collections.emptyMap(), 1L);

    params.add("request", OBJECT_MAPPER.writeValueAsString(request));
    return params;
  }

  private void executeStreamQuery(final MultiMap params, final Optional<Long> timeout) {
    wsQueryEndpoint.executeStreamQuery(serverWebSocket, params, ksqlSecurityContext, timeout);
  }
}<|MERGE_RESOLUTION|>--- conflicted
+++ resolved
@@ -66,11 +66,9 @@
   @Mock
   private DenyListPropertyValidator denyListPropertyValidator;
   @Mock
-<<<<<<< HEAD
   private KsqlConfig ksqlConfig;
-=======
+  @Mock
   private ListeningScheduledExecutorService exec;
->>>>>>> 9b5eded6
 
   private WSQueryEndpoint wsQueryEndpoint;
 
