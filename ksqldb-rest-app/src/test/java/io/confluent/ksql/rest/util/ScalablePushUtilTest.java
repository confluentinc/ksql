package io.confluent.ksql.rest.util;

import static org.hamcrest.CoreMatchers.equalTo;
import static org.hamcrest.MatcherAssert.assertThat;
import static org.mockito.Mockito.mock;
import static org.mockito.Mockito.mockStatic;
import static org.mockito.Mockito.when;

import com.google.common.collect.ImmutableList;
import com.google.common.collect.ImmutableMap;
import com.google.common.collect.ImmutableSet;
import io.confluent.ksql.engine.KsqlEngine;
import io.confluent.ksql.execution.expression.tree.ColumnReferenceExp;
import io.confluent.ksql.execution.expression.tree.Expression;
import io.confluent.ksql.execution.expression.tree.IntegerLiteral;
import io.confluent.ksql.execution.util.ColumnExtractor;
import io.confluent.ksql.execution.windows.TumblingWindowExpression;
import io.confluent.ksql.execution.windows.WindowTimeClause;
import io.confluent.ksql.name.ColumnName;
import io.confluent.ksql.name.SourceName;
import io.confluent.ksql.parser.OutputRefinement;
import io.confluent.ksql.parser.tree.AliasedRelation;
import io.confluent.ksql.parser.tree.GroupBy;
import io.confluent.ksql.parser.tree.PartitionBy;
import io.confluent.ksql.parser.tree.Query;
import io.confluent.ksql.parser.tree.Select;
import io.confluent.ksql.parser.tree.SingleColumn;
import io.confluent.ksql.parser.tree.Table;
import io.confluent.ksql.parser.tree.WindowExpression;
import io.confluent.ksql.query.QueryId;
import io.confluent.ksql.schema.ksql.SystemColumns;
import io.confluent.ksql.serde.RefinementInfo;
import io.confluent.ksql.util.KsqlConfig;
import java.util.Map;
import java.util.Optional;
import java.util.concurrent.TimeUnit;
import org.apache.kafka.clients.consumer.ConsumerConfig;
import org.junit.Before;
import org.junit.Test;
import org.junit.runner.RunWith;
import org.mockito.Mock;
import org.mockito.MockedStatic;
import org.mockito.junit.MockitoJUnitRunner;

@RunWith(MockitoJUnitRunner.class)
public class ScalablePushUtilTest {

<<<<<<< HEAD
  private static final Map<String, Object> overrides = ImmutableMap.of(
      KsqlConfig.KSQL_QUERY_PUSH_V2_ENABLED, true,
      KsqlConfig.KSQL_ROWPARTITION_ROWOFFSET_ENABLED, true,
      "auto.offset.reset", "latest"
  );

=======
>>>>>>> 5b579291
  private static final Expression AN_EXPRESSION = mock(Expression.class);

  @Mock
  private Query query;
  @Mock
<<<<<<< HEAD
  private KsqlConfig ksqlConfig;
  @Mock
=======
>>>>>>> 5b579291
  private SingleColumn singleColumn;
  @Mock
  private ColumnReferenceExp columnReferenceExp;
  @Mock
  private KsqlEngine ksqlEngine;
  @Mock
  private Select select;
<<<<<<< HEAD

  @Before
  public void setUp() {
    // Otherwise we'd need to mock static ColumnExtractor in each passing test to avoid NPEs
    when(ksqlConfig.getBoolean(KsqlConfig.KSQL_ROWPARTITION_ROWOFFSET_ENABLED)).thenReturn(false);
=======
  @Mock
  private KsqlConfig ksqlConfig;

  @Before
  public void setUp() {
    when(ksqlConfig.getBoolean(KsqlConfig.KSQL_ROWPARTITION_ROWOFFSET_ENABLED)).thenReturn(true);
>>>>>>> 5b579291
  }

  @Test
  public void shouldNotMakeQueryWithRowpartitionInSelectClauseScalablePush() {
    try(MockedStatic<ColumnExtractor> columnExtractor = mockStatic(ColumnExtractor.class)) {
      // Given:
      expectIsSPQ();
<<<<<<< HEAD
      when(ksqlConfig.getBoolean(KsqlConfig.KSQL_ROWPARTITION_ROWOFFSET_ENABLED)).thenReturn(true);
=======
>>>>>>> 5b579291
      givenSelectClause(SystemColumns.ROWPARTITION_NAME, columnExtractor);

      // When:
      final boolean isScalablePush = ScalablePushUtil.isScalablePushQuery(
          query,
          ksqlEngine,
          ksqlConfig,
<<<<<<< HEAD
          overrides
=======
          ImmutableMap.of()
>>>>>>> 5b579291
      );

      // Then:
      assert(!isScalablePush);
    }
  }

  @Test
  public void shouldNotMakeQueryWithRowoffsetInSelectClauseScalablePush() {
    try(MockedStatic<ColumnExtractor> columnExtractor = mockStatic(ColumnExtractor.class)) {
      // Given:
      expectIsSPQ();
<<<<<<< HEAD
      when(ksqlConfig.getBoolean(KsqlConfig.KSQL_ROWPARTITION_ROWOFFSET_ENABLED)).thenReturn(true);
=======
>>>>>>> 5b579291
      givenSelectClause(SystemColumns.ROWOFFSET_NAME, columnExtractor);

      // When:
      final boolean isScalablePush = ScalablePushUtil.isScalablePushQuery(
          query,
          ksqlEngine,
          ksqlConfig,
<<<<<<< HEAD
          overrides
=======
          ImmutableMap.of()
>>>>>>> 5b579291
      );

      // Then:
      assert(!isScalablePush);
    }
  }

  @Test
  public void shouldNotMakeQueryWithRowpartitionInWhereClauseScalablePush() {
    try(MockedStatic<ColumnExtractor> columnExtractor = mockStatic(ColumnExtractor.class)) {
      // Given:
      expectIsSPQ();
<<<<<<< HEAD
      when(ksqlConfig.getBoolean(KsqlConfig.KSQL_ROWPARTITION_ROWOFFSET_ENABLED)).thenReturn(true);
=======
>>>>>>> 5b579291
      givenWhereClause(SystemColumns.ROWPARTITION_NAME, columnExtractor);

      // When:
      final boolean isScalablePush = ScalablePushUtil.isScalablePushQuery(
          query,
          ksqlEngine,
          ksqlConfig,
<<<<<<< HEAD
          overrides
=======
          ImmutableMap.of()
>>>>>>> 5b579291
      );

      // Then:
      assert(!isScalablePush);
    }
  }

  @Test
  public void shouldNotMakeQueryWithRowoffsetInWhereClauseScalablePush() {
    try(MockedStatic<ColumnExtractor> columnExtractor = mockStatic(ColumnExtractor.class)) {
      // Given:
      expectIsSPQ();
<<<<<<< HEAD
      when(ksqlConfig.getBoolean(KsqlConfig.KSQL_ROWPARTITION_ROWOFFSET_ENABLED)).thenReturn(true);
=======
>>>>>>> 5b579291
      givenWhereClause(SystemColumns.ROWOFFSET_NAME, columnExtractor);

      // When:
      final boolean isScalablePush = ScalablePushUtil.isScalablePushQuery(
          query,
          ksqlEngine,
          ksqlConfig,
<<<<<<< HEAD
          overrides
=======
          ImmutableMap.of()
>>>>>>> 5b579291
      );

      // Then:
      assert(!isScalablePush);
    }
  }

  @Test
  public void isScalablePushQuery_true() {
    try(MockedStatic<ColumnExtractor> columnExtractor = mockStatic(ColumnExtractor.class)) {
      // Given:
      expectIsSPQ();
      givenSelectClause(ColumnName.of("AnAllowedColumnName"), columnExtractor);

      // When:
      final boolean isScalablePush = ScalablePushUtil.isScalablePushQuery(
          query,
          ksqlEngine,
          ksqlConfig,
<<<<<<< HEAD
          overrides
=======
          ImmutableMap.of()
>>>>>>> 5b579291
      );

      // Then:
      assert(isScalablePush);
    }
  }

  @Test
  public void isScalablePushQuery_false_configDisabled() {
    // When:
    expectIsSPQ();
    when(ksqlConfig.getBoolean(KsqlConfig.KSQL_QUERY_PUSH_V2_ENABLED)).thenReturn(false);

    // Then:
    assertThat(ScalablePushUtil.isScalablePushQuery(query, ksqlEngine, ksqlConfig,
            ImmutableMap.of(ConsumerConfig.AUTO_OFFSET_RESET_CONFIG, "latest")),
        equalTo(false));
  }

  @Test
  public void isScalablePushQuery_true_enabledWithOverride() {
<<<<<<< HEAD
    // When:
    expectIsSPQ();

    // Then:
    assertThat(ScalablePushUtil.isScalablePushQuery(query, ksqlEngine, ksqlConfig,
            ImmutableMap.of(ConsumerConfig.AUTO_OFFSET_RESET_CONFIG, "latest",
                KsqlConfig.KSQL_QUERY_PUSH_V2_ENABLED, true)),
        equalTo(true));
=======
    try(MockedStatic<ColumnExtractor> columnExtractor = mockStatic(ColumnExtractor.class)) {
      // When:
      expectIsSPQ();
      givenSelectClause(ColumnName.of("Foo"), columnExtractor);

      // Then:
      assertThat(ScalablePushUtil.isScalablePushQuery(query, ksqlEngine, ksqlConfig,
              ImmutableMap.of(ConsumerConfig.AUTO_OFFSET_RESET_CONFIG, "latest",
                  KsqlConfig.KSQL_QUERY_PUSH_V2_ENABLED, true)),
          equalTo(true));
    }
>>>>>>> 5b579291
  }

  @Test
  public void isScalablePushQuery_false_hasGroupBy() {
    // When:
    expectIsSPQ();
    when(query.getGroupBy())
        .thenReturn(
            Optional.of(new GroupBy(Optional.empty(), ImmutableList.of(new IntegerLiteral(1)))));

    // Then:
    assertThat(ScalablePushUtil.isScalablePushQuery(query, ksqlEngine, ksqlConfig,
            ImmutableMap.of(ConsumerConfig.AUTO_OFFSET_RESET_CONFIG, "latest")),
        equalTo(false));
  }

  @Test
  public void isScalablePushQuery_false_hasWindow() {
    // When:
    expectIsSPQ();
    when(query.getWindow()).thenReturn(Optional.of(new WindowExpression("foo",
        new TumblingWindowExpression(new WindowTimeClause(1, TimeUnit.MILLISECONDS)))));

    // Then:
    assertThat(ScalablePushUtil.isScalablePushQuery(query, ksqlEngine, ksqlConfig,
            ImmutableMap.of(ConsumerConfig.AUTO_OFFSET_RESET_CONFIG, "latest")),
        equalTo(false));
  }

  @Test
  public void isScalablePushQuery_false_hasHaving() {
    // When:
    expectIsSPQ();
    when(query.getHaving()).thenReturn(Optional.of(new IntegerLiteral(1)));

    // Then:
    assertThat(ScalablePushUtil.isScalablePushQuery(query, ksqlEngine, ksqlConfig,
            ImmutableMap.of(ConsumerConfig.AUTO_OFFSET_RESET_CONFIG, "latest")),
        equalTo(false));
  }

  @Test
  public void isScalablePushQuery_false_hasPartitionBy() {
    // When:
    expectIsSPQ();
    when(query.getPartitionBy())
        .thenReturn(Optional.of(
            new PartitionBy(Optional.empty(), ImmutableList.of(new IntegerLiteral(1)))));

    // Then:
    assertThat(ScalablePushUtil.isScalablePushQuery(query, ksqlEngine, ksqlConfig,
            ImmutableMap.of(ConsumerConfig.AUTO_OFFSET_RESET_CONFIG, "latest")),
        equalTo(false));
  }

  @Test
  public void isScalablePushQuery_false_hasNoRefinement() {
    // When:
    expectIsSPQ();
    when(query.getRefinement()).thenReturn(Optional.empty());

    // Then:
    assertThat(ScalablePushUtil.isScalablePushQuery(query, ksqlEngine, ksqlConfig,
            ImmutableMap.of(ConsumerConfig.AUTO_OFFSET_RESET_CONFIG, "latest")),
        equalTo(false));
  }

  @Test
  public void isScalablePushQuery_false_hasWrongRefinement() {
    // When:
    expectIsSPQ();
    when(query.getRefinement()).thenReturn(Optional.of(RefinementInfo.of(OutputRefinement.FINAL)));

    // Then:
    assertThat(ScalablePushUtil.isScalablePushQuery(query, ksqlEngine, ksqlConfig,
            ImmutableMap.of(ConsumerConfig.AUTO_OFFSET_RESET_CONFIG, "latest")),
        equalTo(false));
  }


  @Test
  public void isScalablePushQuery_true_noLatest() {
<<<<<<< HEAD
    // When:
    expectIsSPQ();

    // Then:
    assertThat(ScalablePushUtil.isScalablePushQuery(query, ksqlEngine, ksqlConfig,
            ImmutableMap.of()),
        equalTo(true));
=======
    try(MockedStatic<ColumnExtractor> columnExtractor = mockStatic(ColumnExtractor.class)) {
      // When:
      expectIsSPQ();
      givenSelectClause(ColumnName.of("Foo"), columnExtractor);

      // Then:
      assertThat(ScalablePushUtil.isScalablePushQuery(query, ksqlEngine, ksqlConfig,
              ImmutableMap.of()),
          equalTo(true));
    }
>>>>>>> 5b579291
  }

  @Test
  public void isScalablePushQuery_true_configLatest() {
<<<<<<< HEAD
    // When:
    expectIsSPQ();
    when(ksqlConfig.getKsqlStreamConfigProp(ConsumerConfig.AUTO_OFFSET_RESET_CONFIG))
        .thenReturn(Optional.of("latest"));

    // Then:
    assertThat(ScalablePushUtil.isScalablePushQuery(query, ksqlEngine, ksqlConfig,
            ImmutableMap.of()),
        equalTo(true));
=======
    try(MockedStatic<ColumnExtractor> columnExtractor = mockStatic(ColumnExtractor.class)) {
      // When:
      expectIsSPQ();
      givenSelectClause(ColumnName.of("Foo"), columnExtractor);
      when(ksqlConfig.getKsqlStreamConfigProp(ConsumerConfig.AUTO_OFFSET_RESET_CONFIG))
          .thenReturn(Optional.of("latest"));

      // Then:
      assertThat(ScalablePushUtil.isScalablePushQuery(query, ksqlEngine, ksqlConfig,
              ImmutableMap.of()),
          equalTo(true));
    }
>>>>>>> 5b579291
  }

  @Test
  public void isScalablePushQuery_false_configNotLatest() {
    // When:
    expectIsSPQ();
    when(ksqlConfig.getKsqlStreamConfigProp(ConsumerConfig.AUTO_OFFSET_RESET_CONFIG))
        .thenReturn(Optional.of("earliest"));

    // Then:
    assertThat(ScalablePushUtil.isScalablePushQuery(query, ksqlEngine, ksqlConfig,
            ImmutableMap.of()),
        equalTo(false));
  }

  @Test
  public void isScalablePushQuery_true_latestConfig() {
<<<<<<< HEAD
    // When:
    expectIsSPQ();
    when(ksqlConfig.getKsqlStreamConfigProp(ConsumerConfig.AUTO_OFFSET_RESET_CONFIG))
        .thenReturn(Optional.of("latest"));

    // Then:
    assertThat(ScalablePushUtil.isScalablePushQuery(query, ksqlEngine, ksqlConfig,
            ImmutableMap.of()),
        equalTo(true));
=======
    try(MockedStatic<ColumnExtractor> columnExtractor = mockStatic(ColumnExtractor.class)) {
      // When:
      expectIsSPQ();
      givenSelectClause(ColumnName.of("Foo"), columnExtractor);
      when(ksqlConfig.getKsqlStreamConfigProp(ConsumerConfig.AUTO_OFFSET_RESET_CONFIG))
          .thenReturn(Optional.of("latest"));

      // Then:
      assertThat(ScalablePushUtil.isScalablePushQuery(query, ksqlEngine, ksqlConfig,
              ImmutableMap.of()),
          equalTo(true));
    }
>>>>>>> 5b579291
  }

  @Test
  public void isScalablePushQuery_true_streamsOverride() {
<<<<<<< HEAD
    // When:
    expectIsSPQ();

    // Then:
    assertThat(ScalablePushUtil.isScalablePushQuery(query, ksqlEngine, ksqlConfig,
            ImmutableMap.of(
                KsqlConfig.KSQL_STREAMS_PREFIX + ConsumerConfig.AUTO_OFFSET_RESET_CONFIG, "latest")),
        equalTo(true));
=======
    try(MockedStatic<ColumnExtractor> columnExtractor = mockStatic(ColumnExtractor.class)) {
      // When:
      expectIsSPQ();
      givenSelectClause(ColumnName.of("Foo"), columnExtractor);

      // Then:
      assertThat(ScalablePushUtil.isScalablePushQuery(query, ksqlEngine, ksqlConfig,
              ImmutableMap.of(
                  KsqlConfig.KSQL_STREAMS_PREFIX + ConsumerConfig.AUTO_OFFSET_RESET_CONFIG, "latest")),
          equalTo(true));
    }
>>>>>>> 5b579291
  }

  @Test
  public void isScalablePushQuery_false_wrongUpstreamQueries_None() {
    // When:
    expectIsSPQ();
    when(ksqlEngine.getQueriesWithSink(SourceName.of("Foo"))).thenReturn(
        ImmutableSet.of());

    // Then:
    assertThat(ScalablePushUtil.isScalablePushQuery(query, ksqlEngine, ksqlConfig,
            ImmutableMap.of(ConsumerConfig.AUTO_OFFSET_RESET_CONFIG, "latest")),
        equalTo(false));
  }

  @Test
  public void isScalablePushQuery_false_wrongUpstreamQueries_Two() {
    // When:
    expectIsSPQ();
    when(ksqlEngine.getQueriesWithSink(SourceName.of("Foo"))).thenReturn(
        ImmutableSet.of(new QueryId("A"), new QueryId("B")));

    // Then:
    assertThat(ScalablePushUtil.isScalablePushQuery(query, ksqlEngine, ksqlConfig,
            ImmutableMap.of(ConsumerConfig.AUTO_OFFSET_RESET_CONFIG, "latest")),
        equalTo(false));
  }

  private void expectIsSPQ() {
    when(ksqlConfig.getBoolean(KsqlConfig.KSQL_QUERY_PUSH_V2_ENABLED)).thenReturn(true);
    when(query.getGroupBy()).thenReturn(Optional.empty());
    when(query.getWindow()).thenReturn(Optional.empty());
    when(query.getHaving()).thenReturn(Optional.empty());
    when(query.getPartitionBy()).thenReturn(Optional.empty());
    when(query.getRefinement())
        .thenReturn(Optional.of(RefinementInfo.of(OutputRefinement.CHANGES)));
    when(query.getFrom())
        .thenReturn(new AliasedRelation(new Table(SourceName.of("Foo")), SourceName.of("blah")));
    when(ksqlEngine.getQueriesWithSink(SourceName.of("Foo"))).thenReturn(
        ImmutableSet.of(new QueryId("a")));
  }

  private void givenSelectClause(
      final ColumnName columnName,
      final MockedStatic<ColumnExtractor> columnExtractor
  ) {
    when(query.getSelect()).thenReturn(select);
    when(select.getSelectItems()).thenReturn(ImmutableList.of(singleColumn));
    when(singleColumn.getExpression()).thenReturn(AN_EXPRESSION);
    givenColumnExtraction(columnExtractor);
    when(columnReferenceExp.getColumnName()).thenReturn(columnName);
  }

  private void givenWhereClause(
      final ColumnName columnName,
      final MockedStatic<ColumnExtractor> columnExtractor
  ) {
    when(query.getWhere()).thenReturn(Optional.of(AN_EXPRESSION));
    givenColumnExtraction(columnExtractor);
    when(columnReferenceExp.getColumnName()).thenReturn(columnName);
  }

  private void givenColumnExtraction(
      MockedStatic<ColumnExtractor> columnExtractor) {
    columnExtractor.when(() -> ColumnExtractor.extractColumns(AN_EXPRESSION))
        .thenReturn(ImmutableSet.of(columnReferenceExp));
  }
}<|MERGE_RESOLUTION|>--- conflicted
+++ resolved
@@ -45,25 +45,17 @@
 @RunWith(MockitoJUnitRunner.class)
 public class ScalablePushUtilTest {
 
-<<<<<<< HEAD
   private static final Map<String, Object> overrides = ImmutableMap.of(
-      KsqlConfig.KSQL_QUERY_PUSH_V2_ENABLED, true,
-      KsqlConfig.KSQL_ROWPARTITION_ROWOFFSET_ENABLED, true,
       "auto.offset.reset", "latest"
   );
 
-=======
->>>>>>> 5b579291
   private static final Expression AN_EXPRESSION = mock(Expression.class);
 
   @Mock
   private Query query;
   @Mock
-<<<<<<< HEAD
   private KsqlConfig ksqlConfig;
   @Mock
-=======
->>>>>>> 5b579291
   private SingleColumn singleColumn;
   @Mock
   private ColumnReferenceExp columnReferenceExp;
@@ -71,43 +63,24 @@
   private KsqlEngine ksqlEngine;
   @Mock
   private Select select;
-<<<<<<< HEAD
-
-  @Before
-  public void setUp() {
-    // Otherwise we'd need to mock static ColumnExtractor in each passing test to avoid NPEs
-    when(ksqlConfig.getBoolean(KsqlConfig.KSQL_ROWPARTITION_ROWOFFSET_ENABLED)).thenReturn(false);
-=======
-  @Mock
-  private KsqlConfig ksqlConfig;
 
   @Before
   public void setUp() {
     when(ksqlConfig.getBoolean(KsqlConfig.KSQL_ROWPARTITION_ROWOFFSET_ENABLED)).thenReturn(true);
->>>>>>> 5b579291
   }
 
   @Test
   public void shouldNotMakeQueryWithRowpartitionInSelectClauseScalablePush() {
     try(MockedStatic<ColumnExtractor> columnExtractor = mockStatic(ColumnExtractor.class)) {
       // Given:
-      expectIsSPQ();
-<<<<<<< HEAD
-      when(ksqlConfig.getBoolean(KsqlConfig.KSQL_ROWPARTITION_ROWOFFSET_ENABLED)).thenReturn(true);
-=======
->>>>>>> 5b579291
-      givenSelectClause(SystemColumns.ROWPARTITION_NAME, columnExtractor);
+      expectIsSPQ(SystemColumns.ROWPARTITION_NAME, columnExtractor);
 
       // When:
       final boolean isScalablePush = ScalablePushUtil.isScalablePushQuery(
           query,
           ksqlEngine,
           ksqlConfig,
-<<<<<<< HEAD
           overrides
-=======
-          ImmutableMap.of()
->>>>>>> 5b579291
       );
 
       // Then:
@@ -119,23 +92,14 @@
   public void shouldNotMakeQueryWithRowoffsetInSelectClauseScalablePush() {
     try(MockedStatic<ColumnExtractor> columnExtractor = mockStatic(ColumnExtractor.class)) {
       // Given:
-      expectIsSPQ();
-<<<<<<< HEAD
-      when(ksqlConfig.getBoolean(KsqlConfig.KSQL_ROWPARTITION_ROWOFFSET_ENABLED)).thenReturn(true);
-=======
->>>>>>> 5b579291
-      givenSelectClause(SystemColumns.ROWOFFSET_NAME, columnExtractor);
+      expectIsSPQ(SystemColumns.ROWOFFSET_NAME, columnExtractor);
 
       // When:
       final boolean isScalablePush = ScalablePushUtil.isScalablePushQuery(
           query,
           ksqlEngine,
           ksqlConfig,
-<<<<<<< HEAD
           overrides
-=======
-          ImmutableMap.of()
->>>>>>> 5b579291
       );
 
       // Then:
@@ -147,11 +111,7 @@
   public void shouldNotMakeQueryWithRowpartitionInWhereClauseScalablePush() {
     try(MockedStatic<ColumnExtractor> columnExtractor = mockStatic(ColumnExtractor.class)) {
       // Given:
-      expectIsSPQ();
-<<<<<<< HEAD
-      when(ksqlConfig.getBoolean(KsqlConfig.KSQL_ROWPARTITION_ROWOFFSET_ENABLED)).thenReturn(true);
-=======
->>>>>>> 5b579291
+      expectIsSPQ(ColumnName.of("foo"), columnExtractor);
       givenWhereClause(SystemColumns.ROWPARTITION_NAME, columnExtractor);
 
       // When:
@@ -159,11 +119,7 @@
           query,
           ksqlEngine,
           ksqlConfig,
-<<<<<<< HEAD
           overrides
-=======
-          ImmutableMap.of()
->>>>>>> 5b579291
       );
 
       // Then:
@@ -175,11 +131,7 @@
   public void shouldNotMakeQueryWithRowoffsetInWhereClauseScalablePush() {
     try(MockedStatic<ColumnExtractor> columnExtractor = mockStatic(ColumnExtractor.class)) {
       // Given:
-      expectIsSPQ();
-<<<<<<< HEAD
-      when(ksqlConfig.getBoolean(KsqlConfig.KSQL_ROWPARTITION_ROWOFFSET_ENABLED)).thenReturn(true);
-=======
->>>>>>> 5b579291
+      expectIsSPQ(ColumnName.of("foo"), columnExtractor);
       givenWhereClause(SystemColumns.ROWOFFSET_NAME, columnExtractor);
 
       // When:
@@ -187,11 +139,7 @@
           query,
           ksqlEngine,
           ksqlConfig,
-<<<<<<< HEAD
           overrides
-=======
-          ImmutableMap.of()
->>>>>>> 5b579291
       );
 
       // Then:
@@ -203,19 +151,14 @@
   public void isScalablePushQuery_true() {
     try(MockedStatic<ColumnExtractor> columnExtractor = mockStatic(ColumnExtractor.class)) {
       // Given:
-      expectIsSPQ();
-      givenSelectClause(ColumnName.of("AnAllowedColumnName"), columnExtractor);
+      expectIsSPQ(ColumnName.of("foo"), columnExtractor);
 
       // When:
       final boolean isScalablePush = ScalablePushUtil.isScalablePushQuery(
           query,
           ksqlEngine,
           ksqlConfig,
-<<<<<<< HEAD
           overrides
-=======
-          ImmutableMap.of()
->>>>>>> 5b579291
       );
 
       // Then:
@@ -225,266 +168,228 @@
 
   @Test
   public void isScalablePushQuery_false_configDisabled() {
-    // When:
-    expectIsSPQ();
-    when(ksqlConfig.getBoolean(KsqlConfig.KSQL_QUERY_PUSH_V2_ENABLED)).thenReturn(false);
-
-    // Then:
-    assertThat(ScalablePushUtil.isScalablePushQuery(query, ksqlEngine, ksqlConfig,
-            ImmutableMap.of(ConsumerConfig.AUTO_OFFSET_RESET_CONFIG, "latest")),
-        equalTo(false));
+    try(MockedStatic<ColumnExtractor> columnExtractor = mockStatic(ColumnExtractor.class)) {
+      // When:
+      expectIsSPQ(ColumnName.of("foo"), columnExtractor);
+      when(ksqlConfig.getBoolean(KsqlConfig.KSQL_QUERY_PUSH_V2_ENABLED)).thenReturn(false);
+
+      // Then:
+      assertThat(ScalablePushUtil.isScalablePushQuery(query, ksqlEngine, ksqlConfig,
+          ImmutableMap.of(ConsumerConfig.AUTO_OFFSET_RESET_CONFIG, "latest")),
+          equalTo(false));
+    }
   }
 
   @Test
   public void isScalablePushQuery_true_enabledWithOverride() {
-<<<<<<< HEAD
-    // When:
-    expectIsSPQ();
-
-    // Then:
-    assertThat(ScalablePushUtil.isScalablePushQuery(query, ksqlEngine, ksqlConfig,
-            ImmutableMap.of(ConsumerConfig.AUTO_OFFSET_RESET_CONFIG, "latest",
-                KsqlConfig.KSQL_QUERY_PUSH_V2_ENABLED, true)),
-        equalTo(true));
-=======
-    try(MockedStatic<ColumnExtractor> columnExtractor = mockStatic(ColumnExtractor.class)) {
-      // When:
-      expectIsSPQ();
-      givenSelectClause(ColumnName.of("Foo"), columnExtractor);
-
-      // Then:
-      assertThat(ScalablePushUtil.isScalablePushQuery(query, ksqlEngine, ksqlConfig,
-              ImmutableMap.of(ConsumerConfig.AUTO_OFFSET_RESET_CONFIG, "latest",
-                  KsqlConfig.KSQL_QUERY_PUSH_V2_ENABLED, true)),
+    try(MockedStatic<ColumnExtractor> columnExtractor = mockStatic(ColumnExtractor.class)) {
+      // When:
+      expectIsSPQ(ColumnName.of("foo"), columnExtractor);
+
+      // Then:
+      assertThat(ScalablePushUtil.isScalablePushQuery(query, ksqlEngine, ksqlConfig,
+          ImmutableMap.of(ConsumerConfig.AUTO_OFFSET_RESET_CONFIG, "latest",
+              KsqlConfig.KSQL_QUERY_PUSH_V2_ENABLED, true)),
           equalTo(true));
     }
->>>>>>> 5b579291
   }
 
   @Test
   public void isScalablePushQuery_false_hasGroupBy() {
-    // When:
-    expectIsSPQ();
-    when(query.getGroupBy())
-        .thenReturn(
-            Optional.of(new GroupBy(Optional.empty(), ImmutableList.of(new IntegerLiteral(1)))));
-
-    // Then:
-    assertThat(ScalablePushUtil.isScalablePushQuery(query, ksqlEngine, ksqlConfig,
-            ImmutableMap.of(ConsumerConfig.AUTO_OFFSET_RESET_CONFIG, "latest")),
-        equalTo(false));
+    try(MockedStatic<ColumnExtractor> columnExtractor = mockStatic(ColumnExtractor.class)) {
+      // When:
+      expectIsSPQ(ColumnName.of("foo"), columnExtractor);
+      when(query.getGroupBy())
+          .thenReturn(
+              Optional.of(new GroupBy(Optional.empty(), ImmutableList.of(new IntegerLiteral(1)))));
+
+      // Then:
+      assertThat(ScalablePushUtil.isScalablePushQuery(query, ksqlEngine, ksqlConfig,
+          ImmutableMap.of(ConsumerConfig.AUTO_OFFSET_RESET_CONFIG, "latest")),
+          equalTo(false));
+    }
   }
 
   @Test
   public void isScalablePushQuery_false_hasWindow() {
-    // When:
-    expectIsSPQ();
-    when(query.getWindow()).thenReturn(Optional.of(new WindowExpression("foo",
-        new TumblingWindowExpression(new WindowTimeClause(1, TimeUnit.MILLISECONDS)))));
-
-    // Then:
-    assertThat(ScalablePushUtil.isScalablePushQuery(query, ksqlEngine, ksqlConfig,
-            ImmutableMap.of(ConsumerConfig.AUTO_OFFSET_RESET_CONFIG, "latest")),
-        equalTo(false));
+    try(MockedStatic<ColumnExtractor> columnExtractor = mockStatic(ColumnExtractor.class)) {
+      // When:
+      expectIsSPQ(ColumnName.of("foo"), columnExtractor);
+      when(query.getWindow()).thenReturn(Optional.of(new WindowExpression("foo",
+          new TumblingWindowExpression(new WindowTimeClause(1, TimeUnit.MILLISECONDS)))));
+
+      // Then:
+      assertThat(ScalablePushUtil.isScalablePushQuery(query, ksqlEngine, ksqlConfig,
+          ImmutableMap.of(ConsumerConfig.AUTO_OFFSET_RESET_CONFIG, "latest")),
+          equalTo(false));
+    }
   }
 
   @Test
   public void isScalablePushQuery_false_hasHaving() {
-    // When:
-    expectIsSPQ();
-    when(query.getHaving()).thenReturn(Optional.of(new IntegerLiteral(1)));
-
-    // Then:
-    assertThat(ScalablePushUtil.isScalablePushQuery(query, ksqlEngine, ksqlConfig,
-            ImmutableMap.of(ConsumerConfig.AUTO_OFFSET_RESET_CONFIG, "latest")),
-        equalTo(false));
+    try(MockedStatic<ColumnExtractor> columnExtractor = mockStatic(ColumnExtractor.class)) {
+      // When:
+      expectIsSPQ(ColumnName.of("foo"), columnExtractor);
+      when(query.getHaving()).thenReturn(Optional.of(new IntegerLiteral(1)));
+
+      // Then:
+      assertThat(ScalablePushUtil.isScalablePushQuery(query, ksqlEngine, ksqlConfig,
+          ImmutableMap.of(ConsumerConfig.AUTO_OFFSET_RESET_CONFIG, "latest")),
+          equalTo(false));
+    }
   }
 
   @Test
   public void isScalablePushQuery_false_hasPartitionBy() {
-    // When:
-    expectIsSPQ();
-    when(query.getPartitionBy())
-        .thenReturn(Optional.of(
-            new PartitionBy(Optional.empty(), ImmutableList.of(new IntegerLiteral(1)))));
-
-    // Then:
-    assertThat(ScalablePushUtil.isScalablePushQuery(query, ksqlEngine, ksqlConfig,
-            ImmutableMap.of(ConsumerConfig.AUTO_OFFSET_RESET_CONFIG, "latest")),
-        equalTo(false));
+    try(MockedStatic<ColumnExtractor> columnExtractor = mockStatic(ColumnExtractor.class)) {
+      // When:
+      expectIsSPQ(ColumnName.of("foo"), columnExtractor);
+      when(query.getPartitionBy())
+          .thenReturn(Optional.of(
+              new PartitionBy(Optional.empty(), ImmutableList.of(new IntegerLiteral(1)))));
+
+      // Then:
+      assertThat(ScalablePushUtil.isScalablePushQuery(query, ksqlEngine, ksqlConfig,
+          ImmutableMap.of(ConsumerConfig.AUTO_OFFSET_RESET_CONFIG, "latest")),
+          equalTo(false));
+    }
   }
 
   @Test
   public void isScalablePushQuery_false_hasNoRefinement() {
-    // When:
-    expectIsSPQ();
-    when(query.getRefinement()).thenReturn(Optional.empty());
-
-    // Then:
-    assertThat(ScalablePushUtil.isScalablePushQuery(query, ksqlEngine, ksqlConfig,
-            ImmutableMap.of(ConsumerConfig.AUTO_OFFSET_RESET_CONFIG, "latest")),
-        equalTo(false));
+    try(MockedStatic<ColumnExtractor> columnExtractor = mockStatic(ColumnExtractor.class)) {
+      // When:
+      expectIsSPQ(ColumnName.of("foo"), columnExtractor);
+      when(query.getRefinement()).thenReturn(Optional.empty());
+
+      // Then:
+      assertThat(ScalablePushUtil.isScalablePushQuery(query, ksqlEngine, ksqlConfig,
+          ImmutableMap.of(ConsumerConfig.AUTO_OFFSET_RESET_CONFIG, "latest")),
+          equalTo(false));
+    }
   }
 
   @Test
   public void isScalablePushQuery_false_hasWrongRefinement() {
-    // When:
-    expectIsSPQ();
-    when(query.getRefinement()).thenReturn(Optional.of(RefinementInfo.of(OutputRefinement.FINAL)));
-
-    // Then:
-    assertThat(ScalablePushUtil.isScalablePushQuery(query, ksqlEngine, ksqlConfig,
-            ImmutableMap.of(ConsumerConfig.AUTO_OFFSET_RESET_CONFIG, "latest")),
-        equalTo(false));
+    try(MockedStatic<ColumnExtractor> columnExtractor = mockStatic(ColumnExtractor.class)) {
+      // When:
+      expectIsSPQ(ColumnName.of("foo"), columnExtractor);
+      when(query.getRefinement()).thenReturn(Optional.of(RefinementInfo.of(OutputRefinement.FINAL)));
+
+      // Then:
+      assertThat(ScalablePushUtil.isScalablePushQuery(query, ksqlEngine, ksqlConfig,
+          ImmutableMap.of(ConsumerConfig.AUTO_OFFSET_RESET_CONFIG, "latest")),
+          equalTo(false));
+    }
   }
 
 
   @Test
   public void isScalablePushQuery_true_noLatest() {
-<<<<<<< HEAD
-    // When:
-    expectIsSPQ();
-
-    // Then:
-    assertThat(ScalablePushUtil.isScalablePushQuery(query, ksqlEngine, ksqlConfig,
-            ImmutableMap.of()),
-        equalTo(true));
-=======
-    try(MockedStatic<ColumnExtractor> columnExtractor = mockStatic(ColumnExtractor.class)) {
-      // When:
-      expectIsSPQ();
-      givenSelectClause(ColumnName.of("Foo"), columnExtractor);
-
-      // Then:
-      assertThat(ScalablePushUtil.isScalablePushQuery(query, ksqlEngine, ksqlConfig,
-              ImmutableMap.of()),
+    try(MockedStatic<ColumnExtractor> columnExtractor = mockStatic(ColumnExtractor.class)) {
+      // When:
+      expectIsSPQ(ColumnName.of("foo"), columnExtractor);
+
+      // Then:
+      assertThat(ScalablePushUtil.isScalablePushQuery(query, ksqlEngine, ksqlConfig,
+          ImmutableMap.of()),
           equalTo(true));
     }
->>>>>>> 5b579291
   }
 
   @Test
   public void isScalablePushQuery_true_configLatest() {
-<<<<<<< HEAD
-    // When:
-    expectIsSPQ();
-    when(ksqlConfig.getKsqlStreamConfigProp(ConsumerConfig.AUTO_OFFSET_RESET_CONFIG))
-        .thenReturn(Optional.of("latest"));
-
-    // Then:
-    assertThat(ScalablePushUtil.isScalablePushQuery(query, ksqlEngine, ksqlConfig,
-            ImmutableMap.of()),
-        equalTo(true));
-=======
-    try(MockedStatic<ColumnExtractor> columnExtractor = mockStatic(ColumnExtractor.class)) {
-      // When:
-      expectIsSPQ();
-      givenSelectClause(ColumnName.of("Foo"), columnExtractor);
+    try(MockedStatic<ColumnExtractor> columnExtractor = mockStatic(ColumnExtractor.class)) {
+      // When:
+      expectIsSPQ(ColumnName.of("foo"), columnExtractor);
       when(ksqlConfig.getKsqlStreamConfigProp(ConsumerConfig.AUTO_OFFSET_RESET_CONFIG))
           .thenReturn(Optional.of("latest"));
 
       // Then:
       assertThat(ScalablePushUtil.isScalablePushQuery(query, ksqlEngine, ksqlConfig,
-              ImmutableMap.of()),
+          ImmutableMap.of()),
           equalTo(true));
     }
->>>>>>> 5b579291
   }
 
   @Test
   public void isScalablePushQuery_false_configNotLatest() {
-    // When:
-    expectIsSPQ();
-    when(ksqlConfig.getKsqlStreamConfigProp(ConsumerConfig.AUTO_OFFSET_RESET_CONFIG))
-        .thenReturn(Optional.of("earliest"));
-
-    // Then:
-    assertThat(ScalablePushUtil.isScalablePushQuery(query, ksqlEngine, ksqlConfig,
-            ImmutableMap.of()),
-        equalTo(false));
+    try(MockedStatic<ColumnExtractor> columnExtractor = mockStatic(ColumnExtractor.class)) {
+      // When:
+      expectIsSPQ(ColumnName.of("foo"), columnExtractor);
+      when(ksqlConfig.getKsqlStreamConfigProp(ConsumerConfig.AUTO_OFFSET_RESET_CONFIG))
+          .thenReturn(Optional.of("earliest"));
+
+      // Then:
+      assertThat(ScalablePushUtil.isScalablePushQuery(query, ksqlEngine, ksqlConfig,
+          ImmutableMap.of()),
+          equalTo(false));
+    }
   }
 
   @Test
   public void isScalablePushQuery_true_latestConfig() {
-<<<<<<< HEAD
-    // When:
-    expectIsSPQ();
-    when(ksqlConfig.getKsqlStreamConfigProp(ConsumerConfig.AUTO_OFFSET_RESET_CONFIG))
-        .thenReturn(Optional.of("latest"));
-
-    // Then:
-    assertThat(ScalablePushUtil.isScalablePushQuery(query, ksqlEngine, ksqlConfig,
-            ImmutableMap.of()),
-        equalTo(true));
-=======
-    try(MockedStatic<ColumnExtractor> columnExtractor = mockStatic(ColumnExtractor.class)) {
-      // When:
-      expectIsSPQ();
-      givenSelectClause(ColumnName.of("Foo"), columnExtractor);
+    try(MockedStatic<ColumnExtractor> columnExtractor = mockStatic(ColumnExtractor.class)) {
+      // When:
+      expectIsSPQ(ColumnName.of("foo"), columnExtractor);
       when(ksqlConfig.getKsqlStreamConfigProp(ConsumerConfig.AUTO_OFFSET_RESET_CONFIG))
           .thenReturn(Optional.of("latest"));
 
       // Then:
       assertThat(ScalablePushUtil.isScalablePushQuery(query, ksqlEngine, ksqlConfig,
-              ImmutableMap.of()),
+          ImmutableMap.of()),
           equalTo(true));
     }
->>>>>>> 5b579291
   }
 
   @Test
   public void isScalablePushQuery_true_streamsOverride() {
-<<<<<<< HEAD
-    // When:
-    expectIsSPQ();
-
-    // Then:
-    assertThat(ScalablePushUtil.isScalablePushQuery(query, ksqlEngine, ksqlConfig,
-            ImmutableMap.of(
-                KsqlConfig.KSQL_STREAMS_PREFIX + ConsumerConfig.AUTO_OFFSET_RESET_CONFIG, "latest")),
-        equalTo(true));
-=======
-    try(MockedStatic<ColumnExtractor> columnExtractor = mockStatic(ColumnExtractor.class)) {
-      // When:
-      expectIsSPQ();
-      givenSelectClause(ColumnName.of("Foo"), columnExtractor);
-
-      // Then:
-      assertThat(ScalablePushUtil.isScalablePushQuery(query, ksqlEngine, ksqlConfig,
-              ImmutableMap.of(
-                  KsqlConfig.KSQL_STREAMS_PREFIX + ConsumerConfig.AUTO_OFFSET_RESET_CONFIG, "latest")),
+    try(MockedStatic<ColumnExtractor> columnExtractor = mockStatic(ColumnExtractor.class)) {
+      // When:
+      expectIsSPQ(ColumnName.of("foo"), columnExtractor);
+
+      // Then:
+      assertThat(ScalablePushUtil.isScalablePushQuery(query, ksqlEngine, ksqlConfig,
+          ImmutableMap.of(
+              KsqlConfig.KSQL_STREAMS_PREFIX + ConsumerConfig.AUTO_OFFSET_RESET_CONFIG, "latest")),
           equalTo(true));
     }
->>>>>>> 5b579291
   }
 
   @Test
   public void isScalablePushQuery_false_wrongUpstreamQueries_None() {
-    // When:
-    expectIsSPQ();
-    when(ksqlEngine.getQueriesWithSink(SourceName.of("Foo"))).thenReturn(
-        ImmutableSet.of());
-
-    // Then:
-    assertThat(ScalablePushUtil.isScalablePushQuery(query, ksqlEngine, ksqlConfig,
-            ImmutableMap.of(ConsumerConfig.AUTO_OFFSET_RESET_CONFIG, "latest")),
-        equalTo(false));
+    try(MockedStatic<ColumnExtractor> columnExtractor = mockStatic(ColumnExtractor.class)) {
+      // When:
+      expectIsSPQ(ColumnName.of("foo"), columnExtractor);
+      when(ksqlEngine.getQueriesWithSink(SourceName.of("Foo"))).thenReturn(
+          ImmutableSet.of());
+
+      // Then:
+      assertThat(ScalablePushUtil.isScalablePushQuery(query, ksqlEngine, ksqlConfig,
+          ImmutableMap.of(ConsumerConfig.AUTO_OFFSET_RESET_CONFIG, "latest")),
+          equalTo(false));
+    }
   }
 
   @Test
   public void isScalablePushQuery_false_wrongUpstreamQueries_Two() {
-    // When:
-    expectIsSPQ();
-    when(ksqlEngine.getQueriesWithSink(SourceName.of("Foo"))).thenReturn(
-        ImmutableSet.of(new QueryId("A"), new QueryId("B")));
-
-    // Then:
-    assertThat(ScalablePushUtil.isScalablePushQuery(query, ksqlEngine, ksqlConfig,
-            ImmutableMap.of(ConsumerConfig.AUTO_OFFSET_RESET_CONFIG, "latest")),
-        equalTo(false));
-  }
-
-  private void expectIsSPQ() {
+    try(MockedStatic<ColumnExtractor> columnExtractor = mockStatic(ColumnExtractor.class)) {
+      // When:
+      expectIsSPQ(ColumnName.of("foo"), columnExtractor);
+      when(ksqlEngine.getQueriesWithSink(SourceName.of("Foo"))).thenReturn(
+          ImmutableSet.of(new QueryId("A"), new QueryId("B")));
+
+      // Then:
+      assertThat(ScalablePushUtil.isScalablePushQuery(query, ksqlEngine, ksqlConfig,
+          ImmutableMap.of(ConsumerConfig.AUTO_OFFSET_RESET_CONFIG, "latest")),
+          equalTo(false));
+    }
+  }
+
+  private void expectIsSPQ(
+      final ColumnName selectColumnName,
+      final MockedStatic<ColumnExtractor> columnExtractor
+  ) {
     when(ksqlConfig.getBoolean(KsqlConfig.KSQL_QUERY_PUSH_V2_ENABLED)).thenReturn(true);
     when(query.getGroupBy()).thenReturn(Optional.empty());
     when(query.getWindow()).thenReturn(Optional.empty());
@@ -496,6 +401,7 @@
         .thenReturn(new AliasedRelation(new Table(SourceName.of("Foo")), SourceName.of("blah")));
     when(ksqlEngine.getQueriesWithSink(SourceName.of("Foo"))).thenReturn(
         ImmutableSet.of(new QueryId("a")));
+    givenSelectClause(selectColumnName, columnExtractor);
   }
 
   private void givenSelectClause(
