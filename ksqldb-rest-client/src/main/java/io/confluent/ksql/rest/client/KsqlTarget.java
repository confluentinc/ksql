/*
 * Copyright 2019 Confluent Inc.
 *
 * Licensed under the Confluent Community License (the "License"); you may not use
 * this file except in compliance with the License.  You may obtain a copy of the
 * License at
 *
 * http://www.confluent.io/confluent-community-license
 *
 * Unless required by applicable law or agreed to in writing, software
 * distributed under the License is distributed on an "AS IS" BASIS, WITHOUT
 * WARRANTIES OF ANY KIND, either express or implied.  See the License for the
 * specific language governing permissions and limitations under the License.
 */

package io.confluent.ksql.rest.client;

import static io.confluent.ksql.rest.client.KsqlClientUtil.deserialize;
import static io.confluent.ksql.rest.client.KsqlClientUtil.serialize;
import static java.util.Objects.requireNonNull;

import com.google.common.base.Functions;
import io.confluent.ksql.properties.LocalProperties;
import io.confluent.ksql.rest.client.exception.KsqlRestClientException;
import io.confluent.ksql.rest.entity.ClusterStatusResponse;
import io.confluent.ksql.rest.entity.CommandStatus;
import io.confluent.ksql.rest.entity.CommandStatuses;
import io.confluent.ksql.rest.entity.HealthCheckResponse;
import io.confluent.ksql.rest.entity.HeartbeatMessage;
import io.confluent.ksql.rest.entity.HeartbeatResponse;
import io.confluent.ksql.rest.entity.KsqlEntityList;
import io.confluent.ksql.rest.entity.KsqlHostInfoEntity;
import io.confluent.ksql.rest.entity.KsqlMediaType;
import io.confluent.ksql.rest.entity.KsqlRequest;
import io.confluent.ksql.rest.entity.LagReportingMessage;
import io.confluent.ksql.rest.entity.LagReportingResponse;
import io.confluent.ksql.rest.entity.QueryStreamArgs;
import io.confluent.ksql.rest.entity.ServerClusterId;
import io.confluent.ksql.rest.entity.ServerInfo;
import io.confluent.ksql.rest.entity.ServerMetadata;
import io.confluent.ksql.rest.entity.StreamedRow;
import io.confluent.ksql.util.VertxCompletableFuture;
import io.vertx.core.Context;
import io.vertx.core.Vertx;
import io.vertx.core.buffer.Buffer;
import io.vertx.core.http.HttpClient;
import io.vertx.core.http.HttpClientRequest;
import io.vertx.core.http.HttpClientResponse;
import io.vertx.core.http.HttpMethod;
import io.vertx.core.http.RequestOptions;
import io.vertx.core.net.SocketAddress;
import io.vertx.core.parsetools.RecordParser;
import io.vertx.core.streams.WriteStream;
import java.util.Collections;
import java.util.List;
import java.util.Map;
import java.util.Optional;
import java.util.concurrent.CompletableFuture;
import java.util.concurrent.atomic.AtomicBoolean;
import java.util.concurrent.atomic.AtomicInteger;
import java.util.concurrent.atomic.AtomicReference;
import java.util.function.BiConsumer;
import java.util.function.Function;
import java.util.function.Supplier;
import java.util.stream.Collectors;
import org.slf4j.Logger;
import org.slf4j.LoggerFactory;

@SuppressWarnings({"WeakerAccess", "checkstyle:ClassDataAbstractionCoupling"}) // Public API
public final class KsqlTarget {

  private static final Logger log = LoggerFactory.getLogger(KsqlTarget.class);

  private static final String STATUS_PATH = "/status";
  private static final String KSQL_PATH = "/ksql";
  private static final String QUERY_PATH = "/query";
  private static final String QUERY_STREAM_PATH = "/query-stream";
  private static final String HEARTBEAT_PATH = "/heartbeat";
  private static final String CLUSTERSTATUS_PATH = "/clusterStatus";
  private static final String LAG_REPORT_PATH = "/lag";
  private static final String SERVER_METADATA_PATH = "/v1/metadata";
  private static final String SERVER_METADATA_ID_PATH = "/v1/metadata/id";
  private static final String IS_VALID_PATH = "/is_valid_property/";

  private final HttpClient httpClient;
  private final SocketAddress socketAddress;
  private final LocalProperties localProperties;
  private final Optional<String> authHeader;
  private final String host;
  private final String subPath;
  private final Map<String, String> additionalHeaders;
  private final long timeout;

  /**
   * Create a KsqlTarget containing all of the connection information required to make a request
   * @param httpClient The HttpClient to use to make the request
   * @param socketAddress The SocketAddress to use for connecting to the remote host
   * @param localProperties Properties sent with ksql requests
   * @param authHeader Optional auth headers
   * @param host The hostname to use for the request, used to set the host header of the request
   * @param subPath Optional path that can be provided with server name
   */
  KsqlTarget(
      final HttpClient httpClient,
      final SocketAddress socketAddress,
      final LocalProperties localProperties,
      final Optional<String> authHeader,
      final String host,
<<<<<<< HEAD
      final Map<String, String> additionalHeaders,
      final long timeout
=======
      final String subPath,
      final Map<String, String> additionalHeaders
>>>>>>> b0bab376
  ) {
    this.httpClient = requireNonNull(httpClient, "httpClient");
    this.socketAddress = requireNonNull(socketAddress, "socketAddress");
    this.localProperties = requireNonNull(localProperties, "localProperties");
    this.authHeader = requireNonNull(authHeader, "authHeader");
    this.host = host;
    this.subPath = subPath.replaceAll("/\\z", "");
    this.additionalHeaders = requireNonNull(additionalHeaders, "additionalHeaders");
    this.timeout = timeout;
  }

  public KsqlTarget authorizationHeader(final String authHeader) {
    return new KsqlTarget(httpClient, socketAddress, localProperties,
<<<<<<< HEAD
        Optional.of(authHeader), host, additionalHeaders, timeout);
=======
        Optional.of(authHeader), host, subPath, additionalHeaders);
>>>>>>> b0bab376
  }

  public KsqlTarget properties(final Map<String, ?> properties) {
    return new KsqlTarget(httpClient, socketAddress,
        new LocalProperties(properties),
<<<<<<< HEAD
        authHeader, host, additionalHeaders, timeout);
  }

  public KsqlTarget timeout(final long timeout) {
    return new KsqlTarget(httpClient, socketAddress,
        localProperties,
        authHeader, host, additionalHeaders, timeout);
=======
        authHeader, host, subPath, additionalHeaders);
>>>>>>> b0bab376
  }

  public RestResponse<ServerInfo> getServerInfo() {
    return get("/info", ServerInfo.class);
  }

  public RestResponse<HealthCheckResponse> getServerHealth() {
    return get("/healthcheck", HealthCheckResponse.class);
  }

  public CompletableFuture<RestResponse<HeartbeatResponse>> postAsyncHeartbeatRequest(
      final KsqlHostInfoEntity host,
      final long timestamp
  ) {
    return executeRequestAsync(
        HttpMethod.POST,
        HEARTBEAT_PATH,
        new HeartbeatMessage(host, timestamp),
        r -> deserialize(r.getBody(), HeartbeatResponse.class)
    );
  }

  public RestResponse<ClusterStatusResponse> getClusterStatus() {
    return get(CLUSTERSTATUS_PATH, ClusterStatusResponse.class);
  }

  public CompletableFuture<RestResponse<LagReportingResponse>> postAsyncLagReportingRequest(
      final LagReportingMessage lagReportingMessage
  ) {
    return executeRequestAsync(
        HttpMethod.POST,
        LAG_REPORT_PATH,
        lagReportingMessage,
        r -> deserialize(r.getBody(), LagReportingResponse.class)
    );
  }

  public RestResponse<CommandStatuses> getStatuses() {
    return get(STATUS_PATH, CommandStatuses.class);
  }

  public RestResponse<CommandStatus> getStatus(final String commandId) {
    return get(STATUS_PATH + "/" + commandId, CommandStatus.class);
  }

  public RestResponse<ServerMetadata> getServerMetadata() {
    return get(SERVER_METADATA_PATH, ServerMetadata.class);
  }

  public RestResponse<ServerClusterId> getServerMetadataId() {
    return get(SERVER_METADATA_ID_PATH, ServerClusterId.class);
  }

  public RestResponse<Boolean> getIsValidRequest(final String propertyName) {
    return get(IS_VALID_PATH + propertyName, Boolean.class);
  }

  public RestResponse<KsqlEntityList> postKsqlRequest(
      final String ksql,
      final Map<String, ?> requestProperties,
      final Optional<Long> previousCommandSeqNum
  ) {
    return post(
        KSQL_PATH,
        createKsqlRequest(ksql, requestProperties, previousCommandSeqNum),
        r -> deserialize(r.getBody(), KsqlEntityList.class)
    );
  }

  public RestResponse<Integer> postQueryRequest(
      final String ksql,
      final Map<String, ?> requestProperties,
      final Optional<Long> previousCommandSeqNum,
      final WriteStream<List<StreamedRow>> rowConsumer,
      final CompletableFuture<Void> shouldCloseConnection,
      final Function<StreamedRow, StreamedRow> addHostInfo
  ) {
    final AtomicInteger rowCount = new AtomicInteger(0);
    return post(
        QUERY_PATH,
        createKsqlRequest(ksql, requestProperties, previousCommandSeqNum),
        rowCount::get,
        rows -> {
          final List<StreamedRow> streamedRows = KsqlTargetUtil.toRows(rows, addHostInfo);
          rowCount.addAndGet(streamedRows.size());
          return streamedRows;
        },
        "\n", // delimiter
        rowConsumer,
        shouldCloseConnection);
  }

  public RestResponse<List<StreamedRow>> postQueryRequest(
      final String ksql,
      final Map<String, ?> requestProperties,
      final Optional<Long> previousCommandSeqNum
  ) {
    return post(
        QUERY_PATH,
        createKsqlRequest(ksql, requestProperties, previousCommandSeqNum),
        KsqlTarget::toRows);
  }

  public RestResponse<List<StreamedRow>> postQueryStreamRequestProto(
          final String ksql,
          final Map<String, Object> requestProperties
  ) {
    final QueryStreamArgs queryStreamArgs = new QueryStreamArgs(ksql, localProperties.toMap(),
            Collections.emptyMap(), requestProperties);
    return executeRequestSync(HttpMethod.POST,
            QUERY_STREAM_PATH,
            queryStreamArgs,
            KsqlTarget::toRowsFromProto,
            Optional.of(KsqlMediaType.KSQL_V1_PROTOBUF.mediaType()));
  }

  public RestResponse<StreamPublisher<StreamedRow>> postQueryRequestStreamed(
      final String sql,
      final Map<String, ?> requestProperties,
      final Optional<Long> previousCommandSeqNum
  ) {
    return executeQueryRequestWithStreamResponse(sql, requestProperties, previousCommandSeqNum,
        buff -> deserialize(buff, StreamedRow.class));
  }

  public CompletableFuture<RestResponse<StreamPublisher<StreamedRow>>>
      postQueryRequestStreamedAsync(
      final String sql,
      final Map<String, ?> requestProperties
  ) {
    return executeQueryStreamRequest(sql, requestProperties,
        KsqlTargetUtil::toRowFromDelimited);
  }

  public RestResponse<StreamPublisher<String>> postPrintTopicRequest(
      final String ksql,
      final Optional<Long> previousCommandSeqNum
  ) {
    return executeQueryRequestWithStreamResponse(ksql, Collections.emptyMap(),
        previousCommandSeqNum, Object::toString);
  }

  private KsqlRequest createKsqlRequest(
      final String ksql,
      final Map<String, ?> requestProperties,
      final Optional<Long> previousCommandSeqNum
  ) {
    return new KsqlRequest(
        ksql,
        localProperties.toMap(),
        requestProperties,
        previousCommandSeqNum.orElse(null)
    );
  }

  private <T> RestResponse<T> get(final String path, final Class<T> type) {
    return executeRequestSync(HttpMethod.GET,
            path,
            null,
            r -> deserialize(r.getBody(), type),
            Optional.empty());
  }

  private <T> RestResponse<T> post(
      final String path,
      final Object jsonEntity,
      final Function<ResponseWithBody, T> mapper
  ) {
    return executeRequestSync(HttpMethod.POST, path, jsonEntity, mapper, Optional.empty());
  }

  private <R, T> RestResponse<R> post(
      final String path,
      final Object jsonEntity,
      final Supplier<R> responseSupplier,
      final Function<Buffer, T> mapper,
      final String delimiter,
      final WriteStream<T> chunkHandler,
      final CompletableFuture<Void> shouldCloseConnection
  ) {
    return executeRequestSync(HttpMethod.POST, path, jsonEntity, responseSupplier, mapper,
        delimiter, chunkHandler, shouldCloseConnection);
  }

  private <T> CompletableFuture<RestResponse<T>> executeRequestAsync(
      final HttpMethod httpMethod,
      final String path,
      final Object jsonEntity,
      final Function<ResponseWithBody, T> mapper
  ) {
    return executeAsync(httpMethod, path, Optional.empty(), jsonEntity, mapper, (resp, vcf) -> {
      resp.bodyHandler(buff -> vcf.complete(new ResponseWithBody(resp, buff)));
    });
  }

  private <T> RestResponse<T> executeRequestSync(
      final HttpMethod httpMethod,
      final String path,
      final Object requestBody,
      final Function<ResponseWithBody, T> mapper,
      final Optional<String> mediaType
  ) {
    return executeSync(httpMethod, path, mediaType, requestBody, mapper, (resp, vcf) -> {
      resp.bodyHandler(buff -> vcf.complete(new ResponseWithBody(resp, buff)));
    });
  }

  private <R, T> RestResponse<R> executeRequestSync(
      final HttpMethod httpMethod,
      final String path,
      final Object requestBody,
      final Supplier<R> responseSupplier,
      final Function<Buffer, T> chunkMapper,
      final String delimiter,
      final WriteStream<T> chunkHandler,
      final CompletableFuture<Void> shouldCloseConnection
  ) {
    return executeSync(httpMethod, path, Optional.empty(), requestBody,
        resp -> responseSupplier.get(),
        (resp, vcf) -> {
        final RecordParser recordParser = RecordParser.newDelimited(delimiter, resp);
        final AtomicBoolean end = new AtomicBoolean(false);

        final WriteStream<Buffer> ws = new BufferMapWriteStream<>(chunkMapper, chunkHandler);
        recordParser.exceptionHandler(vcf::completeExceptionally);
        // don't end the stream on successful queries as the write stream is potentially
        // reused by multiple read streams
        recordParser.pipe().endOnSuccess(false).to(ws, ar -> {
          end.set(true);
          if (ar.succeeded()) {
            vcf.complete(new ResponseWithBody(resp, Buffer.buffer()));
          }
          if (ar.failed()) {
            log.error("Error while handling response.", ar.cause());
            vcf.completeExceptionally(ar.cause());
          }
        });

        // Closing after the end handle was called resulted in errors about the connection being
        // closed, so we even turn this on the context so there's no race.
        final Context context = Vertx.currentContext();
        shouldCloseConnection.handle((v, t) -> {
          context.runOnContext(v2 -> {
            if (!end.get()) {
              try {
                resp.request().connection().close();
                vcf.completeExceptionally(new KsqlRestClientException("Closing connection"));
              } catch (Throwable closing) {
                log.error("Error while handling close", closing);
                vcf.completeExceptionally(closing);
              }
            }
          });
          return null;
        });
      });
  }

  private <T> RestResponse<StreamPublisher<T>> executeQueryRequestWithStreamResponse(
      final String ksql,
      final Map<String, ?> requestProperties,
      final Optional<Long> previousCommandSeqNum,
      final Function<Buffer, T> mapper
  ) {
    final KsqlRequest ksqlRequest = createKsqlRequest(
        ksql, requestProperties, previousCommandSeqNum);
    final AtomicReference<StreamPublisher<T>> pubRef = new AtomicReference<>();
    return executeSync(HttpMethod.POST, QUERY_PATH, Optional.empty(), ksqlRequest,
        resp -> pubRef.get(),
        (resp, vcf) -> {
          if (resp.statusCode() == 200) {
            pubRef.set(new StreamPublisher<>(Vertx.currentContext(),
                resp, mapper, vcf, true));
            vcf.complete(new ResponseWithBody(resp));
          } else {
            resp.bodyHandler(body -> vcf.complete(new ResponseWithBody(resp, body)));
          }
        });
  }

  private <T> CompletableFuture<RestResponse<StreamPublisher<T>>> executeQueryStreamRequest(
      final String ksql,
      final Map<String, ?> requestProperties,
      final Function<Buffer, T> mapper
  ) {
    final Map<String, Object> requestPropertiesObject = requestProperties.entrySet().stream()
        .collect(Collectors.toMap(Map.Entry::getKey, Map.Entry::getValue));
    final QueryStreamArgs queryStreamArgs = new QueryStreamArgs(ksql, localProperties.toMap(),
        Collections.emptyMap(), requestPropertiesObject);
    final AtomicReference<StreamPublisher<T>> pubRef = new AtomicReference<>();
    return executeAsync(HttpMethod.POST, QUERY_STREAM_PATH,
        Optional.of("application/vnd.ksqlapi.delimited.v1"), queryStreamArgs,
        resp -> pubRef.get(),
        (resp, vcf) -> {
          if (resp.statusCode() == 200) {
            pubRef.set(new StreamPublisher<>(Vertx.currentContext(),
                resp, mapper, vcf, false));
            vcf.complete(new ResponseWithBody(resp));
          } else {
            resp.bodyHandler(body -> vcf.complete(new ResponseWithBody(resp, body)));
          }
        });
  }

  private <T> RestResponse<T> executeSync(
      final HttpMethod httpMethod,
      final String path,
      final Optional<String> mediaType,
      final Object requestBody,
      final Function<ResponseWithBody, T> mapper,
      final BiConsumer<HttpClientResponse, CompletableFuture<ResponseWithBody>> responseHandler
  ) {
    final CompletableFuture<ResponseWithBody> vcf =
        execute(httpMethod, path, mediaType, requestBody, responseHandler);

    final ResponseWithBody response;
    try {
      response = vcf.get();
    } catch (Exception e) {
      throw new KsqlRestClientException(
          "Error issuing " + httpMethod + " to KSQL server. path:" + path, e);
    }
    return KsqlClientUtil.toRestResponse(response, path, mapper);
  }

  private <T> CompletableFuture<RestResponse<T>> executeAsync(
      final HttpMethod httpMethod,
      final String path,
      final Optional<String> mediaType,
      final Object requestBody,
      final Function<ResponseWithBody, T> mapper,
      final BiConsumer<HttpClientResponse, CompletableFuture<ResponseWithBody>> responseHandler
  ) {
    final CompletableFuture<ResponseWithBody> vcf =
        execute(httpMethod, path, mediaType, requestBody, responseHandler);
    return vcf.thenApply(response -> KsqlClientUtil.toRestResponse(response, path, mapper));
  }

  private CompletableFuture<ResponseWithBody> execute(
      final HttpMethod httpMethod,
      final String path,
      final Optional<String> mediaType,
      final Object requestBody,
      final BiConsumer<HttpClientResponse, CompletableFuture<ResponseWithBody>> responseHandler
  ) {
    final VertxCompletableFuture<ResponseWithBody> vcf = new VertxCompletableFuture<>();

    final RequestOptions options = new RequestOptions();
    options.setMethod(httpMethod);
    options.setServer(socketAddress);
    options.setPort(socketAddress.port());
    options.setHost(host);
<<<<<<< HEAD
    options.setURI(path);
    options.setTimeout(timeout);
=======
    options.setURI(subPath + path);
>>>>>>> b0bab376

    httpClient.request(options, ar -> {
      if (ar.failed()) {
        vcf.completeExceptionally(ar.cause());
        return;
      }

      final HttpClientRequest httpClientRequest = ar.result();
      httpClientRequest.response(response -> {
        if (response.failed()) {
          vcf.completeExceptionally(response.cause());
        }

        responseHandler.accept(response.result(), vcf);
      });
      httpClientRequest.exceptionHandler(vcf::completeExceptionally);

      if (mediaType.isPresent()) {
        httpClientRequest.putHeader("Accept", mediaType.get());
      } else {
        httpClientRequest.putHeader("Accept", "application/json");
      }
      authHeader.ifPresent(v -> httpClientRequest.putHeader("Authorization", v));
      additionalHeaders.forEach(httpClientRequest::putHeader);

      if (requestBody != null) {
        httpClientRequest.end(serialize(requestBody));
      } else {
        httpClientRequest.end();
      }
    });

    return vcf;
  }

  private static List<StreamedRow> toRows(final ResponseWithBody resp) {
    return KsqlTargetUtil.toRows(resp.getBody(), Functions.identity());
  }

  private static List<StreamedRow> toRowsFromProto(final ResponseWithBody resp) {
    return KsqlTargetUtil.toRows(resp.getBody(), Functions.identity());
  }
}<|MERGE_RESOLUTION|>--- conflicted
+++ resolved
@@ -106,13 +106,9 @@
       final LocalProperties localProperties,
       final Optional<String> authHeader,
       final String host,
-<<<<<<< HEAD
+      final String subPath,
       final Map<String, String> additionalHeaders,
       final long timeout
-=======
-      final String subPath,
-      final Map<String, String> additionalHeaders
->>>>>>> b0bab376
   ) {
     this.httpClient = requireNonNull(httpClient, "httpClient");
     this.socketAddress = requireNonNull(socketAddress, "socketAddress");
@@ -126,27 +122,19 @@
 
   public KsqlTarget authorizationHeader(final String authHeader) {
     return new KsqlTarget(httpClient, socketAddress, localProperties,
-<<<<<<< HEAD
-        Optional.of(authHeader), host, additionalHeaders, timeout);
-=======
-        Optional.of(authHeader), host, subPath, additionalHeaders);
->>>>>>> b0bab376
+        Optional.of(authHeader), host, subPath, additionalHeaders, timeout);
   }
 
   public KsqlTarget properties(final Map<String, ?> properties) {
     return new KsqlTarget(httpClient, socketAddress,
         new LocalProperties(properties),
-<<<<<<< HEAD
-        authHeader, host, additionalHeaders, timeout);
+        authHeader, host, subPath, additionalHeaders, timeout);
   }
 
   public KsqlTarget timeout(final long timeout) {
     return new KsqlTarget(httpClient, socketAddress,
         localProperties,
-        authHeader, host, additionalHeaders, timeout);
-=======
-        authHeader, host, subPath, additionalHeaders);
->>>>>>> b0bab376
+        authHeader, host, subPath, additionalHeaders, timeout);
   }
 
   public RestResponse<ServerInfo> getServerInfo() {
@@ -499,12 +487,8 @@
     options.setServer(socketAddress);
     options.setPort(socketAddress.port());
     options.setHost(host);
-<<<<<<< HEAD
-    options.setURI(path);
+    options.setURI(subPath + path);
     options.setTimeout(timeout);
-=======
-    options.setURI(subPath + path);
->>>>>>> b0bab376
 
     httpClient.request(options, ar -> {
       if (ar.failed()) {
