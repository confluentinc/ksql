package io.confluent.ksql.rest.client;

import static io.confluent.ksql.test.util.AssertEventually.assertThatEventually;
import static io.netty.handler.codec.http.HttpResponseStatus.OK;
import static org.hamcrest.MatcherAssert.assertThat;
import static org.hamcrest.Matchers.containsString;
import static org.hamcrest.Matchers.is;
import static org.hamcrest.Matchers.notNullValue;
import static org.mockito.ArgumentMatchers.any;
import static org.mockito.ArgumentMatchers.anyInt;
import static org.mockito.Mockito.doAnswer;
import static org.mockito.Mockito.doThrow;
import static org.mockito.Mockito.verify;
import static org.mockito.Mockito.when;

import com.google.common.collect.ImmutableMap;
import io.confluent.ksql.properties.LocalProperties;
import io.confluent.ksql.rest.entity.StreamedRow;
import io.vertx.core.AsyncResult;
import io.vertx.core.Future;
import io.vertx.core.Handler;
import io.vertx.core.Vertx;
import io.vertx.core.buffer.Buffer;
import io.vertx.core.http.HttpClient;
import io.vertx.core.http.HttpClientRequest;
import io.vertx.core.http.HttpClientResponse;
import io.vertx.core.http.HttpConnection;
import io.vertx.core.http.RequestOptions;
import io.vertx.core.net.SocketAddress;
import io.vertx.core.streams.WriteStream;
import java.util.Collections;
import java.util.List;
import java.util.Map;
import java.util.Optional;
import java.util.concurrent.CompletableFuture;
import java.util.concurrent.CopyOnWriteArrayList;
import java.util.concurrent.ExecutorService;
import java.util.concurrent.Executors;
import java.util.concurrent.atomic.AtomicBoolean;
import java.util.concurrent.atomic.AtomicReference;
import java.util.function.Function;
import org.junit.After;
import org.junit.Before;
import org.junit.Test;
import org.junit.runner.RunWith;
import org.mockito.ArgumentCaptor;
import org.mockito.Captor;
import org.mockito.Mock;
import org.mockito.junit.MockitoJUnitRunner;

@RunWith(MockitoJUnitRunner.class)
public class KsqlTargetTest {

  private static final String HOST = "host";
  private static final String QUERY = "SELECT * from RATINGS_TABLE;";
  private static final String SUB_PATH = "";

  @Mock
  private HttpClient httpClient;
  @Mock
  private SocketAddress socketAddress;
  @Mock
  private LocalProperties localProperties;
  @Mock
  private Optional<String> authHeader;
  @Mock
  private HttpClientRequest httpClientRequest;
  @Mock
  private HttpClientResponse httpClientResponse;
  @Mock
  private HttpConnection httpConnection;
  @Mock
  private WriteStream<List<StreamedRow>> writeStream;
  @Captor
  private ArgumentCaptor<Handler<Buffer>> handlerCaptor;
  @Captor
  private ArgumentCaptor<Handler<Void>> endCaptor;
  @Captor
  private ArgumentCaptor<Handler<Throwable>> exceptionCaptor;
  @Captor
  private ArgumentCaptor<RequestOptions> requestOptionsCaptor;

  private CompletableFuture<Void> closeConnection;
  private Vertx vertx;
  private KsqlTarget ksqlTarget;
  private ExecutorService executor;
  private AtomicBoolean requestStarted = new AtomicBoolean();
  private AtomicReference<RestResponse<Integer>> response = new AtomicReference<>();
  private CopyOnWriteArrayList<StreamedRow> rows = new CopyOnWriteArrayList<>();
  private AtomicReference<Throwable> error = new AtomicReference<>();

  @Before
  public void setUp() {
    vertx = Vertx.vertx();
    closeConnection = new CompletableFuture<>();
    executor = Executors.newSingleThreadExecutor();

    when(httpClientRequest.response(any(Handler.class))).thenAnswer(a -> {
      final Handler<AsyncResult<HttpClientResponse>> handler = a.getArgument(0);
      vertx.runOnContext(v -> {
        handler.handle(Future.succeededFuture(httpClientResponse));
        requestStarted.set(true);
      });
      return null;
    });
    doAnswer(a -> {
      final Handler<AsyncResult<HttpClientRequest>> handler = a.getArgument(1);
      handler.handle(Future.succeededFuture(httpClientRequest));
      return null;
    }).when(httpClient).request(any(RequestOptions.class), any(Handler.class));

    when(httpClientResponse.handler(handlerCaptor.capture()))
        .thenReturn(httpClientResponse);
    when(httpClientResponse.bodyHandler(handlerCaptor.capture()))
        .thenReturn(httpClientResponse);
    when(httpClientResponse.endHandler(endCaptor.capture()))
        .thenReturn(httpClientResponse);
    when(httpClientResponse.statusCode()).thenReturn(OK.code());
    when(httpClientResponse.request()).thenReturn(httpClientRequest);
    when(httpClientRequest.exceptionHandler(exceptionCaptor.capture()))
        .thenReturn(httpClientRequest);
    when(httpClientRequest.connection())
        .thenReturn(httpConnection);

    error.set(null);
  }

  @After
  public void tearDown() {
    vertx.close();
    executor.shutdownNow();
  }

  private void expectPostQueryRequestChunkHandler() {
    try {
      doAnswer(inv -> {
        final List<StreamedRow> rs = inv.getArgument(0);
        if (rs != null) {
          rows.addAll(rs);
        }
        return writeStream;
      }).when(writeStream).write(any(), any());

      response.set(ksqlTarget.postQueryRequest(
          QUERY, ImmutableMap.of(), Optional.empty(), writeStream, closeConnection, Function.identity()));
    } catch (Throwable t) {
      error.set(t);
    }
  }

  @Test
  public void shouldPostQueryRequest_chunkHandler() {
<<<<<<< HEAD
    ksqlTarget = new KsqlTarget(httpClient, socketAddress, localProperties, authHeader, HOST,
        Collections.emptyMap(), RequestOptions.DEFAULT_TIMEOUT);
=======
    ksqlTarget = new KsqlTarget(httpClient, socketAddress, localProperties, authHeader, HOST, SUB_PATH, Collections.emptyMap());
>>>>>>> b0bab376
    executor.submit(this::expectPostQueryRequestChunkHandler);
    assertThatEventually(requestStarted::get, is(true));

    handlerCaptor.getValue().handle(Buffer.buffer("{\"row\": {\"columns\": [1.0, 12.1]}},\n"));
    handlerCaptor.getValue().handle(Buffer.buffer("{\"row\": {\"columns\": [5.0, 10.5]}},\n"));
    endCaptor.getValue().handle(null);

    assertThatEventually(response::get, notNullValue());
    assertThat(response.get().getResponse(), is (2));
    assertThat(rows.size(), is (2));
  }

  @Test
  public void shouldPostQueryRequest_chunkHandler_exception() {
<<<<<<< HEAD
    ksqlTarget = new KsqlTarget(httpClient, socketAddress, localProperties, authHeader, HOST,
        Collections.emptyMap(), RequestOptions.DEFAULT_TIMEOUT);
=======
    ksqlTarget = new KsqlTarget(httpClient, socketAddress, localProperties, authHeader, HOST, SUB_PATH, Collections.emptyMap());
>>>>>>> b0bab376
    executor.submit(this::expectPostQueryRequestChunkHandler);

    assertThatEventually(requestStarted::get, is(true));

    exceptionCaptor.getValue().handle(new RuntimeException("Error!"));

    assertThatEventually(error::get, notNullValue());
    assertThat(error.get().getMessage(),
        containsString("Error issuing POST to KSQL server. path:/query"));
  }

  @Test
  public void shouldPostQueryRequest_chunkHandler_closeEarly() {
<<<<<<< HEAD
    ksqlTarget = new KsqlTarget(httpClient, socketAddress, localProperties, authHeader, HOST,
        Collections.emptyMap(), RequestOptions.DEFAULT_TIMEOUT);
=======
    ksqlTarget = new KsqlTarget(httpClient, socketAddress, localProperties, authHeader, HOST, SUB_PATH, Collections.emptyMap());
>>>>>>> b0bab376
    executor.submit(this::expectPostQueryRequestChunkHandler);

    assertThatEventually(requestStarted::get, is(true));

    handlerCaptor.getValue().handle(Buffer.buffer("{\"row\": {\"columns\": [1.0, 12.1]}},\n"));
    closeConnection.complete(null);

    assertThatEventually(error::get, notNullValue());
    assertThat(error.get().getMessage(),
        containsString("Error issuing POST to KSQL server. path:/query"));
    assertThat(rows.size(), is (1));
  }

  @Test
  public void shouldPostQueryRequest_chunkHandler_closeEarlyWithError() {
    doThrow(new RuntimeException("Error!")).when(httpConnection).close();
<<<<<<< HEAD
    ksqlTarget = new KsqlTarget(httpClient, socketAddress, localProperties, authHeader, HOST,
        Collections.emptyMap(), RequestOptions.DEFAULT_TIMEOUT);
=======
    ksqlTarget = new KsqlTarget(httpClient, socketAddress, localProperties, authHeader, HOST, SUB_PATH, Collections.emptyMap());
>>>>>>> b0bab376
    executor.submit(this::expectPostQueryRequestChunkHandler);

    assertThatEventually(requestStarted::get, is(true));

    handlerCaptor.getValue().handle(Buffer.buffer("{\"row\": {\"columns\": [1.0, 12.1]}},\n"));
    closeConnection.complete(null);

    assertThatEventually(error::get, notNullValue());
    assertThat(error.get().getMessage(),
        containsString("Error issuing POST to KSQL server. path:/query"));
    assertThat(rows.size(), is (1));
  }

  @Test
  public void shouldPostQueryRequest_chunkHandler_closeAfterFinish() {
<<<<<<< HEAD
    ksqlTarget = new KsqlTarget(httpClient, socketAddress, localProperties, authHeader, HOST,
        Collections.emptyMap(), RequestOptions.DEFAULT_TIMEOUT);
=======
    ksqlTarget = new KsqlTarget(httpClient, socketAddress, localProperties, authHeader, HOST, SUB_PATH, Collections.emptyMap());
>>>>>>> b0bab376
    executor.submit(this::expectPostQueryRequestChunkHandler);

    assertThatEventually(requestStarted::get, is(true));

    handlerCaptor.getValue().handle(Buffer.buffer("{\"row\": {\"columns\": [1.0, 12.1]}},\n"));
    handlerCaptor.getValue().handle(Buffer.buffer("{\"row\": {\"columns\": [5.0, 10.5]}},\n"));
    endCaptor.getValue().handle(null);
    closeConnection.complete(null);

    assertThatEventually(response::get, notNullValue());
    assertThat(response.get().getResponse(), is (2));
    assertThat(rows.size(), is (2));
  }

  @Test
  public void shouldPostQueryRequest_chunkHandler_partialMessage() {
<<<<<<< HEAD
    ksqlTarget = new KsqlTarget(httpClient, socketAddress, localProperties, authHeader, HOST,
        Collections.emptyMap(), RequestOptions.DEFAULT_TIMEOUT);
=======
    ksqlTarget = new KsqlTarget(httpClient, socketAddress, localProperties, authHeader, HOST, SUB_PATH, Collections.emptyMap());
>>>>>>> b0bab376
    executor.submit(this::expectPostQueryRequestChunkHandler);

    assertThatEventually(requestStarted::get, is(true));

    handlerCaptor.getValue().handle(Buffer.buffer("{\"row\": {\"columns\": [1.0, 12.1]}},\n"));
    handlerCaptor.getValue().handle(Buffer.buffer("{\"row\": {\"columns\""));
    handlerCaptor.getValue().handle(Buffer.buffer(": [5.0, 10.5]}},\n"));
    endCaptor.getValue().handle(null);
    closeConnection.complete(null);

    assertThatEventually(response::get, notNullValue());
    assertThat(response.get().getResponse(), is (2));
    assertThat(rows.size(), is (2));
  }

  @Test
  public void shouldSendAdditionalHeadersWithKsqlRequest() {
    // Given:
    final Map<String, String> additionalHeaders = ImmutableMap.of("h1", "v1", "h2", "v2");
<<<<<<< HEAD
    ksqlTarget = new KsqlTarget(httpClient, socketAddress, localProperties, authHeader, HOST,
        additionalHeaders, RequestOptions.DEFAULT_TIMEOUT);
=======
    ksqlTarget = new KsqlTarget(httpClient, socketAddress, localProperties, authHeader, HOST, SUB_PATH, additionalHeaders);
>>>>>>> b0bab376

    // When:
    executor.submit(() -> {
      try {
        ksqlTarget.postKsqlRequest("some ksql;", Collections.emptyMap(), Optional.empty());
      } catch (Exception e) {
        // ignore response error since this test is just testing headers on the outgoing request
      }
    });
    assertThatEventually(requestStarted::get, is(true));
    handlerCaptor.getValue().handle(Buffer.buffer());

    // Then:
    verify(httpClientRequest).putHeader("h1", "v1");
    verify(httpClientRequest).putHeader("h2", "v2");
  }

  @Test
  public void shouldUseTimeout() {
    // Given:
    ksqlTarget = new KsqlTarget(httpClient, socketAddress, localProperties, authHeader, HOST,
        ImmutableMap.of(), 300L);

    // When:
    executor.submit(() -> {
      try {
        ksqlTarget.postKsqlRequest("some ksql;", Collections.emptyMap(), Optional.empty());
      } catch (Exception e) {
        // ignore response error since this test is just testing headers on the outgoing request
      }
    });
    assertThatEventually(requestStarted::get, is(true));
    handlerCaptor.getValue().handle(Buffer.buffer());

    // Then:
    verify(httpClient).request(requestOptionsCaptor.capture(), any());
    assertThat(requestOptionsCaptor.getValue().getTimeout(), is(300L));
  }
}<|MERGE_RESOLUTION|>--- conflicted
+++ resolved
@@ -150,12 +150,8 @@
 
   @Test
   public void shouldPostQueryRequest_chunkHandler() {
-<<<<<<< HEAD
-    ksqlTarget = new KsqlTarget(httpClient, socketAddress, localProperties, authHeader, HOST,
-        Collections.emptyMap(), RequestOptions.DEFAULT_TIMEOUT);
-=======
-    ksqlTarget = new KsqlTarget(httpClient, socketAddress, localProperties, authHeader, HOST, SUB_PATH, Collections.emptyMap());
->>>>>>> b0bab376
+    ksqlTarget = new KsqlTarget(httpClient, socketAddress, localProperties, authHeader, HOST,
+        SUB_PATH, Collections.emptyMap(), RequestOptions.DEFAULT_TIMEOUT);
     executor.submit(this::expectPostQueryRequestChunkHandler);
     assertThatEventually(requestStarted::get, is(true));
 
@@ -170,12 +166,8 @@
 
   @Test
   public void shouldPostQueryRequest_chunkHandler_exception() {
-<<<<<<< HEAD
-    ksqlTarget = new KsqlTarget(httpClient, socketAddress, localProperties, authHeader, HOST,
-        Collections.emptyMap(), RequestOptions.DEFAULT_TIMEOUT);
-=======
-    ksqlTarget = new KsqlTarget(httpClient, socketAddress, localProperties, authHeader, HOST, SUB_PATH, Collections.emptyMap());
->>>>>>> b0bab376
+    ksqlTarget = new KsqlTarget(httpClient, socketAddress, localProperties, authHeader, HOST,
+        SUB_PATH, Collections.emptyMap(), RequestOptions.DEFAULT_TIMEOUT);
     executor.submit(this::expectPostQueryRequestChunkHandler);
 
     assertThatEventually(requestStarted::get, is(true));
@@ -189,12 +181,8 @@
 
   @Test
   public void shouldPostQueryRequest_chunkHandler_closeEarly() {
-<<<<<<< HEAD
-    ksqlTarget = new KsqlTarget(httpClient, socketAddress, localProperties, authHeader, HOST,
-        Collections.emptyMap(), RequestOptions.DEFAULT_TIMEOUT);
-=======
-    ksqlTarget = new KsqlTarget(httpClient, socketAddress, localProperties, authHeader, HOST, SUB_PATH, Collections.emptyMap());
->>>>>>> b0bab376
+    ksqlTarget = new KsqlTarget(httpClient, socketAddress, localProperties, authHeader, HOST,
+        SUB_PATH, Collections.emptyMap(), RequestOptions.DEFAULT_TIMEOUT);
     executor.submit(this::expectPostQueryRequestChunkHandler);
 
     assertThatEventually(requestStarted::get, is(true));
@@ -211,12 +199,8 @@
   @Test
   public void shouldPostQueryRequest_chunkHandler_closeEarlyWithError() {
     doThrow(new RuntimeException("Error!")).when(httpConnection).close();
-<<<<<<< HEAD
-    ksqlTarget = new KsqlTarget(httpClient, socketAddress, localProperties, authHeader, HOST,
-        Collections.emptyMap(), RequestOptions.DEFAULT_TIMEOUT);
-=======
-    ksqlTarget = new KsqlTarget(httpClient, socketAddress, localProperties, authHeader, HOST, SUB_PATH, Collections.emptyMap());
->>>>>>> b0bab376
+    ksqlTarget = new KsqlTarget(httpClient, socketAddress, localProperties, authHeader, HOST,
+        SUB_PATH, Collections.emptyMap(), RequestOptions.DEFAULT_TIMEOUT);
     executor.submit(this::expectPostQueryRequestChunkHandler);
 
     assertThatEventually(requestStarted::get, is(true));
@@ -232,12 +216,8 @@
 
   @Test
   public void shouldPostQueryRequest_chunkHandler_closeAfterFinish() {
-<<<<<<< HEAD
-    ksqlTarget = new KsqlTarget(httpClient, socketAddress, localProperties, authHeader, HOST,
-        Collections.emptyMap(), RequestOptions.DEFAULT_TIMEOUT);
-=======
-    ksqlTarget = new KsqlTarget(httpClient, socketAddress, localProperties, authHeader, HOST, SUB_PATH, Collections.emptyMap());
->>>>>>> b0bab376
+    ksqlTarget = new KsqlTarget(httpClient, socketAddress, localProperties, authHeader, HOST,
+        SUB_PATH, Collections.emptyMap(), RequestOptions.DEFAULT_TIMEOUT);
     executor.submit(this::expectPostQueryRequestChunkHandler);
 
     assertThatEventually(requestStarted::get, is(true));
@@ -254,12 +234,8 @@
 
   @Test
   public void shouldPostQueryRequest_chunkHandler_partialMessage() {
-<<<<<<< HEAD
-    ksqlTarget = new KsqlTarget(httpClient, socketAddress, localProperties, authHeader, HOST,
-        Collections.emptyMap(), RequestOptions.DEFAULT_TIMEOUT);
-=======
-    ksqlTarget = new KsqlTarget(httpClient, socketAddress, localProperties, authHeader, HOST, SUB_PATH, Collections.emptyMap());
->>>>>>> b0bab376
+    ksqlTarget = new KsqlTarget(httpClient, socketAddress, localProperties, authHeader, HOST,
+        SUB_PATH, Collections.emptyMap(), RequestOptions.DEFAULT_TIMEOUT);
     executor.submit(this::expectPostQueryRequestChunkHandler);
 
     assertThatEventually(requestStarted::get, is(true));
@@ -279,12 +255,8 @@
   public void shouldSendAdditionalHeadersWithKsqlRequest() {
     // Given:
     final Map<String, String> additionalHeaders = ImmutableMap.of("h1", "v1", "h2", "v2");
-<<<<<<< HEAD
-    ksqlTarget = new KsqlTarget(httpClient, socketAddress, localProperties, authHeader, HOST,
-        additionalHeaders, RequestOptions.DEFAULT_TIMEOUT);
-=======
-    ksqlTarget = new KsqlTarget(httpClient, socketAddress, localProperties, authHeader, HOST, SUB_PATH, additionalHeaders);
->>>>>>> b0bab376
+    ksqlTarget = new KsqlTarget(httpClient, socketAddress, localProperties, authHeader, HOST,
+        SUB_PATH, additionalHeaders, RequestOptions.DEFAULT_TIMEOUT);
 
     // When:
     executor.submit(() -> {
@@ -306,7 +278,7 @@
   public void shouldUseTimeout() {
     // Given:
     ksqlTarget = new KsqlTarget(httpClient, socketAddress, localProperties, authHeader, HOST,
-        ImmutableMap.of(), 300L);
+        SUB_PATH, ImmutableMap.of(), 300L);
 
     // When:
     executor.submit(() -> {
