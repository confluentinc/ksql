--- conflicted
+++ resolved
@@ -175,8 +175,12 @@
    * @param srClientFactory supplier of the SR client
    * @return a serde pair capable of (de)serializing the data in this format.
    */
-<<<<<<< HEAD
-  KsqlSerdeFactory getSerdeFactory(FormatInfo info);
+  Serde<Struct> getSerde(
+      PersistenceSchema schema,
+      Map<String, String> formatProperties,
+      KsqlConfig ksqlConfig,
+      Supplier<SchemaRegistryClient> srClientFactory
+  );
 
   /**
    * All formats are supported as value formats. Until the primitive key work is complete,
@@ -187,12 +191,5 @@
   default boolean isSupportedKeyFormat() {
     return false;
   }
-=======
-  Serde<Struct> getSerde(
-      PersistenceSchema schema,
-      Map<String, String> formatProperties,
-      KsqlConfig ksqlConfig,
-      Supplier<SchemaRegistryClient> srClientFactory
-  );
->>>>>>> 2faf5fec
+
 }