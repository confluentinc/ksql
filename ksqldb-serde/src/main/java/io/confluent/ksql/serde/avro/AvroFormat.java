/*
 * Copyright 2020 Confluent Inc.
 *
 * Licensed under the Confluent Community License (the "License"; you may not use
 * this file except in compliance with the License. You may obtain a copy of the
 * License at
 *
 * http://www.confluent.io/confluent-community-license
 *
 * Unless required by applicable law or agreed to in writing, software
 * distributed under the License is distributed on an "AS IS" BASIS, WITHOUT
 * WARRANTIES OF ANY KIND, either express or implied.  See the License for the
 * specific language governing permissions and limitations under the License.
 */

package io.confluent.ksql.serde.avro;

import com.google.common.base.CaseFormat;
import com.google.common.collect.ImmutableSet;
import io.confluent.connect.avro.AvroDataConfig;
import io.confluent.kafka.schemaregistry.client.SchemaRegistryClient;
import io.confluent.kafka.serializers.AbstractKafkaSchemaSerDeConfig;
import io.confluent.ksql.serde.SerdeFeature;
import io.confluent.ksql.serde.connect.ConnectFormat;
import io.confluent.ksql.serde.connect.ConnectSchemaTranslator;
import io.confluent.ksql.util.KsqlConfig;
import java.util.Map;
import java.util.Set;
import java.util.function.Supplier;
import org.apache.kafka.common.serialization.Serde;
import org.apache.kafka.connect.data.ConnectSchema;

public final class AvroFormat extends ConnectFormat {

  private static final ImmutableSet<SerdeFeature> SUPPORTED_FEATURES = ImmutableSet.of(
      SerdeFeature.SCHEMA_INFERENCE,
      SerdeFeature.WRAP_SINGLES,
      SerdeFeature.UNWRAP_SINGLES
  );

  public static final String FULL_SCHEMA_NAME = AvroProperties.FULL_SCHEMA_NAME;

  public static final String NAME = "AVRO";

  @Override
  public String name() {
    return NAME;
  }

  @Override
  public Set<SerdeFeature> supportedFeatures() {
    return SUPPORTED_FEATURES;
  }

  @Override
  public Set<String> getSupportedProperties() {
    return AvroProperties.SUPPORTED_PROPERTIES;
  }

  @Override
  public Set<String> getInheritableProperties() {
    return ImmutableSet.of();
  }

  @Override
  protected ConnectSchemaTranslator getConnectSchemaTranslator(
      final Map<String, String> formatProps
  ) {
    return new AvroSchemaTranslator(new AvroProperties(formatProps));
  }

  @Override
  protected <T> Serde<T> getConnectSerde(
      final ConnectSchema connectSchema,
      final Map<String, String> formatProps,
      final KsqlConfig config,
      final Supplier<SchemaRegistryClient> srFactory,
      final Class<T> targetType,
      final boolean isKey
  ) {
    // Ensure schema is compatible by converting to Avro schema:
    getConnectSchemaTranslator(formatProps).fromConnectSchema(connectSchema);

    final String schemaFullName = new AvroProperties(formatProps).getFullSchemaName();

    return new KsqlAvroSerdeFactory(schemaFullName)
        .createSerde(connectSchema, config, srFactory, targetType, isKey);
  }

<<<<<<< HEAD
  public static Map<String, Object> avroConfig(final KsqlConfig ksqlConfig) {
    final Map<String, Object> avroConfig = ksqlConfig
        .originalsWithPrefix(KsqlConfig.KSQL_SCHEMA_REGISTRY_PREFIX);

    avroConfig.put(AbstractKafkaSchemaSerDeConfig.SCHEMA_REGISTRY_URL_CONFIG,
        ksqlConfig.getString(KsqlConfig.SCHEMA_REGISTRY_URL_PROPERTY));

    avroConfig.put(AvroDataConfig.CONNECT_META_DATA_CONFIG, false);

    avroConfig.put(KsqlConfig.KSQL_VALUE_SUBJECT_NAME_STRATEGY,
        ksqlConfig.getString(KsqlConfig.KSQL_VALUE_SUBJECT_NAME_STRATEGY));

    return avroConfig;
=======
  public static String getKeySchemaName(final String name) {
    final String camelName = CaseFormat.UPPER_UNDERSCORE
        .converterTo(CaseFormat.UPPER_CAMEL)
        .convert(name);
    return AvroProperties.AVRO_SCHEMA_NAMESPACE + "." + camelName + "Key";
>>>>>>> 8071af23
  }
}<|MERGE_RESOLUTION|>--- conflicted
+++ resolved
@@ -87,7 +87,6 @@
         .createSerde(connectSchema, config, srFactory, targetType, isKey);
   }
 
-<<<<<<< HEAD
   public static Map<String, Object> avroConfig(final KsqlConfig ksqlConfig) {
     final Map<String, Object> avroConfig = ksqlConfig
         .originalsWithPrefix(KsqlConfig.KSQL_SCHEMA_REGISTRY_PREFIX);
@@ -101,12 +100,12 @@
         ksqlConfig.getString(KsqlConfig.KSQL_VALUE_SUBJECT_NAME_STRATEGY));
 
     return avroConfig;
-=======
+  }
+
   public static String getKeySchemaName(final String name) {
     final String camelName = CaseFormat.UPPER_UNDERSCORE
         .converterTo(CaseFormat.UPPER_CAMEL)
         .convert(name);
     return AvroProperties.AVRO_SCHEMA_NAMESPACE + "." + camelName + "Key";
->>>>>>> 8071af23
   }
 }