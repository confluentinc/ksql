--- conflicted
+++ resolved
@@ -136,10 +136,7 @@
       return type;
     }
 
-<<<<<<< HEAD
-=======
     @Override
->>>>>>> dc6c702d
     public String toString() {
       return toString(FormatOptions.none());
     }
