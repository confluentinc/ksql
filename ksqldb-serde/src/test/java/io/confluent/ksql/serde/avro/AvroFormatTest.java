--- conflicted
+++ resolved
@@ -12,12 +12,7 @@
 import io.confluent.ksql.schema.ksql.PersistenceSchema;
 import io.confluent.ksql.schema.ksql.SimpleColumn;
 import io.confluent.ksql.schema.ksql.types.SqlTypes;
-<<<<<<< HEAD
-import io.confluent.ksql.serde.EnabledSerdeFeatures;
-=======
-import io.confluent.ksql.serde.FormatInfo;
 import io.confluent.ksql.serde.SerdeFeatures;
->>>>>>> f97c9a64
 import io.confluent.ksql.util.KsqlConfig;
 import io.confluent.ksql.util.KsqlException;
 import java.util.HashMap;
@@ -64,27 +59,6 @@
     assertThat(e.getMessage(), is("Schema is not compatible with Avro: Illegal initial character: 1AintRight"));
   }
 
-<<<<<<< HEAD
-=======
-  @Test
-  public void shouldThrowWhenBuildingAvroSchemafSchemaContainsInvalidAvroNames() {
-    // Given:
-    final PersistenceSchema schema = PersistenceSchema.from(
-        ImmutableList.of(column("2Bad")),
-        SerdeFeatures.of()
-    );
-
-    // When:
-    final Exception e = assertThrows(
-        KsqlException.class,
-        () -> format.toParsedSchema(schema, formatInfo)
-    );
-
-    // Then:
-    assertThat(e.getMessage(), is("Schema is not compatible with Avro: Illegal initial character: 2Bad"));
-  }
-
->>>>>>> f97c9a64
   private static SimpleColumn column(final String name) {
     final SimpleColumn column = mock(SimpleColumn.class);
     when(column.name()).thenReturn(ColumnName.of(name));
