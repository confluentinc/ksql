--- conflicted
+++ resolved
@@ -151,11 +151,7 @@
     final List<?> result = deserializer.deserialize("", bytes);
 
     // Then:
-<<<<<<< HEAD
-    assertThat(result.get("cost"), is(new BigDecimal("1.12")));
-=======
-    assertThat(result, contains(new BigDecimal("01.12")));
->>>>>>> 3f646f8c
+    assertThat(result, contains(new BigDecimal("1.12")));
   }
 
   @Test
@@ -174,8 +170,7 @@
     final List<?> result = deserializer.deserialize("", bytes);
 
     // Then:
-<<<<<<< HEAD
-    assertThat(result.get("cost"), is(new BigDecimal("1.12")));
+    assertThat(result, contains(new BigDecimal("1.12")));
   }
 
   @Test
@@ -191,10 +186,10 @@
     final byte[] bytes = "2".getBytes(StandardCharsets.UTF_8);
 
     // When:
-    final Struct result = deserializer.deserialize("", bytes);
-
-    // Then:
-    assertThat(result.get("cost"), is(new BigDecimal("2.00")));
+    final List<?> result = deserializer.deserialize("", bytes);
+
+    // Then:
+    assertThat(result, contains(new BigDecimal("2.00")));
   }
 
   @Test
@@ -210,10 +205,10 @@
     final byte[] bytes = "-1.12".getBytes(StandardCharsets.UTF_8);
 
     // When:
-    final Struct result = deserializer.deserialize("", bytes);
-
-    // Then:
-    assertThat(result.get("cost"), is(new BigDecimal("-1.12")));
+    final List<?> result = deserializer.deserialize("", bytes);
+
+    // Then:
+    assertThat(result, contains(new BigDecimal("-1.12")));
   }
 
   @Test
@@ -229,13 +224,10 @@
     final byte[] bytes = "\"-01.12\"".getBytes(StandardCharsets.UTF_8);
 
     // When:
-    final Struct result = deserializer.deserialize("", bytes);
-
-    // Then:
-    assertThat(result.get("cost"), is(new BigDecimal("-1.12")));
-=======
-    assertThat(result, contains(new BigDecimal("01.12")));
->>>>>>> 3f646f8c
+    final List<?> result = deserializer.deserialize("", bytes);
+
+    // Then:
+    assertThat(result, contains(new BigDecimal("-1.12")));
   }
 
   @Test
