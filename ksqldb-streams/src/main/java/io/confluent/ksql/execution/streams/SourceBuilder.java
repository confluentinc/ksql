--- conflicted
+++ resolved
@@ -26,11 +26,7 @@
 import io.confluent.ksql.execution.plan.KTableHolder;
 import io.confluent.ksql.execution.plan.PlanInfo;
 import io.confluent.ksql.execution.plan.SourceStep;
-<<<<<<< HEAD
 import io.confluent.ksql.execution.plan.TableSource;
-import io.confluent.ksql.execution.plan.WindowedTableSource;
-=======
->>>>>>> 1b2cccee
 import io.confluent.ksql.execution.runtime.RuntimeBuildContext;
 import io.confluent.ksql.name.ColumnName;
 import io.confluent.ksql.schema.ksql.LogicalSchema;
@@ -168,18 +164,7 @@
     final FormatInfo formatInfo = streamSource.getFormats().getKeyFormat();
     final SerdeFeatures serdeFeatures = streamSource.getFormats().getKeyFeatures();
 
-<<<<<<< HEAD
-    final KeyFormat keyFormat = windowed
-        ? KeyFormat.windowed(
-        formatInfo, serdeFeatures, ((WindowedTableSource) streamSource).getWindowInfo())
-        : KeyFormat.nonWindowed(formatInfo, serdeFeatures);
-
     final Formats format = ((TableSource) streamSource).getStateStoreFormats();
-=======
-    final Formats format = of(
-        KeyFormat.nonWindowed(formatInfo, serdeFeatures),
-        streamSource.getFormats().getValueFormat());
->>>>>>> 1b2cccee
 
     final LogicalSchema withPseudoCols = streamSource.getSourceSchema()
         .withPseudoColumnsToMaterialize(streamSource.getPseudoColumnVersion());
