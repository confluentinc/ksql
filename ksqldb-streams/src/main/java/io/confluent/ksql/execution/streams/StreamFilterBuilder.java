/*
 * Copyright 2022 Confluent Inc.
 *
 * Licensed under the Confluent Community License (the "License"); you may not use
 * this file except in compliance with the License.  You may obtain a copy of the
 * License at
 *
 * http://www.confluent.io/confluent-community-license
 *
 * Unless required by applicable law or agreed to in writing, software
 * distributed under the License is distributed on an "AS IS" BASIS, WITHOUT
 * WARRANTIES OF ANY KIND, either express or implied.  See the License for the
 * specific language governing permissions and limitations under the License.
 */

package io.confluent.ksql.execution.streams;

import io.confluent.ksql.GenericRow;
import io.confluent.ksql.execution.plan.KStreamHolder;
import io.confluent.ksql.execution.plan.StreamFilter;
import io.confluent.ksql.execution.runtime.RuntimeBuildContext;
import io.confluent.ksql.execution.streams.process.KsFlatTransformedValueProcessor;
import io.confluent.ksql.execution.transform.KsqlFlatTransformer;
import io.confluent.ksql.execution.transform.sqlpredicate.SqlPredicate;
import io.confluent.ksql.logging.processing.ProcessingLogger;
import org.apache.kafka.streams.kstream.KStream;
import org.apache.kafka.streams.kstream.Named;

public final class StreamFilterBuilder {
  private StreamFilterBuilder() {
  }

  public static <K> KStreamHolder<K> build(
      final KStreamHolder<K> stream,
      final StreamFilter<K> step,
      final RuntimeBuildContext buildContext) {
    return build(stream, step, buildContext, SqlPredicate::new);
  }

  static <K> KStreamHolder<K> build(
      final KStreamHolder<K> streamHolder,
      final StreamFilter<K> step,
      final RuntimeBuildContext buildContext,
      final SqlPredicateFactory predicateFactory
  ) {
    final SqlPredicate predicate = predicateFactory.create(
        step.getFilterExpression(),
        streamHolder.getSchema(),
        buildContext.getKsqlConfig(),
        buildContext.getFunctionRegistry()
    );

    final ProcessingLogger processingLogger = buildContext
        .getProcessingLogger(step.getProperties().getQueryContext());
<<<<<<< HEAD

    final KStream<K, GenericRow> filtered = stream.getStream()
=======
    final KStream<K, GenericRow> stream = streamHolder.getStream();
    // Preserve processor naming sequence by adding a no-op peek operation.
    stream.peek((k, v) -> { });
    final KStream<K, GenericRow> filtered = stream
>>>>>>> 3dc478e6
        .processValues(
            () -> new KsFlatTransformedValueProcessor<>(
                new KsqlFlatTransformer<>(predicate.getTransformer(processingLogger))),
            Named.as(StreamsUtil.buildOpName(step.getProperties().getQueryContext()))
        );

    return streamHolder.withStream(
        filtered,
        streamHolder.getSchema()
    );
  }
}<|MERGE_RESOLUTION|>--- conflicted
+++ resolved
@@ -52,15 +52,11 @@
 
     final ProcessingLogger processingLogger = buildContext
         .getProcessingLogger(step.getProperties().getQueryContext());
-<<<<<<< HEAD
 
-    final KStream<K, GenericRow> filtered = stream.getStream()
-=======
     final KStream<K, GenericRow> stream = streamHolder.getStream();
     // Preserve processor naming sequence by adding a no-op peek operation.
     stream.peek((k, v) -> { });
     final KStream<K, GenericRow> filtered = stream
->>>>>>> 3dc478e6
         .processValues(
             () -> new KsFlatTransformedValueProcessor<>(
                 new KsqlFlatTransformer<>(predicate.getTransformer(processingLogger))),
