--- conflicted
+++ resolved
@@ -21,18 +21,10 @@
 import io.confluent.ksql.execution.plan.KStreamHolder;
 import io.confluent.ksql.execution.plan.KeySerdeFactory;
 import io.confluent.ksql.execution.plan.StreamSelectKey;
-<<<<<<< HEAD
-import io.confluent.ksql.execution.util.StructKeyUtil;
-import io.confluent.ksql.execution.util.StructKeyUtil.KeyBuilder;
-import io.confluent.ksql.logging.processing.ProcessingLogger;
-import io.confluent.ksql.schema.ksql.LogicalSchema;
-import java.util.function.Function;
-=======
 import io.confluent.ksql.logging.processing.ProcessingLogger;
 import io.confluent.ksql.schema.ksql.LogicalSchema;
 import java.util.function.BiFunction;
 import java.util.function.BiPredicate;
->>>>>>> c305cdc9
 import org.apache.kafka.connect.data.Struct;
 import org.apache.kafka.streams.KeyValue;
 import org.apache.kafka.streams.kstream.KStream;
@@ -62,37 +54,16 @@
         logger
     );
 
-<<<<<<< HEAD
-    final ProcessingLogger processingLogger = queryBuilder
-        .getProcessingLogger(selectKey.getProperties().getQueryContext());
-
-    final String errorMsg = "Error extracting new key using expression "
-        + selectKey.getKeyExpression();
-
-    final Function<GenericRow, Object> evaluator = val -> expression
-        .evaluate(val, null, processingLogger, () -> errorMsg);
-
-    final LogicalSchema resultSchema = new StepSchemaResolver(queryBuilder.getKsqlConfig(),
-        queryBuilder.getFunctionRegistry()).resolve(selectKey, sourceSchema);
-=======
     final BiPredicate<Struct, GenericRow> predicate = params.getPredicate();
     final BiFunction<Struct, GenericRow, KeyValue<Struct, GenericRow>> mapper = params.getMapper();
->>>>>>> c305cdc9
 
     // This cast is safe because selectKey is not allowed on windowed streams:
     final KStream<Struct, GenericRow> kStream = (KStream<Struct, GenericRow>) stream.getStream();
 
-<<<<<<< HEAD
-    final KStream<?, GenericRow> kstream = stream.getStream();
-    final KStream<Struct, GenericRow> rekeyed = kstream
-        .filter((key, val) -> val != null && evaluator.apply(val) != null)
-        .selectKey((key, val) -> keyBuilder.build(evaluator.apply(val)));
-=======
     final KStream<Struct, GenericRow> reKeyed = kStream
         .filter(predicate::test, Named
             .as(queryContext.formatContext() + "-FilterNulls"))
         .map(mapper::apply, Named.as(queryContext.formatContext() + "-SelectKey"));
->>>>>>> c305cdc9
 
     return new KStreamHolder<>(
         reKeyed,
