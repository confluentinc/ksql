/*
 * Copyright 2019 Confluent Inc.
 *
 * Licensed under the Confluent Community License (the "License"); you may not use
 * this file except in compliance with the License.  You may obtain a copy of the
 * License at
 *
 * http://www.confluent.io/confluent-community-license
 *
 * Unless required by applicable law or agreed to in writing, software
 * distributed under the License is distributed on an "AS IS" BASIS, WITHOUT
 * WARRANTIES OF ANY KIND, either express or implied.  See the License for the
 * specific language governing permissions and limitations under the License.
 */

package io.confluent.ksql.execution.streams;

import static java.util.Objects.requireNonNull;

import com.google.common.annotations.VisibleForTesting;
import io.confluent.ksql.GenericRow;
import io.confluent.ksql.execution.builder.KsqlQueryBuilder;
import io.confluent.ksql.execution.codegen.CodeGenRunner;
import io.confluent.ksql.execution.codegen.ExpressionMetadata;
import io.confluent.ksql.execution.context.QueryContext;
import io.confluent.ksql.execution.plan.Formats;
import io.confluent.ksql.execution.plan.KGroupedTableHolder;
import io.confluent.ksql.execution.plan.KTableHolder;
import io.confluent.ksql.execution.plan.TableGroupBy;
import io.confluent.ksql.logging.processing.ProcessingLogger;
import io.confluent.ksql.schema.ksql.LogicalSchema;
import io.confluent.ksql.schema.ksql.PhysicalSchema;
import java.util.List;
import java.util.function.Function;
import org.apache.kafka.common.serialization.Serde;
import org.apache.kafka.connect.data.Struct;
import org.apache.kafka.streams.KeyValue;
import org.apache.kafka.streams.kstream.Grouped;
import org.apache.kafka.streams.kstream.KGroupedTable;
import org.apache.kafka.streams.kstream.KeyValueMapper;

public final class TableGroupByBuilder {

  private final KsqlQueryBuilder queryBuilder;
  private final GroupedFactory groupedFactory;
  private final ParamsFactory paramsFactory;

  public TableGroupByBuilder(
      final KsqlQueryBuilder queryBuilder,
      final GroupedFactory groupedFactory
  ) {
    this(queryBuilder, groupedFactory, GroupByParamsFactory::build);
  }

  @VisibleForTesting
  TableGroupByBuilder(
      final KsqlQueryBuilder queryBuilder,
      final GroupedFactory groupedFactory,
      final ParamsFactory paramsFactory
  ) {
    this.queryBuilder = requireNonNull(queryBuilder, "queryBuilder");
    this.groupedFactory = requireNonNull(groupedFactory, "groupedFactory");
    this.paramsFactory = requireNonNull(paramsFactory, "paramsFactory");
  }

  public <K> KGroupedTableHolder build(
      final KTableHolder<K> table,
      final TableGroupBy<K> step
  ) {
    final LogicalSchema sourceSchema = table.getSchema();
    final QueryContext queryContext = step.getProperties().getQueryContext();
    final Formats formats = step.getInternalFormats();

    final List<ExpressionMetadata> groupBy = CodeGenRunner.compileExpressions(
        step.getGroupByExpressions().stream(),
        "Group By",
        sourceSchema,
        queryBuilder.getKsqlConfig(),
        queryBuilder.getFunctionRegistry()
    );

    final ProcessingLogger logger = queryBuilder.getProcessingLogger(queryContext);

    final GroupByParams params = paramsFactory
<<<<<<< HEAD
        .build(sourceSchema, groupBy, step.getAlias(), logger);
=======
        .build(sourceSchema, groupBy, logger, queryBuilder.getKsqlConfig());
>>>>>>> 28dfbc21

    final PhysicalSchema physicalSchema = PhysicalSchema.from(
        params.getSchema(),
        formats.getOptions()
    );
    final Serde<Struct> keySerde = queryBuilder.buildKeySerde(
        formats.getKeyFormat(),
        physicalSchema,
        queryContext
    );
    final Serde<GenericRow> valSerde = queryBuilder.buildValueSerde(
        formats.getValueFormat(),
        physicalSchema,
        queryContext
    );
    final Grouped<Struct, GenericRow> grouped = groupedFactory.create(
        StreamsUtil.buildOpName(queryContext),
        keySerde,
        valSerde
    );

    final KGroupedTable<Struct, GenericRow> groupedTable = table.getTable()
        .filter((k, v) -> v != null)
        .groupBy(new TableKeyValueMapper<>(params.getMapper()), grouped);

    return KGroupedTableHolder.of(groupedTable, params.getSchema());
  }

  public static final class TableKeyValueMapper<K>
      implements KeyValueMapper<K, GenericRow, KeyValue<Struct, GenericRow>> {

    private final Function<GenericRow, Struct> groupByMapper;

    private TableKeyValueMapper(final Function<GenericRow, Struct> groupByMapper) {
      this.groupByMapper = requireNonNull(groupByMapper, "groupByMapper");
    }

    @Override
    public KeyValue<Struct, GenericRow> apply(final K key, final GenericRow value) {
      return new KeyValue<>(groupByMapper.apply(value), value);
    }
  }

  interface ParamsFactory {

    GroupByParams build(
        LogicalSchema sourceSchema,
        List<ExpressionMetadata> groupBys,
<<<<<<< HEAD
        Optional<ColumnName> alias,
        ProcessingLogger logger
=======
        ProcessingLogger logger,
        KsqlConfig ksqlConfig
>>>>>>> 28dfbc21
    );
  }
}<|MERGE_RESOLUTION|>--- conflicted
+++ resolved
@@ -82,11 +82,7 @@
     final ProcessingLogger logger = queryBuilder.getProcessingLogger(queryContext);
 
     final GroupByParams params = paramsFactory
-<<<<<<< HEAD
-        .build(sourceSchema, groupBy, step.getAlias(), logger);
-=======
-        .build(sourceSchema, groupBy, logger, queryBuilder.getKsqlConfig());
->>>>>>> 28dfbc21
+        .build(sourceSchema, groupBy, logger);
 
     final PhysicalSchema physicalSchema = PhysicalSchema.from(
         params.getSchema(),
@@ -135,13 +131,7 @@
     GroupByParams build(
         LogicalSchema sourceSchema,
         List<ExpressionMetadata> groupBys,
-<<<<<<< HEAD
-        Optional<ColumnName> alias,
         ProcessingLogger logger
-=======
-        ProcessingLogger logger,
-        KsqlConfig ksqlConfig
->>>>>>> 28dfbc21
     );
   }
 }