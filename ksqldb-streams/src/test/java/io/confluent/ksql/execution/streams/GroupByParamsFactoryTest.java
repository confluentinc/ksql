/*
 * Copyright 2019 Confluent Inc.
 *
 * Licensed under the Confluent Community License (the "License"); you may not use
 * this file except in compliance with the License.  You may obtain a copy of the
 * License at
 *
 * http://www.confluent.io/confluent-community-license
 *
 * Unless required by applicable law or agreed to in writing, software
 * distributed under the License is distributed on an "AS IS" BASIS, WITHOUT
 * WARRANTIES OF ANY KIND, either express or implied.  See the License for the
 * specific language governing permissions and limitations under the License.
 */

package io.confluent.ksql.execution.streams;

import static org.hamcrest.MatcherAssert.assertThat;
import static org.hamcrest.Matchers.contains;
import static org.hamcrest.Matchers.is;
import static org.hamcrest.Matchers.nullValue;
import static org.mockito.ArgumentMatchers.any;
import static org.mockito.ArgumentMatchers.eq;
import static org.mockito.Mockito.verify;
import static org.mockito.Mockito.when;

import com.google.common.collect.ImmutableList;
import com.google.common.testing.NullPointerTester;
import com.google.common.testing.NullPointerTester.Visibility;
import io.confluent.ksql.GenericRow;
import io.confluent.ksql.execution.codegen.ExpressionMetadata;
import io.confluent.ksql.execution.expression.tree.DereferenceExpression;
import io.confluent.ksql.execution.expression.tree.LongLiteral;
import io.confluent.ksql.execution.expression.tree.UnqualifiedColumnReferenceExp;
import io.confluent.ksql.execution.util.StructKeyUtil;
import io.confluent.ksql.logging.processing.ProcessingLogConfig;
import io.confluent.ksql.logging.processing.ProcessingLogger;
import io.confluent.ksql.logging.processing.RecordProcessingError;
import io.confluent.ksql.name.ColumnName;
import io.confluent.ksql.schema.ksql.LogicalSchema;
import io.confluent.ksql.schema.ksql.SystemColumns;
import io.confluent.ksql.schema.ksql.types.SqlStruct;
import io.confluent.ksql.schema.ksql.types.SqlType;
import io.confluent.ksql.schema.ksql.types.SqlTypes;
<<<<<<< HEAD
=======
import io.confluent.ksql.util.KsqlConfig;
import java.util.Collection;
>>>>>>> 28dfbc21
import java.util.Collections;
import java.util.List;
import java.util.Optional;
import java.util.function.Function;
import java.util.function.Supplier;
import java.util.stream.Collectors;
import org.apache.kafka.connect.data.SchemaAndValue;
import org.apache.kafka.connect.data.Struct;
import org.junit.Before;
import org.junit.Test;
import org.junit.runner.RunWith;
import org.mockito.ArgumentCaptor;
import org.mockito.Captor;
import org.mockito.Mock;
import org.mockito.junit.MockitoJUnitRunner;

@RunWith(MockitoJUnitRunner.class)
public class GroupByParamsFactoryTest {

  private static final ColumnName COL3 = ColumnName.of("COL3");
  private static final SqlStruct COL3_TYPE = SqlTypes.struct()
      .field("someField", SqlTypes.BIGINT)
      .build();

  private static final LogicalSchema SOURCE_SCHEMA = LogicalSchema.builder()
      .valueColumn(ColumnName.of("v0"), SqlTypes.DOUBLE)
      .valueColumn(ColumnName.of("KSQL_COL_0"), SqlTypes.DOUBLE)
      .valueColumn(COL3, COL3_TYPE)
      .build();

  @Mock
  private ExpressionMetadata groupBy0;
  @Mock
  private ExpressionMetadata groupBy1;
  @Mock
  private GenericRow value;
  @Mock
  private ProcessingLogger logger;
  @Captor
  private ArgumentCaptor<Function<ProcessingLogConfig, SchemaAndValue>> msgCaptor;

  private GroupByParams singleParams;
  private GroupByParams multiParams;

  @Before
  public void setUp() {
    when(groupBy0.getExpression()).thenReturn(new LongLiteral(0));
    when(groupBy0.getExpressionType()).thenReturn(SqlTypes.INTEGER);

    singleParams = GroupByParamsFactory
<<<<<<< HEAD
        .build(SOURCE_SCHEMA, ImmutableList.of(groupBy0), Optional.empty(), logger);

    multiParams = GroupByParamsFactory
        .build(SOURCE_SCHEMA, ImmutableList.of(groupBy0, groupBy1), Optional.empty(), logger);
=======
        .build(SOURCE_SCHEMA, ImmutableList.of(groupBy0), logger, ksqlConfig);

    multiParams = GroupByParamsFactory
        .build(SOURCE_SCHEMA, ImmutableList.of(groupBy0, groupBy1), logger, ksqlConfig);
>>>>>>> 28dfbc21

    when(groupBy0.evaluate(any(), any(), any(), any())).thenReturn(0);
    when(groupBy1.evaluate(any(), any(), any(), any())).thenReturn(0L);
  }

  @SuppressWarnings("UnstableApiUsage")
  @Test
  public void shouldThrowOnNullParam() {
    new NullPointerTester()
        .setDefault(List.class, ImmutableList.of(groupBy0))
        .setDefault(LogicalSchema.class, SOURCE_SCHEMA)
        .setDefault(SqlType.class, SqlTypes.BIGINT)
        .testStaticMethods(GroupByParamsFactory.class, Visibility.PACKAGE);
  }

  @Test(expected = IllegalArgumentException.class)
  public void shouldThrowOnEmptyParam() {
    GroupByParamsFactory
<<<<<<< HEAD
        .build(SOURCE_SCHEMA, Collections.emptyList(), Optional.empty(), logger);
=======
        .build(SOURCE_SCHEMA, Collections.emptyList(), logger, ksqlConfig);
>>>>>>> 28dfbc21
  }

  @SuppressWarnings("unchecked")
  @Test
  public void shouldInvokeSingleEvaluatorsWithCorrectParams() {
    // When:
    singleParams.getMapper().apply(value);

    // Then:
    final ArgumentCaptor<Supplier<String>> errorMsgCaptor = ArgumentCaptor.forClass(Supplier.class);
    verify(groupBy0).evaluate(eq(value), any(), eq(logger), errorMsgCaptor.capture());

    assertThat(errorMsgCaptor.getValue().get(), is(
        "Error calculating group-by column with index 0. The source row will be excluded from the table."
    ));
  }

  @SuppressWarnings("unchecked")
  @Test
  public void shouldInvokeMultipleEvaluatorsWithCorrectParams() {
    // When:
    multiParams.getMapper().apply(value);

    // Then:
    final ArgumentCaptor<Supplier<String>> errorMsgCaptor = ArgumentCaptor.forClass(Supplier.class);
    verify(groupBy0).evaluate(eq(value), any(), eq(logger), errorMsgCaptor.capture());
    verify(groupBy1).evaluate(eq(value), any(), eq(logger), errorMsgCaptor.capture());

    final List<String> errorMsgs = errorMsgCaptor.getAllValues().stream()
        .map(Supplier::get)
        .collect(Collectors.toList());

    assertThat(errorMsgs, contains(
        "Error calculating group-by column with index 0. The source row will be excluded from the table.",
        "Error calculating group-by column with index 1. The source row will be excluded from the table."
    ));
  }

  @Test
  public void shouldGenerateSingleExpressionGroupByKey() {
    // Given:
    when(groupBy0.evaluate(any(), any(), any(), any())).thenReturn(10);

    // When:
    final Struct result = singleParams.getMapper().apply(value);

    // Then:
<<<<<<< HEAD
    assertThat(result, is(structKey(ColumnName.of("KSQL_COL_1"), 10)));
  }

  @Test
  public void shouldGenerateSingleExpressionWithAliasGroupByKey() {
    // Given:
    final ColumnName keyAlias = ColumnName.of("NEW_KEY");
    givenAliasOf(keyAlias);

    when(groupBy0.evaluate(any(), any(), any(), any())).thenReturn(10);

    // When:
    final Struct result = singleParams.getMapper().apply(value);

    // Then:
    assertThat(result, is(structKey(keyAlias, 10)));
=======
    final ColumnName expectedKeyColName = anyKeyName
        ? ColumnName.of("KSQL_COL_1")
        : SystemColumns.ROWKEY_NAME;

    assertThat(result, is(structKey(expectedKeyColName, 10)));
>>>>>>> 28dfbc21
  }

  @Test
  public void shouldGenerateMultiExpressionGroupByKey() {
    // Given:
    when(groupBy0.evaluate(any(), any(), any(), any())).thenReturn(99);
    when(groupBy1.evaluate(any(), any(), any(), any())).thenReturn(-100L);

    // When:
    final Struct result = multiParams.getMapper().apply(value);

    // Then:
<<<<<<< HEAD
    assertThat(result, is(structKey(ColumnName.of("KSQL_COL_1"), "99|+|-100")));
=======
    final ColumnName expectedKeyColName = anyKeyName
        ? ColumnName.of("KSQL_COL_1")
        : SystemColumns.ROWKEY_NAME;

    assertThat(result, is(structKey(expectedKeyColName, "99|+|-100")));
>>>>>>> 28dfbc21
  }

  @Test
  public void shouldReturnNullIfSingleExpressionResolvesToNull() {
    // Given:
    when(groupBy0.evaluate(any(), any(), any(), any())).thenReturn(null);

    // When:
    final Struct result = singleParams.getMapper().apply(value);

    // Then:
    assertThat(result, is(nullValue()));
  }

  @Test
  public void shouldLogProcessingErrorIfSingleExpressionResolvesToNull() {
    // Given
    when(groupBy0.evaluate(any(), any(), any(), any())).thenReturn(null);

    // When:
    singleParams.getMapper().apply(value);

    // Then:
    verify(logger).error(
        RecordProcessingError.recordProcessingError(
            "Group-by column with index 0 resolved to null. "
                + "The source row will be excluded from the table.",
            value
        )
    );
  }

  @Test
  public void shouldReturnNullIfAnyMultiExpressionResolvesToNull() {
    // Given:
    when(groupBy0.evaluate(any(), any(), any(), any())).thenReturn(null);

    // When:
    final Struct result = multiParams.getMapper().apply(value);

    // Then:
    assertThat(result, is(nullValue()));
  }

  @Test
  public void shouldLogProcessingErrorIfAnyMultiExpressionResolvesToNull() {
    // Given
    when(groupBy0.evaluate(any(), any(), any(), any())).thenReturn(null);

    // When:
    multiParams.getMapper().apply(value);

    // Then:
    verify(logger).error(
        RecordProcessingError.recordProcessingError(
            "Group-by column with index 0 resolved to null. "
                + "The source row will be excluded from the table.",
            value
        )
    );
  }

  @Test
  public void shouldUseNullInGroupByIfOneExpressionFailsOrReturnsNullInMulti() {
    // Given:
    when(groupBy0.evaluate(any(), any(), any(), any())).thenReturn(null);

    // When:
    final Struct result = multiParams.getMapper().apply(value);

    // Then:
    assertThat(result, is(nullValue()));
  }

  @Test
  public void shouldSetKeyNameFromSingleGroupByColumnName() {
    // When:
    when(groupBy0.getExpression())
        .thenReturn(new UnqualifiedColumnReferenceExp(ColumnName.of("Bob")));

    // When:
    final LogicalSchema schema = GroupByParamsFactory
<<<<<<< HEAD
        .buildSchema(SOURCE_SCHEMA, ImmutableList.of(groupBy0), Optional.empty());

    // Then:
    assertThat(schema, is(LogicalSchema.builder()
        .withRowTime()
        .keyColumn(ColumnName.of("Bob"), SqlTypes.INTEGER)
=======
        .buildSchema(SOURCE_SCHEMA, ImmutableList.of(groupBy0), ksqlConfig);

    // Then:
    final ColumnName expectedKeyColName = anyKeyName
        ? ColumnName.of("Bob")
        : SystemColumns.ROWKEY_NAME;

    assertThat(schema, is(LogicalSchema.builder()
        .keyColumn(expectedKeyColName, SqlTypes.INTEGER)
>>>>>>> 28dfbc21
        .valueColumns(SOURCE_SCHEMA.value())
        .build()));
  }

  @Test
  public void shouldSetKeyNameFromSingleGroupByFieldName() {
    // When:
    when(groupBy0.getExpression()).thenReturn(new DereferenceExpression(
        Optional.empty(),
        new UnqualifiedColumnReferenceExp(COL3),
        "someField"
    ));

    // When:
    final LogicalSchema schema = GroupByParamsFactory
<<<<<<< HEAD
        .buildSchema(SOURCE_SCHEMA, ImmutableList.of(groupBy0), Optional.empty());

    // Then:
    assertThat(schema, is(LogicalSchema.builder()
        .withRowTime()
        .keyColumn(ColumnName.of("someField"), SqlTypes.INTEGER)
        .valueColumns(SOURCE_SCHEMA.value())
        .build()));
  }

  @Test
  public void shouldSetKeyNameFromSingleAliasedGroupBy() {
    // When:
    final ColumnName keyAlias = ColumnName.of("NEW_KEY");

    when(groupBy0.getExpression())
        .thenReturn(new LongLiteral(1));

    // When:
    final LogicalSchema schema = GroupByParamsFactory.buildSchema(
        SOURCE_SCHEMA,
        ImmutableList.of(groupBy0),
        Optional.of(keyAlias)
    );

    // Then:
    assertThat(schema, is(LogicalSchema.builder()
        .withRowTime()
        .keyColumn(keyAlias, SqlTypes.INTEGER)
=======
        .buildSchema(SOURCE_SCHEMA, ImmutableList.of(groupBy0), ksqlConfig);

    // Then:
    final ColumnName expectedKeyColName = anyKeyName
        ? ColumnName.of("someField")
        : SystemColumns.ROWKEY_NAME;

    assertThat(schema, is(LogicalSchema.builder()
        .keyColumn(expectedKeyColName, SqlTypes.INTEGER)
>>>>>>> 28dfbc21
        .valueColumns(SOURCE_SCHEMA.value())
        .build()));
  }

  @Test
  public void shouldGenerateKeyNameFromSingleGroupByOtherExpressionType() {
    // When:
    when(groupBy0.getExpression())
        .thenReturn(new LongLiteral(1));

    // When:
    final LogicalSchema schema = GroupByParamsFactory
<<<<<<< HEAD
        .buildSchema(SOURCE_SCHEMA, ImmutableList.of(groupBy0), Optional.empty());

    // Then:
    assertThat(schema, is(LogicalSchema.builder()
        .withRowTime()
        .keyColumn(ColumnName.of("KSQL_COL_1"), SqlTypes.INTEGER)
=======
        .buildSchema(SOURCE_SCHEMA, ImmutableList.of(groupBy0), ksqlConfig);

    // Then:
    final ColumnName expectedKeyColName = anyKeyName
        ? ColumnName.of("KSQL_COL_1")
        : SystemColumns.ROWKEY_NAME;

    assertThat(schema, is(LogicalSchema.builder()
        .keyColumn(expectedKeyColName, SqlTypes.INTEGER)
>>>>>>> 28dfbc21
        .valueColumns(SOURCE_SCHEMA.value())
        .build()));
  }

  @Test
  public void shouldGenerateKeyNameForMultiGroupBys() {
    // When:
    final LogicalSchema schema = GroupByParamsFactory.buildSchema(
        SOURCE_SCHEMA,
        ImmutableList.of(groupBy0, groupBy1),
<<<<<<< HEAD
        Optional.empty()
    );

    // Then:
    assertThat(schema, is(LogicalSchema.builder()
        .withRowTime()
        .keyColumn(ColumnName.of("KSQL_COL_1"), SqlTypes.STRING)
=======
        ksqlConfig
    );

    // Then:
    final ColumnName expectedKeyColName = anyKeyName
        ? ColumnName.of("KSQL_COL_1")
        : SystemColumns.ROWKEY_NAME;

    assertThat(schema, is(LogicalSchema.builder()
        .keyColumn(expectedKeyColName, SqlTypes.STRING)
>>>>>>> 28dfbc21
        .valueColumns(SOURCE_SCHEMA.value())
        .build()));
  }

<<<<<<< HEAD
  @Test
  public void shouldGenerateKeyNameForAliasedMultiGroupBys() {
    // When:
    final ColumnName keyAlias = ColumnName.of("NEW_KEY");

    final LogicalSchema schema = GroupByParamsFactory.buildSchema(
        SOURCE_SCHEMA,
        ImmutableList.of(groupBy0, groupBy1),
        Optional.of(keyAlias)
    );

    // Then:
    assertThat(schema, is(LogicalSchema.builder()
        .withRowTime()
        .keyColumn(keyAlias, SqlTypes.STRING)
        .valueColumns(SOURCE_SCHEMA.value())
        .build()));
  }

  private void givenAliasOf(final ColumnName keyAlias) {
    singleParams = GroupByParamsFactory
        .build(SOURCE_SCHEMA, ImmutableList.of(groupBy0), Optional.of(keyAlias), logger);

    multiParams = GroupByParamsFactory
        .build(SOURCE_SCHEMA, ImmutableList.of(groupBy0, groupBy1), Optional.of(keyAlias), logger);
  }

=======
>>>>>>> 28dfbc21
  private static Struct structKey(final ColumnName keyColName, final String keyValue) {
    return StructKeyUtil
        .keyBuilder(keyColName, SqlTypes.STRING)
        .build(keyValue);
  }

  private static Struct structKey(final ColumnName keyColName, final int keyValue) {
    return StructKeyUtil
        .keyBuilder(keyColName, SqlTypes.INTEGER)
        .build(keyValue);
  }
}<|MERGE_RESOLUTION|>--- conflicted
+++ resolved
@@ -38,15 +38,9 @@
 import io.confluent.ksql.logging.processing.RecordProcessingError;
 import io.confluent.ksql.name.ColumnName;
 import io.confluent.ksql.schema.ksql.LogicalSchema;
-import io.confluent.ksql.schema.ksql.SystemColumns;
 import io.confluent.ksql.schema.ksql.types.SqlStruct;
 import io.confluent.ksql.schema.ksql.types.SqlType;
 import io.confluent.ksql.schema.ksql.types.SqlTypes;
-<<<<<<< HEAD
-=======
-import io.confluent.ksql.util.KsqlConfig;
-import java.util.Collection;
->>>>>>> 28dfbc21
 import java.util.Collections;
 import java.util.List;
 import java.util.Optional;
@@ -97,17 +91,10 @@
     when(groupBy0.getExpressionType()).thenReturn(SqlTypes.INTEGER);
 
     singleParams = GroupByParamsFactory
-<<<<<<< HEAD
-        .build(SOURCE_SCHEMA, ImmutableList.of(groupBy0), Optional.empty(), logger);
+        .build(SOURCE_SCHEMA, ImmutableList.of(groupBy0), logger);
 
     multiParams = GroupByParamsFactory
-        .build(SOURCE_SCHEMA, ImmutableList.of(groupBy0, groupBy1), Optional.empty(), logger);
-=======
-        .build(SOURCE_SCHEMA, ImmutableList.of(groupBy0), logger, ksqlConfig);
-
-    multiParams = GroupByParamsFactory
-        .build(SOURCE_SCHEMA, ImmutableList.of(groupBy0, groupBy1), logger, ksqlConfig);
->>>>>>> 28dfbc21
+        .build(SOURCE_SCHEMA, ImmutableList.of(groupBy0, groupBy1), logger);
 
     when(groupBy0.evaluate(any(), any(), any(), any())).thenReturn(0);
     when(groupBy1.evaluate(any(), any(), any(), any())).thenReturn(0L);
@@ -126,11 +113,7 @@
   @Test(expected = IllegalArgumentException.class)
   public void shouldThrowOnEmptyParam() {
     GroupByParamsFactory
-<<<<<<< HEAD
-        .build(SOURCE_SCHEMA, Collections.emptyList(), Optional.empty(), logger);
-=======
-        .build(SOURCE_SCHEMA, Collections.emptyList(), logger, ksqlConfig);
->>>>>>> 28dfbc21
+        .build(SOURCE_SCHEMA, Collections.emptyList(), logger);
   }
 
   @SuppressWarnings("unchecked")
@@ -178,30 +161,7 @@
     final Struct result = singleParams.getMapper().apply(value);
 
     // Then:
-<<<<<<< HEAD
     assertThat(result, is(structKey(ColumnName.of("KSQL_COL_1"), 10)));
-  }
-
-  @Test
-  public void shouldGenerateSingleExpressionWithAliasGroupByKey() {
-    // Given:
-    final ColumnName keyAlias = ColumnName.of("NEW_KEY");
-    givenAliasOf(keyAlias);
-
-    when(groupBy0.evaluate(any(), any(), any(), any())).thenReturn(10);
-
-    // When:
-    final Struct result = singleParams.getMapper().apply(value);
-
-    // Then:
-    assertThat(result, is(structKey(keyAlias, 10)));
-=======
-    final ColumnName expectedKeyColName = anyKeyName
-        ? ColumnName.of("KSQL_COL_1")
-        : SystemColumns.ROWKEY_NAME;
-
-    assertThat(result, is(structKey(expectedKeyColName, 10)));
->>>>>>> 28dfbc21
   }
 
   @Test
@@ -214,15 +174,7 @@
     final Struct result = multiParams.getMapper().apply(value);
 
     // Then:
-<<<<<<< HEAD
     assertThat(result, is(structKey(ColumnName.of("KSQL_COL_1"), "99|+|-100")));
-=======
-    final ColumnName expectedKeyColName = anyKeyName
-        ? ColumnName.of("KSQL_COL_1")
-        : SystemColumns.ROWKEY_NAME;
-
-    assertThat(result, is(structKey(expectedKeyColName, "99|+|-100")));
->>>>>>> 28dfbc21
   }
 
   @Test
@@ -305,24 +257,11 @@
 
     // When:
     final LogicalSchema schema = GroupByParamsFactory
-<<<<<<< HEAD
-        .buildSchema(SOURCE_SCHEMA, ImmutableList.of(groupBy0), Optional.empty());
+        .buildSchema(SOURCE_SCHEMA, ImmutableList.of(groupBy0));
 
     // Then:
     assertThat(schema, is(LogicalSchema.builder()
-        .withRowTime()
         .keyColumn(ColumnName.of("Bob"), SqlTypes.INTEGER)
-=======
-        .buildSchema(SOURCE_SCHEMA, ImmutableList.of(groupBy0), ksqlConfig);
-
-    // Then:
-    final ColumnName expectedKeyColName = anyKeyName
-        ? ColumnName.of("Bob")
-        : SystemColumns.ROWKEY_NAME;
-
-    assertThat(schema, is(LogicalSchema.builder()
-        .keyColumn(expectedKeyColName, SqlTypes.INTEGER)
->>>>>>> 28dfbc21
         .valueColumns(SOURCE_SCHEMA.value())
         .build()));
   }
@@ -338,141 +277,45 @@
 
     // When:
     final LogicalSchema schema = GroupByParamsFactory
-<<<<<<< HEAD
-        .buildSchema(SOURCE_SCHEMA, ImmutableList.of(groupBy0), Optional.empty());
+        .buildSchema(SOURCE_SCHEMA, ImmutableList.of(groupBy0));
 
     // Then:
     assertThat(schema, is(LogicalSchema.builder()
-        .withRowTime()
         .keyColumn(ColumnName.of("someField"), SqlTypes.INTEGER)
         .valueColumns(SOURCE_SCHEMA.value())
         .build()));
   }
 
   @Test
-  public void shouldSetKeyNameFromSingleAliasedGroupBy() {
-    // When:
-    final ColumnName keyAlias = ColumnName.of("NEW_KEY");
-
+  public void shouldGenerateKeyNameFromSingleGroupByOtherExpressionType() {
+    // When:
     when(groupBy0.getExpression())
         .thenReturn(new LongLiteral(1));
 
     // When:
-    final LogicalSchema schema = GroupByParamsFactory.buildSchema(
-        SOURCE_SCHEMA,
-        ImmutableList.of(groupBy0),
-        Optional.of(keyAlias)
-    );
+    final LogicalSchema schema = GroupByParamsFactory
+        .buildSchema(SOURCE_SCHEMA, ImmutableList.of(groupBy0));
 
     // Then:
     assertThat(schema, is(LogicalSchema.builder()
-        .withRowTime()
-        .keyColumn(keyAlias, SqlTypes.INTEGER)
-=======
-        .buildSchema(SOURCE_SCHEMA, ImmutableList.of(groupBy0), ksqlConfig);
-
-    // Then:
-    final ColumnName expectedKeyColName = anyKeyName
-        ? ColumnName.of("someField")
-        : SystemColumns.ROWKEY_NAME;
-
-    assertThat(schema, is(LogicalSchema.builder()
-        .keyColumn(expectedKeyColName, SqlTypes.INTEGER)
->>>>>>> 28dfbc21
+        .keyColumn(ColumnName.of("KSQL_COL_1"), SqlTypes.INTEGER)
         .valueColumns(SOURCE_SCHEMA.value())
         .build()));
   }
 
   @Test
-  public void shouldGenerateKeyNameFromSingleGroupByOtherExpressionType() {
-    // When:
-    when(groupBy0.getExpression())
-        .thenReturn(new LongLiteral(1));
-
+  public void shouldGenerateKeyNameForMultiGroupBys() {
     // When:
     final LogicalSchema schema = GroupByParamsFactory
-<<<<<<< HEAD
-        .buildSchema(SOURCE_SCHEMA, ImmutableList.of(groupBy0), Optional.empty());
+        .buildSchema(SOURCE_SCHEMA, ImmutableList.of(groupBy0, groupBy1));
 
     // Then:
     assertThat(schema, is(LogicalSchema.builder()
-        .withRowTime()
-        .keyColumn(ColumnName.of("KSQL_COL_1"), SqlTypes.INTEGER)
-=======
-        .buildSchema(SOURCE_SCHEMA, ImmutableList.of(groupBy0), ksqlConfig);
-
-    // Then:
-    final ColumnName expectedKeyColName = anyKeyName
-        ? ColumnName.of("KSQL_COL_1")
-        : SystemColumns.ROWKEY_NAME;
-
-    assertThat(schema, is(LogicalSchema.builder()
-        .keyColumn(expectedKeyColName, SqlTypes.INTEGER)
->>>>>>> 28dfbc21
+        .keyColumn(ColumnName.of("KSQL_COL_1"), SqlTypes.STRING)
         .valueColumns(SOURCE_SCHEMA.value())
         .build()));
   }
 
-  @Test
-  public void shouldGenerateKeyNameForMultiGroupBys() {
-    // When:
-    final LogicalSchema schema = GroupByParamsFactory.buildSchema(
-        SOURCE_SCHEMA,
-        ImmutableList.of(groupBy0, groupBy1),
-<<<<<<< HEAD
-        Optional.empty()
-    );
-
-    // Then:
-    assertThat(schema, is(LogicalSchema.builder()
-        .withRowTime()
-        .keyColumn(ColumnName.of("KSQL_COL_1"), SqlTypes.STRING)
-=======
-        ksqlConfig
-    );
-
-    // Then:
-    final ColumnName expectedKeyColName = anyKeyName
-        ? ColumnName.of("KSQL_COL_1")
-        : SystemColumns.ROWKEY_NAME;
-
-    assertThat(schema, is(LogicalSchema.builder()
-        .keyColumn(expectedKeyColName, SqlTypes.STRING)
->>>>>>> 28dfbc21
-        .valueColumns(SOURCE_SCHEMA.value())
-        .build()));
-  }
-
-<<<<<<< HEAD
-  @Test
-  public void shouldGenerateKeyNameForAliasedMultiGroupBys() {
-    // When:
-    final ColumnName keyAlias = ColumnName.of("NEW_KEY");
-
-    final LogicalSchema schema = GroupByParamsFactory.buildSchema(
-        SOURCE_SCHEMA,
-        ImmutableList.of(groupBy0, groupBy1),
-        Optional.of(keyAlias)
-    );
-
-    // Then:
-    assertThat(schema, is(LogicalSchema.builder()
-        .withRowTime()
-        .keyColumn(keyAlias, SqlTypes.STRING)
-        .valueColumns(SOURCE_SCHEMA.value())
-        .build()));
-  }
-
-  private void givenAliasOf(final ColumnName keyAlias) {
-    singleParams = GroupByParamsFactory
-        .build(SOURCE_SCHEMA, ImmutableList.of(groupBy0), Optional.of(keyAlias), logger);
-
-    multiParams = GroupByParamsFactory
-        .build(SOURCE_SCHEMA, ImmutableList.of(groupBy0, groupBy1), Optional.of(keyAlias), logger);
-  }
-
-=======
->>>>>>> 28dfbc21
   private static Struct structKey(final ColumnName keyColName, final String keyValue) {
     return StructKeyUtil
         .keyBuilder(keyColName, SqlTypes.STRING)
