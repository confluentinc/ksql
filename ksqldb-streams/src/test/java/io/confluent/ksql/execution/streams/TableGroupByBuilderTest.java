package io.confluent.ksql.execution.streams;

import static org.hamcrest.MatcherAssert.assertThat;
import static org.hamcrest.Matchers.is;
import static org.mockito.ArgumentMatchers.any;
import static org.mockito.ArgumentMatchers.eq;
import static org.mockito.ArgumentMatchers.same;
import static org.mockito.Mockito.verify;
import static org.mockito.Mockito.verifyNoMoreInteractions;
import static org.mockito.Mockito.when;

import com.google.common.collect.ImmutableList;
import io.confluent.ksql.GenericRow;
import io.confluent.ksql.execution.builder.KsqlQueryBuilder;
import io.confluent.ksql.execution.context.QueryContext;
import io.confluent.ksql.execution.expression.tree.Expression;
import io.confluent.ksql.execution.expression.tree.UnqualifiedColumnReferenceExp;
import io.confluent.ksql.execution.plan.ExecutionStep;
import io.confluent.ksql.execution.plan.ExecutionStepPropertiesV1;
import io.confluent.ksql.execution.plan.Formats;
import io.confluent.ksql.execution.plan.KGroupedTableHolder;
import io.confluent.ksql.execution.plan.KTableHolder;
import io.confluent.ksql.execution.plan.TableGroupBy;
import io.confluent.ksql.execution.streams.TableGroupByBuilder.ParamsFactory;
import io.confluent.ksql.execution.util.StructKeyUtil;
import io.confluent.ksql.function.FunctionRegistry;
import io.confluent.ksql.logging.processing.ProcessingLogger;
import io.confluent.ksql.name.ColumnName;
import io.confluent.ksql.schema.ksql.LogicalSchema;
import io.confluent.ksql.schema.ksql.PhysicalSchema;
import io.confluent.ksql.schema.ksql.SystemColumns;
import io.confluent.ksql.schema.ksql.types.SqlTypes;
import io.confluent.ksql.serde.FormatFactory;
import io.confluent.ksql.serde.FormatInfo;
import io.confluent.ksql.serde.SerdeOption;
import io.confluent.ksql.util.KsqlConfig;
import java.util.List;
import java.util.function.Function;
import org.apache.kafka.common.serialization.Serde;
import org.apache.kafka.connect.data.Struct;
import org.apache.kafka.streams.kstream.Grouped;
import org.apache.kafka.streams.kstream.KGroupedTable;
import org.apache.kafka.streams.kstream.KTable;
import org.apache.kafka.streams.kstream.KeyValueMapper;
import org.apache.kafka.streams.kstream.Predicate;
import org.junit.Before;
import org.junit.Rule;
import org.junit.Test;
import org.mockito.ArgumentCaptor;
import org.mockito.Captor;
import org.mockito.Mock;
import org.mockito.junit.MockitoJUnit;
import org.mockito.junit.MockitoRule;

public class TableGroupByBuilderTest {

  private static final LogicalSchema SCHEMA = LogicalSchema.builder()
      .keyColumn(ColumnName.of("k0"), SqlTypes.DOUBLE)
      .valueColumn(ColumnName.of("PAC"), SqlTypes.BIGINT)
      .valueColumn(ColumnName.of("MAN"), SqlTypes.STRING)
      .build()
      .withPseudoAndKeyColsInValue(false);

  private static final LogicalSchema REKEYED_SCHEMA = LogicalSchema.builder()
      .keyColumn(SystemColumns.ROWKEY_NAME, SqlTypes.STRING)
      .valueColumns(SCHEMA.value())
      .build();

  private static final PhysicalSchema REKEYED_PHYSICAL_SCHEMA =
      PhysicalSchema.from(REKEYED_SCHEMA, SerdeOption.none());

  private static final List<Expression> GROUPBY_EXPRESSIONS = ImmutableList.of(
      columnReference("PAC"),
      columnReference("MAN")
  );

  private static final QueryContext STEP_CONTEXT =
      new QueryContext.Stacker().push("foo").push("groupby").getQueryContext();

  private static final ExecutionStepPropertiesV1 PROPERTIES = new ExecutionStepPropertiesV1(
      STEP_CONTEXT
  );

  private static final Formats FORMATS = Formats.of(
      FormatInfo.of(FormatFactory.KAFKA.name()),
      FormatInfo.of(FormatFactory.JSON.name()),
      SerdeOption.none()
  );

  private static final Struct KEY = StructKeyUtil
      .keyBuilder(SystemColumns.ROWKEY_NAME, SqlTypes.STRING).build("key");

  @Mock
  private KsqlQueryBuilder queryBuilder;
  @Mock
  private KsqlConfig ksqlConfig;
  @Mock
  private FunctionRegistry functionRegistry;
  @Mock
  private GroupedFactory groupedFactory;
  @Mock
  private ExecutionStep<KTableHolder<Struct>> sourceStep;
  @Mock
  private Serde<Struct> keySerde;
  @Mock
  private Serde<GenericRow> valueSerde;
  @Mock
  private Grouped<Struct, GenericRow> grouped;
  @Mock
  private KTable<Struct, GenericRow> sourceTable;
  @Mock
  private KTable<Struct, GenericRow> filteredTable;
  @Mock
  private KGroupedTable<Struct, GenericRow> groupedTable;
  @Mock
  private ProcessingLogger processingLogger;
  @Mock
  private ParamsFactory paramsFactory;
  @Mock
  private KTableHolder<Struct> tableHolder;
  @Mock
  private GroupByParams groupByParams;
  @Mock
  private Function<GenericRow, Struct> mapper;
  @Captor
  private ArgumentCaptor<Predicate<Struct, GenericRow>> predicateCaptor;

  private TableGroupBy<Struct> groupBy;

  @Rule
  public final MockitoRule mockitoRule = MockitoJUnit.rule();
  private TableGroupByBuilder builder;

  @Before
  @SuppressWarnings("unchecked")
  public void init() {
    when(tableHolder.getSchema()).thenReturn(SCHEMA);
    when(tableHolder.getTable()).thenReturn(sourceTable);

    when(paramsFactory.build(any(), any(), any(), any())).thenReturn(groupByParams);

    when(groupByParams.getSchema()).thenReturn(REKEYED_SCHEMA);
    when(groupByParams.getMapper()).thenReturn(mapper);

    when(queryBuilder.getKsqlConfig()).thenReturn(ksqlConfig);
    when(queryBuilder.getFunctionRegistry()).thenReturn(functionRegistry);
    when(queryBuilder.buildKeySerde(any(), any(), any())).thenReturn(keySerde);
    when(queryBuilder.buildValueSerde(any(), any(), any())).thenReturn(valueSerde);
    when(queryBuilder.getProcessingLogger(any())).thenReturn(processingLogger);
    when(groupedFactory.create(any(), any(Serde.class), any())).thenReturn(grouped);
    when(sourceTable.filter(any())).thenReturn(filteredTable);
    when(filteredTable.groupBy(any(KeyValueMapper.class), any(Grouped.class)))
        .thenReturn(groupedTable);

    groupBy = new TableGroupBy<>(
        PROPERTIES,
        sourceStep,
        FORMATS,
        GROUPBY_EXPRESSIONS
    );

    builder = new TableGroupByBuilder(queryBuilder, groupedFactory, paramsFactory);
  }

  @Test
  public void shouldPerformGroupByCorrectly() {
    // When:
    final KGroupedTableHolder result = builder.build(tableHolder, groupBy);

    // Then:
    assertThat(result.getGroupedTable(), is(groupedTable));
    verify(sourceTable).filter(any());
    verify(filteredTable).groupBy(any(), same(grouped));
    verifyNoMoreInteractions(filteredTable, sourceTable);
  }

  @Test
  public void shouldBuildGroupByParamsCorrectly() {
    // When:
    builder.build(tableHolder, groupBy);

    // Then:
    verify(paramsFactory).build(
        eq(SCHEMA),
        any(),
<<<<<<< HEAD
        eq(alias),
        eq(processingLogger)
=======
        eq(processingLogger),
        eq(ksqlConfig)
>>>>>>> 28dfbc21
    );
  }

  @Test
  public void shouldReturnCorrectSchema() {
    // When:
    final KGroupedTableHolder result = builder.build(tableHolder, groupBy);

    // Then:
    assertThat(result.getSchema(), is(REKEYED_SCHEMA));
  }

  @Test
  public void shouldFilterNullRowsBeforeGroupBy() {
    // When:
    builder.build(tableHolder, groupBy);

    // Then:
    verify(sourceTable).filter(predicateCaptor.capture());
    final Predicate<Struct, GenericRow> predicate = predicateCaptor.getValue();
    assertThat(predicate.test(KEY, new GenericRow()), is(true));
    assertThat(predicate.test(KEY, null), is(false));
  }

  @Test
  public void shouldBuildGroupedCorrectlyForGroupBy() {
    // When:
    builder.build(tableHolder, groupBy);

    // Then:
    verify(groupedFactory).create("foo-groupby", keySerde, valueSerde);
  }

  @Test
  public void shouldBuildKeySerdeCorrectlyForGroupBy() {
    // When:
    builder.build(tableHolder, groupBy);

    // Then:
    verify(queryBuilder).buildKeySerde(
        FORMATS.getKeyFormat(),
        REKEYED_PHYSICAL_SCHEMA,
        STEP_CONTEXT
    );
  }

  @Test
  public void shouldBuildValueSerdeCorrectlyForGroupBy() {
    // When:
    builder.build(tableHolder, groupBy);

    // Then:
    verify(queryBuilder).buildValueSerde(
        FORMATS.getValueFormat(),
        REKEYED_PHYSICAL_SCHEMA,
        STEP_CONTEXT
    );
  }

  private static Expression columnReference(final String column) {
    return new UnqualifiedColumnReferenceExp(ColumnName.of(column));
  }
}<|MERGE_RESOLUTION|>--- conflicted
+++ resolved
@@ -137,7 +137,7 @@
     when(tableHolder.getSchema()).thenReturn(SCHEMA);
     when(tableHolder.getTable()).thenReturn(sourceTable);
 
-    when(paramsFactory.build(any(), any(), any(), any())).thenReturn(groupByParams);
+    when(paramsFactory.build(any(), any(), any())).thenReturn(groupByParams);
 
     when(groupByParams.getSchema()).thenReturn(REKEYED_SCHEMA);
     when(groupByParams.getMapper()).thenReturn(mapper);
@@ -183,13 +183,7 @@
     verify(paramsFactory).build(
         eq(SCHEMA),
         any(),
-<<<<<<< HEAD
-        eq(alias),
         eq(processingLogger)
-=======
-        eq(processingLogger),
-        eq(ksqlConfig)
->>>>>>> 28dfbc21
     );
   }
 
