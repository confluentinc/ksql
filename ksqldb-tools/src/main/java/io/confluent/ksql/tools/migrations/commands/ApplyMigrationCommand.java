--- conflicted
+++ resolved
@@ -131,12 +131,8 @@
     return command(
         config,
         MigrationsUtil::getKsqlClient,
-<<<<<<< HEAD
+        MigrationsUtil::createRestClient,
         getMigrationsDirFromConfigFile(getConfigFile()),
-=======
-        MigrationsUtil::createRestClient,
-        getMigrationsDirFromConfigFile(configFile),
->>>>>>> 2c614cd8
         Clock.systemDefaultZone()
     );
   }
