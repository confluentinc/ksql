/*
 * Copyright 2021 Confluent Inc.
 *
 * Licensed under the Confluent Community License (the "License"; you may not use
 * this file except in compliance with the License. You may obtain a copy of the
 * License at
 *
 * http://www.confluent.io/confluent-community-license
 *
 * Unless required by applicable law or agreed to in writing, software
 * distributed under the License is distributed on an "AS IS" BASIS, WITHOUT
 * WARRANTIES OF ANY KIND, either express or implied.  See the License for the
 * specific language governing permissions and limitations under the License.
 */

package io.confluent.ksql.tools.migrations.commands;

import com.github.rvesse.airline.annotations.Command;
import com.google.common.annotations.VisibleForTesting;
import io.confluent.ksql.api.client.Client;
import io.confluent.ksql.tools.migrations.MigrationConfig;
import io.confluent.ksql.tools.migrations.MigrationException;
import io.confluent.ksql.tools.migrations.MigrationsUtil;
<<<<<<< HEAD
import java.util.Optional;
=======
import io.confluent.ksql.util.KsqlException;
>>>>>>> d59636f3
import java.util.concurrent.ExecutionException;
import java.util.function.Function;
import org.slf4j.Logger;
import org.slf4j.LoggerFactory;

@Command(
    name = "initialize",
    description = "Initializes the schema metadata (stream and table)."
)
public class InitializeMigrationCommand extends BaseCommand {

  private static final Logger LOGGER = LoggerFactory.getLogger(InitializeMigrationCommand.class);

  private String createEventStream(final String name, final String topic, final int replicas) {
    return "CREATE STREAM " + name + " (\n"
        + "  version_key  STRING KEY,\n"
        + "  version      STRING,\n"
        + "  name         STRING,\n"
        + "  state        STRING,  \n"
        + "  checksum     STRING,\n"
        + "  started_on   STRING,\n"
        + "  completed_on STRING,\n"
        + "  previous     STRING\n"
        + ") WITH (  \n"
        + "  KAFKA_TOPIC='" + topic + "',\n"
        + "  VALUE_FORMAT='JSON',\n"
        + "  PARTITIONS=1,\n"
        + "  REPLICAS= " + replicas + " \n"
        + ");\n";
  }

  private String createVersionTable(final String name, final String topic) {
    return "CREATE TABLE " + name + "\n"
        + "  WITH (\n"
        + "    KAFKA_TOPIC='" + topic + "'\n"
        + "  )\n"
        + "  AS SELECT \n"
        + "    version_key, \n"
        + "    latest_by_offset(version) as version, \n"
        + "    latest_by_offset(name) AS name, \n"
        + "    latest_by_offset(state) AS state,     \n"
        + "    latest_by_offset(checksum) AS checksum, \n"
        + "    latest_by_offset(started_on) AS started_on, \n"
        + "    latest_by_offset(completed_on) AS completed_on, \n"
        + "    latest_by_offset(previous) AS previous\n"
        + "  FROM migration_events \n"
        + "  GROUP BY version_key;\n";
  }

  @Override
  protected int command() {
<<<<<<< HEAD
    final Optional<MigrationConfig> maybeConfig = MigrationConfig.load();
    if (!maybeConfig.isPresent()) {
      return 1;
    }

    return command(maybeConfig.get(), MigrationsUtil::getKsqlClient);
  }

  @VisibleForTesting
  int command(
      final MigrationConfig config,
      final Function<MigrationConfig, Client> clientSupplier
  ) {
    final String streamName = config.getString(MigrationConfig.KSQL_MIGRATIONS_STREAM_NAME);
    final String tableName = config.getString(MigrationConfig.KSQL_MIGRATIONS_TABLE_NAME);
=======
    final MigrationConfig properties;
    try {
      properties = MigrationConfig.load();
    } catch (KsqlException | MigrationException e) {
      LOGGER.error(e.getMessage());
      return 1;
    }

    final String streamName = properties.getString(MigrationConfig.KSQL_MIGRATIONS_STREAM_NAME);
    final String tableName = properties.getString(MigrationConfig.KSQL_MIGRATIONS_TABLE_NAME);
>>>>>>> d59636f3
    final String eventStreamCommand = createEventStream(
        streamName,
        config.getString(MigrationConfig.KSQL_MIGRATIONS_STREAM_TOPIC_NAME),
        config.getInt(MigrationConfig.KSQL_MIGRATIONS_TOPIC_REPLICAS)
    );
    final String versionTableCommand = createVersionTable(
        tableName,
        config.getString(MigrationConfig.KSQL_MIGRATIONS_TABLE_TOPIC_NAME)
    );

    final Client ksqlClient;
    try {
      ksqlClient = clientSupplier.apply(config);
    } catch (MigrationException e) {
      LOGGER.error(e.getMessage());
      return 1;
    }

    if (tryCreate(ksqlClient, eventStreamCommand, streamName, true)
        && tryCreate(ksqlClient, versionTableCommand, tableName, false)) {
      LOGGER.info("Schema metadata initialized successfully");
      ksqlClient.close();
    } else {
      ksqlClient.close();
      return 1;
    }

    return 0;
  }

  private boolean tryCreate(
      final Client client,
      final String command,
      final String name,
      final boolean isStream
  ) {
    final String type = isStream ? "stream" : "table";
    try {
      LOGGER.info("Creating " + type + ": " + name);
      client.executeStatement(command).get();
    } catch (InterruptedException | ExecutionException e) {
      LOGGER.error(String.format("Failed to create %s %s: %s", type, name, e.getMessage()));
      return false;
    }
    return true;
  }

  @Override
  protected Logger getLogger() {
    return LOGGER;
  }
}<|MERGE_RESOLUTION|>--- conflicted
+++ resolved
@@ -21,11 +21,7 @@
 import io.confluent.ksql.tools.migrations.MigrationConfig;
 import io.confluent.ksql.tools.migrations.MigrationException;
 import io.confluent.ksql.tools.migrations.MigrationsUtil;
-<<<<<<< HEAD
-import java.util.Optional;
-=======
 import io.confluent.ksql.util.KsqlException;
->>>>>>> d59636f3
 import java.util.concurrent.ExecutionException;
 import java.util.function.Function;
 import org.slf4j.Logger;
@@ -77,13 +73,15 @@
 
   @Override
   protected int command() {
-<<<<<<< HEAD
-    final Optional<MigrationConfig> maybeConfig = MigrationConfig.load();
-    if (!maybeConfig.isPresent()) {
+    final MigrationConfig config;
+    try {
+      config = MigrationConfig.load();
+    } catch (KsqlException | MigrationException e) {
+      LOGGER.error(e.getMessage());
       return 1;
     }
 
-    return command(maybeConfig.get(), MigrationsUtil::getKsqlClient);
+    return command(config, MigrationsUtil::getKsqlClient);
   }
 
   @VisibleForTesting
@@ -93,18 +91,6 @@
   ) {
     final String streamName = config.getString(MigrationConfig.KSQL_MIGRATIONS_STREAM_NAME);
     final String tableName = config.getString(MigrationConfig.KSQL_MIGRATIONS_TABLE_NAME);
-=======
-    final MigrationConfig properties;
-    try {
-      properties = MigrationConfig.load();
-    } catch (KsqlException | MigrationException e) {
-      LOGGER.error(e.getMessage());
-      return 1;
-    }
-
-    final String streamName = properties.getString(MigrationConfig.KSQL_MIGRATIONS_STREAM_NAME);
-    final String tableName = properties.getString(MigrationConfig.KSQL_MIGRATIONS_TABLE_NAME);
->>>>>>> d59636f3
     final String eventStreamCommand = createEventStream(
         streamName,
         config.getString(MigrationConfig.KSQL_MIGRATIONS_STREAM_TOPIC_NAME),
