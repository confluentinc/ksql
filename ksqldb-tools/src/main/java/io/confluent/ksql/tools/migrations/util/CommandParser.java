--- conflicted
+++ resolved
@@ -53,11 +53,6 @@
 
 // CHECKSTYLE_RULES.OFF: ClassDataAbstractionCoupling
 public final class CommandParser {
-<<<<<<< HEAD
-=======
-  // CHECKSTYLE_RULES.ON: ClassDataAbstractionCoupling
-  private static final String QUOTED_STRING_OR_WHITESPACE = "('([^']*|(''))*')|\\s+";
->>>>>>> 218d9668
   private static final Pattern SET_PROPERTY = Pattern.compile(
       "\\s*SET\\s+'((?:[^']*|(?:''))*)'\\s*=\\s*'((?:[^']*|(?:''))*)'\\s*;\\s*",
       Pattern.CASE_INSENSITIVE);
