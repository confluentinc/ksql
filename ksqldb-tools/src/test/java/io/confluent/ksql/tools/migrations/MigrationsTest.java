--- conflicted
+++ resolved
@@ -63,13 +63,9 @@
 import java.util.stream.Collectors;
 import java.util.stream.Stream;
 import kafka.zookeeper.ZooKeeperClientException;
-<<<<<<< HEAD
-import org.apache.kafka.connect.runtime.rest.entities.ConnectorType;
-=======
 import org.apache.kafka.connect.json.JsonConverter;
 import org.apache.kafka.connect.runtime.rest.entities.ConnectorType;
 import org.apache.kafka.connect.storage.StringConverter;
->>>>>>> 2c614cd8
 import org.apache.kafka.streams.StreamsConfig;
 import org.apache.kafka.test.TestUtils;
 import org.apache.log4j.AppenderSkeleton;
@@ -186,7 +182,6 @@
         "foo FOO fO0",
         configFilePath,
         "CREATE STREAM FOO (A STRING) WITH (KAFKA_TOPIC='FOO', PARTITIONS=1, VALUE_FORMAT='DELIMITED');"
-            + "CREATE SOURCE CONNECTOR C WITH ('connector.class'='org.apache.kafka.connect.tools.MockSourceConnector');"
     );
     createMigrationFile(
         2,
@@ -273,12 +268,6 @@
         hasSize(4)); // first row is a header, last row is a message saying "Limit Reached"
     assertThat(foo.get(1).getRow().get().getColumns().get(0), is("HELLO"));
     assertThat(foo.get(2).getRow().get().getColumns().get(0), is("GOODBYE"));
-<<<<<<< HEAD
-
-    // verify connectors
-    verifyConnector("C", true);
-=======
->>>>>>> 2c614cd8
   }
 
   private static void createAndVerifyDirectoryStructure(final String testDir) throws Exception {
