<?xml version="1.0" encoding="UTF-8"?>
<!--
  ~ Copyright 2018 Confluent Inc.
  ~
  ~ Licensed under the Confluent Community License (the "License"); you may not use
  ~ this file except in compliance with the License.  You may obtain a copy of the
  ~ License at
  ~
  ~ http://www.confluent.io/confluent-community-license
  ~
  ~ Unless required by applicable law or agreed to in writing, software
  ~ distributed under the License is distributed on an "AS IS" BASIS, WITHOUT
  ~ WARRANTIES OF ANY KIND, either express or implied.  See the License for the
  ~ specific language governing permissions and limitations under the License.
  -->

<project xmlns="http://maven.apache.org/POM/4.0.0"
         xmlns:xsi="http://www.w3.org/2001/XMLSchema-instance"
         xsi:schemaLocation="http://maven.apache.org/POM/4.0.0 http://maven.apache.org/xsd/maven-4.0.0.xsd">
    <modelVersion>4.0.0</modelVersion>

    <parent>
        <groupId>io.confluent.ksql</groupId>
        <artifactId>ksqldb-parent</artifactId>
        <version>6.0.5-SNAPSHOT</version>
    </parent>

    <artifactId>ksqldb-version-metrics-client</artifactId>

    <dependencies>

        <dependency>
            <groupId>io.confluent.ksql</groupId>
            <artifactId>ksqldb-common</artifactId>
        </dependency>

        <dependency>
            <groupId>com.fasterxml.jackson.core</groupId>
            <artifactId>jackson-databind</artifactId>
        </dependency>

        <dependency>
            <groupId>io.confluent.ksql</groupId>
            <artifactId>ksqldb-engine</artifactId>
        </dependency>

        <!-- Required for running tests -->

        <dependency>
            <groupId>io.confluent.ksql</groupId>
            <artifactId>ksqldb-test-util</artifactId>
            <version>${project.version}</version>
            <scope>test</scope>
        </dependency>

        <dependency>
<<<<<<< HEAD
            <groupId>org.mock-server</groupId>
            <artifactId>mockserver-netty</artifactId>
            <version>5.11.2</version>
=======
            <groupId>com.github.tomakehurst</groupId>
            <artifactId>wiremock-jre8</artifactId>
>>>>>>> e06f1065
            <scope>test</scope>
        </dependency>

        <dependency>
            <groupId>org.apache.httpcomponents</groupId>
            <artifactId>httpclient</artifactId>
            <version>${apache.httpcomponents.version}</version>
        </dependency>

        <dependency>
            <groupId>org.apache.httpcomponents</groupId>
            <artifactId>httpmime</artifactId>
            <version>${apache.httpcomponents.version}</version>
        </dependency>

<<<<<<< HEAD
        <dependency>
            <groupId>org.mock-server</groupId>
            <artifactId>mockserver-client-java</artifactId>
            <version>5.11.2</version>
            <scope>test</scope>
            <exclusions>
                <exclusion>
                    <groupId>ch.qos.logback</groupId>
                    <artifactId>logback-classic</artifactId>
                </exclusion>
            </exclusions>
        </dependency>

=======
>>>>>>> e06f1065
    </dependencies>

    <build>
        <plugins>
            <plugin>
                <groupId>org.apache.maven.plugins</groupId>
                <artifactId>maven-compiler-plugin</artifactId>
                <configuration>
                    <compilerArgs>
                        <arg>-Xlint:all,-options,-path,-unchecked,-serial,-rawtypes</arg>
                        <arg>${compile.warnings-flag}</arg>
                    </compilerArgs>
                </configuration>
            </plugin>

            <plugin>
                <groupId>org.apache.avro</groupId>
                <artifactId>avro-maven-plugin</artifactId>
                <version>${avro.version}</version>
                <executions>
                    <execution>
                        <phase>generate-sources</phase>
                        <goals>
                            <goal>schema</goal>
                        </goals>
                        <configuration>
                            <sourceDirectory>${project.basedir}/src/main/avro/</sourceDirectory>
                            <testSourceDirectory>${project.basedir}/src/test/</testSourceDirectory>
                            <stringType>String</stringType>
                        </configuration>
                    </execution>
                </executions>
            </plugin>
        </plugins>
    </build>
</project><|MERGE_RESOLUTION|>--- conflicted
+++ resolved
@@ -54,14 +54,8 @@
         </dependency>
 
         <dependency>
-<<<<<<< HEAD
-            <groupId>org.mock-server</groupId>
-            <artifactId>mockserver-netty</artifactId>
-            <version>5.11.2</version>
-=======
             <groupId>com.github.tomakehurst</groupId>
             <artifactId>wiremock-jre8</artifactId>
->>>>>>> e06f1065
             <scope>test</scope>
         </dependency>
 
@@ -76,23 +70,6 @@
             <artifactId>httpmime</artifactId>
             <version>${apache.httpcomponents.version}</version>
         </dependency>
-
-<<<<<<< HEAD
-        <dependency>
-            <groupId>org.mock-server</groupId>
-            <artifactId>mockserver-client-java</artifactId>
-            <version>5.11.2</version>
-            <scope>test</scope>
-            <exclusions>
-                <exclusion>
-                    <groupId>ch.qos.logback</groupId>
-                    <artifactId>logback-classic</artifactId>
-                </exclusion>
-            </exclusions>
-        </dependency>
-
-=======
->>>>>>> e06f1065
     </dependencies>
 
     <build>
