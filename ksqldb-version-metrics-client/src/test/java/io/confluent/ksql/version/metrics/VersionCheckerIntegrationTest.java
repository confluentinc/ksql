--- conflicted
+++ resolved
@@ -15,12 +15,6 @@
 
 package io.confluent.ksql.version.metrics;
 
-<<<<<<< HEAD
-import static org.mockserver.integration.ClientAndServer.startClientAndServer;
-import static org.mockserver.model.HttpRequest.request;
-=======
->>>>>>> e06f1065
-
 import com.github.tomakehurst.wiremock.client.WireMock;
 import com.github.tomakehurst.wiremock.core.WireMockConfiguration;
 import com.github.tomakehurst.wiremock.junit.WireMockRule;
@@ -32,40 +26,20 @@
 import org.junit.Rule;
 import org.junit.Test;
 import org.junit.rules.Timeout;
-<<<<<<< HEAD
-import org.mockserver.integration.ClientAndServer;
-import org.mockserver.socket.PortFactory;
 
 public class VersionCheckerIntegrationTest {
 
-  private static int proxyPort;
-  private static ClientAndServer mockServer;
-
-=======
-
-public class VersionCheckerIntegrationTest {
-
->>>>>>> e06f1065
   @Rule
   public final Timeout timeout = Timeout.builder()
       .withTimeout(30, TimeUnit.SECONDS)
       .withLookingForStuckThread(true)
       .build();
 
-<<<<<<< HEAD
-  @BeforeClass
-  public static void startProxy() {
-    proxyPort = PortFactory.findFreePort();
-    mockServer = startClientAndServer(proxyPort);
-  }
-=======
-
   @Rule
   public WireMockRule wireMockRule = new WireMockRule(
       WireMockConfiguration.wireMockConfig()
           .dynamicPort()
   );
->>>>>>> e06f1065
 
   @Test
   public void testMetricsAgent() throws InterruptedException {
@@ -85,11 +59,7 @@
 
     TestUtils.waitForCondition(() -> {
           try {
-<<<<<<< HEAD
-            mockServer.verify(request().withPath("/ksql/anon").withMethod("POST"));
-=======
             WireMock.verify(WireMock.postRequestedFor(WireMock.urlPathEqualTo("/ksql/anon")));
->>>>>>> e06f1065
             return true;
           } catch (final AssertionError e) {
             return false;
