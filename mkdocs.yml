site_name: ksqlDB
site_url: https://docs.ksqldb.io/en/latest/
site_description: ksqlDB documentation
site_author: Confluent
copyright: Copyright &copy; 2019 <a href="https://www.confluent.io/">Confluent</a>.
google_analytics: ['UA-56447542-10', 'docs.ksqldb.io']

repo_name: confluentinc/ksql
repo_url: https://github.com/confluentinc/ksql
edit_uri: ""
docs_dir: docs-md

theme:
    name: material
    favicon: img/favicon.ico # should match asset for main ksqldb.io site
    logo: img/logo.png # should match asset for main ksqldb.io site
<<<<<<< HEAD
    feature:
      tabs: true
=======
    features:
      - tabs
>>>>>>> f3a721cc

extra_css:
  - stylesheets/extra.css

extra_javascript:
  - js/extra.js

nav:
  - Overview: index.md
  - Getting started: quickstart.md # links to Derek's quickstart at ksqldb.io
  - Concepts:
    - Concepts: concepts/index.md
    - Events: concepts/events.md
    - Collections:
      - Collections Overview: concepts/collections/index.md
      - Streams: concepts/collections/streams.md
      - Tables: concepts/collections/tables.md
      - Inserting events: concepts/collections/inserting-events.md
    - Stream Processing: concepts/stream-processing.md
    - Materialized Views: concepts/materialized-views.md
    - Queries:
      - Queries Overview: concepts/queries/index.md
      - Push Queries: concepts/queries/push.md
      - Pull Queries: concepts/queries/pull.md
    - Schemas: concepts/schemas.md
    - Connectors: concepts/connectors.md
    - Functions: concepts/functions.md
    - Joins:
      - Join Index: developer-guide/joins/index.md
      - Joining collections: developer-guide/joins/join-streams-and-tables.md
      - Partitioning requirements: developer-guide/joins/partition-data.md
    - Architecture: concepts/ksqldb-architecture.md
    - Time and Windows: concepts/time-and-windows-in-ksqldb-queries.md
    - Serialization: developer-guide/serialization.md
    - Processing Guarantees: concepts/processing-guarantees.md
    - Relationship to Kafka Streams: concepts/ksqldb-and-kafka-streams.md
  - Developer Guide:
    - Develop ksqlDB Applications: developer-guide/index.md
    - Create a Stream: developer-guide/create-a-stream.md
    - Create a Table: developer-guide/create-a-table.md
    - Aggregate Streaming Events: developer-guide/aggregate-streaming-data.md
    - Implement a User-defined Function (UDF, UDAF, and UDTF): developer-guide/implement-a-udf.md
    - Query With Arrays and Maps: developer-guide/query-with-arrays-and-maps.md
    - Query With Structured Data: developer-guide/query-with-structured-data.md
    - Transform a Stream: developer-guide/transform-a-stream-with-ksqldb.md
    - Example Queries: tutorials/examples.md
    - Test and Debug:
      - Test and Debug Index: developer-guide/test-and-debug/index.md
      - Test harness: developer-guide/test-and-debug/ksqldb-testing-tool.md
      - Generate test data: developer-guide/test-and-debug/generate-custom-test-data.md
      - Processing log: developer-guide/test-and-debug/processing-log.md
  - Reference:
    - Syntax Reference: developer-guide/syntax-reference.md
    - Statements:
      - Statement Index: developer-guide/ksqldb-reference/index.md
      - CREATE CONNECTOR: developer-guide/ksqldb-reference/create-connector.md
      - CREATE STREAM: developer-guide/ksqldb-reference/create-stream.md
      - CREATE TABLE: developer-guide/ksqldb-reference/create-table.md
      - CREATE STREAM AS SELECT: developer-guide/ksqldb-reference/create-stream-as-select.md
      - CREATE TABLE AS SELECT: developer-guide/ksqldb-reference/create-table-as-select.md
      - CREATE TYPE: developer-guide/ksqldb-reference/create-type.md
      - DESCRIBE: developer-guide/ksqldb-reference/describe.md
      - DESCRIBE CONNECTOR: developer-guide/ksqldb-reference/describe-connector.md
      - DESCRIBE FUNCTION: developer-guide/ksqldb-reference/describe-function.md
      - DROP CONNECTOR: developer-guide/ksqldb-reference/drop-connector.md
      - DROP STREAM: developer-guide/ksqldb-reference/drop-stream.md
      - DROP TABLE: developer-guide/ksqldb-reference/drop-table.md
      - DROP TYPE: developer-guide/ksqldb-reference/drop-type.md
      - EXPLAIN: developer-guide/ksqldb-reference/explain.md
      - INSERT INTO: developer-guide/ksqldb-reference/insert-into.md
      - INSERT VALUES: developer-guide/ksqldb-reference/insert-values.md
      - PRINT: developer-guide/ksqldb-reference/print.md
      - RUN SCRIPT: developer-guide/ksqldb-reference/run-script.md
      - SELECT (Push Query): developer-guide/ksqldb-reference/select-push-query.md
      - SELECT (Pull Query): developer-guide/ksqldb-reference/select-pull-query.md
      - SHOW CONNECTORS: developer-guide/ksqldb-reference/show-connectors.md
      - SHOW FUNCTIONS: developer-guide/ksqldb-reference/show-functions.md
      - SHOW PROPERTIES: developer-guide/ksqldb-reference/show-properties.md
      - SHOW QUERIES: developer-guide/ksqldb-reference/show-queries.md
      - SHOW TOPICS: developer-guide/ksqldb-reference/show-topics.md
      - SHOW STREAMS: developer-guide/ksqldb-reference/show-streams.md
      - SHOW TABLES: developer-guide/ksqldb-reference/show-tables.md
      - SHOW TYPES: developer-guide/ksqldb-reference/show-types.md
      - SPOOL: developer-guide/ksqldb-reference/spool.md
      - TERMINATE: developer-guide/ksqldb-reference/terminate.md
    - Operators: developer-guide/ksqldb-reference/operators.md
    - Functions:
      - Functions Index: developer-guide/ksqldb-reference/functions.md
      - Scalar functions: developer-guide/ksqldb-reference/scalar-functions.md
      - Aggregation functions: developer-guide/ksqldb-reference/aggregate-functions.md
      - Table Functions: developer-guide/ksqldb-reference/table-functions.md
    - REST API:
      - REST API Index: developer-guide/api.md # old reference topic, rename file to index.md
      - Introspect query status: developer-guide/ksqldb-rest-api/status-endpoint.md
      - Introspect server status: developer-guide/ksqldb-rest-api/info-endpoint.md
      - Execute a statement: developer-guide/ksqldb-rest-api/ksql-endpoint.md
      - Run a query: developer-guide/ksqldb-rest-api/query-endpoint.md
      - Terminate a cluster: developer-guide/ksqldb-rest-api/terminate-endpoint.md
  - Operate and Deploy:
      - Operations Index: operate-and-deploy/index.md
      - Deploy:
          - Install ksqlDB: operate-and-deploy/installation/index.md
          - Configure ksqlDB CLI: operate-and-deploy/installation/cli-config.md
          - Configure ksqlDB with Docker: operate-and-deploy/installation/install-ksqldb-with-docker.md
          - Install ksqlDB by using Docker: operate-and-deploy/installation/installing.md
          - Check the Health of a ksqlDB Server: operate-and-deploy/installation/check-ksqldb-server-health.md
          - Server Configuration:
              - Configure ksqlDB Server: operate-and-deploy/installation/server-config/index.md
              - Configure ksqlDB for Avro or Protobuf: operate-and-deploy/installation/server-config/avro-schema.md
              - Configuration Parameter Reference: operate-and-deploy/installation/server-config/config-reference.md
              - Configure Security for ksqlDB: operate-and-deploy/installation/server-config/security.md
          - Upgrade ksqlDB: operate-and-deploy/installation/upgrading.md
      - Plan Capacity: operate-and-deploy/capacity-planning.md
      - KSQL and ksqlDB: operate-and-deploy/ksql-vs-ksqldb.md
      - Changelog: operate-and-deploy/changelog.md
  - Tutorials:
      - Tutorials and Examples: tutorials/index.md
      - Materialized view/cache: tutorials/materialized.md
      - Streaming ETL pipeline: tutorials/etl.md
      - Examples: tutorials/examples.md
      - ksqlDB with Embedded Connect: tutorials/embedded-connect.md
      - Integrate with PostgreSQL: tutorials/connect-integration.md
  - Troubleshooting: troubleshoot-ksqldb.md
  - Frequently Asked Questions: faq.md
markdown_extensions:
    - toc:
        permalink: true
    - admonition
    - codehilite:
        guess_lang: false
        linenums: true
    - def_list
    - attr_list
    - mdx_gh_links:
        user: confluentinc
        repo: ksqldb

plugins:
    - search
    - git-revision-date # Must come before the macros plugin
    - macros

extra:
    site:
        # Product-related string tokens
        aktm: Apache Kafka®
        ak: Kafka
        c3short: Control Center
        c3: Confluent Control Center
        ccloud: Confluent Cloud
        ccloudent: Confluent Cloud Enterprise
        community: This is a community component of Confluent Platform.
        confluentcli: Confluent CLI
        cp: Confluent Platform
        crepfull: Confluent Replicator
        crep: Replicator
        crestlong: Confluent REST Proxy
        crest: REST Proxy
        cs: Confluent Server
        kcat: kafkacat
        kconnectlong: Kafka Connect
        kconnect: Connect
        ksqlui: preview KSQL web interface
        kstreams: Kafka Streams
        srccloud: Confluent Cloud Schema Registry
        srlong: Confluent Schema Registry
        sr: Schema Registry
        streaming: Event Streaming Platform
        zkfull: Apache ZooKeeper™
        zk: ZooKeeper

        # Build-related string tokens
        kafkaversion: 2.4
        kafkarelease: 5.4.1-ccs
        ksqldbversion: 0.8.1
        release: 0.8.1
        cprelease: 5.4.1
        releasepostbranch: 5.4.1-post
        scalaversion: 2.12
        version: 5.4<|MERGE_RESOLUTION|>--- conflicted
+++ resolved
@@ -14,13 +14,8 @@
     name: material
     favicon: img/favicon.ico # should match asset for main ksqldb.io site
     logo: img/logo.png # should match asset for main ksqldb.io site
-<<<<<<< HEAD
-    feature:
-      tabs: true
-=======
     features:
       - tabs
->>>>>>> f3a721cc
 
 extra_css:
   - stylesheets/extra.css
