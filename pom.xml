<?xml version="1.0" encoding="UTF-8"?>
<project xmlns="http://maven.apache.org/POM/4.0.0"
         xmlns:xsi="http://www.w3.org/2001/XMLSchema-instance"
         xsi:schemaLocation="http://maven.apache.org/POM/4.0.0 http://maven.apache.org/xsd/maven-4.0.0.xsd">
    <modelVersion>4.0.0</modelVersion>

    <parent>
        <groupId>io.confluent</groupId>
        <artifactId>common</artifactId>
        <version>4.0.0-SNAPSHOT</version>
    </parent>

    <groupId>io.confluent.ksql</groupId>
    <artifactId>ksql-parent</artifactId>
    <packaging>pom</packaging>

    <modules>
        <module>ksql-common</module>
        <module>ksql-serde</module>
        <module>ksql-metastore</module>
        <module>ksql-parser</module>
        <module>ksql-engine</module>
        <module>ksql-cli</module>
        <module>ksql-examples</module>
        <module>ksql-rest-app</module>
<<<<<<< HEAD
        <module>ksql-support-metrics-client</module>
=======
        <module>ksql-clickstream-demo</module>
>>>>>>> 93dba916
    </modules>

    <repositories>
        <repository>
            <id>confluent</id>
            <url>http://packages.confluent.io/maven/</url>
        </repository>
    </repositories>

    <properties>
        <airlift.version>0.29</airlift.version>
        <airline.version>2.2.0</airline.version>
        <antlr.version>4.7</antlr.version>
        <avro.version>1.8.2</avro.version>
        <csv.version>1.4</csv.version>
        <docker.registry></docker.registry>
        <docker.tag>${project.version}</docker.tag>
        <docker.skip>true</docker.skip>
        <guava.version>21.0</guava.version>
        <inject.version>1</inject.version>
        <janino.version>3.0.7</janino.version>
        <java.version>1.8</java.version>
        <jline.version>3.3.1</jline.version>
        <jna.version>4.4.0</jna.version>
        <jsr305.version>3.0.2</jsr305.version>
        <really.executable.jar.version>1.5.0</really.executable.jar.version>
        <licenses.version>3.3.0-SNAPSHOT</licenses.version>
        <exec-maven-plugin.version>1.2.1</exec-maven-plugin.version>
        <dockerfile-maven-plugin.version>1.3.4</dockerfile-maven-plugin.version>
        <generext.version>1.0.2</generext.version>
    </properties>

    <!-- Temporarily needed for build-tools artifact until Confluent 3.3.1 is released. -->
    <pluginRepositories>
        <pluginRepository>
            <id>confluent</id>
            <url>http://packages.confluent.io/maven/</url>
        </pluginRepository>
    </pluginRepositories>

    <dependencyManagement>
        <dependencies>
            <!-- Cross-submodule dependencies -->

            <dependency>
                <groupId>io.confluent.ksql</groupId>
                <artifactId>ksql-common</artifactId>
                <version>${project.version}</version>
            </dependency>

            <dependency>
                <groupId>io.confluent.ksql</groupId>
                <artifactId>ksql-serde</artifactId>
                <version>${project.version}</version>
            </dependency>

            <dependency>
                <groupId>io.confluent.ksql</groupId>
                <artifactId>ksql-metastore</artifactId>
                <version>${project.version}</version>
            </dependency>

            <dependency>
                <groupId>io.confluent.ksql</groupId>
                <artifactId>ksql-cli</artifactId>
                <version>${project.version}</version>
            </dependency>

            <dependency>
                <groupId>io.confluent.ksql</groupId>
                <artifactId>ksql-engine</artifactId>
                <version>${project.version}</version>
            </dependency>

            <dependency>
                <groupId>io.confluent.ksql</groupId>
                <artifactId>ksql-parser</artifactId>
                <version>${project.version}</version>
            </dependency>

            <dependency>
                <groupId>io.confluent.ksql</groupId>
                <artifactId>ksql-examples</artifactId>
                <version>${project.version}</version>
            </dependency>

            <dependency>
                <groupId>io.confluent.ksql</groupId>
                <artifactId>ksql-rest-app</artifactId>
                <version>${project.version}</version>
            </dependency>

            <dependency>
                <groupId>io.confluent.ksql</groupId>
                <artifactId>ksql-support-metrics-client</artifactId>
                <version>${project.version}</version>
            </dependency>
            <!-- End cross-submodule dependencies -->

            <!-- Confluent dependencies -->
            <dependency>
                <groupId>io.confluent</groupId>
                <artifactId>kafka-connect-avro-converter</artifactId>
                <version>${confluent.version}</version>
            </dependency>

            <dependency>
                <groupId>io.confluent</groupId>
                <artifactId>kafka-json-serializer</artifactId>
                <version>${confluent.version}</version>
            </dependency>

            <dependency>
                <groupId>io.confluent</groupId>
                <artifactId>rest-utils</artifactId>
                <version>${confluent.version}</version>
            </dependency>

            <dependency>
                <groupId>io.confluent.support</groupId>
                <artifactId>support-metrics-common</artifactId>
                <version>${confluent.version}</version>
            </dependency>

            <!-- End Confluent dependencies -->

            <dependency>
                <groupId>com.github.rvesse</groupId>
                <artifactId>airline</artifactId>
                <version>${airline.version}</version>
            </dependency>

            <dependency>
                <groupId>com.google.code.findbugs</groupId>
                <artifactId>jsr305</artifactId>
                <version>${jsr305.version}</version>
            </dependency>

            <dependency>
                <groupId>com.google.guava</groupId>
                <artifactId>guava</artifactId>
                <version>${guava.version}</version>
            </dependency>

            <dependency>
                <groupId>io.airlift</groupId>
                <artifactId>slice</artifactId>
                <version>${airlift.version}</version>
            </dependency>

            <dependency>
                <groupId>javax.inject</groupId>
                <artifactId>javax.inject</artifactId>
                <version>${inject.version}</version>
            </dependency>

            <dependency>
                <groupId>net.java.dev.jna</groupId>
                <artifactId>jna</artifactId>
                <version>${jna.version}</version>
            </dependency>

            <dependency>
                <groupId>org.antlr</groupId>
                <artifactId>antlr4-runtime</artifactId>
                <version>${antlr.version}</version>
            </dependency>

            <dependency>
                <groupId>org.apache.avro</groupId>
                <artifactId>avro</artifactId>
                <version>${avro.version}</version>
            </dependency>

            <dependency>
                <groupId>org.apache.commons</groupId>
                <artifactId>commons-csv</artifactId>
                <version>${csv.version}</version>
            </dependency>

            <dependency>
                <groupId>org.codehaus.janino</groupId>
                <artifactId>janino</artifactId>
                <version>${janino.version}</version>
            </dependency>

            <dependency>
                <groupId>org.jline</groupId>
                <artifactId>jline</artifactId>
                <version>${jline.version}</version>
            </dependency>
        </dependencies>
    </dependencyManagement>

    <dependencies>
        <!-- Every child project uses slf4j/log4j for logging, might as well just include them here automatically -->
        <dependency>
            <groupId>org.slf4j</groupId>
            <artifactId>slf4j-api</artifactId>
        </dependency>

        <dependency>
            <groupId>org.slf4j</groupId>
            <artifactId>slf4j-log4j12</artifactId>
        </dependency>
    </dependencies>

    <build>
        <pluginManagement>
            <plugins>
                <plugin>
                    <artifactId>maven-assembly-plugin</artifactId>
                    <configuration>
                        <descriptors>
                            <descriptor>src/assembly/package.xml</descriptor>
                        </descriptors>
                    </configuration>
                </plugin>
                <plugin>
                    <groupId>net.alchim31.maven</groupId>
                    <artifactId>scala-maven-plugin</artifactId>
                    <version>3.2.1</version>
                </plugin>
            </plugins>
        </pluginManagement>

        <plugins>
            <plugin>
                <groupId>org.apache.maven.plugins</groupId>
                <artifactId>maven-compiler-plugin</artifactId>
                <configuration>
                    <source>${java.version}</source>
                    <target>${java.version}</target>
                </configuration>
            </plugin>

            <plugin>
                <groupId>org.apache.maven.plugins</groupId>
                <artifactId>maven-checkstyle-plugin</artifactId>
                <configuration>
                    <suppressionsLocation>checkstyle/suppressions.xml</suppressionsLocation>
                </configuration>
            </plugin>
        </plugins>
    </build>
    <reporting>
        <plugins>
            <plugin>
                <groupId>org.codehaus.mojo</groupId>
                <artifactId>findbugs-maven-plugin</artifactId>
                <version>${findbugs-maven-plugin.version}</version>
                <configuration>
                    <findbugsXmlOutput>true</findbugsXmlOutput>
                    <findbugsXmlWithMessages>true</findbugsXmlWithMessages>
                    <xmlOutput>true</xmlOutput>
                    <excludeFilterFile>findbugs/findbugs-exclude.xml</excludeFilterFile>
                </configuration>
            </plugin>
        </plugins>
    </reporting>
</project><|MERGE_RESOLUTION|>--- conflicted
+++ resolved
@@ -23,11 +23,8 @@
         <module>ksql-cli</module>
         <module>ksql-examples</module>
         <module>ksql-rest-app</module>
-<<<<<<< HEAD
+        <module>ksql-clickstream-demo</module>
         <module>ksql-support-metrics-client</module>
-=======
-        <module>ksql-clickstream-demo</module>
->>>>>>> 93dba916
     </modules>
 
     <repositories>
@@ -41,7 +38,7 @@
         <airlift.version>0.29</airlift.version>
         <airline.version>2.2.0</airline.version>
         <antlr.version>4.7</antlr.version>
-        <avro.version>1.8.2</avro.version>
+        <avro.version>1.8.1</avro.version>
         <csv.version>1.4</csv.version>
         <docker.registry></docker.registry>
         <docker.tag>${project.version}</docker.tag>
