--- conflicted
+++ resolved
@@ -150,15 +150,9 @@
              Please check top level `pom.xml` at https://github.com/netty/netty
              for the netty version we bump to (ie, corresponding git tag),
              to find the correct `tcnative` version. -->
-<<<<<<< HEAD
-        <netty.version>4.1.124.Final</netty.version>
-        <netty-codec-http2-version>4.1.124.Final</netty-codec-http2-version>
-        <jersey-common>3.1.9</jersey-common>
-=======
         <netty.version>4.1.125.Final</netty.version>
         <netty-codec-http2-version>4.1.125.Final</netty-codec-http2-version>
-        <jersey-common>2.39.1</jersey-common>
->>>>>>> 982c7767
+        <jersey-common>3.1.9</jersey-common>
         <multi-threaded-testing.forkCount>3</multi-threaded-testing.forkCount>
         <kafka.version>${ce.kafka.version}</kafka.version>
         <!-- This needs to be removed once the version is populated in common -->
@@ -753,7 +747,7 @@
                 <version>${wiremock.version}</version>
                 <scope>test</scope>
             </dependency>
-            
+
             <!-- Override vulnerable json-smart 2.5.0/2.5.1 to fix CVE-2024-57699
                  TODO: Remove when all transitive deps use json-smart 2.5.2+ -->
             <dependency>
