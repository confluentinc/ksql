<?xml version="1.0" encoding="UTF-8"?>
<project xmlns="http://maven.apache.org/POM/4.0.0"
         xmlns:xsi="http://www.w3.org/2001/XMLSchema-instance"
         xsi:schemaLocation="http://maven.apache.org/POM/4.0.0 http://maven.apache.org/xsd/maven-4.0.0.xsd">
    <modelVersion>4.0.0</modelVersion>

    <parent>
        <groupId>io.confluent</groupId>
        <artifactId>rest-utils-parent</artifactId>
        <version>5.1.0-SNAPSHOT</version>
    </parent>

    <groupId>io.confluent.ksql</groupId>
    <artifactId>ksql-parent</artifactId>
    <packaging>pom</packaging>
    <name>ksql-parent</name>
<<<<<<< HEAD
    <version>5.1.0-SNAPSHOT</version>

=======
    <version>5.0.2-SNAPSHOT</version>
>>>>>>> 0166fad3
    <licenses>
        <license>
            <name>Apache License 2.0</name>
            <url>http://www.apache.org/licenses/LICENSE-2.0.html</url>
            <distribution>repo</distribution>
        </license>
    </licenses>

    <modules>
        <module>ksql-udf</module>
        <module>ksql-common</module>
        <module>ksql-serde</module>
        <module>ksql-metastore</module>
        <module>ksql-parser</module>
        <module>ksql-engine</module>
        <module>ksql-tools</module>
        <module>ksql-cli</module>
        <module>ksql-examples</module>
        <module>ksql-rest-app</module>
        <module>ksql-version-metrics-client</module>
        <module>ksql-console-scripts</module>
        <module>ksql-package</module>
        <module>ksql-test-util</module>
        <module>cp-ksql-cli</module>
        <module>cp-ksql-server</module>
    </modules>

    <repositories>
        <repository>
            <id>confluent</id>
            <url>http://packages.confluent.io/maven/</url>
        </repository>
        <repository>
            <id>confluent-snapshots</id>
            <url>https://s3-us-west-2.amazonaws.com/confluent-snapshots/</url>
        </repository>
    </repositories>

    <pluginRepositories>
        <pluginRepository>
            <id>confluent</id>
            <url>http://packages.confluent.io/maven/</url>
        </pluginRepository>
        <pluginRepository>
            <id>confluent-snapshots</id>
            <url>https://s3-us-west-2.amazonaws.com/confluent-snapshots/</url>
            <snapshots>
                <enabled>true</enabled>
            </snapshots>
        </pluginRepository>
    </pluginRepositories>

    <properties>
        <apache.directory.server.version>2.0.0-M22</apache.directory.server.version>
        <apache.directory.api.version>1.0.0-M33</apache.directory.api.version>
        <confluent.maven.repo>http://packages.confluent.io/maven/</confluent.maven.repo>
        <exec-maven-plugin.version>1.2.1</exec-maven-plugin.version>
        <podam.version>6.0.2.RELEASE</podam.version>
        <airlift.version>0.29</airlift.version>
        <airline.version>2.6.0</airline.version>
        <antlr.version>4.7</antlr.version>
        <csv.version>1.4</csv.version>
        <gson.version>2.8.5</gson.version>
        <guava.version>24.0-jre</guava.version>
        <inject.version>1</inject.version>
        <janino.version>3.0.7</janino.version>
        <jline.version>3.9.0</jline.version>
        <jna.version>4.4.0</jna.version>
        <jsr305.version>3.0.2</jsr305.version>
        <really.executable.jar.version>1.5.0</really.executable.jar.version>
        <generext.version>1.0.2</generext.version>
        <hamcrest.version>1.3</hamcrest.version>
        <avro.random.generator.version>0.2.1</avro.random.generator.version>
        <apache.curator.version>2.9.0</apache.curator.version>
    </properties>

    <dependencyManagement>
        <dependencies>
            <!-- Cross-submodule dependencies -->

            <dependency>
                <groupId>io.confluent.ksql</groupId>
                <artifactId>ksql-common</artifactId>
                <version>${project.version}</version>
            </dependency>

            <dependency>
                <groupId>io.confluent.ksql</groupId>
                <artifactId>ksql-udf</artifactId>
                <version>${project.version}</version>
            </dependency>

            <dependency>
                <groupId>io.confluent.ksql</groupId>
                <artifactId>ksql-serde</artifactId>
                <version>${project.version}</version>
            </dependency>

            <dependency>
                <groupId>io.confluent.ksql</groupId>
                <artifactId>ksql-metastore</artifactId>
                <version>${project.version}</version>
            </dependency>

            <dependency>
                <groupId>io.confluent.ksql</groupId>
                <artifactId>ksql-cli</artifactId>
                <version>${project.version}</version>
            </dependency>

            <dependency>
                <groupId>io.confluent.ksql</groupId>
                <artifactId>ksql-engine</artifactId>
                <version>${project.version}</version>
            </dependency>

            <dependency>
                <groupId>io.confluent.ksql</groupId>
                <artifactId>ksql-parser</artifactId>
                <version>${project.version}</version>
            </dependency>

            <dependency>
                <groupId>io.confluent.ksql</groupId>
                <artifactId>ksql-examples</artifactId>
                <version>${project.version}</version>
            </dependency>

            <dependency>
                <groupId>io.confluent.ksql</groupId>
                <artifactId>ksql-rest-app</artifactId>
                <version>${project.version}</version>
            </dependency>

            <dependency>
                <groupId>io.confluent.ksql</groupId>
                <artifactId>ksql-version-metrics-client</artifactId>
                <version>${project.version}</version>
            </dependency>

            <dependency>
                <groupId>io.confluent.ksql</groupId>
                <artifactId>package-ksql</artifactId>
                <version>${project.version}</version>
            </dependency>
            <!-- End cross-submodule dependencies -->

            <!-- Confluent dependencies -->
            <dependency>
                <groupId>io.confluent</groupId>
                <artifactId>kafka-connect-avro-converter</artifactId>
                <version>${confluent.version}</version>
            </dependency>

            <dependency>
                <groupId>io.confluent</groupId>
                <artifactId>kafka-json-serializer</artifactId>
                <version>${confluent.version}</version>
            </dependency>

            <dependency>
                <groupId>io.confluent</groupId>
                <artifactId>rest-utils</artifactId>
                <version>${confluent.version}</version>
            </dependency>

            <dependency>
                <groupId>io.confluent</groupId>
                <artifactId>kafka-avro-serializer</artifactId>
                <version>${confluent.version}</version>
            </dependency>

            <dependency>
                <groupId>io.confluent</groupId>
                <artifactId>kafka-schema-registry-client</artifactId>
                <version>${confluent.version}</version>
            </dependency>

            <dependency>
                <groupId>io.confluent.support</groupId>
                <artifactId>support-metrics-common</artifactId>
                <version>${confluent.version}</version>
            </dependency>

            <!-- End Confluent dependencies -->

            <dependency>
                <groupId>com.github.rvesse</groupId>
                <artifactId>airline</artifactId>
                <version>${airline.version}</version>
            </dependency>

            <dependency>
                <groupId>com.google.code.findbugs</groupId>
                <artifactId>jsr305</artifactId>
                <version>${jsr305.version}</version>
            </dependency>

            <dependency>
                <groupId>com.google.guava</groupId>
                <artifactId>guava</artifactId>
                <version>${guava.version}</version>
            </dependency>

            <dependency>
                <groupId>io.airlift</groupId>
                <artifactId>slice</artifactId>
                <version>${airlift.version}</version>
            </dependency>

            <dependency>
                <groupId>javax.inject</groupId>
                <artifactId>javax.inject</artifactId>
                <version>${inject.version}</version>
            </dependency>

            <dependency>
                <groupId>net.java.dev.jna</groupId>
                <artifactId>jna</artifactId>
                <version>${jna.version}</version>
            </dependency>

            <dependency>
                <groupId>org.antlr</groupId>
                <artifactId>antlr4-runtime</artifactId>
                <version>${antlr.version}</version>
            </dependency>

            <dependency>
                <groupId>org.apache.avro</groupId>
                <artifactId>avro</artifactId>
                <version>${avro.version}</version>
            </dependency>

            <dependency>
                <groupId>org.apache.commons</groupId>
                <artifactId>commons-csv</artifactId>
                <version>${csv.version}</version>
            </dependency>

            <dependency>
                <groupId>com.google.code.gson</groupId>
                <artifactId>gson</artifactId>
                <version>${gson.version}</version>
            </dependency>

            <dependency>
                <groupId>org.codehaus.janino</groupId>
                <artifactId>janino</artifactId>
                <version>${janino.version}</version>
            </dependency>

            <dependency>
                <groupId>org.jline</groupId>
                <artifactId>jline</artifactId>
                <version>${jline.version}</version>
            </dependency>

            <dependency>
                <groupId>com.fasterxml.jackson.core</groupId>
                <artifactId>jackson-databind</artifactId>
                <version>${jackson.version}</version>
            </dependency>
        </dependencies>
    </dependencyManagement>

    <dependencies>
        <!-- Every child project uses slf4j/log4j for logging, might as well just include them here automatically -->
        <dependency>
            <groupId>org.slf4j</groupId>
            <artifactId>slf4j-api</artifactId>
        </dependency>

        <dependency>
            <groupId>org.slf4j</groupId>
            <artifactId>slf4j-log4j12</artifactId>
        </dependency>
    </dependencies>

    <build>
        <pluginManagement>
            <plugins>
                <plugin>
                    <artifactId>maven-assembly-plugin</artifactId>
                    <configuration>
                        <tarLongFileMode>posix</tarLongFileMode>
                        <descriptors>
                            <descriptor>src/assembly/package.xml</descriptor>
                        </descriptors>
                    </configuration>
                </plugin>
                <plugin>
                    <groupId>org.codehaus.mojo</groupId>
                    <artifactId>exec-maven-plugin</artifactId>
                    <version>${exec-maven-plugin.version}</version>
                </plugin>
            </plugins>
        </pluginManagement>

        <plugins>
            <plugin>
                <groupId>org.apache.maven.plugins</groupId>
                <artifactId>maven-compiler-plugin</artifactId>
                <configuration>
                    <compilerArgs>
                        <arg>-Xlint:all,-options,-path</arg>
                        <arg>-Werror</arg>
                    </compilerArgs>
                </configuration>
            </plugin>

            <plugin>
                <groupId>org.apache.maven.plugins</groupId>
                <artifactId>maven-checkstyle-plugin</artifactId>
                <configuration>
                    <propertiesLocation>checkstyle/checkstyle.properties</propertiesLocation>
                </configuration>
            </plugin>

            <plugin>
                <groupId>org.codehaus.mojo</groupId>
                <artifactId>exec-maven-plugin</artifactId>
                <executions>
                    <execution>
                        <goals>
                            <goal>java</goal>
                        </goals>
                    </execution>
                </executions>
            </plugin>

            <plugin>
                <groupId>com.github.spotbugs</groupId>
                <artifactId>spotbugs-maven-plugin</artifactId>
                <version>${spotbugs.maven.plugin.version}</version>
                <configuration>
                    <xmlOutput>true</xmlOutput>
                    <excludeFilterFile>findbugs/findbugs-exclude.xml</excludeFilterFile>
                    <effort>Max</effort>
                    <threshold>Max</threshold>
                    <failOnError>true</failOnError>
                </configuration>
                <executions>
                    <!--
                    Ensures that FindBugs inspects source code when project is compiled.
                -->
                    <execution>
                        <id>analyze-compile</id>
                        <phase>compile</phase>
                        <goals>
                            <goal>check</goal>
                        </goals>
                    </execution>
                </executions>
            </plugin>
        </plugins>
    </build>
    <reporting>
        <plugins>

        </plugins>
    </reporting>
</project><|MERGE_RESOLUTION|>--- conflicted
+++ resolved
@@ -14,12 +14,7 @@
     <artifactId>ksql-parent</artifactId>
     <packaging>pom</packaging>
     <name>ksql-parent</name>
-<<<<<<< HEAD
     <version>5.1.0-SNAPSHOT</version>
-
-=======
-    <version>5.0.2-SNAPSHOT</version>
->>>>>>> 0166fad3
     <licenses>
         <license>
             <name>Apache License 2.0</name>
