--- conflicted
+++ resolved
@@ -29,11 +29,7 @@
     <parent>
         <groupId>io.confluent</groupId>
         <artifactId>common</artifactId>
-<<<<<<< HEAD
-        <version>7.4.0-971</version>
-=======
         <version>7.5.0-19</version>
->>>>>>> 40a6b922
     </parent>
 
     <groupId>io.confluent.ksql</groupId>
@@ -146,13 +142,8 @@
         <jetty.version>9.4.44.v20210927</jetty.version>
         <git-commit-id-plugin.version>4.9.10</git-commit-id-plugin.version>
         <apache.io.version>2.7</apache.io.version>
-<<<<<<< HEAD
-        <io.confluent.ksql.version>7.4.0-0</io.confluent.ksql.version>
-        <io.confluent.schema-registry.version>7.4.0-899</io.confluent.schema-registry.version>
-=======
         <io.confluent.ksql.version>7.5.0-0</io.confluent.ksql.version>
         <io.confluent.schema-registry.version>7.5.0-19</io.confluent.schema-registry.version>
->>>>>>> 40a6b922
         <netty-tcnative-version>2.0.54.Final</netty-tcnative-version>
         <!-- We normally get this from common, but Vertx is built against this -->
         <!-- Note: `netty` depends on `tcnative` and if we bump `netty`
