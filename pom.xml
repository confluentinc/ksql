--- conflicted
+++ resolved
@@ -140,13 +140,8 @@
         <!-- Only used to provide login module implementation for tests -->
         <jetty.version>9.4.53.v20231009</jetty.version>
         <git-commit-id-plugin.version>4.9.10</git-commit-id-plugin.version>
-<<<<<<< HEAD
         <apache.io.version>2.11.0</apache.io.version>
-        <io.confluent.ksql.version>7.4.5-0</io.confluent.ksql.version>
-=======
-        <apache.io.version>2.7</apache.io.version>
         <io.confluent.ksql.version>7.5.4-0</io.confluent.ksql.version>
->>>>>>> 5d4f191f
         <io.confluent.schema-registry.version>${confluent.version.range}</io.confluent.schema-registry.version>
         <netty-tcnative-version>2.0.61.Final</netty-tcnative-version>
         <!-- We normally get this from common, but Vertx is built against this -->
