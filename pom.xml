--- conflicted
+++ resolved
@@ -141,30 +141,19 @@
         <apache.io.version>2.11.0</apache.io.version>
         <io.confluent.ksql.version>7.4.9-0</io.confluent.ksql.version>
         <io.confluent.schema-registry.version>${confluent.version.range}</io.confluent.schema-registry.version>
-<<<<<<< HEAD
-        <io.confluent.confluent-security-plugins.version>${confluent.version.range}</io.confluent.confluent-security-plugins.version>
         <netty-tcnative-version>2.0.70.Final</netty-tcnative-version>
-=======
-        <netty-tcnative-version>2.0.69.Final</netty-tcnative-version>
->>>>>>> d3a57751
         <!-- We normally get this from common, but Vertx is built against this -->
         <!-- Note: `netty` depends on `tcnative` and if we bump `netty`
              we might need to bump `tcnative`, too.
              Please check top level `pom.xml` at https://github.com/netty/netty
              for the netty version we bump to (ie, corresponding git tag),
              to find the correct `tcnative` version. -->
-<<<<<<< HEAD
         <netty.version>4.1.118.Final</netty.version>
         <netty-codec-http2-version>4.1.118.Final</netty-codec-http2-version>
-        <jersey-common>2.34</jersey-common>
-=======
-        <netty.version>4.1.115.Final</netty.version>
-        <netty-codec-http2-version>4.1.115.Final</netty-codec-http2-version>
         <!-- Override jackson version so that shading doesn't fail -->
         <jackson.version>2.14.2</jackson.version>
         <jersey-common>2.39.1</jersey-common>
         <multi-threaded-testing.forkCount>3</multi-threaded-testing.forkCount>
->>>>>>> d3a57751
     </properties>
 
     <dependencyManagement>
