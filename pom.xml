--- conflicted
+++ resolved
@@ -29,11 +29,7 @@
     <parent>
         <groupId>io.confluent</groupId>
         <artifactId>common</artifactId>
-<<<<<<< HEAD
-        <version>7.6.0-818</version>
-=======
         <version>7.6.0-819</version>
->>>>>>> 22b685ee
     </parent>
 
     <groupId>io.confluent.ksql</groupId>
