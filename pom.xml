<?xml version="1.0" encoding="UTF-8"?>
<!--
  ~ Copyright 2018 Confluent Inc.
  ~
  ~ Licensed under the Confluent Community License (the "License"); you may not use
  ~ this file except in compliance with the License.  You may obtain a copy of the
  ~ License at
  ~
  ~ http://www.confluent.io/confluent-community-license
  ~
  ~ Unless required by applicable law or agreed to in writing, software
  ~ distributed under the License is distributed on an "AS IS" BASIS, WITHOUT
  ~ WARRANTIES OF ANY KIND, either express or implied.  See the License for the
  ~ specific language governing permissions and limitations under the License.
  -->

<project xmlns="http://maven.apache.org/POM/4.0.0"
         xmlns:xsi="http://www.w3.org/2001/XMLSchema-instance"
         xsi:schemaLocation="http://maven.apache.org/POM/4.0.0 http://maven.apache.org/xsd/maven-4.0.0.xsd">
    <modelVersion>4.0.0</modelVersion>

    <scm>
        <connection>scm:git:git://github.com/confluentinc/ksql.git</connection>
        <developerConnection>scm:git:git@github.com:confluentinc/ksql.git</developerConnection>
        <url>https://github.com/confluentinc/ksql</url>
        <tag>HEAD</tag>
    </scm>
  
    <parent>
        <groupId>io.confluent</groupId>
        <artifactId>common</artifactId>
        <version>[7.4.11-0, 7.4.12-0)</version>
    </parent>

    <groupId>io.confluent.ksql</groupId>
    <artifactId>ksqldb-parent</artifactId>
    <packaging>pom</packaging>
    <name>ksqldb-parent</name>
    <version>7.4.11-0</version>

    <licenses>
        <license>
            <name>Confluent Community License</name>
            <url>http://www.confluent.io/confluent-community-license</url>
            <distribution>repo</distribution>
        </license>
    </licenses>

    <modules>
        <module>ksqldb-udf</module>
        <module>ksqldb-common</module>
        <module>ksqldb-udf-quickstart</module>
        <module>ksqldb-serde</module>
        <module>ksqldb-metastore</module>
        <module>ksqldb-execution</module>
        <module>ksqldb-parser</module>
        <module>ksqldb-streams</module>
        <module>ksqldb-engine</module>
        <module>ksqldb-tools</module>
        <module>ksqldb-cli</module>
        <module>ksqldb-examples</module>
        <module>ksqldb-rest-model</module>
        <module>ksqldb-rest-client</module>
        <module>ksqldb-rest-app</module>
        <module>ksqldb-version-metrics-client</module>
        <module>ksqldb-console-scripts</module>
        <module>ksqldb-etc</module>
        <module>ksqldb-package</module>
        <module>ksqldb-test-util</module>
        <module>ksqldb-benchmark</module>
        <module>ksqldb-functional-tests</module>
        <module>ksqldb-rocksdb-config-setter</module>
        <module>ksqldb-docker</module>
        <module>ksqldb-api-reactive-streams-tck</module>
        <module>ksqldb-api-client</module>
        <module>ksqldb-engine-common</module>
        <module>ksqldb-testing-tool</module>
    </modules>

    <repositories>
        <repository>
            <id>confluent</id>
            <url>https://packages.confluent.io/maven/</url>
        </repository>
        <repository>
            <id>confluent-snapshots</id>
            <url>https://confluent-snapshots.public.confluent.io/</url>
        </repository>
    </repositories>

    <pluginRepositories>
        <pluginRepository>
            <id>confluent</id>
            <url>https://packages.confluent.io/maven/</url>
        </pluginRepository>
        <pluginRepository>
            <id>confluent-snapshots</id>
            <url>https://confluent-snapshots.public.confluent.io/</url>
            <snapshots>
                <enabled>true</enabled>
            </snapshots>
        </pluginRepository>
    </pluginRepositories>

    <properties>
        <apache.directory.server.version>2.0.0-M22</apache.directory.server.version>
        <apache.directory.api.version>1.0.0-M33</apache.directory.api.version>
        <apache.httpcomponents.version>5.0.3</apache.httpcomponents.version>
        <confluent.maven.repo>https://packages.confluent.io/maven/</confluent.maven.repo>
        <exec-maven-plugin.version>1.2.1</exec-maven-plugin.version>
        <podam.version>6.0.2.RELEASE</podam.version>
        <airlift.version>0.29</airlift.version>
        <airline.version>2.6.0</airline.version>
        <antlr.version>4.9.2</antlr.version>
        <commons-text.version>1.10.0</commons-text.version>
        <csv.version>1.4</csv.version>
        <commons.compress.version>1.26.0</commons.compress.version>
        <lang3.version>3.18.0</lang3.version>
        <retrying.version>2.0.0</retrying.version>
        <inject.version>1</inject.version>
        <janino.version>3.1.10</janino.version>
        <javax-validation.version>2.0.1.Final</javax-validation.version>
        <jline.version>3.13.1</jline.version>
        <jna.version>4.4.0</jna.version>
        <jsr305.version>3.0.2</jsr305.version>
        <maven.plugins.version>3.0.0-M1</maven.plugins.version>
        <really.executable.jar.version>1.5.0</really.executable.jar.version>
        <generext.version>1.0.2</generext.version>
        <avro.random.generator.version>0.2.2</avro.random.generator.version>
        <apache.curator.version>5.2.0</apache.curator.version>
        <wiremock.version>2.24.0</wiremock.version>
        <clearspring-analytics.version>2.9.5</clearspring-analytics.version>
        <icu.version>67.1</icu.version>
        <vertx.version>4.4.8</vertx.version>
        <reactive-streams.version>1.0.3</reactive-streams.version>
        <skip.docker.build>true</skip.docker.build>
        <skip.docker.test>true</skip.docker.test>
        <!-- Temporarily disabling this because it is causing failures in packaging but not CI builds. -->
        <!-- <compile.warnings-flag>-Werror</compile.warnings-flag> -->
        <git-commit-id-plugin.version>4.9.10</git-commit-id-plugin.version>
        <apache.io.version>2.11.0</apache.io.version>
        <io.confluent.ksql.version>7.4.11-0</io.confluent.ksql.version>
        <io.confluent.schema-registry.version>${confluent.version.range}</io.confluent.schema-registry.version>
        <netty-tcnative-version>2.0.70.Final</netty-tcnative-version>
        <!-- We normally get this from common, but Vertx is built against this -->
        <!-- Note: `netty` depends on `tcnative` and if we bump `netty`
             we might need to bump `tcnative`, too.
             Please check top level `pom.xml` at https://github.com/netty/netty
             for the netty version we bump to (ie, corresponding git tag),
             to find the correct `tcnative` version. -->
        <netty.version>4.1.118.Final</netty.version>
<<<<<<< HEAD
        <netty-codec-http2-version>4.1.124.Final</netty-codec-http2-version>
        <jersey-common>2.34</jersey-common>
=======
        <netty-codec-http2-version>4.1.118.Final</netty-codec-http2-version>
        <!-- Override jackson version so that shading doesn't fail -->
        <jackson.version>2.14.2</jackson.version>
        <jersey-common>2.39.1</jersey-common>
        <multi-threaded-testing.forkCount>3</multi-threaded-testing.forkCount>
>>>>>>> 7026566b
    </properties>

    <dependencyManagement>
        <dependencies>
            <!-- Cross-submodule dependencies -->

            <dependency>
                <groupId>org.apache.zookeeper</groupId>
                <artifactId>zookeeper</artifactId>
                <version>${zookeeper.version}</version>
                <exclusions>
                    <exclusion>
                        <groupId>ch.qos.logback</groupId>
                        <artifactId>logback-core</artifactId>
                    </exclusion>
                    <exclusion>
                        <groupId>ch.qos.logback</groupId>
                        <artifactId>logback-classic</artifactId>
                    </exclusion>
                </exclusions>
            </dependency>

            <dependency>
                <groupId>org.apache.kafka</groupId>
                <artifactId>kafka-streams</artifactId>
                <version>${kafka.version}</version>
            </dependency>

            <dependency>
                <groupId>org.apache.kafka</groupId>
                <artifactId>kafka-streams-test-utils</artifactId>
                <version>${kafka.version}</version>
            </dependency>

            <dependency>
                <groupId>io.confluent.ksql</groupId>
                <artifactId>ksqldb-common</artifactId>
                <version>${io.confluent.ksql.version}</version>
            </dependency>

            <dependency>
                <groupId>io.confluent.ksql</groupId>
                <artifactId>ksqldb-engine-common</artifactId>
                <version>${io.confluent.ksql.version}</version>
            </dependency>

            <dependency>
                <groupId>io.confluent.ksql</groupId>
                <artifactId>ksqldb-udf</artifactId>
                <version>${io.confluent.ksql.version}</version>
            </dependency>

            <dependency>
                <groupId>io.confluent.ksql</groupId>
                <artifactId>ksqldb-serde</artifactId>
                <version>${io.confluent.ksql.version}</version>
            </dependency>

            <dependency>
                <groupId>io.confluent.ksql</groupId>
                <artifactId>ksqldb-metastore</artifactId>
                <version>${io.confluent.ksql.version}</version>
            </dependency>

            <dependency>
                <groupId>io.confluent.ksql</groupId>
                <artifactId>ksqldb-cli</artifactId>
                <version>${io.confluent.ksql.version}</version>
            </dependency>

            <dependency>
                <groupId>io.confluent.ksql</groupId>
                <artifactId>ksqldb-engine</artifactId>
                <version>${io.confluent.ksql.version}</version>
            </dependency>

            <dependency>
                <groupId>io.confluent.ksql</groupId>
                <artifactId>ksqldb-execution</artifactId>
                <version>${io.confluent.ksql.version}</version>
            </dependency>

            <dependency>
                <groupId>io.confluent.ksql</groupId>
                <artifactId>ksqldb-parser</artifactId>
                <version>${io.confluent.ksql.version}</version>
            </dependency>

            <dependency>
                <groupId>io.confluent.ksql</groupId>
                <artifactId>ksqldb-streams</artifactId>
                <version>${io.confluent.ksql.version}</version>
            </dependency>

            <dependency>
                <groupId>io.confluent.ksql</groupId>
                <artifactId>ksqldb-examples</artifactId>
                <version>${io.confluent.ksql.version}</version>
            </dependency>

            <dependency>
                <groupId>io.confluent.ksql</groupId>
                <artifactId>ksqldb-rest-model</artifactId>
                <version>${io.confluent.ksql.version}</version>
            </dependency>

            <dependency>
                <groupId>io.confluent.ksql</groupId>
                <artifactId>ksqldb-rest-client</artifactId>
                <version>${io.confluent.ksql.version}</version>
            </dependency>

            <dependency>
                <groupId>io.confluent.ksql</groupId>
                <artifactId>ksqldb-rest-app</artifactId>
                <version>${io.confluent.ksql.version}</version>
            </dependency>

            <dependency>
                <groupId>io.confluent.ksql</groupId>
                <artifactId>ksqldb-functional-tests</artifactId>
                <version>${io.confluent.ksql.version}</version>
            </dependency>

            <dependency>
                <groupId>io.confluent.ksql</groupId>
                <artifactId>ksqldb-version-metrics-client</artifactId>
                <version>${io.confluent.ksql.version}</version>
            </dependency>

            <dependency>
                <groupId>io.confluent.ksql</groupId>
                <artifactId>package-ksql</artifactId>
                <version>${io.confluent.ksql.version}</version>
            </dependency>

            <dependency>
                <groupId>io.confluent.ksql</groupId>
                <artifactId>ksqldb-api-reactive-streams-tck</artifactId>
                <version>${io.confluent.ksql.version}</version>
            </dependency>

            <dependency>
                <groupId>io.confluent.ksql</groupId>
                <artifactId>ksqldb-api-client</artifactId>
                <version>${io.confluent.ksql.version}</version>
            </dependency>
            <!-- End cross-submodule dependencies -->

            <!-- Confluent dependencies -->
            <dependency>
                <groupId>io.confluent</groupId>
                <artifactId>kafka-connect-avro-converter</artifactId>
                <version>${io.confluent.schema-registry.version}</version>
            </dependency>

            <dependency>
                <groupId>io.confluent</groupId>
                <artifactId>kafka-json-serializer</artifactId>
                <version>${io.confluent.schema-registry.version}</version>
            </dependency>

            <dependency>
                <groupId>io.confluent</groupId>
                <artifactId>kafka-avro-serializer</artifactId>
                <version>${io.confluent.schema-registry.version}</version>
            </dependency>

            <dependency>
                <groupId>io.confluent</groupId>
                <artifactId>kafka-schema-registry-client</artifactId>
                <version>${io.confluent.schema-registry.version}</version>
            </dependency>

            <dependency>
                <groupId>org.apache.kafka</groupId>
                <artifactId>kafka-log4j-appender</artifactId>
                <version>${kafka.version}</version>
            </dependency>

            <dependency>
                <groupId>io.confluent</groupId>
                <artifactId>common-utils</artifactId>
                <version>${io.confluent.common.version}</version>
            </dependency>

            <dependency>
                <groupId>io.confluent</groupId>
                <artifactId>common-docker</artifactId>
                <version>${io.confluent.common-docker.version}</version>
            </dependency>

            <dependency>
                <groupId>io.confluent</groupId>
                <artifactId>kafka-json-schema-provider</artifactId>
                <version>${io.confluent.schema-registry.version}</version>
            </dependency>

            <dependency>
                <groupId>io.confluent</groupId>
                <artifactId>kafka-protobuf-provider</artifactId>
                <version>${io.confluent.schema-registry.version}</version>
            </dependency>

            <dependency>
                <groupId>io.confluent</groupId>
                <artifactId>kafka-connect-json-schema-converter</artifactId>
                <version>${io.confluent.schema-registry.version}</version>
            </dependency>

            <dependency>
                <groupId>io.confluent</groupId>
                <artifactId>kafka-connect-protobuf-converter</artifactId>
                <version>${io.confluent.schema-registry.version}</version>
            </dependency>

            <!-- End Confluent dependencies -->

            <dependency>
                <groupId>com.github.rvesse</groupId>
                <artifactId>airline</artifactId>
                <version>${airline.version}</version>
            </dependency>

            <dependency>
                <groupId>com.google.code.findbugs</groupId>
                <artifactId>jsr305</artifactId>
                <version>${jsr305.version}</version>
            </dependency>

            <dependency>
                <groupId>com.google.guava</groupId>
                <artifactId>guava</artifactId>
                <version>${guava.version}</version>
            </dependency>

            <dependency>
                <groupId>com.google.protobuf</groupId>
                <artifactId>protobuf-java</artifactId>
                <version>${protobuf.version}</version>
            </dependency>

            <dependency>
                <groupId>com.google.protobuf</groupId>
                <artifactId>protobuf-java-util</artifactId>
                <version>${protobuf.version}</version>
            </dependency>

            <dependency>
                <groupId>com.github.rholder</groupId>
                <artifactId>guava-retrying</artifactId>
                <version>${retrying.version}</version>
                <exclusions>
                    <exclusion>
                        <groupId>com.google.guava</groupId>
                        <artifactId>guava</artifactId>
                    </exclusion>
                </exclusions>
            </dependency>

            <dependency>
                <groupId>io.airlift</groupId>
                <artifactId>slice</artifactId>
                <version>${airlift.version}</version>
            </dependency>

            <dependency>
                <groupId>javax.inject</groupId>
                <artifactId>javax.inject</artifactId>
                <version>${inject.version}</version>
            </dependency>

            <dependency>
                <groupId>net.java.dev.jna</groupId>
                <artifactId>jna</artifactId>
                <version>${jna.version}</version>
            </dependency>

            <dependency>
                <groupId>org.antlr</groupId>
                <artifactId>antlr4-runtime</artifactId>
                <version>${antlr.version}</version>
            </dependency>

            <dependency>
                <groupId>org.apache.avro</groupId>
                <artifactId>avro</artifactId>
                <version>${avro.version}</version>
                <exclusions>
                    <exclusion>
                        <groupId>com.google.guava</groupId>
                        <artifactId>guava</artifactId>
                    </exclusion>
                </exclusions>
            </dependency>

            <dependency>
                <groupId>org.apache.commons</groupId>
                <artifactId>commons-csv</artifactId>
                <version>${csv.version}</version>
            </dependency>

            <dependency>
                <groupId>org.apache.commons</groupId>
                <artifactId>commons-compress</artifactId>
                <version>${commons.compress.version}</version>
            </dependency>

            <dependency>
                <groupId>org.apache.commons</groupId>
                <artifactId>commons-lang3</artifactId>
                <version>${lang3.version}</version>
            </dependency>

            <dependency>
                <groupId>commons-io</groupId>
                <artifactId>commons-io</artifactId>
                <version>${commons-io.version}</version>
            </dependency>

            <dependency>
                <groupId>org.apache.commons</groupId>
                <artifactId>commons-text</artifactId>
                <version>${commons-text.version}</version>
            </dependency>

            <dependency>
                <groupId>org.codehaus.janino</groupId>
                <artifactId>janino</artifactId>
                <version>${janino.version}</version>
            </dependency>

            <dependency>
                <groupId>org.jline</groupId>
                <artifactId>jline</artifactId>
                <version>${jline.version}</version>
            </dependency>

            <dependency>
                <groupId>javax.validation</groupId>
                <artifactId>validation-api</artifactId>
                <version>${javax-validation.version}</version>
            </dependency>

            <dependency>
                <groupId>com.clearspring.analytics</groupId>
                <artifactId>stream</artifactId>
                <version>${clearspring-analytics.version}</version>
            </dependency>

            <dependency>
                <groupId>com.ibm.icu</groupId>
                <artifactId>icu4j</artifactId>
                <version>${icu.version}</version>
            </dependency>

            <!-- We need to fix our Scala versions as otherwise our depdendencies bring in
            different versions via different routes
            https://github.com/confluentinc/common/pull/260 -->
            <dependency>
                <groupId>org.scala-lang</groupId>
                <artifactId>scala-library</artifactId>
                <version>${scala.version}</version>
            </dependency>

            <dependency>
                <groupId>org.scala-lang</groupId>
                <artifactId>scala-reflect</artifactId>
                <version>${scala.version}</version>
            </dependency>

            <!-- Explicitly override all netty artifacts to get the version we want. Doing netty-all
             doesn't seem to correctly override its individual dependencies, so all are enumerated
             here -->
            <dependency>
                <groupId>io.netty</groupId>
                <artifactId>netty-all</artifactId>
                <version>${netty.version}</version>
            </dependency>
            <dependency>
                <groupId>io.netty</groupId>
                <artifactId>netty-common</artifactId>
                <version>${netty.version}</version>
            </dependency>
            <dependency>
                <groupId>io.netty</groupId>
                <artifactId>netty-buffer</artifactId>
                <version>${netty.version}</version>
            </dependency>
            <dependency>
                <groupId>io.netty</groupId>
                <artifactId>netty-transport</artifactId>
                <version>${netty.version}</version>
            </dependency>
            <dependency>
                <groupId>io.netty</groupId>
                <artifactId>netty-handler</artifactId>
                <version>${netty.version}</version>
            </dependency>
            <dependency>
                <groupId>io.netty</groupId>
                <artifactId>netty-codec</artifactId>
                <version>${netty.version}</version>
            </dependency>
            <dependency>
                <groupId>io.netty</groupId>
                <artifactId>netty-handler-proxy</artifactId>
                <version>${netty.version}</version>
            </dependency>
            <dependency>
                <groupId>io.netty</groupId>
                <artifactId>netty-codec-socks</artifactId>
                <version>${netty.version}</version>
            </dependency>
            <dependency>
                <groupId>io.netty</groupId>
                <artifactId>netty-codec-http</artifactId>
                <version>${netty.version}</version>
            </dependency>
            <dependency>
                <groupId>io.netty</groupId>
                <artifactId>netty-codec-http2</artifactId>
                <version>${netty-codec-http2-version}</version>
            </dependency>
            <dependency>
                <groupId>io.netty</groupId>
                <artifactId>netty-resolver</artifactId>
                <version>${netty.version}</version>
            </dependency>
            <dependency>
                <groupId>io.netty</groupId>
                <artifactId>netty-resolver-dns</artifactId>
                <version>${netty.version}</version>
            </dependency>
            <dependency>
                <groupId>io.netty</groupId>
                <artifactId>netty-codec-dns</artifactId>
                <version>${netty.version}</version>
            </dependency>
            <dependency>
                <groupId>io.netty</groupId>
                <artifactId>netty-transport-native-kqueue</artifactId>
                <version>${netty.version}</version>
            </dependency>
            <dependency>
                <groupId>io.netty</groupId>
                <artifactId>netty-transport-native-epoll</artifactId>
                <version>${netty.version}</version>
            </dependency>
            <dependency>
                <groupId>io.netty</groupId>
                <artifactId>netty-transport-native-unix-common</artifactId>
                <version>${netty.version}</version>
            </dependency>
            <dependency>
                <groupId>io.netty</groupId>
                <artifactId>netty-tcnative-boringssl-static</artifactId>
                <version>${netty-tcnative-version}</version>
            </dependency>
            <dependency>
                <groupId>org.glassfish.jersey.core</groupId>
                <artifactId>jersey-common</artifactId>
                <version>${jersey-common}</version>
            </dependency>

            <!-- Required for running tests -->
            <dependency>
                <groupId>junit</groupId>
                <artifactId>junit</artifactId>
                <version>${junit.version}</version>
                <scope>test</scope>
                <exclusions>
                    <exclusion>
                        <groupId>org.hamcrest</groupId>
                        <artifactId>hamcrest-core</artifactId>
                    </exclusion>
                </exclusions>
            </dependency>

            <dependency>
                <groupId>com.google.guava</groupId>
                <artifactId>guava-testlib</artifactId>
                <version>${guava.version}</version>
                <scope>test</scope>
            </dependency>

            <dependency>
                <groupId>com.github.tomakehurst</groupId>
                <artifactId>wiremock-jre8</artifactId>
                <version>${wiremock.version}</version>
                <scope>test</scope>
            </dependency>
        </dependencies>
    </dependencyManagement>

    <dependencies>

        <dependency>
            <groupId>org.slf4j</groupId>
            <artifactId>slf4j-reload4j</artifactId>
        </dependency>

        <dependency>
            <groupId>io.confluent</groupId>
            <artifactId>logredactor</artifactId>
        </dependency>

    </dependencies>

    <build>
        <pluginManagement>
            <plugins>
                <plugin>
                    <artifactId>maven-assembly-plugin</artifactId>
                    <configuration>
                        <tarLongFileMode>posix</tarLongFileMode>
                    </configuration>
                </plugin>
                <plugin>
                    <groupId>org.codehaus.mojo</groupId>
                    <artifactId>exec-maven-plugin</artifactId>
                    <version>${exec-maven-plugin.version}</version>
                </plugin>
            </plugins>
        </pluginManagement>

        <plugins>
            <plugin>
                <groupId>org.apache.maven.plugins</groupId>
                <artifactId>maven-compiler-plugin</artifactId>
                <configuration>
                    <showWarnings>true</showWarnings>
                    <showDeprecation>true</showDeprecation>
                    <compilerVersion>1.8</compilerVersion>
                    <source>1.8</source>
                    <target>1.8</target>
                    <compilerArgs>
                        <arg>-Xlint:all,-serial,-options,-path</arg>
                        <arg>-parameters</arg>
                        <arg>${compile.warnings-flag}</arg>
                    </compilerArgs>
                </configuration>
            </plugin>

            <plugin>
                <groupId>org.apache.maven.plugins</groupId>
                <artifactId>maven-checkstyle-plugin</artifactId>
                <configuration>
                    <propertiesLocation>checkstyle/checkstyle.properties</propertiesLocation>
                    <suppressionsLocation>checkstyle/suppressions.xml</suppressionsLocation>
                </configuration>
            </plugin>

            <plugin>
                <groupId>org.apache.maven.plugins</groupId>
                <artifactId>maven-surefire-plugin</artifactId>
                <configuration>
                    <rerunFailingTestsCount>3</rerunFailingTestsCount>
                    <systemPropertyVariables>
                        <log4j.configuration>file:${project.basedir}/../ksqldb-test-util/src/main/resources/log4j.properties</log4j.configuration>
                    </systemPropertyVariables>
                    <argLine>-verbose:gc -Xloggc:"${project.build.directory}/gc.log"</argLine>
                    <argLine>-Duser.timezone=UTC -Xmx1g -Xms1g</argLine>
                </configuration>
                <version>3.2.5</version>
            </plugin>
            <plugin>
                <groupId>org.apache.maven.plugins</groupId>
                <artifactId>maven-failsafe-plugin</artifactId>
                <configuration>
                    <!-- we haven't yet fully migrated to JDK9 Jigsaw, but when compiling
                    with JDKs that are >9 failsafe fails with many NoClassDefFoundErrors
                    unless we disable this flag.

                    You can also see (https://issues.apache.org/jira/browse/SUREFIRE-1809)
                    for more details -->
                    <useModulePath>false</useModulePath>
                </configuration>
                <executions>
                    <execution>
                        <id>integration-test</id>
                        <configuration>
                            <excludes>
                                <exclude>**/RestQueryTranslationTest*.java</exclude>
                                <exclude>**/io/confluent/ksql/rest/integration/**/*.java</exclude>
                            </excludes>
                        </configuration>
                    </execution>
                    <execution>
                        <id>multi-threaded-testing</id>
                        <phase>integration-test</phase>
                        <goals>
                            <goal>integration-test</goal>
                        </goals>
                        <configuration>
                            <includes>
                                <include>**/RestQueryTranslationTest*.java</include>
                                <include>**/io/confluent/ksql/rest/integration/**/*.java</include>
                            </includes>
                            <forkCount>${multi-threaded-testing.forkCount}</forkCount>
                            <reuseForks>false</reuseForks>
                            <parallel>classes</parallel>
                            <useUnlimitedThreads>true</useUnlimitedThreads>
                            <forkedProcessTimeoutInSeconds>3600</forkedProcessTimeoutInSeconds>
                            <forkedProcessExitTimeoutInSeconds>180</forkedProcessExitTimeoutInSeconds>
                        </configuration>
                    </execution>
                </executions>
            </plugin>

            <plugin>
                <groupId>org.codehaus.mojo</groupId>
                <artifactId>exec-maven-plugin</artifactId>
                <executions>
                    <execution>
                        <goals>
                            <goal>java</goal>
                        </goals>
                    </execution>
                </executions>
            </plugin>

            <plugin>
                <groupId>com.github.spotbugs</groupId>
                <artifactId>spotbugs-maven-plugin</artifactId>
                <version>${spotbugs.maven.plugin.version}</version>
                <configuration>
                    <xmlOutput>true</xmlOutput>
                    <excludeFilterFile>${project.basedir}/../findbugs/findbugs-exclude.xml</excludeFilterFile>
                    <effort>Max</effort>
                    <threshold>Max</threshold>
                    <failOnError>true</failOnError>
                    <includeTests>true</includeTests>
                </configuration>
                <executions>
                    <!--
                    Ensures that FindBugs inspects source code when project is compiled.
                -->
                    <execution>
                        <id>analyze-compile</id>
                        <phase>compile</phase>
                        <goals>
                            <goal>check</goal>
                        </goals>
                    </execution>
                </executions>
            </plugin>

            <plugin>
                <groupId>pl.project13.maven</groupId>
                <artifactId>git-commit-id-plugin</artifactId>
                <version>${git-commit-id-plugin.version}</version>
                <executions>
                    <execution>
                        <goals>
                            <goal>revision</goal>
                        </goals>
                    </execution>
                </executions>
                <configuration>
                    <dotGitDirectory>${project.basedir}/.git</dotGitDirectory>
                    <generateGitPropertiesFile>true</generateGitPropertiesFile>
                    <generateGitPropertiesFilename>${project.build.outputDirectory}/git.properties</generateGitPropertiesFilename>
                    <includeOnlyProperties>
                        <includeOnlyProperty>git.commit.id</includeOnlyProperty>
                    </includeOnlyProperties>
                </configuration>
            </plugin>
            <plugin>
                <groupId>org.pitest</groupId>
                <artifactId>pitest-maven</artifactId>
                <version>1.6.4</version>
                <configuration>
                    <threads>8</threads>
                    <targetClasses>
                        <param>io.confluent.ksql.*</param>
                    </targetClasses>
                    <excludedClasses>
                        <param>io.confluent.ksql.engine.StubInsertValuesExecutor</param>
                        <param>io.confluent.ksql.test.*</param>
                    </excludedClasses>
                    <excludedTestClasses>
                        <param>io.confluent.ksql.rest.app.ImmutabilityTest</param>
                        <param>io.confluent.ksql.rest.integration.*</param>
                        <param>io.confluent.ksql.rest.server.resources.*ResourceTest</param>
                        <param>io.confluent.ksql.*.Immutability*</param>
                        <param>io.confluent.ksql.*.ImmutableTester*</param>
                        <param>io.confluent.ksql.schema.ksql.types.SqlTypesTest</param>
                        <param>io.confluent.ksql.schema.ksql.PhysicalSchemaTest</param>
                        <param>io.confluent.ksql.rest.entity.KsqlRequestTest</param>
                        <param>io.confluent.ksql.execution.plan.ExecutionStepTest</param>
                        <param>io.confluent.ksql.metastore.model.MetaStoreModelTest</param>
                        <param>io.confluent.ksql.test.*</param>
                        <param>io.confluent.ksql.rocksdb.KsqlBoundedMemoryRocksDBConfigSetterTest</param>
                    </excludedTestClasses>
                </configuration>
            </plugin>
        </plugins>
    </build>
    <reporting>
        <plugins>

        </plugins>
    </reporting>
</project><|MERGE_RESOLUTION|>--- conflicted
+++ resolved
@@ -149,16 +149,11 @@
              for the netty version we bump to (ie, corresponding git tag),
              to find the correct `tcnative` version. -->
         <netty.version>4.1.118.Final</netty.version>
-<<<<<<< HEAD
         <netty-codec-http2-version>4.1.124.Final</netty-codec-http2-version>
-        <jersey-common>2.34</jersey-common>
-=======
-        <netty-codec-http2-version>4.1.118.Final</netty-codec-http2-version>
         <!-- Override jackson version so that shading doesn't fail -->
         <jackson.version>2.14.2</jackson.version>
         <jersey-common>2.39.1</jersey-common>
         <multi-threaded-testing.forkCount>3</multi-threaded-testing.forkCount>
->>>>>>> 7026566b
     </properties>
 
     <dependencyManagement>
