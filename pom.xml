<?xml version="1.0" encoding="UTF-8"?>
<!--
  ~ Copyright 2018 Confluent Inc.
  ~
  ~ Licensed under the Confluent Community License (the "License"); you may not use
  ~ this file except in compliance with the License.  You may obtain a copy of the
  ~ License at
  ~
  ~ http://www.confluent.io/confluent-community-license
  ~
  ~ Unless required by applicable law or agreed to in writing, software
  ~ distributed under the License is distributed on an "AS IS" BASIS, WITHOUT
  ~ WARRANTIES OF ANY KIND, either express or implied.  See the License for the
  ~ specific language governing permissions and limitations under the License.
  -->

<project xmlns="http://maven.apache.org/POM/4.0.0"
         xmlns:xsi="http://www.w3.org/2001/XMLSchema-instance"
         xsi:schemaLocation="http://maven.apache.org/POM/4.0.0 http://maven.apache.org/xsd/maven-4.0.0.xsd">
    <modelVersion>4.0.0</modelVersion>

    <scm>
        <connection>scm:git:git://github.com/confluentinc/ksql.git</connection>
        <developerConnection>scm:git:git@github.com:confluentinc/ksql.git</developerConnection>
        <url>https://github.com/confluentinc/ksql</url>
        <tag>HEAD</tag>
    </scm>
  
    <parent>
        <groupId>io.confluent</groupId>
        <artifactId>common</artifactId>
<<<<<<< HEAD
        <version>7.6.0-810</version>
=======
        <version>7.6.0-822</version>
>>>>>>> 9b9c3ebe
    </parent>

    <groupId>io.confluent.ksql</groupId>
    <artifactId>ksqldb-parent</artifactId>
    <packaging>pom</packaging>
    <name>ksqldb-parent</name>
    <version>7.6.0-0</version>

    <licenses>
        <license>
            <name>Confluent Community License</name>
            <url>http://www.confluent.io/confluent-community-license</url>
            <distribution>repo</distribution>
        </license>
    </licenses>

    <modules>
        <module>ksqldb-udf</module>
        <module>ksqldb-common</module>
        <module>ksqldb-udf-quickstart</module>
        <module>ksqldb-serde</module>
        <module>ksqldb-metastore</module>
        <module>ksqldb-execution</module>
        <module>ksqldb-parser</module>
        <module>ksqldb-streams</module>
        <module>ksqldb-engine</module>
        <module>ksqldb-tools</module>
        <module>ksqldb-cli</module>
        <module>ksqldb-examples</module>
        <module>ksqldb-rest-model</module>
        <module>ksqldb-rest-client</module>
        <module>ksqldb-rest-app</module>
        <module>ksqldb-version-metrics-client</module>
        <module>ksqldb-console-scripts</module>
        <module>ksqldb-etc</module>
        <module>ksqldb-package</module>
        <module>ksqldb-test-util</module>
        <module>ksqldb-benchmark</module>
        <module>ksqldb-functional-tests</module>
        <module>ksqldb-rocksdb-config-setter</module>
        <module>ksqldb-docker</module>
        <module>ksqldb-api-reactive-streams-tck</module>
        <module>ksqldb-api-client</module>
        <module>ksqldb-engine-common</module>
        <module>ksqldb-testing-tool</module>
    </modules>

    <repositories>
        <repository>
            <id>confluent</id>
            <url>https://packages.confluent.io/maven/</url>
        </repository>
        <repository>
            <id>confluent-snapshots</id>
            <url>https://s3-us-west-2.amazonaws.com/confluent-snapshots/</url>
        </repository>
    </repositories>

    <pluginRepositories>
        <pluginRepository>
            <id>confluent</id>
            <url>https://packages.confluent.io/maven/</url>
        </pluginRepository>
        <pluginRepository>
            <id>confluent-snapshots</id>
            <url>https://s3-us-west-2.amazonaws.com/confluent-snapshots/</url>
            <snapshots>
                <enabled>true</enabled>
            </snapshots>
        </pluginRepository>
    </pluginRepositories>

    <properties>
        <apache.directory.server.version>2.0.0-M22</apache.directory.server.version>
        <apache.directory.api.version>1.0.0-M33</apache.directory.api.version>
        <apache.httpcomponents.version>5.0.3</apache.httpcomponents.version>
        <confluent.maven.repo>https://packages.confluent.io/maven/</confluent.maven.repo>
        <exec-maven-plugin.version>1.2.1</exec-maven-plugin.version>
        <podam.version>6.0.2.RELEASE</podam.version>
        <airlift.version>0.29</airlift.version>
        <airline.version>2.6.0</airline.version>
        <antlr.version>4.9.2</antlr.version>
        <commons-text.version>1.10.0</commons-text.version>
        <csv.version>1.4</csv.version>
        <commons.compress.version>1.21</commons.compress.version>
        <lang3.version>3.5</lang3.version>
        <retrying.version>2.0.0</retrying.version>
        <inject.version>1</inject.version>
        <janino.version>3.0.7</janino.version>
        <javax-validation.version>2.0.1.Final</javax-validation.version>
        <jline.version>3.13.1</jline.version>
        <jna.version>4.4.0</jna.version>
        <jsr305.version>3.0.2</jsr305.version>
        <maven.plugins.version>3.0.0-M1</maven.plugins.version>
        <really.executable.jar.version>1.5.0</really.executable.jar.version>
        <generext.version>1.0.2</generext.version>
        <avro.random.generator.version>0.2.2</avro.random.generator.version>
        <apache.curator.version>5.2.0</apache.curator.version>
        <wiremock.version>2.24.0</wiremock.version>
        <clearspring-analytics.version>2.9.5</clearspring-analytics.version>
        <icu.version>67.1</icu.version>
        <vertx.version>4.4.6</vertx.version>
        <reactive-streams.version>1.0.3</reactive-streams.version>
        <skip.docker.build>true</skip.docker.build>
        <skip.docker.test>true</skip.docker.test>
        <!-- Temporarily disabling this because it is causing failures in packaging but not CI builds. -->
        <!-- <compile.warnings-flag>-Werror</compile.warnings-flag> -->
        <!-- Only used to provide login module implementation for tests -->
        <jetty.version>9.4.53.v20231009</jetty.version>
        <git-commit-id-plugin.version>4.9.10</git-commit-id-plugin.version>
        <apache.io.version>2.7</apache.io.version>
        <io.confluent.ksql.version>7.6.0-0</io.confluent.ksql.version>
        <io.confluent.schema-registry.version>${confluent.version.range}</io.confluent.schema-registry.version>
        <netty-tcnative-version>2.0.61.Final</netty-tcnative-version>
        <!-- We normally get this from common, but Vertx is built against this -->
        <!-- Note: `netty` depends on `tcnative` and if we bump `netty`
             we might need to bump `tcnative`, too.
             Please check top level `pom.xml` at https://github.com/netty/netty
             for the netty version we bump to (ie, corresponding git tag),
             to find the correct `tcnative` version. -->
        <netty.version>4.1.100.Final</netty.version>
        <netty-codec-http2-version>4.1.100.Final</netty-codec-http2-version>
        <jersey-common>2.39.1</jersey-common>
        <multi-threaded-testing.forkCount>3</multi-threaded-testing.forkCount>
        <kafka.version>${ce.kafka.version}</kafka.version>
    </properties>

    <dependencyManagement>
        <dependencies>
            <!-- Cross-submodule dependencies -->
            <dependency>
                <groupId>org.apache.kafka</groupId>
                <artifactId>kafka_${kafka.scala.version}</artifactId>
                <version>${kafka.version}</version>
                <exclusions>
                    <exclusion>
                        <groupId>org.slf4j</groupId>
                        <artifactId>slf4j-log4j12</artifactId>
                    </exclusion>
                </exclusions>
            </dependency>
            <dependency>
                <groupId>org.apache.zookeeper</groupId>
                <artifactId>zookeeper</artifactId>
                <version>${zookeeper.version}</version>
                <exclusions>
                    <exclusion>
                        <groupId>ch.qos.logback</groupId>
                        <artifactId>logback-core</artifactId>
                    </exclusion>
                    <exclusion>
                        <groupId>ch.qos.logback</groupId>
                        <artifactId>logback-classic</artifactId>
                    </exclusion>
                </exclusions>
            </dependency>

            <dependency>
                <groupId>org.apache.kafka</groupId>
                <artifactId>kafka-streams</artifactId>
                <version>${kafka.version}</version>
            </dependency>
            <dependency>
                <groupId>org.apache.kafka</groupId>
                <artifactId>kafka-clients</artifactId>
                <version>${kafka.version}</version>
                <exclusions>
                    <exclusion>
                        <groupId>org.slf4j</groupId>
                        <artifactId>slf4j-log4j12</artifactId>
                    </exclusion>
                </exclusions>
            </dependency>
            <dependency>
                <groupId>org.apache.kafka</groupId>
                <artifactId>connect-api</artifactId>
                <version>${kafka.version}</version>
            </dependency>
            <dependency>
                <groupId>org.apache.kafka</groupId>
                <artifactId>connect-runtime</artifactId>
                <version>${kafka.version}</version>
            </dependency>
            <dependency>
                <groupId>org.apache.kafka</groupId>
                <artifactId>connect-json</artifactId>
                <version>${kafka.version}</version>
            </dependency>
            <dependency>
                <groupId>org.apache.kafka</groupId>
                <artifactId>connect-file</artifactId>
                <version>${kafka.version}</version>
            </dependency>
            <dependency>
                <groupId>org.apache.kafka</groupId>
                <artifactId>kafka-streams-test-utils</artifactId>
                <version>${kafka.version}</version>
            </dependency>

            <!-- Kafka's SSL utilities are used in tests. -->
            <dependency>
                <groupId>org.apache.kafka</groupId>
                <artifactId>kafka_${kafka.scala.version}</artifactId>
                <version>${kafka.version}</version>
                <classifier>test</classifier>
                <scope>test</scope>
                <exclusions>
                    <exclusion>
                        <groupId>org.slf4j</groupId>
                        <artifactId>slf4j-log4j12</artifactId>
                    </exclusion>
                </exclusions>
            </dependency>
            <dependency>
                <groupId>org.apache.kafka</groupId>
                <artifactId>kafka-clients</artifactId>
                <version>${kafka.version}</version>
                <classifier>test</classifier>
                <scope>test</scope>
                <exclusions>
                    <exclusion>
                        <groupId>org.slf4j</groupId>
                        <artifactId>slf4j-log4j12</artifactId>
                    </exclusion>
                </exclusions>
            </dependency>
            <dependency>
                <groupId>org.apache.kafka</groupId>
                <artifactId>kafka-server-common</artifactId>
                <version>${kafka.version}</version>
                <classifier>test</classifier>
                <scope>compile</scope>
            </dependency>

            <dependency>
                <groupId>io.confluent</groupId>
                <artifactId>ce-sbk_${kafka.scala.version}</artifactId>
                <version>${kafka.version}</version>
                <scope>compile</scope>
            </dependency>

            <dependency>
                <groupId>io.confluent.ksql</groupId>
                <artifactId>ksqldb-common</artifactId>
                <version>${io.confluent.ksql.version}</version>
            </dependency>

            <dependency>
                <groupId>io.confluent.ksql</groupId>
                <artifactId>ksqldb-engine-common</artifactId>
                <version>${io.confluent.ksql.version}</version>
            </dependency>

            <dependency>
                <groupId>io.confluent.ksql</groupId>
                <artifactId>ksqldb-udf</artifactId>
                <version>${io.confluent.ksql.version}</version>
            </dependency>

            <dependency>
                <groupId>io.confluent.ksql</groupId>
                <artifactId>ksqldb-serde</artifactId>
                <version>${io.confluent.ksql.version}</version>
            </dependency>

            <dependency>
                <groupId>io.confluent.ksql</groupId>
                <artifactId>ksqldb-metastore</artifactId>
                <version>${io.confluent.ksql.version}</version>
            </dependency>

            <dependency>
                <groupId>io.confluent.ksql</groupId>
                <artifactId>ksqldb-cli</artifactId>
                <version>${io.confluent.ksql.version}</version>
            </dependency>

            <dependency>
                <groupId>io.confluent.ksql</groupId>
                <artifactId>ksqldb-engine</artifactId>
                <version>${io.confluent.ksql.version}</version>
            </dependency>

            <dependency>
                <groupId>io.confluent.ksql</groupId>
                <artifactId>ksqldb-execution</artifactId>
                <version>${io.confluent.ksql.version}</version>
            </dependency>

            <dependency>
                <groupId>io.confluent.ksql</groupId>
                <artifactId>ksqldb-parser</artifactId>
                <version>${io.confluent.ksql.version}</version>
            </dependency>

            <dependency>
                <groupId>io.confluent.ksql</groupId>
                <artifactId>ksqldb-streams</artifactId>
                <version>${io.confluent.ksql.version}</version>
            </dependency>

            <dependency>
                <groupId>io.confluent.ksql</groupId>
                <artifactId>ksqldb-examples</artifactId>
                <version>${io.confluent.ksql.version}</version>
            </dependency>

            <dependency>
                <groupId>io.confluent.ksql</groupId>
                <artifactId>ksqldb-rest-model</artifactId>
                <version>${io.confluent.ksql.version}</version>
            </dependency>

            <dependency>
                <groupId>io.confluent.ksql</groupId>
                <artifactId>ksqldb-rest-client</artifactId>
                <version>${io.confluent.ksql.version}</version>
            </dependency>

            <dependency>
                <groupId>io.confluent.ksql</groupId>
                <artifactId>ksqldb-rest-app</artifactId>
                <version>${io.confluent.ksql.version}</version>
            </dependency>

            <dependency>
                <groupId>io.confluent.ksql</groupId>
                <artifactId>ksqldb-functional-tests</artifactId>
                <version>${io.confluent.ksql.version}</version>
            </dependency>

            <dependency>
                <groupId>io.confluent.ksql</groupId>
                <artifactId>ksqldb-version-metrics-client</artifactId>
                <version>${io.confluent.ksql.version}</version>
            </dependency>

            <dependency>
                <groupId>io.confluent.ksql</groupId>
                <artifactId>package-ksql</artifactId>
                <version>${io.confluent.ksql.version}</version>
            </dependency>

            <dependency>
                <groupId>io.confluent.ksql</groupId>
                <artifactId>ksqldb-api-reactive-streams-tck</artifactId>
                <version>${io.confluent.ksql.version}</version>
            </dependency>

            <dependency>
                <groupId>io.confluent.ksql</groupId>
                <artifactId>ksqldb-api-client</artifactId>
                <version>${io.confluent.ksql.version}</version>
            </dependency>
            <!-- End cross-submodule dependencies -->

            <!-- Confluent dependencies -->
            <dependency>
                <groupId>io.confluent</groupId>
                <artifactId>kafka-connect-avro-converter</artifactId>
                <version>${io.confluent.schema-registry.version}</version>
            </dependency>

            <dependency>
                <groupId>io.confluent</groupId>
                <artifactId>kafka-json-serializer</artifactId>
                <version>${io.confluent.schema-registry.version}</version>
            </dependency>

            <dependency>
                <groupId>io.confluent</groupId>
                <artifactId>kafka-avro-serializer</artifactId>
                <version>${io.confluent.schema-registry.version}</version>
            </dependency>

            <dependency>
                <groupId>io.confluent</groupId>
                <artifactId>kafka-schema-registry-client</artifactId>
                <version>${io.confluent.schema-registry.version}</version>
            </dependency>

            <dependency>
                <groupId>org.apache.kafka</groupId>
                <artifactId>kafka-log4j-appender</artifactId>
                <version>${kafka.version}</version>
            </dependency>

            <dependency>
                <groupId>io.confluent</groupId>
                <artifactId>common-utils</artifactId>
                <version>${io.confluent.common.version}</version>
            </dependency>

            <dependency>
                <groupId>io.confluent</groupId>
                <artifactId>common-docker</artifactId>
                <version>${io.confluent.common-docker.version}</version>
            </dependency>

            <dependency>
                <groupId>io.confluent</groupId>
                <artifactId>kafka-json-schema-provider</artifactId>
                <version>${io.confluent.schema-registry.version}</version>
            </dependency>

            <dependency>
                <groupId>io.confluent</groupId>
                <artifactId>kafka-protobuf-provider</artifactId>
                <version>${io.confluent.schema-registry.version}</version>
            </dependency>

            <dependency>
                <groupId>io.confluent</groupId>
                <artifactId>kafka-connect-json-schema-converter</artifactId>
                <version>${io.confluent.schema-registry.version}</version>
            </dependency>

            <dependency>
                <groupId>io.confluent</groupId>
                <artifactId>kafka-connect-protobuf-converter</artifactId>
                <version>${io.confluent.schema-registry.version}</version>
            </dependency>

            <dependency>
                <groupId>io.confluent</groupId>
                <artifactId>broker-plugins</artifactId>
                <version>${kafka.version}</version>
            </dependency>

            <!-- End Confluent dependencies -->

            <dependency>
                <groupId>com.github.rvesse</groupId>
                <artifactId>airline</artifactId>
                <version>${airline.version}</version>
            </dependency>

            <dependency>
                <groupId>com.google.code.findbugs</groupId>
                <artifactId>jsr305</artifactId>
                <version>${jsr305.version}</version>
            </dependency>

            <dependency>
                <groupId>com.google.guava</groupId>
                <artifactId>guava</artifactId>
                <version>${guava.version}</version>
            </dependency>

            <dependency>
                <groupId>com.google.protobuf</groupId>
                <artifactId>protobuf-java</artifactId>
                <version>${protobuf.version}</version>
            </dependency>

            <dependency>
                <groupId>com.google.protobuf</groupId>
                <artifactId>protobuf-java-util</artifactId>
                <version>${protobuf.version}</version>
            </dependency>

            <dependency>
                <groupId>com.github.rholder</groupId>
                <artifactId>guava-retrying</artifactId>
                <version>${retrying.version}</version>
                <exclusions>
                    <exclusion>
                        <groupId>com.google.guava</groupId>
                        <artifactId>guava</artifactId>
                    </exclusion>
                </exclusions>
            </dependency>

            <dependency>
                <groupId>io.airlift</groupId>
                <artifactId>slice</artifactId>
                <version>${airlift.version}</version>
            </dependency>

            <dependency>
                <groupId>javax.inject</groupId>
                <artifactId>javax.inject</artifactId>
                <version>${inject.version}</version>
            </dependency>

            <dependency>
                <groupId>net.java.dev.jna</groupId>
                <artifactId>jna</artifactId>
                <version>${jna.version}</version>
            </dependency>

            <dependency>
                <groupId>org.antlr</groupId>
                <artifactId>antlr4-runtime</artifactId>
                <version>${antlr.version}</version>
            </dependency>

            <dependency>
                <groupId>org.apache.avro</groupId>
                <artifactId>avro</artifactId>
                <version>${avro.version}</version>
                <exclusions>
                    <exclusion>
                        <groupId>com.google.guava</groupId>
                        <artifactId>guava</artifactId>
                    </exclusion>
                </exclusions>
            </dependency>

            <dependency>
                <groupId>org.apache.commons</groupId>
                <artifactId>commons-csv</artifactId>
                <version>${csv.version}</version>
            </dependency>

            <dependency>
                <groupId>org.apache.commons</groupId>
                <artifactId>commons-compress</artifactId>
                <version>${commons.compress.version}</version>
            </dependency>

            <dependency>
                <groupId>org.apache.commons</groupId>
                <artifactId>commons-lang3</artifactId>
                <version>${lang3.version}</version>
            </dependency>

            <dependency>
                <groupId>commons-io</groupId>
                <artifactId>commons-io</artifactId>
                <version>${apache.io.version}</version>
            </dependency>

            <dependency>
                <groupId>org.apache.commons</groupId>
                <artifactId>commons-text</artifactId>
                <version>${commons-text.version}</version>
            </dependency>

            <dependency>
                <groupId>org.codehaus.janino</groupId>
                <artifactId>janino</artifactId>
                <version>${janino.version}</version>
            </dependency>

            <dependency>
                <groupId>org.jline</groupId>
                <artifactId>jline</artifactId>
                <version>${jline.version}</version>
            </dependency>

            <dependency>
                <groupId>javax.validation</groupId>
                <artifactId>validation-api</artifactId>
                <version>${javax-validation.version}</version>
            </dependency>

            <dependency>
                <groupId>com.clearspring.analytics</groupId>
                <artifactId>stream</artifactId>
                <version>${clearspring-analytics.version}</version>
            </dependency>

            <dependency>
                <groupId>com.ibm.icu</groupId>
                <artifactId>icu4j</artifactId>
                <version>${icu.version}</version>
            </dependency>

            <!-- We need to fix our Scala versions as otherwise our depdendencies bring in
            different versions via different routes
            https://github.com/confluentinc/common/pull/260 -->
            <dependency>
                <groupId>org.scala-lang</groupId>
                <artifactId>scala-library</artifactId>
                <version>${scala.version}</version>
            </dependency>

            <dependency>
                <groupId>org.scala-lang</groupId>
                <artifactId>scala-reflect</artifactId>
                <version>${scala.version}</version>
            </dependency>

            <!-- Explicitly override all netty artifacts to get the version we want. Doing netty-all
             doesn't seem to correctly override its individual dependencies, so all are enumerated
             here -->
            <dependency>
                <groupId>io.netty</groupId>
                <artifactId>netty-all</artifactId>
                <version>${netty.version}</version>
            </dependency>
            <dependency>
                <groupId>io.netty</groupId>
                <artifactId>netty-common</artifactId>
                <version>${netty.version}</version>
            </dependency>
            <dependency>
                <groupId>io.netty</groupId>
                <artifactId>netty-buffer</artifactId>
                <version>${netty.version}</version>
            </dependency>
            <dependency>
                <groupId>io.netty</groupId>
                <artifactId>netty-transport</artifactId>
                <version>${netty.version}</version>
            </dependency>
            <dependency>
                <groupId>io.netty</groupId>
                <artifactId>netty-handler</artifactId>
                <version>${netty.version}</version>
            </dependency>
            <dependency>
                <groupId>io.netty</groupId>
                <artifactId>netty-codec</artifactId>
                <version>${netty.version}</version>
            </dependency>
            <dependency>
                <groupId>io.netty</groupId>
                <artifactId>netty-handler-proxy</artifactId>
                <version>${netty.version}</version>
            </dependency>
            <dependency>
                <groupId>io.netty</groupId>
                <artifactId>netty-codec-socks</artifactId>
                <version>${netty.version}</version>
            </dependency>
            <dependency>
                <groupId>io.netty</groupId>
                <artifactId>netty-codec-http</artifactId>
                <version>${netty.version}</version>
            </dependency>
            <dependency>
                <groupId>io.netty</groupId>
                <artifactId>netty-codec-http2</artifactId>
                <version>${netty-codec-http2-version}</version>
            </dependency>
            <dependency>
                <groupId>io.netty</groupId>
                <artifactId>netty-resolver</artifactId>
                <version>${netty.version}</version>
            </dependency>
            <dependency>
                <groupId>io.netty</groupId>
                <artifactId>netty-resolver-dns</artifactId>
                <version>${netty.version}</version>
            </dependency>
            <dependency>
                <groupId>io.netty</groupId>
                <artifactId>netty-codec-dns</artifactId>
                <version>${netty.version}</version>
            </dependency>
            <dependency>
                <groupId>io.netty</groupId>
                <artifactId>netty-transport-native-kqueue</artifactId>
                <version>${netty.version}</version>
            </dependency>
            <dependency>
                <groupId>io.netty</groupId>
                <artifactId>netty-transport-native-epoll</artifactId>
                <version>${netty.version}</version>
            </dependency>
            <dependency>
                <groupId>io.netty</groupId>
                <artifactId>netty-transport-native-unix-common</artifactId>
                <version>${netty.version}</version>
            </dependency>
            <dependency>
                <groupId>io.netty</groupId>
                <artifactId>netty-tcnative-boringssl-static</artifactId>
                <version>${netty-tcnative-version}</version>
            </dependency>
            <dependency>
                <groupId>org.glassfish.jersey.core</groupId>
                <artifactId>jersey-common</artifactId>
                <version>${jersey-common}</version>
            </dependency>

            <!-- Required for running tests -->
            <dependency>
                <groupId>junit</groupId>
                <artifactId>junit</artifactId>
                <version>${junit.version}</version>
                <scope>test</scope>
                <exclusions>
                    <exclusion>
                        <groupId>org.hamcrest</groupId>
                        <artifactId>hamcrest-core</artifactId>
                    </exclusion>
                </exclusions>
            </dependency>

            <dependency>
                <groupId>com.google.guava</groupId>
                <artifactId>guava-testlib</artifactId>
                <version>${guava.version}</version>
                <scope>test</scope>
            </dependency>

            <dependency>
                <groupId>com.github.tomakehurst</groupId>
                <artifactId>wiremock-jre8</artifactId>
                <version>${wiremock.version}</version>
                <scope>test</scope>
            </dependency>
        </dependencies>
    </dependencyManagement>

    <dependencies>

        <dependency>
            <groupId>org.slf4j</groupId>
            <artifactId>slf4j-reload4j</artifactId>
        </dependency>

        <dependency>
            <groupId>io.confluent</groupId>
            <artifactId>logredactor</artifactId>
        </dependency>
            <dependency>
                <groupId>io.confluent</groupId>
                <artifactId>broker-plugins</artifactId>
            </dependency>
    </dependencies>

    <build>
        <pluginManagement>
            <plugins>
                <plugin>
                    <artifactId>maven-assembly-plugin</artifactId>
                    <configuration>
                        <tarLongFileMode>posix</tarLongFileMode>
                    </configuration>
                </plugin>
                <plugin>
                    <groupId>org.codehaus.mojo</groupId>
                    <artifactId>exec-maven-plugin</artifactId>
                    <version>${exec-maven-plugin.version}</version>
                </plugin>
            </plugins>
        </pluginManagement>

        <plugins>
            <plugin>
                <groupId>org.apache.maven.plugins</groupId>
                <artifactId>maven-compiler-plugin</artifactId>
                <configuration>
                    <showWarnings>true</showWarnings>
                    <showDeprecation>true</showDeprecation>
                    <compilerVersion>1.8</compilerVersion>
                    <source>1.8</source>
                    <target>1.8</target>
                    <compilerArgs>
                        <arg>-Xlint:all,-serial,-options,-path</arg>
                        <arg>-parameters</arg>
                        <arg>${compile.warnings-flag}</arg>
                    </compilerArgs>
                </configuration>
            </plugin>

            <plugin>
                <groupId>org.apache.maven.plugins</groupId>
                <artifactId>maven-checkstyle-plugin</artifactId>
                <configuration>
                    <propertiesLocation>checkstyle/checkstyle.properties</propertiesLocation>
                    <suppressionsLocation>checkstyle/suppressions.xml</suppressionsLocation>
                </configuration>
            </plugin>

            <plugin>
                <groupId>org.apache.maven.plugins</groupId>
                <artifactId>maven-surefire-plugin</artifactId>
                <configuration>
                    <rerunFailingTestsCount>3</rerunFailingTestsCount>
                    <systemPropertyVariables>
                        <log4j.configuration>file:${project.basedir}/../ksqldb-test-util/src/main/resources/log4j.properties</log4j.configuration>
                    </systemPropertyVariables>
                    <argLine>-verbose:gc -Xloggc:"${project.build.directory}/gc.log"</argLine>
                    <argLine>-Duser.timezone=UTC -Xmx1g -Xms1g -XX:MaxPermSize=256m</argLine>
                </configuration>
                <version>3.2.5</version>
            </plugin>
            <plugin>
                <groupId>org.apache.maven.plugins</groupId>
                <artifactId>maven-failsafe-plugin</artifactId>
                <configuration>
                    <!-- we haven't yet fully migrated to JDK9 Jigsaw, but when compiling
                    with JDKs that are >9 failsafe fails with many NoClassDefFoundErrors
                    unless we disable this flag.

                    You can also see (https://issues.apache.org/jira/browse/SUREFIRE-1809)
                    for more details -->
                    <useModulePath>false</useModulePath>
                </configuration>
                <executions>
                    <execution>
                        <id>integration-test</id>
                        <configuration>
                            <excludes>
                                <exclude>**/RestQueryTranslationTest*.java</exclude>
                                <exclude>**/io/confluent/ksql/rest/integration/**/*.java</exclude>
                            </excludes>
                        </configuration>
                    </execution>
                    <execution>
                        <id>multi-threaded-testing</id>
                        <phase>integration-test</phase>
                        <goals>
                            <goal>integration-test</goal>
                        </goals>
                        <configuration>
                            <includes>
                                <include>**/RestQueryTranslationTest*.java</include>
                                <include>**/io/confluent/ksql/rest/integration/**/*.java</include>
                            </includes>
                            <forkCount>${multi-threaded-testing.forkCount}</forkCount>
                            <reuseForks>false</reuseForks>
                            <parallel>classes</parallel>
                            <useUnlimitedThreads>true</useUnlimitedThreads>
                            <forkedProcessTimeoutInSeconds>3600</forkedProcessTimeoutInSeconds>
                            <forkedProcessExitTimeoutInSeconds>180</forkedProcessExitTimeoutInSeconds>
                        </configuration>
                    </execution>
                </executions>
            </plugin>

            <plugin>
                <groupId>org.codehaus.mojo</groupId>
                <artifactId>exec-maven-plugin</artifactId>
                <executions>
                    <execution>
                        <goals>
                            <goal>java</goal>
                        </goals>
                    </execution>
                </executions>
            </plugin>

            <plugin>
                <groupId>com.github.spotbugs</groupId>
                <artifactId>spotbugs-maven-plugin</artifactId>
                <version>${spotbugs.maven.plugin.version}</version>
                <configuration>
                    <xmlOutput>true</xmlOutput>
                    <excludeFilterFile>${project.basedir}/../findbugs/findbugs-exclude.xml</excludeFilterFile>
                    <effort>Max</effort>
                    <threshold>Max</threshold>
                    <failOnError>true</failOnError>
                    <includeTests>true</includeTests>
                </configuration>
                <executions>
                    <!--
                    Ensures that FindBugs inspects source code when project is compiled.
                -->
                    <execution>
                        <id>analyze-compile</id>
                        <phase>compile</phase>
                        <goals>
                            <goal>check</goal>
                        </goals>
                    </execution>
                </executions>
            </plugin>

            <plugin>
                <groupId>pl.project13.maven</groupId>
                <artifactId>git-commit-id-plugin</artifactId>
                <version>${git-commit-id-plugin.version}</version>
                <executions>
                    <execution>
                        <goals>
                            <goal>revision</goal>
                        </goals>
                    </execution>
                </executions>
                <configuration>
                    <dotGitDirectory>${project.basedir}/.git</dotGitDirectory>
                    <generateGitPropertiesFile>true</generateGitPropertiesFile>
                    <generateGitPropertiesFilename>${project.build.outputDirectory}/git.properties</generateGitPropertiesFilename>
                </configuration>
            </plugin>
            <plugin>
                <groupId>org.pitest</groupId>
                <artifactId>pitest-maven</artifactId>
                <version>1.6.4</version>
                <configuration>
                    <threads>8</threads>
                    <targetClasses>
                        <param>io.confluent.ksql.*</param>
                    </targetClasses>
                    <excludedClasses>
                        <param>io.confluent.ksql.engine.StubInsertValuesExecutor</param>
                        <param>io.confluent.ksql.test.*</param>
                    </excludedClasses>
                    <excludedTestClasses>
                        <param>io.confluent.ksql.rest.app.ImmutabilityTest</param>
                        <param>io.confluent.ksql.rest.integration.*</param>
                        <param>io.confluent.ksql.rest.server.resources.*ResourceTest</param>
                        <param>io.confluent.ksql.*.Immutability*</param>
                        <param>io.confluent.ksql.*.ImmutableTester*</param>
                        <param>io.confluent.ksql.schema.ksql.types.SqlTypesTest</param>
                        <param>io.confluent.ksql.schema.ksql.PhysicalSchemaTest</param>
                        <param>io.confluent.ksql.rest.entity.KsqlRequestTest</param>
                        <param>io.confluent.ksql.execution.plan.ExecutionStepTest</param>
                        <param>io.confluent.ksql.metastore.model.MetaStoreModelTest</param>
                        <param>io.confluent.ksql.test.*</param>
                        <param>io.confluent.ksql.rocksdb.KsqlBoundedMemoryRocksDBConfigSetterTest</param>
                    </excludedTestClasses>
                </configuration>
            </plugin>
        </plugins>
    </build>
    <reporting>
        <plugins>

        </plugins>
    </reporting>
</project><|MERGE_RESOLUTION|>--- conflicted
+++ resolved
@@ -29,11 +29,7 @@
     <parent>
         <groupId>io.confluent</groupId>
         <artifactId>common</artifactId>
-<<<<<<< HEAD
-        <version>7.6.0-810</version>
-=======
         <version>7.6.0-822</version>
->>>>>>> 9b9c3ebe
     </parent>
 
     <groupId>io.confluent.ksql</groupId>
