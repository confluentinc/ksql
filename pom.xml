--- conflicted
+++ resolved
@@ -149,13 +149,7 @@
              for the netty version we bump to (ie, corresponding git tag),
              to find the correct `tcnative` version. -->
         <netty.version>4.1.118.Final</netty.version>
-<<<<<<< HEAD
-        <netty-codec-http2-version>4.1.124.Final</netty-codec-http2-version>
-        <!-- Override jackson version so that shading doesn't fail -->
-        <jackson.version>2.14.2</jackson.version>
-=======
         <netty-codec-http2-version>4.1.118.Final</netty-codec-http2-version>
->>>>>>> 41af3885
         <jersey-common>2.39.1</jersey-common>
         <multi-threaded-testing.forkCount>3</multi-threaded-testing.forkCount>
         <kafka.version>${ce.kafka.version}</kafka.version>
