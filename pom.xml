<?xml version="1.0" encoding="UTF-8"?>
<!--
  ~ Copyright 2018 Confluent Inc.
  ~
  ~ Licensed under the Confluent Community License (the "License"); you may not use
  ~ this file except in compliance with the License.  You may obtain a copy of the
  ~ License at
  ~
  ~ http://www.confluent.io/confluent-community-license
  ~
  ~ Unless required by applicable law or agreed to in writing, software
  ~ distributed under the License is distributed on an "AS IS" BASIS, WITHOUT
  ~ WARRANTIES OF ANY KIND, either express or implied.  See the License for the
  ~ specific language governing permissions and limitations under the License.
  -->

<project xmlns="http://maven.apache.org/POM/4.0.0"
         xmlns:xsi="http://www.w3.org/2001/XMLSchema-instance"
         xsi:schemaLocation="http://maven.apache.org/POM/4.0.0 http://maven.apache.org/xsd/maven-4.0.0.xsd">
    <modelVersion>4.0.0</modelVersion>

    <scm>
        <connection>scm:git:git://github.com/confluentinc/ksql.git</connection>
        <developerConnection>scm:git:git@github.com:confluentinc/ksql.git</developerConnection>
        <url>https://github.com/confluentinc/ksql</url>
        <tag>HEAD</tag>
    </scm>
  
    <parent>
        <groupId>io.confluent</groupId>
        <artifactId>common</artifactId>
        <version>[7.6.2-0, 7.6.3-0)</version>
    </parent>

    <groupId>io.confluent.ksql</groupId>
    <artifactId>ksqldb-parent</artifactId>
    <packaging>pom</packaging>
    <name>ksqldb-parent</name>
    <version>7.6.2-0</version>

    <licenses>
        <license>
            <name>Confluent Community License</name>
            <url>http://www.confluent.io/confluent-community-license</url>
            <distribution>repo</distribution>
        </license>
    </licenses>

    <modules>
        <module>ksqldb-udf</module>
        <module>ksqldb-common</module>
        <module>ksqldb-udf-quickstart</module>
        <module>ksqldb-serde</module>
        <module>ksqldb-metastore</module>
        <module>ksqldb-execution</module>
        <module>ksqldb-parser</module>
        <module>ksqldb-streams</module>
        <module>ksqldb-engine</module>
        <module>ksqldb-tools</module>
        <module>ksqldb-cli</module>
        <module>ksqldb-examples</module>
        <module>ksqldb-rest-model</module>
        <module>ksqldb-rest-client</module>
        <module>ksqldb-rest-app</module>
        <module>ksqldb-version-metrics-client</module>
        <module>ksqldb-console-scripts</module>
        <module>ksqldb-etc</module>
        <module>ksqldb-package</module>
        <module>ksqldb-test-util</module>
        <module>ksqldb-benchmark</module>
        <module>ksqldb-functional-tests</module>
        <module>ksqldb-rocksdb-config-setter</module>
        <module>ksqldb-docker</module>
        <module>ksqldb-api-reactive-streams-tck</module>
        <module>ksqldb-api-client</module>
        <module>ksqldb-engine-common</module>
        <module>ksqldb-testing-tool</module>
    </modules>

    <repositories>
        <repository>
            <id>confluent</id>
            <url>https://packages.confluent.io/maven/</url>
        </repository>
        <repository>
            <id>confluent-snapshots</id>
            <url>https://s3-us-west-2.amazonaws.com/confluent-snapshots/</url>
        </repository>
    </repositories>

    <pluginRepositories>
        <pluginRepository>
            <id>confluent</id>
            <url>https://packages.confluent.io/maven/</url>
        </pluginRepository>
        <pluginRepository>
            <id>confluent-snapshots</id>
            <url>https://s3-us-west-2.amazonaws.com/confluent-snapshots/</url>
            <snapshots>
                <enabled>true</enabled>
            </snapshots>
        </pluginRepository>
    </pluginRepositories>

    <properties>
        <apache.directory.server.version>2.0.0-M22</apache.directory.server.version>
        <apache.directory.api.version>1.0.0-M33</apache.directory.api.version>
        <apache.httpcomponents.version>5.0.3</apache.httpcomponents.version>
        <confluent.maven.repo>https://packages.confluent.io/maven/</confluent.maven.repo>
        <exec-maven-plugin.version>1.2.1</exec-maven-plugin.version>
        <podam.version>6.0.2.RELEASE</podam.version>
        <airlift.version>0.29</airlift.version>
        <airline.version>2.6.0</airline.version>
        <antlr.version>4.9.2</antlr.version>
        <commons-text.version>1.10.0</commons-text.version>
        <csv.version>1.4</csv.version>
        <commons.compress.version>1.26.0</commons.compress.version>
        <lang3.version>3.5</lang3.version>
        <retrying.version>2.0.0</retrying.version>
        <inject.version>1</inject.version>
        <janino.version>3.1.10</janino.version>
        <javax-validation.version>2.0.1.Final</javax-validation.version>
        <jline.version>3.13.1</jline.version>
        <jna.version>4.4.0</jna.version>
        <jsr305.version>3.0.2</jsr305.version>
        <maven.plugins.version>3.0.0-M1</maven.plugins.version>
        <really.executable.jar.version>1.5.0</really.executable.jar.version>
        <generext.version>1.0.2</generext.version>
        <avro.random.generator.version>0.2.2</avro.random.generator.version>
        <apache.curator.version>5.2.0</apache.curator.version>
        <wiremock.version>2.24.0</wiremock.version>
        <clearspring-analytics.version>2.9.5</clearspring-analytics.version>
        <icu.version>67.1</icu.version>
        <vertx.version>4.4.8</vertx.version>
        <reactive-streams.version>1.0.3</reactive-streams.version>
        <skip.docker.build>true</skip.docker.build>
        <skip.docker.test>true</skip.docker.test>
        <!-- Temporarily disabling this because it is causing failures in packaging but not CI builds. -->
        <!-- <compile.warnings-flag>-Werror</compile.warnings-flag> -->
        <!-- Only used to provide login module implementation for tests -->
        <jetty.version>9.4.53.v20231009</jetty.version>
        <git-commit-id-plugin.version>4.9.10</git-commit-id-plugin.version>
        <apache.io.version>2.11.0</apache.io.version>
        <io.confluent.ksql.version>7.6.2-0</io.confluent.ksql.version>
        <io.confluent.schema-registry.version>${confluent.version.range}</io.confluent.schema-registry.version>
        <netty-tcnative-version>2.0.65.Final</netty-tcnative-version>
        <!-- We normally get this from common, but Vertx is built against this -->
        <!-- Note: `netty` depends on `tcnative` and if we bump `netty`
             we might need to bump `tcnative`, too.
             Please check top level `pom.xml` at https://github.com/netty/netty
             for the netty version we bump to (ie, corresponding git tag),
             to find the correct `tcnative` version. -->
        <netty.version>4.1.108.Final</netty.version>
        <netty-codec-http2-version>4.1.108.Final</netty-codec-http2-version>
        <!-- Override jackson version so that shading doesn't fail -->
        <jackson.version>2.14.2</jackson.version>
        <jersey-common>2.39.1</jersey-common>
        <multi-threaded-testing.forkCount>3</multi-threaded-testing.forkCount>
        <kafka.version>${ce.kafka.version}</kafka.version>
    </properties>

    <dependencyManagement>
        <dependencies>
            <!-- Cross-submodule dependencies -->
            <dependency>
                <groupId>org.apache.kafka</groupId>
                <artifactId>kafka_${kafka.scala.version}</artifactId>
                <version>${kafka.version}</version>
                <exclusions>
                    <exclusion>
                        <groupId>org.slf4j</groupId>
                        <artifactId>slf4j-log4j12</artifactId>
                    </exclusion>
                </exclusions>
            </dependency>
            <dependency>
                <groupId>org.apache.zookeeper</groupId>
                <artifactId>zookeeper</artifactId>
                <version>${zookeeper.version}</version>
                <exclusions>
                    <exclusion>
                        <groupId>ch.qos.logback</groupId>
                        <artifactId>logback-core</artifactId>
                    </exclusion>
                    <exclusion>
                        <groupId>ch.qos.logback</groupId>
                        <artifactId>logback-classic</artifactId>
                    </exclusion>
                </exclusions>
            </dependency>

            <dependency>
                <groupId>org.apache.kafka</groupId>
                <artifactId>kafka-streams</artifactId>
                <version>${kafka.version}</version>
            </dependency>
            <dependency>
                <groupId>org.apache.kafka</groupId>
                <artifactId>kafka-clients</artifactId>
                <version>${kafka.version}</version>
                <exclusions>
                    <exclusion>
                        <groupId>org.slf4j</groupId>
                        <artifactId>slf4j-log4j12</artifactId>
                    </exclusion>
                </exclusions>
            </dependency>
            <dependency>
                <groupId>org.apache.kafka</groupId>
                <artifactId>connect-api</artifactId>
                <version>${kafka.version}</version>
            </dependency>
            <dependency>
                <groupId>org.apache.kafka</groupId>
                <artifactId>connect-runtime</artifactId>
                <version>${kafka.version}</version>
            </dependency>
            <dependency>
                <groupId>org.apache.kafka</groupId>
                <artifactId>connect-json</artifactId>
                <version>${kafka.version}</version>
            </dependency>
            <dependency>
                <groupId>org.apache.kafka</groupId>
                <artifactId>connect-file</artifactId>
                <version>${kafka.version}</version>
            </dependency>
            <dependency>
                <groupId>org.apache.kafka</groupId>
                <artifactId>kafka-streams-test-utils</artifactId>
                <version>${kafka.version}</version>
            </dependency>

            <!-- Kafka's SSL utilities are used in tests. -->
            <dependency>
                <groupId>org.apache.kafka</groupId>
                <artifactId>kafka_${kafka.scala.version}</artifactId>
                <version>${kafka.version}</version>
                <classifier>test</classifier>
                <scope>test</scope>
                <exclusions>
                    <exclusion>
                        <groupId>org.slf4j</groupId>
                        <artifactId>slf4j-log4j12</artifactId>
                    </exclusion>
                </exclusions>
            </dependency>
            <dependency>
                <groupId>org.apache.kafka</groupId>
                <artifactId>kafka-clients</artifactId>
                <version>${kafka.version}</version>
                <classifier>test</classifier>
                <scope>test</scope>
                <exclusions>
                    <exclusion>
                        <groupId>org.slf4j</groupId>
                        <artifactId>slf4j-log4j12</artifactId>
                    </exclusion>
                </exclusions>
            </dependency>
            <dependency>
                <groupId>org.apache.kafka</groupId>
                <artifactId>kafka-server-common</artifactId>
                <version>${kafka.version}</version>
                <classifier>test</classifier>
                <scope>compile</scope>
            </dependency>

            <dependency>
                <groupId>io.confluent</groupId>
                <artifactId>ce-sbk_${kafka.scala.version}</artifactId>
                <version>${kafka.version}</version>
                <scope>compile</scope>
            </dependency>

            <dependency>
                <groupId>io.confluent.ksql</groupId>
                <artifactId>ksqldb-common</artifactId>
                <version>${io.confluent.ksql.version}</version>
            </dependency>

            <dependency>
                <groupId>io.confluent.ksql</groupId>
                <artifactId>ksqldb-engine-common</artifactId>
                <version>${io.confluent.ksql.version}</version>
            </dependency>

            <dependency>
                <groupId>io.confluent.ksql</groupId>
                <artifactId>ksqldb-udf</artifactId>
                <version>${io.confluent.ksql.version}</version>
            </dependency>

            <dependency>
                <groupId>io.confluent.ksql</groupId>
                <artifactId>ksqldb-serde</artifactId>
                <version>${io.confluent.ksql.version}</version>
            </dependency>

            <dependency>
                <groupId>io.confluent.ksql</groupId>
                <artifactId>ksqldb-metastore</artifactId>
                <version>${io.confluent.ksql.version}</version>
            </dependency>

            <dependency>
                <groupId>io.confluent.ksql</groupId>
                <artifactId>ksqldb-cli</artifactId>
                <version>${io.confluent.ksql.version}</version>
            </dependency>

            <dependency>
                <groupId>io.confluent.ksql</groupId>
                <artifactId>ksqldb-engine</artifactId>
                <version>${io.confluent.ksql.version}</version>
            </dependency>

            <dependency>
                <groupId>io.confluent.ksql</groupId>
                <artifactId>ksqldb-execution</artifactId>
                <version>${io.confluent.ksql.version}</version>
            </dependency>

            <dependency>
                <groupId>io.confluent.ksql</groupId>
                <artifactId>ksqldb-parser</artifactId>
                <version>${io.confluent.ksql.version}</version>
            </dependency>

            <dependency>
                <groupId>io.confluent.ksql</groupId>
                <artifactId>ksqldb-streams</artifactId>
                <version>${io.confluent.ksql.version}</version>
            </dependency>

            <dependency>
                <groupId>io.confluent.ksql</groupId>
                <artifactId>ksqldb-examples</artifactId>
                <version>${io.confluent.ksql.version}</version>
            </dependency>

            <dependency>
                <groupId>io.confluent.ksql</groupId>
                <artifactId>ksqldb-rest-model</artifactId>
                <version>${io.confluent.ksql.version}</version>
            </dependency>

            <dependency>
                <groupId>io.confluent.ksql</groupId>
                <artifactId>ksqldb-rest-client</artifactId>
                <version>${io.confluent.ksql.version}</version>
            </dependency>

            <dependency>
                <groupId>io.confluent.ksql</groupId>
                <artifactId>ksqldb-rest-app</artifactId>
                <version>${io.confluent.ksql.version}</version>
            </dependency>

            <dependency>
                <groupId>io.confluent.ksql</groupId>
                <artifactId>ksqldb-functional-tests</artifactId>
                <version>${io.confluent.ksql.version}</version>
            </dependency>

            <dependency>
                <groupId>io.confluent.ksql</groupId>
                <artifactId>ksqldb-version-metrics-client</artifactId>
                <version>${io.confluent.ksql.version}</version>
            </dependency>

            <dependency>
                <groupId>io.confluent.ksql</groupId>
                <artifactId>package-ksql</artifactId>
                <version>${io.confluent.ksql.version}</version>
            </dependency>

            <dependency>
                <groupId>io.confluent.ksql</groupId>
                <artifactId>ksqldb-api-reactive-streams-tck</artifactId>
                <version>${io.confluent.ksql.version}</version>
            </dependency>

            <dependency>
                <groupId>io.confluent.ksql</groupId>
                <artifactId>ksqldb-api-client</artifactId>
                <version>${io.confluent.ksql.version}</version>
            </dependency>
            <!-- End cross-submodule dependencies -->

            <!-- Confluent dependencies -->
            <dependency>
                <groupId>io.confluent</groupId>
                <artifactId>kafka-connect-avro-converter</artifactId>
                <version>${io.confluent.schema-registry.version}</version>
            </dependency>

            <dependency>
                <groupId>io.confluent</groupId>
                <artifactId>kafka-json-serializer</artifactId>
                <version>${io.confluent.schema-registry.version}</version>
            </dependency>

            <dependency>
                <groupId>io.confluent</groupId>
                <artifactId>kafka-avro-serializer</artifactId>
                <version>${io.confluent.schema-registry.version}</version>
            </dependency>

            <dependency>
                <groupId>io.confluent</groupId>
                <artifactId>kafka-schema-registry-client</artifactId>
                <version>${io.confluent.schema-registry.version}</version>
            </dependency>

            <dependency>
                <groupId>org.apache.kafka</groupId>
                <artifactId>kafka-log4j-appender</artifactId>
                <version>${kafka.version}</version>
            </dependency>

            <dependency>
                <groupId>io.confluent</groupId>
                <artifactId>common-utils</artifactId>
                <version>${io.confluent.common.version}</version>
            </dependency>

            <dependency>
                <groupId>io.confluent</groupId>
                <artifactId>common-docker</artifactId>
                <version>${io.confluent.common-docker.version}</version>
            </dependency>

            <dependency>
                <groupId>io.confluent</groupId>
                <artifactId>kafka-json-schema-provider</artifactId>
                <version>${io.confluent.schema-registry.version}</version>
            </dependency>

            <dependency>
                <groupId>io.confluent</groupId>
                <artifactId>kafka-protobuf-provider</artifactId>
                <version>${io.confluent.schema-registry.version}</version>
            </dependency>

            <dependency>
                <groupId>io.confluent</groupId>
                <artifactId>kafka-connect-json-schema-converter</artifactId>
                <version>${io.confluent.schema-registry.version}</version>
            </dependency>

            <dependency>
                <groupId>io.confluent</groupId>
                <artifactId>kafka-connect-protobuf-converter</artifactId>
                <version>${io.confluent.schema-registry.version}</version>
            </dependency>

            <dependency>
                <groupId>io.confluent</groupId>
                <artifactId>broker-plugins</artifactId>
                <version>${kafka.version}</version>
            </dependency>

            <!-- End Confluent dependencies -->

            <dependency>
                <groupId>com.github.rvesse</groupId>
                <artifactId>airline</artifactId>
                <version>${airline.version}</version>
            </dependency>

            <dependency>
                <groupId>com.google.code.findbugs</groupId>
                <artifactId>jsr305</artifactId>
                <version>${jsr305.version}</version>
            </dependency>

            <dependency>
                <groupId>com.google.guava</groupId>
                <artifactId>guava</artifactId>
                <version>${guava.version}</version>
            </dependency>

            <dependency>
                <groupId>com.google.protobuf</groupId>
                <artifactId>protobuf-java</artifactId>
                <version>${protobuf.version}</version>
            </dependency>

            <dependency>
                <groupId>com.google.protobuf</groupId>
                <artifactId>protobuf-java-util</artifactId>
                <version>${protobuf.version}</version>
            </dependency>

            <dependency>
                <groupId>com.github.rholder</groupId>
                <artifactId>guava-retrying</artifactId>
                <version>${retrying.version}</version>
                <exclusions>
                    <exclusion>
                        <groupId>com.google.guava</groupId>
                        <artifactId>guava</artifactId>
                    </exclusion>
                </exclusions>
            </dependency>

            <dependency>
                <groupId>io.airlift</groupId>
                <artifactId>slice</artifactId>
                <version>${airlift.version}</version>
            </dependency>

            <dependency>
                <groupId>javax.inject</groupId>
                <artifactId>javax.inject</artifactId>
                <version>${inject.version}</version>
            </dependency>

            <dependency>
                <groupId>net.java.dev.jna</groupId>
                <artifactId>jna</artifactId>
                <version>${jna.version}</version>
            </dependency>

            <dependency>
                <groupId>org.antlr</groupId>
                <artifactId>antlr4-runtime</artifactId>
                <version>${antlr.version}</version>
            </dependency>

            <dependency>
                <groupId>org.apache.avro</groupId>
                <artifactId>avro</artifactId>
                <version>${avro.version}</version>
                <exclusions>
                    <exclusion>
                        <groupId>com.google.guava</groupId>
                        <artifactId>guava</artifactId>
                    </exclusion>
                </exclusions>
            </dependency>

            <dependency>
                <groupId>org.apache.commons</groupId>
                <artifactId>commons-csv</artifactId>
                <version>${csv.version}</version>
            </dependency>

            <dependency>
                <groupId>org.apache.commons</groupId>
                <artifactId>commons-compress</artifactId>
                <version>${commons.compress.version}</version>
            </dependency>

            <dependency>
                <groupId>org.apache.commons</groupId>
                <artifactId>commons-lang3</artifactId>
                <version>${lang3.version}</version>
            </dependency>

            <dependency>
                <groupId>commons-io</groupId>
                <artifactId>commons-io</artifactId>
                <version>${apache.io.version}</version>
            </dependency>

            <dependency>
                <groupId>org.apache.commons</groupId>
                <artifactId>commons-text</artifactId>
                <version>${commons-text.version}</version>
            </dependency>

            <dependency>
                <groupId>org.codehaus.janino</groupId>
                <artifactId>janino</artifactId>
                <version>${janino.version}</version>
            </dependency>

            <dependency>
                <groupId>org.jline</groupId>
                <artifactId>jline</artifactId>
                <version>${jline.version}</version>
            </dependency>

            <dependency>
                <groupId>javax.validation</groupId>
                <artifactId>validation-api</artifactId>
                <version>${javax-validation.version}</version>
            </dependency>

            <dependency>
                <groupId>com.clearspring.analytics</groupId>
                <artifactId>stream</artifactId>
                <version>${clearspring-analytics.version}</version>
            </dependency>

            <dependency>
                <groupId>com.ibm.icu</groupId>
                <artifactId>icu4j</artifactId>
                <version>${icu.version}</version>
            </dependency>

            <!-- We need to fix our Scala versions as otherwise our depdendencies bring in
            different versions via different routes
            https://github.com/confluentinc/common/pull/260 -->
            <dependency>
                <groupId>org.scala-lang</groupId>
                <artifactId>scala-library</artifactId>
                <version>${scala.version}</version>
            </dependency>

            <dependency>
                <groupId>org.scala-lang</groupId>
                <artifactId>scala-reflect</artifactId>
                <version>${scala.version}</version>
            </dependency>

            <!-- Explicitly override all netty artifacts to get the version we want. Doing netty-all
             doesn't seem to correctly override its individual dependencies, so all are enumerated
             here -->
            <dependency>
                <groupId>io.netty</groupId>
                <artifactId>netty-all</artifactId>
                <version>${netty.version}</version>
            </dependency>
            <dependency>
                <groupId>io.netty</groupId>
                <artifactId>netty-common</artifactId>
                <version>${netty.version}</version>
            </dependency>
            <dependency>
                <groupId>io.netty</groupId>
                <artifactId>netty-buffer</artifactId>
                <version>${netty.version}</version>
            </dependency>
            <dependency>
                <groupId>io.netty</groupId>
                <artifactId>netty-transport</artifactId>
                <version>${netty.version}</version>
            </dependency>
            <dependency>
                <groupId>io.netty</groupId>
                <artifactId>netty-handler</artifactId>
                <version>${netty.version}</version>
            </dependency>
            <dependency>
                <groupId>io.netty</groupId>
                <artifactId>netty-codec</artifactId>
                <version>${netty.version}</version>
            </dependency>
            <dependency>
                <groupId>io.netty</groupId>
                <artifactId>netty-handler-proxy</artifactId>
                <version>${netty.version}</version>
            </dependency>
            <dependency>
                <groupId>io.netty</groupId>
                <artifactId>netty-codec-socks</artifactId>
                <version>${netty.version}</version>
            </dependency>
            <dependency>
                <groupId>io.netty</groupId>
                <artifactId>netty-codec-http</artifactId>
                <version>${netty.version}</version>
            </dependency>
            <dependency>
                <groupId>io.netty</groupId>
                <artifactId>netty-codec-http2</artifactId>
                <version>${netty-codec-http2-version}</version>
            </dependency>
            <dependency>
                <groupId>io.netty</groupId>
                <artifactId>netty-resolver</artifactId>
                <version>${netty.version}</version>
            </dependency>
            <dependency>
                <groupId>io.netty</groupId>
                <artifactId>netty-resolver-dns</artifactId>
                <version>${netty.version}</version>
            </dependency>
            <dependency>
                <groupId>io.netty</groupId>
                <artifactId>netty-codec-dns</artifactId>
                <version>${netty.version}</version>
            </dependency>
            <dependency>
                <groupId>io.netty</groupId>
                <artifactId>netty-transport-native-kqueue</artifactId>
                <version>${netty.version}</version>
            </dependency>
            <dependency>
                <groupId>io.netty</groupId>
                <artifactId>netty-transport-native-epoll</artifactId>
                <version>${netty.version}</version>
            </dependency>
            <dependency>
                <groupId>io.netty</groupId>
                <artifactId>netty-transport-native-unix-common</artifactId>
                <version>${netty.version}</version>
            </dependency>
            <dependency>
                <groupId>io.netty</groupId>
                <artifactId>netty-tcnative-boringssl-static</artifactId>
                <version>${netty-tcnative-version}</version>
            </dependency>
            <dependency>
                <groupId>org.glassfish.jersey.core</groupId>
                <artifactId>jersey-common</artifactId>
                <version>${jersey-common}</version>
            </dependency>

            <!-- Required for running tests -->
            <dependency>
                <groupId>junit</groupId>
                <artifactId>junit</artifactId>
                <version>${junit.version}</version>
                <scope>test</scope>
                <exclusions>
                    <exclusion>
                        <groupId>org.hamcrest</groupId>
                        <artifactId>hamcrest-core</artifactId>
                    </exclusion>
                </exclusions>
            </dependency>

            <dependency>
                <groupId>com.google.guava</groupId>
                <artifactId>guava-testlib</artifactId>
                <version>${guava.version}</version>
                <scope>test</scope>
            </dependency>

            <dependency>
                <groupId>com.github.tomakehurst</groupId>
                <artifactId>wiremock-jre8</artifactId>
                <version>${wiremock.version}</version>
                <scope>test</scope>
            </dependency>
        </dependencies>
    </dependencyManagement>

    <dependencies>

        <dependency>
            <groupId>org.slf4j</groupId>
            <artifactId>slf4j-reload4j</artifactId>
        </dependency>

        <dependency>
            <groupId>io.confluent</groupId>
            <artifactId>logredactor</artifactId>
        </dependency>
            <dependency>
                <groupId>io.confluent</groupId>
                <artifactId>broker-plugins</artifactId>
            </dependency>
    </dependencies>

    <build>
        <pluginManagement>
            <plugins>
                <plugin>
                    <artifactId>maven-assembly-plugin</artifactId>
                    <configuration>
                        <tarLongFileMode>posix</tarLongFileMode>
                    </configuration>
                </plugin>
                <plugin>
                    <groupId>org.codehaus.mojo</groupId>
                    <artifactId>exec-maven-plugin</artifactId>
                    <version>${exec-maven-plugin.version}</version>
                </plugin>
            </plugins>
        </pluginManagement>

        <plugins>
            <plugin>
                <groupId>org.apache.maven.plugins</groupId>
                <artifactId>maven-compiler-plugin</artifactId>
                <configuration>
                    <showWarnings>true</showWarnings>
                    <showDeprecation>true</showDeprecation>
                    <compilerVersion>1.8</compilerVersion>
                    <source>1.8</source>
                    <target>1.8</target>
                    <compilerArgs>
                        <arg>-Xlint:all,-serial,-options,-path</arg>
                        <arg>-parameters</arg>
                        <arg>${compile.warnings-flag}</arg>
                    </compilerArgs>
                </configuration>
            </plugin>

            <plugin>
                <groupId>org.apache.maven.plugins</groupId>
                <artifactId>maven-checkstyle-plugin</artifactId>
                <configuration>
                    <propertiesLocation>checkstyle/checkstyle.properties</propertiesLocation>
                    <suppressionsLocation>checkstyle/suppressions.xml</suppressionsLocation>
                </configuration>
            </plugin>

            <plugin>
                <groupId>org.apache.maven.plugins</groupId>
                <artifactId>maven-surefire-plugin</artifactId>
                <configuration>
                    <rerunFailingTestsCount>3</rerunFailingTestsCount>
                    <systemPropertyVariables>
                        <log4j.configuration>file:${project.basedir}/../ksqldb-test-util/src/main/resources/log4j.properties</log4j.configuration>
                        <junit.platform.execution.listeners.deactivate>org.apache.kafka.test.ThreadLeakListener</junit.platform.execution.listeners.deactivate>
                    </systemPropertyVariables>
                    <argLine>-verbose:gc -Xloggc:"${project.build.directory}/gc.log"</argLine>
                    <argLine>-Duser.timezone=UTC -Xmx1g -Xms1g</argLine>
<<<<<<< HEAD
=======
                    <excludedGroups>io.confluent.common.utils.IntegrationTest, IntegrationTest</excludedGroups>
>>>>>>> 50a885f8
                </configuration>
                <version>3.2.5</version>
            </plugin>
            <plugin>
                <groupId>org.apache.maven.plugins</groupId>
                <artifactId>maven-failsafe-plugin</artifactId>
                <configuration>
                    <!-- we haven't yet fully migrated to JDK9 Jigsaw, but when compiling
                    with JDKs that are >9 failsafe fails with many NoClassDefFoundErrors
                    unless we disable this flag.

                    You can also see (https://issues.apache.org/jira/browse/SUREFIRE-1809)
                    for more details -->
                    <useModulePath>false</useModulePath>
                    <groups>io.confluent.common.utils.IntegrationTest, IntegrationTest</groups>
                    <systemPropertyVariables>
                        <junit.platform.execution.listeners.deactivate>org.apache.kafka.test.ThreadLeakListener</junit.platform.execution.listeners.deactivate>
                    </systemPropertyVariables>
                </configuration>
                <executions>
                    <execution>
                        <id>integration-test</id>
                        <configuration>
                            <excludes>
                                <exclude>**/RestQueryTranslationTest*.java</exclude>
                                <exclude>**/io/confluent/ksql/rest/integration/**/*.java</exclude>
                            </excludes>
                        </configuration>
                    </execution>
                    <execution>
                        <id>multi-threaded-testing</id>
                        <phase>integration-test</phase>
                        <goals>
                            <goal>integration-test</goal>
                        </goals>
                        <configuration>
                            <includes>
                                <include>**/RestQueryTranslationTest*.java</include>
                                <include>**/io/confluent/ksql/rest/integration/**/*.java</include>
                            </includes>
                            <forkCount>${multi-threaded-testing.forkCount}</forkCount>
                            <reuseForks>false</reuseForks>
                            <parallel>classes</parallel>
                            <useUnlimitedThreads>true</useUnlimitedThreads>
                            <forkedProcessTimeoutInSeconds>3600</forkedProcessTimeoutInSeconds>
                            <forkedProcessExitTimeoutInSeconds>180</forkedProcessExitTimeoutInSeconds>
                            <!-- Skip ITs temporarily -->
                            <skipITs>true</skipITs>
                        </configuration>
                    </execution>
                </executions>
            </plugin>

            <plugin>
                <groupId>org.codehaus.mojo</groupId>
                <artifactId>exec-maven-plugin</artifactId>
                <executions>
                    <execution>
                        <goals>
                            <goal>java</goal>
                        </goals>
                    </execution>
                </executions>
            </plugin>

            <plugin>
                <groupId>com.github.spotbugs</groupId>
                <artifactId>spotbugs-maven-plugin</artifactId>
                <version>${spotbugs.maven.plugin.version}</version>
                <configuration>
                    <xmlOutput>true</xmlOutput>
                    <excludeFilterFile>${project.basedir}/../findbugs/findbugs-exclude.xml</excludeFilterFile>
                    <effort>Max</effort>
                    <threshold>Max</threshold>
                    <failOnError>true</failOnError>
                    <includeTests>true</includeTests>
                </configuration>
                <executions>
                    <!--
                    Ensures that FindBugs inspects source code when project is compiled.
                -->
                    <execution>
                        <id>analyze-compile</id>
                        <phase>compile</phase>
                        <goals>
                            <goal>check</goal>
                        </goals>
                    </execution>
                </executions>
            </plugin>

            <plugin>
                <groupId>pl.project13.maven</groupId>
                <artifactId>git-commit-id-plugin</artifactId>
                <version>${git-commit-id-plugin.version}</version>
                <executions>
                    <execution>
                        <goals>
                            <goal>revision</goal>
                        </goals>
                    </execution>
                </executions>
                <configuration>
                    <dotGitDirectory>${project.basedir}/.git</dotGitDirectory>
                    <generateGitPropertiesFile>true</generateGitPropertiesFile>
                    <generateGitPropertiesFilename>${project.build.outputDirectory}/git.properties</generateGitPropertiesFilename>
                </configuration>
            </plugin>
            <plugin>
                <groupId>org.pitest</groupId>
                <artifactId>pitest-maven</artifactId>
                <version>1.6.4</version>
                <configuration>
                    <threads>8</threads>
                    <targetClasses>
                        <param>io.confluent.ksql.*</param>
                    </targetClasses>
                    <excludedClasses>
                        <param>io.confluent.ksql.engine.StubInsertValuesExecutor</param>
                        <param>io.confluent.ksql.test.*</param>
                    </excludedClasses>
                    <excludedTestClasses>
                        <param>io.confluent.ksql.rest.app.ImmutabilityTest</param>
                        <param>io.confluent.ksql.rest.integration.*</param>
                        <param>io.confluent.ksql.rest.server.resources.*ResourceTest</param>
                        <param>io.confluent.ksql.*.Immutability*</param>
                        <param>io.confluent.ksql.*.ImmutableTester*</param>
                        <param>io.confluent.ksql.schema.ksql.types.SqlTypesTest</param>
                        <param>io.confluent.ksql.schema.ksql.PhysicalSchemaTest</param>
                        <param>io.confluent.ksql.rest.entity.KsqlRequestTest</param>
                        <param>io.confluent.ksql.execution.plan.ExecutionStepTest</param>
                        <param>io.confluent.ksql.metastore.model.MetaStoreModelTest</param>
                        <param>io.confluent.ksql.test.*</param>
                        <param>io.confluent.ksql.rocksdb.KsqlBoundedMemoryRocksDBConfigSetterTest</param>
                    </excludedTestClasses>
                </configuration>
            </plugin>
        </plugins>
    </build>
    <reporting>
        <plugins>

        </plugins>
    </reporting>
</project><|MERGE_RESOLUTION|>--- conflicted
+++ resolved
@@ -812,10 +812,7 @@
                     </systemPropertyVariables>
                     <argLine>-verbose:gc -Xloggc:"${project.build.directory}/gc.log"</argLine>
                     <argLine>-Duser.timezone=UTC -Xmx1g -Xms1g</argLine>
-<<<<<<< HEAD
-=======
                     <excludedGroups>io.confluent.common.utils.IntegrationTest, IntegrationTest</excludedGroups>
->>>>>>> 50a885f8
                 </configuration>
                 <version>3.2.5</version>
             </plugin>
