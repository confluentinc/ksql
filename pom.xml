<?xml version="1.0" encoding="UTF-8"?>
<!--
  ~ Copyright 2018 Confluent Inc.
  ~
  ~ Licensed under the Confluent Community License (the "License"); you may not use
  ~ this file except in compliance with the License.  You may obtain a copy of the
  ~ License at
  ~
  ~ http://www.confluent.io/confluent-community-license
  ~
  ~ Unless required by applicable law or agreed to in writing, software
  ~ distributed under the License is distributed on an "AS IS" BASIS, WITHOUT
  ~ WARRANTIES OF ANY KIND, either express or implied.  See the License for the
  ~ specific language governing permissions and limitations under the License.
  -->

<project xmlns="http://maven.apache.org/POM/4.0.0"
         xmlns:xsi="http://www.w3.org/2001/XMLSchema-instance"
         xsi:schemaLocation="http://maven.apache.org/POM/4.0.0 http://maven.apache.org/xsd/maven-4.0.0.xsd">
    <modelVersion>4.0.0</modelVersion>

    <scm>
        <connection>scm:git:git://github.com/confluentinc/ksql.git</connection>
        <developerConnection>scm:git:git@github.com:confluentinc/ksql.git</developerConnection>
        <url>https://github.com/confluentinc/ksql</url>
        <tag>HEAD</tag>
    </scm>
  
    <parent>
        <groupId>io.confluent</groupId>
        <artifactId>common</artifactId>
<<<<<<< HEAD
        <version>7.6.0-808</version>
=======
        <version>7.6.0-815</version>
>>>>>>> 1a4813c4
    </parent>

    <groupId>io.confluent.ksql</groupId>
    <artifactId>ksqldb-parent</artifactId>
    <packaging>pom</packaging>
    <name>ksqldb-parent</name>
    <version>7.6.0-0</version>

    <licenses>
        <license>
            <name>Confluent Community License</name>
            <url>http://www.confluent.io/confluent-community-license</url>
            <distribution>repo</distribution>
        </license>
    </licenses>

    <modules>
        <module>ksqldb-udf</module>
        <module>ksqldb-common</module>
        <module>ksqldb-udf-quickstart</module>
        <module>ksqldb-serde</module>
        <module>ksqldb-metastore</module>
        <module>ksqldb-execution</module>
        <module>ksqldb-parser</module>
        <module>ksqldb-streams</module>
        <module>ksqldb-engine</module>
        <module>ksqldb-tools</module>
        <module>ksqldb-cli</module>
        <module>ksqldb-examples</module>
        <module>ksqldb-rest-model</module>
        <module>ksqldb-rest-client</module>
        <module>ksqldb-rest-app</module>
        <module>ksqldb-version-metrics-client</module>
        <module>ksqldb-console-scripts</module>
        <module>ksqldb-etc</module>
        <module>ksqldb-package</module>
        <module>ksqldb-test-util</module>
        <module>ksqldb-benchmark</module>
        <module>ksqldb-functional-tests</module>
        <module>ksqldb-rocksdb-config-setter</module>
        <module>ksqldb-docker</module>
        <module>ksqldb-api-reactive-streams-tck</module>
        <module>ksqldb-api-client</module>
        <module>ksqldb-engine-common</module>
        <module>ksqldb-testing-tool</module>
    </modules>

    <repositories>
        <repository>
            <id>confluent</id>
            <url>https://packages.confluent.io/maven/</url>
        </repository>
        <repository>
            <id>confluent-snapshots</id>
            <url>https://s3-us-west-2.amazonaws.com/confluent-snapshots/</url>
        </repository>
    </repositories>

    <pluginRepositories>
        <pluginRepository>
            <id>confluent</id>
            <url>https://packages.confluent.io/maven/</url>
        </pluginRepository>
        <pluginRepository>
            <id>confluent-snapshots</id>
            <url>https://s3-us-west-2.amazonaws.com/confluent-snapshots/</url>
            <snapshots>
                <enabled>true</enabled>
            </snapshots>
        </pluginRepository>
    </pluginRepositories>

    <properties>
        <apache.directory.server.version>2.0.0-M22</apache.directory.server.version>
        <apache.directory.api.version>1.0.0-M33</apache.directory.api.version>
        <apache.httpcomponents.version>5.0.3</apache.httpcomponents.version>
        <confluent.maven.repo>https://packages.confluent.io/maven/</confluent.maven.repo>
        <exec-maven-plugin.version>1.2.1</exec-maven-plugin.version>
        <podam.version>6.0.2.RELEASE</podam.version>
        <airlift.version>0.29</airlift.version>
        <airline.version>2.6.0</airline.version>
        <antlr.version>4.9.2</antlr.version>
        <commons-text.version>1.10.0</commons-text.version>
        <csv.version>1.4</csv.version>
        <commons.compress.version>1.21</commons.compress.version>
        <lang3.version>3.5</lang3.version>
        <retrying.version>2.0.0</retrying.version>
        <inject.version>1</inject.version>
        <janino.version>3.0.7</janino.version>
        <javax-validation.version>2.0.1.Final</javax-validation.version>
        <jline.version>3.13.1</jline.version>
        <jna.version>4.4.0</jna.version>
        <jsr305.version>3.0.2</jsr305.version>
        <maven.plugins.version>3.0.0-M1</maven.plugins.version>
        <really.executable.jar.version>1.5.0</really.executable.jar.version>
        <generext.version>1.0.2</generext.version>
        <avro.random.generator.version>0.2.2</avro.random.generator.version>
        <apache.curator.version>5.2.0</apache.curator.version>
        <wiremock.version>2.24.0</wiremock.version>
        <clearspring-analytics.version>2.9.5</clearspring-analytics.version>
        <icu.version>67.1</icu.version>
        <vertx.version>4.4.6</vertx.version>
        <reactive-streams.version>1.0.3</reactive-streams.version>
        <skip.docker.build>true</skip.docker.build>
        <skip.docker.test>true</skip.docker.test>
        <!-- Temporarily disabling this because it is causing failures in packaging but not CI builds. -->
        <!-- <compile.warnings-flag>-Werror</compile.warnings-flag> -->
        <!-- Only used to provide login module implementation for tests -->
        <jetty.version>9.4.53.v20231009</jetty.version>
        <git-commit-id-plugin.version>4.9.10</git-commit-id-plugin.version>
        <apache.io.version>2.7</apache.io.version>
        <io.confluent.ksql.version>7.6.0-0</io.confluent.ksql.version>
        <io.confluent.schema-registry.version>${confluent.version.range}</io.confluent.schema-registry.version>
        <netty-tcnative-version>2.0.61.Final</netty-tcnative-version>
        <!-- We normally get this from common, but Vertx is built against this -->
        <!-- Note: `netty` depends on `tcnative` and if we bump `netty`
             we might need to bump `tcnative`, too.
             Please check top level `pom.xml` at https://github.com/netty/netty
             for the netty version we bump to (ie, corresponding git tag),
             to find the correct `tcnative` version. -->
        <netty.version>4.1.100.Final</netty.version>
        <netty-codec-http2-version>4.1.100.Final</netty-codec-http2-version>
        <jersey-common>2.39.1</jersey-common>
        <multi-threaded-testing.forkCount>3</multi-threaded-testing.forkCount>
        <kafka.version>v7.6.0-300-ce</kafka.version>
    </properties>

    <dependencyManagement>
        <dependencies>
            <!-- Cross-submodule dependencies -->
            <dependency>
                <groupId>org.apache.kafka</groupId>
                <artifactId>kafka_${kafka.scala.version}</artifactId>
                <version>${kafka.version}</version>
                <exclusions>
                    <exclusion>
                        <groupId>org.slf4j</groupId>
                        <artifactId>slf4j-log4j12</artifactId>
                    </exclusion>
                </exclusions>
            </dependency>
            <dependency>
                <groupId>org.apache.zookeeper</groupId>
                <artifactId>zookeeper</artifactId>
                <version>${zookeeper.version}</version>
                <exclusions>
                    <exclusion>
                        <groupId>ch.qos.logback</groupId>
                        <artifactId>logback-core</artifactId>
                    </exclusion>
                    <exclusion>
                        <groupId>ch.qos.logback</groupId>
                        <artifactId>logback-classic</artifactId>
                    </exclusion>
                </exclusions>
            </dependency>

            <dependency>
                <groupId>org.apache.kafka</groupId>
                <artifactId>kafka-streams</artifactId>
                <version>${kafka.version}</version>
            </dependency>
            <dependency>
                <groupId>org.apache.kafka</groupId>
                <artifactId>kafka-clients</artifactId>
                <version>${kafka.version}</version>
                <exclusions>
                    <exclusion>
                        <groupId>org.slf4j</groupId>
                        <artifactId>slf4j-log4j12</artifactId>
                    </exclusion>
                </exclusions>
            </dependency>
            <dependency>
                <groupId>org.apache.kafka</groupId>
                <artifactId>connect-api</artifactId>
                <version>${kafka.version}</version>
            </dependency>
            <dependency>
                <groupId>org.apache.kafka</groupId>
                <artifactId>connect-runtime</artifactId>
                <version>${kafka.version}</version>
            </dependency>
            <dependency>
                <groupId>org.apache.kafka</groupId>
                <artifactId>connect-json</artifactId>
                <version>${kafka.version}</version>
            </dependency>
            <dependency>
                <groupId>org.apache.kafka</groupId>
                <artifactId>connect-file</artifactId>
                <version>${kafka.version}</version>
            </dependency>
            <dependency>
                <groupId>org.apache.kafka</groupId>
                <artifactId>kafka-streams-test-utils</artifactId>
                <version>${kafka.version}</version>
            </dependency>

            <!-- Kafka's SSL utilities are used in tests. -->
            <dependency>
                <groupId>org.apache.kafka</groupId>
                <artifactId>kafka_${kafka.scala.version}</artifactId>
                <version>${kafka.version}</version>
                <classifier>test</classifier>
                <scope>test</scope>
                <exclusions>
                    <exclusion>
                        <groupId>org.slf4j</groupId>
                        <artifactId>slf4j-log4j12</artifactId>
                    </exclusion>
                </exclusions>
            </dependency>
            <dependency>
                <groupId>org.apache.kafka</groupId>
                <artifactId>kafka-clients</artifactId>
                <version>${kafka.version}</version>
                <classifier>test</classifier>
                <scope>test</scope>
                <exclusions>
                    <exclusion>
                        <groupId>org.slf4j</groupId>
                        <artifactId>slf4j-log4j12</artifactId>
                    </exclusion>
                </exclusions>
            </dependency>
            <dependency>
                <groupId>org.apache.kafka</groupId>
                <artifactId>kafka-server-common</artifactId>
                <version>${kafka.version}</version>
                <classifier>test</classifier>
                <scope>compile</scope>
            </dependency>

            <dependency>
                <groupId>io.confluent</groupId>
                <artifactId>ce-sbk_${kafka.scala.version}</artifactId>
                <version>${kafka.version}</version>
                <scope>compile</scope>
            </dependency>

            <dependency>
                <groupId>io.confluent.ksql</groupId>
                <artifactId>ksqldb-common</artifactId>
                <version>${io.confluent.ksql.version}</version>
            </dependency>

            <dependency>
                <groupId>io.confluent.ksql</groupId>
                <artifactId>ksqldb-engine-common</artifactId>
                <version>${io.confluent.ksql.version}</version>
            </dependency>

            <dependency>
                <groupId>io.confluent.ksql</groupId>
                <artifactId>ksqldb-udf</artifactId>
                <version>${io.confluent.ksql.version}</version>
            </dependency>

            <dependency>
                <groupId>io.confluent.ksql</groupId>
                <artifactId>ksqldb-serde</artifactId>
                <version>${io.confluent.ksql.version}</version>
            </dependency>

            <dependency>
                <groupId>io.confluent.ksql</groupId>
                <artifactId>ksqldb-metastore</artifactId>
                <version>${io.confluent.ksql.version}</version>
            </dependency>

            <dependency>
                <groupId>io.confluent.ksql</groupId>
                <artifactId>ksqldb-cli</artifactId>
                <version>${io.confluent.ksql.version}</version>
            </dependency>

            <dependency>
                <groupId>io.confluent.ksql</groupId>
                <artifactId>ksqldb-engine</artifactId>
                <version>${io.confluent.ksql.version}</version>
            </dependency>

            <dependency>
                <groupId>io.confluent.ksql</groupId>
                <artifactId>ksqldb-execution</artifactId>
                <version>${io.confluent.ksql.version}</version>
            </dependency>

            <dependency>
                <groupId>io.confluent.ksql</groupId>
                <artifactId>ksqldb-parser</artifactId>
                <version>${io.confluent.ksql.version}</version>
            </dependency>

            <dependency>
                <groupId>io.confluent.ksql</groupId>
                <artifactId>ksqldb-streams</artifactId>
                <version>${io.confluent.ksql.version}</version>
            </dependency>

            <dependency>
                <groupId>io.confluent.ksql</groupId>
                <artifactId>ksqldb-examples</artifactId>
                <version>${io.confluent.ksql.version}</version>
            </dependency>

            <dependency>
                <groupId>io.confluent.ksql</groupId>
                <artifactId>ksqldb-rest-model</artifactId>
                <version>${io.confluent.ksql.version}</version>
            </dependency>

            <dependency>
                <groupId>io.confluent.ksql</groupId>
                <artifactId>ksqldb-rest-client</artifactId>
                <version>${io.confluent.ksql.version}</version>
            </dependency>

            <dependency>
                <groupId>io.confluent.ksql</groupId>
                <artifactId>ksqldb-rest-app</artifactId>
                <version>${io.confluent.ksql.version}</version>
            </dependency>

            <dependency>
                <groupId>io.confluent.ksql</groupId>
                <artifactId>ksqldb-functional-tests</artifactId>
                <version>${io.confluent.ksql.version}</version>
            </dependency>

            <dependency>
                <groupId>io.confluent.ksql</groupId>
                <artifactId>ksqldb-version-metrics-client</artifactId>
                <version>${io.confluent.ksql.version}</version>
            </dependency>

            <dependency>
                <groupId>io.confluent.ksql</groupId>
                <artifactId>package-ksql</artifactId>
                <version>${io.confluent.ksql.version}</version>
            </dependency>

            <dependency>
                <groupId>io.confluent.ksql</groupId>
                <artifactId>ksqldb-api-reactive-streams-tck</artifactId>
                <version>${io.confluent.ksql.version}</version>
            </dependency>

            <dependency>
                <groupId>io.confluent.ksql</groupId>
                <artifactId>ksqldb-api-client</artifactId>
                <version>${io.confluent.ksql.version}</version>
            </dependency>
            <!-- End cross-submodule dependencies -->

            <!-- Confluent dependencies -->
            <dependency>
                <groupId>io.confluent</groupId>
                <artifactId>kafka-connect-avro-converter</artifactId>
                <version>${io.confluent.schema-registry.version}</version>
            </dependency>

            <dependency>
                <groupId>io.confluent</groupId>
                <artifactId>kafka-json-serializer</artifactId>
                <version>${io.confluent.schema-registry.version}</version>
            </dependency>

            <dependency>
                <groupId>io.confluent</groupId>
                <artifactId>kafka-avro-serializer</artifactId>
                <version>${io.confluent.schema-registry.version}</version>
            </dependency>

            <dependency>
                <groupId>io.confluent</groupId>
                <artifactId>kafka-schema-registry-client</artifactId>
                <version>${io.confluent.schema-registry.version}</version>
            </dependency>

            <dependency>
                <groupId>org.apache.kafka</groupId>
                <artifactId>kafka-log4j-appender</artifactId>
                <version>${kafka.version}</version>
            </dependency>

            <dependency>
                <groupId>io.confluent</groupId>
                <artifactId>common-utils</artifactId>
                <version>${io.confluent.common.version}</version>
            </dependency>

            <dependency>
                <groupId>io.confluent</groupId>
                <artifactId>common-docker</artifactId>
                <version>${io.confluent.common-docker.version}</version>
            </dependency>

            <dependency>
                <groupId>io.confluent</groupId>
                <artifactId>kafka-json-schema-provider</artifactId>
                <version>${io.confluent.schema-registry.version}</version>
            </dependency>

            <dependency>
                <groupId>io.confluent</groupId>
                <artifactId>kafka-protobuf-provider</artifactId>
                <version>${io.confluent.schema-registry.version}</version>
            </dependency>

            <dependency>
                <groupId>io.confluent</groupId>
                <artifactId>kafka-connect-json-schema-converter</artifactId>
                <version>${io.confluent.schema-registry.version}</version>
            </dependency>

            <dependency>
                <groupId>io.confluent</groupId>
                <artifactId>kafka-connect-protobuf-converter</artifactId>
                <version>${io.confluent.schema-registry.version}</version>
            </dependency>

            <dependency>
                <groupId>io.confluent</groupId>
                <artifactId>broker-plugins</artifactId>
                <version>${kafka.version}</version>
            </dependency>

            <!-- End Confluent dependencies -->

            <dependency>
                <groupId>com.github.rvesse</groupId>
                <artifactId>airline</artifactId>
                <version>${airline.version}</version>
            </dependency>

            <dependency>
                <groupId>com.google.code.findbugs</groupId>
                <artifactId>jsr305</artifactId>
                <version>${jsr305.version}</version>
            </dependency>

            <dependency>
                <groupId>com.google.guava</groupId>
                <artifactId>guava</artifactId>
                <version>${guava.version}</version>
            </dependency>

            <dependency>
                <groupId>com.google.protobuf</groupId>
                <artifactId>protobuf-java</artifactId>
                <version>${protobuf.version}</version>
            </dependency>

            <dependency>
                <groupId>com.google.protobuf</groupId>
                <artifactId>protobuf-java-util</artifactId>
                <version>${protobuf.version}</version>
            </dependency>

            <dependency>
                <groupId>com.github.rholder</groupId>
                <artifactId>guava-retrying</artifactId>
                <version>${retrying.version}</version>
                <exclusions>
                    <exclusion>
                        <groupId>com.google.guava</groupId>
                        <artifactId>guava</artifactId>
                    </exclusion>
                </exclusions>
            </dependency>

            <dependency>
                <groupId>io.airlift</groupId>
                <artifactId>slice</artifactId>
                <version>${airlift.version}</version>
            </dependency>

            <dependency>
                <groupId>javax.inject</groupId>
                <artifactId>javax.inject</artifactId>
                <version>${inject.version}</version>
            </dependency>

            <dependency>
                <groupId>net.java.dev.jna</groupId>
                <artifactId>jna</artifactId>
                <version>${jna.version}</version>
            </dependency>

            <dependency>
                <groupId>org.antlr</groupId>
                <artifactId>antlr4-runtime</artifactId>
                <version>${antlr.version}</version>
            </dependency>

            <dependency>
                <groupId>org.apache.avro</groupId>
                <artifactId>avro</artifactId>
                <version>${avro.version}</version>
                <exclusions>
                    <exclusion>
                        <groupId>com.google.guava</groupId>
                        <artifactId>guava</artifactId>
                    </exclusion>
                </exclusions>
            </dependency>

            <dependency>
                <groupId>org.apache.commons</groupId>
                <artifactId>commons-csv</artifactId>
                <version>${csv.version}</version>
            </dependency>

            <dependency>
                <groupId>org.apache.commons</groupId>
                <artifactId>commons-compress</artifactId>
                <version>${commons.compress.version}</version>
            </dependency>

            <dependency>
                <groupId>org.apache.commons</groupId>
                <artifactId>commons-lang3</artifactId>
                <version>${lang3.version}</version>
            </dependency>

            <dependency>
                <groupId>commons-io</groupId>
                <artifactId>commons-io</artifactId>
                <version>${apache.io.version}</version>
            </dependency>

            <dependency>
                <groupId>org.apache.commons</groupId>
                <artifactId>commons-text</artifactId>
                <version>${commons-text.version}</version>
            </dependency>

            <dependency>
                <groupId>org.codehaus.janino</groupId>
                <artifactId>janino</artifactId>
                <version>${janino.version}</version>
            </dependency>

            <dependency>
                <groupId>org.jline</groupId>
                <artifactId>jline</artifactId>
                <version>${jline.version}</version>
            </dependency>

            <dependency>
                <groupId>javax.validation</groupId>
                <artifactId>validation-api</artifactId>
                <version>${javax-validation.version}</version>
            </dependency>

            <dependency>
                <groupId>com.clearspring.analytics</groupId>
                <artifactId>stream</artifactId>
                <version>${clearspring-analytics.version}</version>
            </dependency>

            <dependency>
                <groupId>com.ibm.icu</groupId>
                <artifactId>icu4j</artifactId>
                <version>${icu.version}</version>
            </dependency>

            <!-- We need to fix our Scala versions as otherwise our depdendencies bring in
            different versions via different routes
            https://github.com/confluentinc/common/pull/260 -->
            <dependency>
                <groupId>org.scala-lang</groupId>
                <artifactId>scala-library</artifactId>
                <version>${scala.version}</version>
            </dependency>

            <dependency>
                <groupId>org.scala-lang</groupId>
                <artifactId>scala-reflect</artifactId>
                <version>${scala.version}</version>
            </dependency>

            <!-- Explicitly override all netty artifacts to get the version we want. Doing netty-all
             doesn't seem to correctly override its individual dependencies, so all are enumerated
             here -->
            <dependency>
                <groupId>io.netty</groupId>
                <artifactId>netty-all</artifactId>
                <version>${netty.version}</version>
            </dependency>
            <dependency>
                <groupId>io.netty</groupId>
                <artifactId>netty-common</artifactId>
                <version>${netty.version}</version>
            </dependency>
            <dependency>
                <groupId>io.netty</groupId>
                <artifactId>netty-buffer</artifactId>
                <version>${netty.version}</version>
            </dependency>
            <dependency>
                <groupId>io.netty</groupId>
                <artifactId>netty-transport</artifactId>
                <version>${netty.version}</version>
            </dependency>
            <dependency>
                <groupId>io.netty</groupId>
                <artifactId>netty-handler</artifactId>
                <version>${netty.version}</version>
            </dependency>
            <dependency>
                <groupId>io.netty</groupId>
                <artifactId>netty-codec</artifactId>
                <version>${netty.version}</version>
            </dependency>
            <dependency>
                <groupId>io.netty</groupId>
                <artifactId>netty-handler-proxy</artifactId>
                <version>${netty.version}</version>
            </dependency>
            <dependency>
                <groupId>io.netty</groupId>
                <artifactId>netty-codec-socks</artifactId>
                <version>${netty.version}</version>
            </dependency>
            <dependency>
                <groupId>io.netty</groupId>
                <artifactId>netty-codec-http</artifactId>
                <version>${netty.version}</version>
            </dependency>
            <dependency>
                <groupId>io.netty</groupId>
                <artifactId>netty-codec-http2</artifactId>
                <version>${netty-codec-http2-version}</version>
            </dependency>
            <dependency>
                <groupId>io.netty</groupId>
                <artifactId>netty-resolver</artifactId>
                <version>${netty.version}</version>
            </dependency>
            <dependency>
                <groupId>io.netty</groupId>
                <artifactId>netty-resolver-dns</artifactId>
                <version>${netty.version}</version>
            </dependency>
            <dependency>
                <groupId>io.netty</groupId>
                <artifactId>netty-codec-dns</artifactId>
                <version>${netty.version}</version>
            </dependency>
            <dependency>
                <groupId>io.netty</groupId>
                <artifactId>netty-transport-native-kqueue</artifactId>
                <version>${netty.version}</version>
            </dependency>
            <dependency>
                <groupId>io.netty</groupId>
                <artifactId>netty-transport-native-epoll</artifactId>
                <version>${netty.version}</version>
            </dependency>
            <dependency>
                <groupId>io.netty</groupId>
                <artifactId>netty-transport-native-unix-common</artifactId>
                <version>${netty.version}</version>
            </dependency>
            <dependency>
                <groupId>io.netty</groupId>
                <artifactId>netty-tcnative-boringssl-static</artifactId>
                <version>${netty-tcnative-version}</version>
            </dependency>
            <dependency>
                <groupId>org.glassfish.jersey.core</groupId>
                <artifactId>jersey-common</artifactId>
                <version>${jersey-common}</version>
            </dependency>

            <!-- Required for running tests -->
            <dependency>
                <groupId>junit</groupId>
                <artifactId>junit</artifactId>
                <version>${junit.version}</version>
                <scope>test</scope>
                <exclusions>
                    <exclusion>
                        <groupId>org.hamcrest</groupId>
                        <artifactId>hamcrest-core</artifactId>
                    </exclusion>
                </exclusions>
            </dependency>

            <dependency>
                <groupId>com.google.guava</groupId>
                <artifactId>guava-testlib</artifactId>
                <version>${guava.version}</version>
                <scope>test</scope>
            </dependency>

            <dependency>
                <groupId>com.github.tomakehurst</groupId>
                <artifactId>wiremock-jre8</artifactId>
                <version>${wiremock.version}</version>
                <scope>test</scope>
            </dependency>
        </dependencies>
    </dependencyManagement>

    <dependencies>

        <dependency>
            <groupId>org.slf4j</groupId>
            <artifactId>slf4j-reload4j</artifactId>
        </dependency>

        <dependency>
            <groupId>io.confluent</groupId>
            <artifactId>logredactor</artifactId>
        </dependency>
            <dependency>
                <groupId>io.confluent</groupId>
                <artifactId>broker-plugins</artifactId>
            </dependency>
    </dependencies>

    <build>
        <pluginManagement>
            <plugins>
                <plugin>
                    <artifactId>maven-assembly-plugin</artifactId>
                    <configuration>
                        <tarLongFileMode>posix</tarLongFileMode>
                    </configuration>
                </plugin>
                <plugin>
                    <groupId>org.codehaus.mojo</groupId>
                    <artifactId>exec-maven-plugin</artifactId>
                    <version>${exec-maven-plugin.version}</version>
                </plugin>
            </plugins>
        </pluginManagement>

        <plugins>
            <plugin>
                <groupId>org.apache.maven.plugins</groupId>
                <artifactId>maven-compiler-plugin</artifactId>
                <configuration>
                    <showWarnings>true</showWarnings>
                    <showDeprecation>true</showDeprecation>
                    <compilerVersion>1.8</compilerVersion>
                    <source>1.8</source>
                    <target>1.8</target>
                    <compilerArgs>
                        <arg>-Xlint:all,-serial,-options,-path</arg>
                        <arg>-parameters</arg>
                        <arg>${compile.warnings-flag}</arg>
                    </compilerArgs>
                </configuration>
            </plugin>

            <plugin>
                <groupId>org.apache.maven.plugins</groupId>
                <artifactId>maven-checkstyle-plugin</artifactId>
                <configuration>
                    <propertiesLocation>checkstyle/checkstyle.properties</propertiesLocation>
                    <suppressionsLocation>checkstyle/suppressions.xml</suppressionsLocation>
                </configuration>
            </plugin>

            <plugin>
                <groupId>org.apache.maven.plugins</groupId>
                <artifactId>maven-surefire-plugin</artifactId>
                <configuration>
                    <rerunFailingTestsCount>3</rerunFailingTestsCount>
                    <systemPropertyVariables>
                        <log4j.configuration>file:${project.basedir}/../ksqldb-test-util/src/main/resources/log4j.properties</log4j.configuration>
                    </systemPropertyVariables>
                    <argLine>-verbose:gc -Xloggc:"${project.build.directory}/gc.log"</argLine>
                    <argLine>-Duser.timezone=UTC -Xmx1g -Xms1g -XX:MaxPermSize=256m</argLine>
                </configuration>
                <version>3.2.5</version>
            </plugin>
            <plugin>
                <groupId>org.apache.maven.plugins</groupId>
                <artifactId>maven-failsafe-plugin</artifactId>
                <configuration>
                    <!-- we haven't yet fully migrated to JDK9 Jigsaw, but when compiling
                    with JDKs that are >9 failsafe fails with many NoClassDefFoundErrors
                    unless we disable this flag.

                    You can also see (https://issues.apache.org/jira/browse/SUREFIRE-1809)
                    for more details -->
                    <useModulePath>false</useModulePath>
                </configuration>
                <executions>
                    <execution>
                        <id>integration-test</id>
                        <configuration>
                            <excludes>
                                <exclude>**/RestQueryTranslationTest*.java</exclude>
                                <exclude>**/io/confluent/ksql/rest/integration/**/*.java</exclude>
                            </excludes>
                        </configuration>
                    </execution>
                    <execution>
                        <id>multi-threaded-testing</id>
                        <phase>integration-test</phase>
                        <goals>
                            <goal>integration-test</goal>
                        </goals>
                        <configuration>
                            <includes>
                                <include>**/RestQueryTranslationTest*.java</include>
                                <include>**/io/confluent/ksql/rest/integration/**/*.java</include>
                            </includes>
                            <forkCount>${multi-threaded-testing.forkCount}</forkCount>
                            <reuseForks>false</reuseForks>
                            <parallel>classes</parallel>
                            <useUnlimitedThreads>true</useUnlimitedThreads>
                            <forkedProcessTimeoutInSeconds>3600</forkedProcessTimeoutInSeconds>
                            <forkedProcessExitTimeoutInSeconds>180</forkedProcessExitTimeoutInSeconds>
                        </configuration>
                    </execution>
                </executions>
            </plugin>

            <plugin>
                <groupId>org.codehaus.mojo</groupId>
                <artifactId>exec-maven-plugin</artifactId>
                <executions>
                    <execution>
                        <goals>
                            <goal>java</goal>
                        </goals>
                    </execution>
                </executions>
            </plugin>

            <plugin>
                <groupId>com.github.spotbugs</groupId>
                <artifactId>spotbugs-maven-plugin</artifactId>
                <version>${spotbugs.maven.plugin.version}</version>
                <configuration>
                    <xmlOutput>true</xmlOutput>
                    <excludeFilterFile>${project.basedir}/../findbugs/findbugs-exclude.xml</excludeFilterFile>
                    <effort>Max</effort>
                    <threshold>Max</threshold>
                    <failOnError>true</failOnError>
                    <includeTests>true</includeTests>
                </configuration>
                <executions>
                    <!--
                    Ensures that FindBugs inspects source code when project is compiled.
                -->
                    <execution>
                        <id>analyze-compile</id>
                        <phase>compile</phase>
                        <goals>
                            <goal>check</goal>
                        </goals>
                    </execution>
                </executions>
            </plugin>

            <plugin>
                <groupId>pl.project13.maven</groupId>
                <artifactId>git-commit-id-plugin</artifactId>
                <version>${git-commit-id-plugin.version}</version>
                <executions>
                    <execution>
                        <goals>
                            <goal>revision</goal>
                        </goals>
                    </execution>
                </executions>
                <configuration>
                    <dotGitDirectory>${project.basedir}/.git</dotGitDirectory>
                    <generateGitPropertiesFile>true</generateGitPropertiesFile>
                    <generateGitPropertiesFilename>${project.build.outputDirectory}/git.properties</generateGitPropertiesFilename>
                </configuration>
            </plugin>
            <plugin>
                <groupId>org.pitest</groupId>
                <artifactId>pitest-maven</artifactId>
                <version>1.6.4</version>
                <configuration>
                    <threads>8</threads>
                    <targetClasses>
                        <param>io.confluent.ksql.*</param>
                    </targetClasses>
                    <excludedClasses>
                        <param>io.confluent.ksql.engine.StubInsertValuesExecutor</param>
                        <param>io.confluent.ksql.test.*</param>
                    </excludedClasses>
                    <excludedTestClasses>
                        <param>io.confluent.ksql.rest.app.ImmutabilityTest</param>
                        <param>io.confluent.ksql.rest.integration.*</param>
                        <param>io.confluent.ksql.rest.server.resources.*ResourceTest</param>
                        <param>io.confluent.ksql.*.Immutability*</param>
                        <param>io.confluent.ksql.*.ImmutableTester*</param>
                        <param>io.confluent.ksql.schema.ksql.types.SqlTypesTest</param>
                        <param>io.confluent.ksql.schema.ksql.PhysicalSchemaTest</param>
                        <param>io.confluent.ksql.rest.entity.KsqlRequestTest</param>
                        <param>io.confluent.ksql.execution.plan.ExecutionStepTest</param>
                        <param>io.confluent.ksql.metastore.model.MetaStoreModelTest</param>
                        <param>io.confluent.ksql.test.*</param>
                        <param>io.confluent.ksql.rocksdb.KsqlBoundedMemoryRocksDBConfigSetterTest</param>
                    </excludedTestClasses>
                </configuration>
            </plugin>
        </plugins>
    </build>
    <reporting>
        <plugins>

        </plugins>
    </reporting>
</project><|MERGE_RESOLUTION|>--- conflicted
+++ resolved
@@ -29,11 +29,7 @@
     <parent>
         <groupId>io.confluent</groupId>
         <artifactId>common</artifactId>
-<<<<<<< HEAD
-        <version>7.6.0-808</version>
-=======
         <version>7.6.0-815</version>
->>>>>>> 1a4813c4
     </parent>
 
     <groupId>io.confluent.ksql</groupId>
