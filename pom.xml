--- conflicted
+++ resolved
@@ -29,11 +29,7 @@
     <parent>
         <groupId>io.confluent</groupId>
         <artifactId>common</artifactId>
-<<<<<<< HEAD
-        <version>7.6.0-818</version>
-=======
         <version>7.6.1-9</version>
->>>>>>> 3ba31383
     </parent>
 
     <groupId>io.confluent.ksql</groupId>
