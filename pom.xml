<?xml version="1.0" encoding="UTF-8"?>
<!--
  ~ Copyright 2018 Confluent Inc.
  ~
  ~ Licensed under the Confluent Community License (the "License"); you may not use
  ~ this file except in compliance with the License.  You may obtain a copy of the
  ~ License at
  ~
  ~ http://www.confluent.io/confluent-community-license
  ~
  ~ Unless required by applicable law or agreed to in writing, software
  ~ distributed under the License is distributed on an "AS IS" BASIS, WITHOUT
  ~ WARRANTIES OF ANY KIND, either express or implied.  See the License for the
  ~ specific language governing permissions and limitations under the License.
  -->

<project xmlns="http://maven.apache.org/POM/4.0.0"
         xmlns:xsi="http://www.w3.org/2001/XMLSchema-instance"
         xsi:schemaLocation="http://maven.apache.org/POM/4.0.0 http://maven.apache.org/xsd/maven-4.0.0.xsd">
    <modelVersion>4.0.0</modelVersion>

    <scm>
        <connection>scm:git:git://github.com/confluentinc/ksql.git</connection>
        <developerConnection>scm:git:git@github.com:confluentinc/ksql.git</developerConnection>
        <url>https://github.com/confluentinc/ksql</url>
        <tag>HEAD</tag>
    </scm>
  
    <parent>
        <groupId>io.confluent</groupId>
        <artifactId>common</artifactId>
        <version>[7.6.0-0, 7.6.1-0)</version>
    </parent>

    <groupId>io.confluent.ksql</groupId>
    <artifactId>ksqldb-parent</artifactId>
    <packaging>pom</packaging>
    <name>ksqldb-parent</name>
    <version>7.6.0-0</version>

    <licenses>
        <license>
            <name>Confluent Community License</name>
            <url>http://www.confluent.io/confluent-community-license</url>
            <distribution>repo</distribution>
        </license>
    </licenses>

    <modules>
        <module>ksqldb-udf</module>
        <module>ksqldb-common</module>
        <module>ksqldb-udf-quickstart</module>
        <module>ksqldb-serde</module>
        <module>ksqldb-metastore</module>
        <module>ksqldb-execution</module>
        <module>ksqldb-parser</module>
        <module>ksqldb-streams</module>
        <module>ksqldb-engine</module>
        <module>ksqldb-tools</module>
        <module>ksqldb-cli</module>
        <module>ksqldb-examples</module>
        <module>ksqldb-rest-model</module>
        <module>ksqldb-rest-client</module>
        <module>ksqldb-rest-app</module>
        <module>ksqldb-version-metrics-client</module>
        <module>ksqldb-console-scripts</module>
        <module>ksqldb-etc</module>
        <module>ksqldb-package</module>
        <module>ksqldb-test-util</module>
        <module>ksqldb-benchmark</module>
        <module>ksqldb-functional-tests</module>
        <module>ksqldb-rocksdb-config-setter</module>
        <module>ksqldb-docker</module>
        <module>ksqldb-api-reactive-streams-tck</module>
        <module>ksqldb-api-client</module>
        <module>ksqldb-engine-common</module>
        <module>ksqldb-testing-tool</module>
    </modules>

    <repositories>
        <repository>
            <id>confluent</id>
            <url>https://packages.confluent.io/maven/</url>
        </repository>
        <repository>
            <id>confluent-snapshots</id>
            <url>https://s3-us-west-2.amazonaws.com/confluent-snapshots/</url>
        </repository>
    </repositories>

    <pluginRepositories>
        <pluginRepository>
            <id>confluent</id>
            <url>https://packages.confluent.io/maven/</url>
        </pluginRepository>
        <pluginRepository>
            <id>confluent-snapshots</id>
            <url>https://s3-us-west-2.amazonaws.com/confluent-snapshots/</url>
            <snapshots>
                <enabled>true</enabled>
            </snapshots>
        </pluginRepository>
    </pluginRepositories>

    <properties>
        <apache.directory.server.version>2.0.0-M22</apache.directory.server.version>
        <apache.directory.api.version>1.0.0-M33</apache.directory.api.version>
        <apache.httpcomponents.version>5.0.3</apache.httpcomponents.version>
        <confluent.maven.repo>https://packages.confluent.io/maven/</confluent.maven.repo>
        <exec-maven-plugin.version>1.2.1</exec-maven-plugin.version>
        <podam.version>6.0.2.RELEASE</podam.version>
        <airlift.version>0.29</airlift.version>
        <airline.version>2.6.0</airline.version>
        <antlr.version>4.9.2</antlr.version>
        <commons-text.version>1.10.0</commons-text.version>
        <csv.version>1.4</csv.version>
        <commons.compress.version>1.21</commons.compress.version>
<<<<<<< HEAD
        <lang3.version>3.3.1</lang3.version>
=======
        <lang3.version>3.5</lang3.version>
        <guava.version>30.1.1-jre</guava.version>
>>>>>>> e0dd27a4
        <retrying.version>2.0.0</retrying.version>
        <inject.version>1</inject.version>
        <janino.version>3.0.7</janino.version>
        <javax-validation.version>2.0.1.Final</javax-validation.version>
        <jline.version>3.13.1</jline.version>
        <jna.version>4.4.0</jna.version>
        <jsr305.version>3.0.2</jsr305.version>
        <maven.plugins.version>3.0.0-M1</maven.plugins.version>
        <really.executable.jar.version>1.5.0</really.executable.jar.version>
        <generext.version>1.0.2</generext.version>
        <avro.random.generator.version>0.2.2</avro.random.generator.version>
        <apache.curator.version>5.2.0</apache.curator.version>
        <wiremock.version>2.24.0</wiremock.version>
        <clearspring-analytics.version>2.9.5</clearspring-analytics.version>
        <icu.version>67.1</icu.version>
        <vertx.version>4.3.8</vertx.version>
        <reactive-streams.version>1.0.3</reactive-streams.version>
        <skip.docker.build>true</skip.docker.build>
        <skip.docker.test>true</skip.docker.test>
        <!-- Temporarily disabling this because it is causing failures in packaging but not CI builds. -->
        <!-- <compile.warnings-flag>-Werror</compile.warnings-flag> -->
        <!-- Only used to provide login module implementation for tests -->
        <jetty.version>9.4.51.v20230217</jetty.version>
        <git-commit-id-plugin.version>4.9.10</git-commit-id-plugin.version>
        <apache.io.version>2.7</apache.io.version>
        <io.confluent.ksql.version>7.6.0-0</io.confluent.ksql.version>
        <io.confluent.schema-registry.version>7.6.0-51</io.confluent.schema-registry.version>
        <netty-tcnative-version>2.0.54.Final</netty-tcnative-version>
        <!-- We normally get this from common, but Vertx is built against this -->
        <!-- Note: `netty` depends on `tcnative` and if we bump `netty`
             we might need to bump `tcnative`, too.
             Please check top level `pom.xml` at https://github.com/netty/netty
             for the netty version we bump to (ie, corresponding git tag),
             to find the correct `tcnative` version. -->
        <netty.version>4.1.89.Final</netty.version>
        <netty-codec-http2-version>4.1.89.Final</netty-codec-http2-version>
        <jersey-common>2.39.1</jersey-common>
        <multi-threaded-testing.forkCount>3</multi-threaded-testing.forkCount>
        <kafka.version>${ce.kafka.version}</kafka.version>
    </properties>

    <dependencyManagement>
        <dependencies>
            <!-- Cross-submodule dependencies -->
            <dependency>
                <groupId>org.apache.kafka</groupId>
                <artifactId>kafka_${kafka.scala.version}</artifactId>
                <version>${kafka.version}</version>
                <exclusions>
                    <exclusion>
                        <groupId>org.slf4j</groupId>
                        <artifactId>slf4j-log4j12</artifactId>
                    </exclusion>
                </exclusions>
            </dependency>
            <dependency>
                <groupId>org.apache.kafka</groupId>
                <artifactId>kafka-streams</artifactId>
                <version>${kafka.version}</version>
            </dependency>
            <dependency>
                <groupId>org.apache.kafka</groupId>
                <artifactId>kafka-clients</artifactId>
                <version>${kafka.version}</version>
                <exclusions>
                    <exclusion>
                        <groupId>org.slf4j</groupId>
                        <artifactId>slf4j-log4j12</artifactId>
                    </exclusion>
                </exclusions>
            </dependency>
            <dependency>
                <groupId>org.apache.kafka</groupId>
                <artifactId>connect-api</artifactId>
                <version>${kafka.version}</version>
            </dependency>
            <dependency>
                <groupId>org.apache.kafka</groupId>
                <artifactId>connect-runtime</artifactId>
                <version>${kafka.version}</version>
            </dependency>
            <dependency>
                <groupId>org.apache.kafka</groupId>
                <artifactId>connect-json</artifactId>
                <version>${kafka.version}</version>
            </dependency>
            <dependency>
                <groupId>org.apache.kafka</groupId>
                <artifactId>connect-file</artifactId>
                <version>${kafka.version}</version>
            </dependency>
            <dependency>
                <groupId>org.apache.kafka</groupId>
                <artifactId>kafka-streams-test-utils</artifactId>
                <version>${kafka.version}</version>
            </dependency>

            <!-- Kafka's SSL utilities are used in tests. -->
            <dependency>
                <groupId>org.apache.kafka</groupId>
                <artifactId>kafka_${kafka.scala.version}</artifactId>
                <version>${kafka.version}</version>
                <classifier>test</classifier>
                <scope>test</scope>
                <exclusions>
                    <exclusion>
                        <groupId>org.slf4j</groupId>
                        <artifactId>slf4j-log4j12</artifactId>
                    </exclusion>
                </exclusions>
            </dependency>
            <dependency>
                <groupId>org.apache.kafka</groupId>
                <artifactId>kafka-clients</artifactId>
                <version>${kafka.version}</version>
                <classifier>test</classifier>
                <scope>test</scope>
                <exclusions>
                    <exclusion>
                        <groupId>org.slf4j</groupId>
                        <artifactId>slf4j-log4j12</artifactId>
                    </exclusion>
                </exclusions>
            </dependency>
            <dependency>
                <groupId>org.apache.kafka</groupId>
                <artifactId>kafka-server-common</artifactId>
                <version>${kafka.version}</version>
                <classifier>test</classifier>
                <scope>compile</scope>
            </dependency>

            <dependency>
                <groupId>io.confluent</groupId>
                <artifactId>ce-sbk_${kafka.scala.version}</artifactId>
                <version>${kafka.version}</version>
                <scope>compile</scope>
            </dependency>

            <dependency>
                <groupId>io.confluent.ksql</groupId>
                <artifactId>ksqldb-common</artifactId>
                <version>${io.confluent.ksql.version}</version>
            </dependency>

            <dependency>
                <groupId>io.confluent.ksql</groupId>
                <artifactId>ksqldb-engine-common</artifactId>
                <version>${io.confluent.ksql.version}</version>
            </dependency>

            <dependency>
                <groupId>io.confluent.ksql</groupId>
                <artifactId>ksqldb-udf</artifactId>
                <version>${io.confluent.ksql.version}</version>
            </dependency>

            <dependency>
                <groupId>io.confluent.ksql</groupId>
                <artifactId>ksqldb-serde</artifactId>
                <version>${io.confluent.ksql.version}</version>
            </dependency>

            <dependency>
                <groupId>io.confluent.ksql</groupId>
                <artifactId>ksqldb-metastore</artifactId>
                <version>${io.confluent.ksql.version}</version>
            </dependency>

            <dependency>
                <groupId>io.confluent.ksql</groupId>
                <artifactId>ksqldb-cli</artifactId>
                <version>${io.confluent.ksql.version}</version>
            </dependency>

            <dependency>
                <groupId>io.confluent.ksql</groupId>
                <artifactId>ksqldb-engine</artifactId>
                <version>${io.confluent.ksql.version}</version>
            </dependency>

            <dependency>
                <groupId>io.confluent.ksql</groupId>
                <artifactId>ksqldb-execution</artifactId>
                <version>${io.confluent.ksql.version}</version>
            </dependency>

            <dependency>
                <groupId>io.confluent.ksql</groupId>
                <artifactId>ksqldb-parser</artifactId>
                <version>${io.confluent.ksql.version}</version>
            </dependency>

            <dependency>
                <groupId>io.confluent.ksql</groupId>
                <artifactId>ksqldb-streams</artifactId>
                <version>${io.confluent.ksql.version}</version>
            </dependency>

            <dependency>
                <groupId>io.confluent.ksql</groupId>
                <artifactId>ksqldb-examples</artifactId>
                <version>${io.confluent.ksql.version}</version>
            </dependency>

            <dependency>
                <groupId>io.confluent.ksql</groupId>
                <artifactId>ksqldb-rest-model</artifactId>
                <version>${io.confluent.ksql.version}</version>
            </dependency>

            <dependency>
                <groupId>io.confluent.ksql</groupId>
                <artifactId>ksqldb-rest-client</artifactId>
                <version>${io.confluent.ksql.version}</version>
            </dependency>

            <dependency>
                <groupId>io.confluent.ksql</groupId>
                <artifactId>ksqldb-rest-app</artifactId>
                <version>${io.confluent.ksql.version}</version>
            </dependency>

            <dependency>
                <groupId>io.confluent.ksql</groupId>
                <artifactId>ksqldb-functional-tests</artifactId>
                <version>${io.confluent.ksql.version}</version>
            </dependency>

            <dependency>
                <groupId>io.confluent.ksql</groupId>
                <artifactId>ksqldb-version-metrics-client</artifactId>
                <version>${io.confluent.ksql.version}</version>
            </dependency>

            <dependency>
                <groupId>io.confluent.ksql</groupId>
                <artifactId>package-ksql</artifactId>
                <version>${io.confluent.ksql.version}</version>
            </dependency>

            <dependency>
                <groupId>io.confluent.ksql</groupId>
                <artifactId>ksqldb-api-reactive-streams-tck</artifactId>
                <version>${io.confluent.ksql.version}</version>
            </dependency>

            <dependency>
                <groupId>io.confluent.ksql</groupId>
                <artifactId>ksqldb-api-client</artifactId>
                <version>${io.confluent.ksql.version}</version>
            </dependency>
            <!-- End cross-submodule dependencies -->

            <!-- Confluent dependencies -->
            <dependency>
                <groupId>io.confluent</groupId>
                <artifactId>kafka-connect-avro-converter</artifactId>
                <version>${io.confluent.schema-registry.version}</version>
            </dependency>

            <dependency>
                <groupId>io.confluent</groupId>
                <artifactId>kafka-json-serializer</artifactId>
                <version>${io.confluent.schema-registry.version}</version>
            </dependency>

            <dependency>
                <groupId>io.confluent</groupId>
                <artifactId>kafka-avro-serializer</artifactId>
                <version>${io.confluent.schema-registry.version}</version>
            </dependency>

            <dependency>
                <groupId>io.confluent</groupId>
                <artifactId>kafka-schema-registry-client</artifactId>
                <version>${io.confluent.schema-registry.version}</version>
            </dependency>

            <dependency>
                <groupId>org.apache.kafka</groupId>
                <artifactId>kafka-log4j-appender</artifactId>
                <version>${kafka.version}</version>
            </dependency>

            <dependency>
                <groupId>io.confluent</groupId>
                <artifactId>common-utils</artifactId>
                <version>${io.confluent.common.version}</version>
            </dependency>

            <dependency>
                <groupId>io.confluent</groupId>
                <artifactId>common-docker</artifactId>
                <version>${io.confluent.common-docker.version}</version>
            </dependency>

            <dependency>
                <groupId>io.confluent</groupId>
                <artifactId>kafka-json-schema-provider</artifactId>
                <version>${io.confluent.schema-registry.version}</version>
            </dependency>

            <dependency>
                <groupId>io.confluent</groupId>
                <artifactId>kafka-protobuf-provider</artifactId>
                <version>${io.confluent.schema-registry.version}</version>
            </dependency>

            <dependency>
                <groupId>io.confluent</groupId>
                <artifactId>kafka-connect-json-schema-converter</artifactId>
                <version>${io.confluent.schema-registry.version}</version>
            </dependency>

            <dependency>
                <groupId>io.confluent</groupId>
                <artifactId>kafka-connect-protobuf-converter</artifactId>
                <version>${io.confluent.schema-registry.version}</version>
            </dependency>

            <dependency>
                <groupId>io.confluent</groupId>
                <artifactId>broker-plugins</artifactId>
                <version>${kafka.version}</version>
            </dependency>

            <!-- End Confluent dependencies -->

            <dependency>
                <groupId>com.github.rvesse</groupId>
                <artifactId>airline</artifactId>
                <version>${airline.version}</version>
            </dependency>

            <dependency>
                <groupId>com.google.code.findbugs</groupId>
                <artifactId>jsr305</artifactId>
                <version>${jsr305.version}</version>
            </dependency>

            <dependency>
                <groupId>com.google.guava</groupId>
                <artifactId>guava</artifactId>
                <version>${guava.version}</version>
            </dependency>

            <dependency>
                <groupId>com.google.protobuf</groupId>
                <artifactId>protobuf-java</artifactId>
                <version>${protobuf.version}</version>
            </dependency>

            <dependency>
                <groupId>com.google.protobuf</groupId>
                <artifactId>protobuf-java-util</artifactId>
                <version>${protobuf.version}</version>
            </dependency>

            <dependency>
                <groupId>com.github.rholder</groupId>
                <artifactId>guava-retrying</artifactId>
                <version>${retrying.version}</version>
                <exclusions>
                    <exclusion>
                        <groupId>com.google.guava</groupId>
                        <artifactId>guava</artifactId>
                    </exclusion>
                </exclusions>
            </dependency>

            <dependency>
                <groupId>io.airlift</groupId>
                <artifactId>slice</artifactId>
                <version>${airlift.version}</version>
            </dependency>

            <dependency>
                <groupId>javax.inject</groupId>
                <artifactId>javax.inject</artifactId>
                <version>${inject.version}</version>
            </dependency>

            <dependency>
                <groupId>net.java.dev.jna</groupId>
                <artifactId>jna</artifactId>
                <version>${jna.version}</version>
            </dependency>

            <dependency>
                <groupId>org.antlr</groupId>
                <artifactId>antlr4-runtime</artifactId>
                <version>${antlr.version}</version>
            </dependency>

            <dependency>
                <groupId>org.apache.avro</groupId>
                <artifactId>avro</artifactId>
                <version>${avro.version}</version>
                <exclusions>
                    <exclusion>
                        <groupId>com.google.guava</groupId>
                        <artifactId>guava</artifactId>
                    </exclusion>
                </exclusions>
            </dependency>

            <dependency>
                <groupId>org.apache.commons</groupId>
                <artifactId>commons-csv</artifactId>
                <version>${csv.version}</version>
            </dependency>

            <dependency>
                <groupId>org.apache.commons</groupId>
                <artifactId>commons-compress</artifactId>
                <version>${commons.compress.version}</version>
            </dependency>

            <dependency>
                <groupId>org.apache.commons</groupId>
                <artifactId>commons-lang3</artifactId>
                <version>${lang3.version}</version>
            </dependency>

            <dependency>
                <groupId>commons-io</groupId>
                <artifactId>commons-io</artifactId>
                <version>${apache.io.version}</version>
            </dependency>

            <dependency>
                <groupId>org.apache.commons</groupId>
                <artifactId>commons-text</artifactId>
                <version>${commons-text.version}</version>
            </dependency>

            <dependency>
                <groupId>org.codehaus.janino</groupId>
                <artifactId>janino</artifactId>
                <version>${janino.version}</version>
            </dependency>

            <dependency>
                <groupId>org.jline</groupId>
                <artifactId>jline</artifactId>
                <version>${jline.version}</version>
            </dependency>

            <dependency>
                <groupId>javax.validation</groupId>
                <artifactId>validation-api</artifactId>
                <version>${javax-validation.version}</version>
            </dependency>

            <dependency>
                <groupId>com.clearspring.analytics</groupId>
                <artifactId>stream</artifactId>
                <version>${clearspring-analytics.version}</version>
            </dependency>

            <dependency>
                <groupId>com.ibm.icu</groupId>
                <artifactId>icu4j</artifactId>
                <version>${icu.version}</version>
            </dependency>

            <!-- We need to fix our Scala versions as otherwise our depdendencies bring in
            different versions via different routes
            https://github.com/confluentinc/common/pull/260 -->
            <dependency>
                <groupId>org.scala-lang</groupId>
                <artifactId>scala-library</artifactId>
                <version>${scala.version}</version>
            </dependency>

            <dependency>
                <groupId>org.scala-lang</groupId>
                <artifactId>scala-reflect</artifactId>
                <version>${scala.version}</version>
            </dependency>

            <!-- Explicitly override all netty artifacts to get the version we want. Doing netty-all
             doesn't seem to correctly override its individual dependencies, so all are enumerated
             here -->
            <dependency>
                <groupId>io.netty</groupId>
                <artifactId>netty-common</artifactId>
                <version>${netty.version}</version>
            </dependency>
            <dependency>
                <groupId>io.netty</groupId>
                <artifactId>netty-buffer</artifactId>
                <version>${netty.version}</version>
            </dependency>
            <dependency>
                <groupId>io.netty</groupId>
                <artifactId>netty-transport</artifactId>
                <version>${netty.version}</version>
            </dependency>
            <dependency>
                <groupId>io.netty</groupId>
                <artifactId>netty-handler</artifactId>
                <version>${netty.version}</version>
            </dependency>
            <dependency>
                <groupId>io.netty</groupId>
                <artifactId>netty-codec</artifactId>
                <version>${netty.version}</version>
            </dependency>
            <dependency>
                <groupId>io.netty</groupId>
                <artifactId>netty-handler-proxy</artifactId>
                <version>${netty.version}</version>
            </dependency>
            <dependency>
                <groupId>io.netty</groupId>
                <artifactId>netty-codec-socks</artifactId>
                <version>${netty.version}</version>
            </dependency>
            <dependency>
                <groupId>io.netty</groupId>
                <artifactId>netty-codec-http</artifactId>
                <version>${netty.version}</version>
            </dependency>
            <dependency>
                <groupId>io.netty</groupId>
                <artifactId>netty-codec-http2</artifactId>
                <version>${netty-codec-http2-version}</version>
            </dependency>
            <dependency>
                <groupId>io.netty</groupId>
                <artifactId>netty-resolver</artifactId>
                <version>${netty.version}</version>
            </dependency>
            <dependency>
                <groupId>io.netty</groupId>
                <artifactId>netty-resolver-dns</artifactId>
                <version>${netty.version}</version>
            </dependency>
            <dependency>
                <groupId>io.netty</groupId>
                <artifactId>netty-codec-dns</artifactId>
                <version>${netty.version}</version>
            </dependency>
            <dependency>
                <groupId>io.netty</groupId>
                <artifactId>netty-transport-native-epoll</artifactId>
                <version>${netty.version}</version>
            </dependency>
            <dependency>
                <groupId>io.netty</groupId>
                <artifactId>netty-transport-native-unix-common</artifactId>
                <version>${netty.version}</version>
            </dependency>
            <dependency>
                <groupId>io.netty</groupId>
                <artifactId>netty-tcnative-boringssl-static</artifactId>
                <version>${netty-tcnative-version}</version>
            </dependency>
            <dependency>
                <groupId>org.glassfish.jersey.core</groupId>
                <artifactId>jersey-common</artifactId>
                <version>${jersey-common}</version>
            </dependency>

            <!-- Required for running tests -->
            <dependency>
                <groupId>junit</groupId>
                <artifactId>junit</artifactId>
                <version>${junit.version}</version>
                <scope>test</scope>
                <exclusions>
                    <exclusion>
                        <groupId>org.hamcrest</groupId>
                        <artifactId>hamcrest-core</artifactId>
                    </exclusion>
                </exclusions>
            </dependency>

            <dependency>
                <groupId>com.google.guava</groupId>
                <artifactId>guava-testlib</artifactId>
                <version>${guava.version}</version>
                <scope>test</scope>
            </dependency>

            <dependency>
                <groupId>com.github.tomakehurst</groupId>
                <artifactId>wiremock-jre8</artifactId>
                <version>${wiremock.version}</version>
                <scope>test</scope>
            </dependency>
        </dependencies>
    </dependencyManagement>

    <dependencies>

        <dependency>
            <groupId>org.slf4j</groupId>
            <artifactId>slf4j-reload4j</artifactId>
        </dependency>

        <dependency>
            <groupId>io.confluent</groupId>
            <artifactId>logredactor</artifactId>
        </dependency>
            <dependency>
                <groupId>io.confluent</groupId>
                <artifactId>broker-plugins</artifactId>
            </dependency>
    </dependencies>

    <build>
        <pluginManagement>
            <plugins>
                <plugin>
                    <artifactId>maven-assembly-plugin</artifactId>
                    <configuration>
                        <tarLongFileMode>posix</tarLongFileMode>
                    </configuration>
                </plugin>
                <plugin>
                    <groupId>org.codehaus.mojo</groupId>
                    <artifactId>exec-maven-plugin</artifactId>
                    <version>${exec-maven-plugin.version}</version>
                </plugin>
            </plugins>
        </pluginManagement>

        <plugins>
            <plugin>
                <groupId>org.apache.maven.plugins</groupId>
                <artifactId>maven-compiler-plugin</artifactId>
                <configuration>
                    <showWarnings>true</showWarnings>
                    <showDeprecation>true</showDeprecation>
                    <compilerVersion>1.8</compilerVersion>
                    <source>1.8</source>
                    <target>1.8</target>
                    <compilerArgs>
                        <arg>-Xlint:all,-serial,-options,-path</arg>
                        <arg>-parameters</arg>
                        <arg>${compile.warnings-flag}</arg>
                    </compilerArgs>
                </configuration>
            </plugin>

            <plugin>
                <groupId>org.apache.maven.plugins</groupId>
                <artifactId>maven-checkstyle-plugin</artifactId>
                <configuration>
                    <propertiesLocation>checkstyle/checkstyle.properties</propertiesLocation>
                    <suppressionsLocation>checkstyle/suppressions.xml</suppressionsLocation>
                </configuration>
            </plugin>

            <plugin>
                <groupId>org.apache.maven.plugins</groupId>
                <artifactId>maven-surefire-plugin</artifactId>
                <configuration>
                    <systemPropertyVariables>
                        <log4j.configuration>file:${project.basedir}/../ksqldb-test-util/src/main/resources/log4j.properties</log4j.configuration>
                    </systemPropertyVariables>
                    <argLine>-verbose:gc -Xloggc:"${project.build.directory}/gc.log"</argLine>
                    <argLine>-Duser.timezone=UTC</argLine>
                </configuration>
            </plugin>
            <plugin>
                <groupId>org.apache.maven.plugins</groupId>
                <artifactId>maven-failsafe-plugin</artifactId>
                <configuration>
                    <!-- we haven't yet fully migrated to JDK9 Jigsaw, but when compiling
                    with JDKs that are >9 failsafe fails with many NoClassDefFoundErrors
                    unless we disable this flag.

                    You can also see (https://issues.apache.org/jira/browse/SUREFIRE-1809)
                    for more details -->
                    <useModulePath>false</useModulePath>
                </configuration>
                <executions>
                    <execution>
                        <id>integration-test</id>
                        <configuration>
                            <excludes>
                                <exclude>**/RestQueryTranslationTest*.java</exclude>
                                <exclude>**/io/confluent/ksql/rest/integration/**/*.java</exclude>
                            </excludes>
                        </configuration>
                    </execution>
                    <execution>
                        <id>multi-threaded-testing</id>
                        <phase>integration-test</phase>
                        <goals>
                            <goal>integration-test</goal>
                        </goals>
                        <configuration>
                            <includes>
                                <include>**/RestQueryTranslationTest*.java</include>
                                <include>**/io/confluent/ksql/rest/integration/**/*.java</include>
                            </includes>
                            <forkCount>${multi-threaded-testing.forkCount}</forkCount>
                            <reuseForks>false</reuseForks>
                            <parallel>classes</parallel>
                            <useUnlimitedThreads>true</useUnlimitedThreads>
                            <forkedProcessTimeoutInSeconds>3600</forkedProcessTimeoutInSeconds>
                            <forkedProcessExitTimeoutInSeconds>180</forkedProcessExitTimeoutInSeconds>
                        </configuration>
                    </execution>
                </executions>
            </plugin>

            <plugin>
                <groupId>org.codehaus.mojo</groupId>
                <artifactId>exec-maven-plugin</artifactId>
                <executions>
                    <execution>
                        <goals>
                            <goal>java</goal>
                        </goals>
                    </execution>
                </executions>
            </plugin>

            <plugin>
                <groupId>com.github.spotbugs</groupId>
                <artifactId>spotbugs-maven-plugin</artifactId>
                <version>${spotbugs.maven.plugin.version}</version>
                <configuration>
                    <xmlOutput>true</xmlOutput>
                    <excludeFilterFile>${project.basedir}/../findbugs/findbugs-exclude.xml</excludeFilterFile>
                    <effort>Max</effort>
                    <threshold>Max</threshold>
                    <failOnError>true</failOnError>
                    <includeTests>true</includeTests>
                </configuration>
                <executions>
                    <!--
                    Ensures that FindBugs inspects source code when project is compiled.
                -->
                    <execution>
                        <id>analyze-compile</id>
                        <phase>compile</phase>
                        <goals>
                            <goal>check</goal>
                        </goals>
                    </execution>
                </executions>
            </plugin>

            <plugin>
                <groupId>pl.project13.maven</groupId>
                <artifactId>git-commit-id-plugin</artifactId>
                <version>${git-commit-id-plugin.version}</version>
                <executions>
                    <execution>
                        <goals>
                            <goal>revision</goal>
                        </goals>
                    </execution>
                </executions>
                <configuration>
                    <dotGitDirectory>${project.basedir}/.git</dotGitDirectory>
                    <generateGitPropertiesFile>true</generateGitPropertiesFile>
                    <generateGitPropertiesFilename>${project.build.outputDirectory}/git.properties</generateGitPropertiesFilename>
                </configuration>
            </plugin>
            <plugin>
                <groupId>org.pitest</groupId>
                <artifactId>pitest-maven</artifactId>
                <version>1.6.4</version>
                <configuration>
                    <threads>8</threads>
                    <targetClasses>
                        <param>io.confluent.ksql.*</param>
                    </targetClasses>
                    <excludedClasses>
                        <param>io.confluent.ksql.engine.StubInsertValuesExecutor</param>
                        <param>io.confluent.ksql.test.*</param>
                    </excludedClasses>
                    <excludedTestClasses>
                        <param>io.confluent.ksql.rest.app.ImmutabilityTest</param>
                        <param>io.confluent.ksql.rest.integration.*</param>
                        <param>io.confluent.ksql.rest.server.resources.*ResourceTest</param>
                        <param>io.confluent.ksql.*.Immutability*</param>
                        <param>io.confluent.ksql.*.ImmutableTester*</param>
                        <param>io.confluent.ksql.schema.ksql.types.SqlTypesTest</param>
                        <param>io.confluent.ksql.schema.ksql.PhysicalSchemaTest</param>
                        <param>io.confluent.ksql.rest.entity.KsqlRequestTest</param>
                        <param>io.confluent.ksql.execution.plan.ExecutionStepTest</param>
                        <param>io.confluent.ksql.metastore.model.MetaStoreModelTest</param>
                        <param>io.confluent.ksql.test.*</param>
                        <param>io.confluent.ksql.rocksdb.KsqlBoundedMemoryRocksDBConfigSetterTest</param>
                    </excludedTestClasses>
                </configuration>
            </plugin>
        </plugins>
    </build>
    <reporting>
        <plugins>

        </plugins>
    </reporting>
</project><|MERGE_RESOLUTION|>--- conflicted
+++ resolved
@@ -115,12 +115,8 @@
         <commons-text.version>1.10.0</commons-text.version>
         <csv.version>1.4</csv.version>
         <commons.compress.version>1.21</commons.compress.version>
-<<<<<<< HEAD
-        <lang3.version>3.3.1</lang3.version>
-=======
         <lang3.version>3.5</lang3.version>
         <guava.version>30.1.1-jre</guava.version>
->>>>>>> e0dd27a4
         <retrying.version>2.0.0</retrying.version>
         <inject.version>1</inject.version>
         <janino.version>3.0.7</janino.version>
