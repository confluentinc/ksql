--- conflicted
+++ resolved
@@ -22,11 +22,7 @@
     <parent>
         <groupId>io.confluent</groupId>
         <artifactId>common</artifactId>
-<<<<<<< HEAD
-        <version>[7.0.14-0, 7.0.15-0)</version>
-=======
         <version>7.0.14-3</version>
->>>>>>> 66e640f9
     </parent>
 
     <groupId>io.confluent.ksql</groupId>
