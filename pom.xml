<?xml version="1.0" encoding="UTF-8"?>
<!--
  ~ Copyright 2018 Confluent Inc.
  ~
  ~ Licensed under the Confluent Community License (the "License"); you may not use
  ~ this file except in compliance with the License.  You may obtain a copy of the
  ~ License at
  ~
  ~ http://www.confluent.io/confluent-community-license
  ~
  ~ Unless required by applicable law or agreed to in writing, software
  ~ distributed under the License is distributed on an "AS IS" BASIS, WITHOUT
  ~ WARRANTIES OF ANY KIND, either express or implied.  See the License for the
  ~ specific language governing permissions and limitations under the License.
  -->

<project xmlns="http://maven.apache.org/POM/4.0.0"
         xmlns:xsi="http://www.w3.org/2001/XMLSchema-instance"
         xsi:schemaLocation="http://maven.apache.org/POM/4.0.0 http://maven.apache.org/xsd/maven-4.0.0.xsd">
    <modelVersion>4.0.0</modelVersion>

    <scm>
        <connection>scm:git:git://github.com/confluentinc/ksql.git</connection>
        <developerConnection>scm:git:git@github.com:confluentinc/ksql.git</developerConnection>
        <url>https://github.com/confluentinc/ksql</url>
        <tag>HEAD</tag>
    </scm>
  
    <parent>
        <groupId>io.confluent</groupId>
        <artifactId>common</artifactId>
        <version>[7.4.11-0, 7.4.12-0)</version>
    </parent>

    <groupId>io.confluent.ksql</groupId>
    <artifactId>ksqldb-parent</artifactId>
    <packaging>pom</packaging>
    <name>ksqldb-parent</name>
    <version>7.4.11-0</version>

    <licenses>
        <license>
            <name>Confluent Community License</name>
            <url>http://www.confluent.io/confluent-community-license</url>
            <distribution>repo</distribution>
        </license>
    </licenses>

    <modules>
        <module>ksqldb-udf</module>
        <module>ksqldb-common</module>
        <module>ksqldb-udf-quickstart</module>
        <module>ksqldb-serde</module>
        <module>ksqldb-metastore</module>
        <module>ksqldb-execution</module>
        <module>ksqldb-parser</module>
        <module>ksqldb-streams</module>
        <module>ksqldb-engine</module>
        <module>ksqldb-tools</module>
        <module>ksqldb-cli</module>
        <module>ksqldb-examples</module>
        <module>ksqldb-rest-model</module>
        <module>ksqldb-rest-client</module>
        <module>ksqldb-rest-app</module>
        <module>ksqldb-version-metrics-client</module>
        <module>ksqldb-console-scripts</module>
        <module>ksqldb-etc</module>
        <module>ksqldb-package</module>
        <module>ksqldb-test-util</module>
        <module>ksqldb-benchmark</module>
        <module>ksqldb-functional-tests</module>
        <module>ksqldb-rocksdb-config-setter</module>
        <module>ksqldb-docker</module>
        <module>ksqldb-api-reactive-streams-tck</module>
        <module>ksqldb-api-client</module>
        <module>ksqldb-engine-common</module>
        <module>ksqldb-testing-tool</module>
    </modules>

    <repositories>
        <repository>
            <id>confluent</id>
            <url>https://packages.confluent.io/maven/</url>
        </repository>
        <repository>
            <id>confluent-snapshots</id>
            <url>https://confluent-snapshots.public.confluent.io/</url>
        </repository>
    </repositories>

    <pluginRepositories>
        <pluginRepository>
            <id>confluent</id>
            <url>https://packages.confluent.io/maven/</url>
        </pluginRepository>
        <pluginRepository>
            <id>confluent-snapshots</id>
            <url>https://confluent-snapshots.public.confluent.io/</url>
            <snapshots>
                <enabled>true</enabled>
            </snapshots>
        </pluginRepository>
    </pluginRepositories>

    <properties>
        <apache.directory.server.version>2.0.0-M22</apache.directory.server.version>
        <apache.directory.api.version>1.0.0-M33</apache.directory.api.version>
        <apache.httpcomponents.version>5.0.3</apache.httpcomponents.version>
        <confluent.maven.repo>https://packages.confluent.io/maven/</confluent.maven.repo>
        <exec-maven-plugin.version>1.2.1</exec-maven-plugin.version>
        <podam.version>6.0.2.RELEASE</podam.version>
        <airlift.version>0.29</airlift.version>
        <airline.version>2.6.0</airline.version>
        <antlr.version>4.9.2</antlr.version>
        <commons-text.version>1.10.0</commons-text.version>
        <csv.version>1.4</csv.version>
        <commons.compress.version>1.26.0</commons.compress.version>
        <lang3.version>3.18.0</lang3.version>
        <retrying.version>2.0.0</retrying.version>
        <inject.version>1</inject.version>
        <janino.version>3.1.10</janino.version>
        <javax-validation.version>2.0.1.Final</javax-validation.version>
        <jline.version>3.13.1</jline.version>
        <jna.version>4.4.0</jna.version>
        <jsr305.version>3.0.2</jsr305.version>
        <maven.plugins.version>3.0.0-M1</maven.plugins.version>
        <really.executable.jar.version>1.5.0</really.executable.jar.version>
        <generext.version>1.0.2</generext.version>
        <avro.random.generator.version>0.2.2</avro.random.generator.version>
        <apache.curator.version>5.2.0</apache.curator.version>
        <wiremock.version>2.24.0</wiremock.version>
        <clearspring-analytics.version>2.9.5</clearspring-analytics.version>
        <icu.version>67.1</icu.version>
        <vertx.version>4.4.8</vertx.version>
        <reactive-streams.version>1.0.3</reactive-streams.version>
        <skip.docker.build>true</skip.docker.build>
        <skip.docker.test>true</skip.docker.test>
        <!-- Temporarily disabling this because it is causing failures in packaging but not CI builds. -->
        <!-- <compile.warnings-flag>-Werror</compile.warnings-flag> -->
        <git-commit-id-plugin.version>4.9.10</git-commit-id-plugin.version>
        <apache.io.version>2.11.0</apache.io.version>
        <io.confluent.ksql.version>7.4.11-0</io.confluent.ksql.version>
        <io.confluent.schema-registry.version>${confluent.version.range}</io.confluent.schema-registry.version>
        <netty-tcnative-version>2.0.72.Final</netty-tcnative-version>
        <!-- We normally get this from common, but Vertx is built against this -->
        <!-- Note: `netty` depends on `tcnative` and if we bump `netty`
             we might need to bump `tcnative`, too.
             Please check top level `pom.xml` at https://github.com/netty/netty
             for the netty version we bump to (ie, corresponding git tag),
             to find the correct `tcnative` version. -->
<<<<<<< HEAD
        <netty.version>4.1.124.Final</netty.version>
        <netty-codec-http2-version>4.1.124.Final</netty-codec-http2-version>
        <jersey-common>2.39.1</jersey-common>
        <multi-threaded-testing.forkCount>3</multi-threaded-testing.forkCount>
=======
        <netty.version>4.1.125.Final</netty.version>
        <netty-codec-http2-version>4.1.125.Final</netty-codec-http2-version>
        <jersey-common>2.34</jersey-common>
>>>>>>> e69f2d5d
    </properties>

    <dependencyManagement>
        <dependencies>
            <!-- Cross-submodule dependencies -->

            <dependency>
                <groupId>org.apache.zookeeper</groupId>
                <artifactId>zookeeper</artifactId>
                <version>${zookeeper.version}</version>
                <exclusions>
                    <exclusion>
                        <groupId>ch.qos.logback</groupId>
                        <artifactId>logback-core</artifactId>
                    </exclusion>
                    <exclusion>
                        <groupId>ch.qos.logback</groupId>
                        <artifactId>logback-classic</artifactId>
                    </exclusion>
                </exclusions>
            </dependency>

            <dependency>
                <groupId>org.apache.kafka</groupId>
                <artifactId>kafka-streams</artifactId>
                <version>${kafka.version}</version>
            </dependency>

            <dependency>
                <groupId>org.apache.kafka</groupId>
                <artifactId>kafka-streams-test-utils</artifactId>
                <version>${kafka.version}</version>
            </dependency>

            <dependency>
                <groupId>io.confluent.ksql</groupId>
                <artifactId>ksqldb-common</artifactId>
                <version>${io.confluent.ksql.version}</version>
            </dependency>

            <dependency>
                <groupId>io.confluent.ksql</groupId>
                <artifactId>ksqldb-engine-common</artifactId>
                <version>${io.confluent.ksql.version}</version>
            </dependency>

            <dependency>
                <groupId>io.confluent.ksql</groupId>
                <artifactId>ksqldb-udf</artifactId>
                <version>${io.confluent.ksql.version}</version>
            </dependency>

            <dependency>
                <groupId>io.confluent.ksql</groupId>
                <artifactId>ksqldb-serde</artifactId>
                <version>${io.confluent.ksql.version}</version>
            </dependency>

            <dependency>
                <groupId>io.confluent.ksql</groupId>
                <artifactId>ksqldb-metastore</artifactId>
                <version>${io.confluent.ksql.version}</version>
            </dependency>

            <dependency>
                <groupId>io.confluent.ksql</groupId>
                <artifactId>ksqldb-cli</artifactId>
                <version>${io.confluent.ksql.version}</version>
            </dependency>

            <dependency>
                <groupId>io.confluent.ksql</groupId>
                <artifactId>ksqldb-engine</artifactId>
                <version>${io.confluent.ksql.version}</version>
            </dependency>

            <dependency>
                <groupId>io.confluent.ksql</groupId>
                <artifactId>ksqldb-execution</artifactId>
                <version>${io.confluent.ksql.version}</version>
            </dependency>

            <dependency>
                <groupId>io.confluent.ksql</groupId>
                <artifactId>ksqldb-parser</artifactId>
                <version>${io.confluent.ksql.version}</version>
            </dependency>

            <dependency>
                <groupId>io.confluent.ksql</groupId>
                <artifactId>ksqldb-streams</artifactId>
                <version>${io.confluent.ksql.version}</version>
            </dependency>

            <dependency>
                <groupId>io.confluent.ksql</groupId>
                <artifactId>ksqldb-examples</artifactId>
                <version>${io.confluent.ksql.version}</version>
            </dependency>

            <dependency>
                <groupId>io.confluent.ksql</groupId>
                <artifactId>ksqldb-rest-model</artifactId>
                <version>${io.confluent.ksql.version}</version>
            </dependency>

            <dependency>
                <groupId>io.confluent.ksql</groupId>
                <artifactId>ksqldb-rest-client</artifactId>
                <version>${io.confluent.ksql.version}</version>
            </dependency>

            <dependency>
                <groupId>io.confluent.ksql</groupId>
                <artifactId>ksqldb-rest-app</artifactId>
                <version>${io.confluent.ksql.version}</version>
            </dependency>

            <dependency>
                <groupId>io.confluent.ksql</groupId>
                <artifactId>ksqldb-functional-tests</artifactId>
                <version>${io.confluent.ksql.version}</version>
            </dependency>

            <dependency>
                <groupId>io.confluent.ksql</groupId>
                <artifactId>ksqldb-version-metrics-client</artifactId>
                <version>${io.confluent.ksql.version}</version>
            </dependency>

            <dependency>
                <groupId>io.confluent.ksql</groupId>
                <artifactId>package-ksql</artifactId>
                <version>${io.confluent.ksql.version}</version>
            </dependency>

            <dependency>
                <groupId>io.confluent.ksql</groupId>
                <artifactId>ksqldb-api-reactive-streams-tck</artifactId>
                <version>${io.confluent.ksql.version}</version>
            </dependency>

            <dependency>
                <groupId>io.confluent.ksql</groupId>
                <artifactId>ksqldb-api-client</artifactId>
                <version>${io.confluent.ksql.version}</version>
            </dependency>
            <!-- End cross-submodule dependencies -->

            <!-- Confluent dependencies -->
            <dependency>
                <groupId>io.confluent</groupId>
                <artifactId>kafka-connect-avro-converter</artifactId>
                <version>${io.confluent.schema-registry.version}</version>
            </dependency>

            <dependency>
                <groupId>io.confluent</groupId>
                <artifactId>kafka-json-serializer</artifactId>
                <version>${io.confluent.schema-registry.version}</version>
            </dependency>

            <dependency>
                <groupId>io.confluent</groupId>
                <artifactId>kafka-avro-serializer</artifactId>
                <version>${io.confluent.schema-registry.version}</version>
            </dependency>

            <dependency>
                <groupId>io.confluent</groupId>
                <artifactId>kafka-schema-registry-client</artifactId>
                <version>${io.confluent.schema-registry.version}</version>
            </dependency>

            <dependency>
                <groupId>org.apache.kafka</groupId>
                <artifactId>kafka-log4j-appender</artifactId>
                <version>${kafka.version}</version>
            </dependency>

            <dependency>
                <groupId>io.confluent</groupId>
                <artifactId>common-utils</artifactId>
                <version>${io.confluent.common.version}</version>
            </dependency>

            <dependency>
                <groupId>io.confluent</groupId>
                <artifactId>common-docker</artifactId>
                <version>${io.confluent.common-docker.version}</version>
            </dependency>

            <dependency>
                <groupId>io.confluent</groupId>
                <artifactId>kafka-json-schema-provider</artifactId>
                <version>${io.confluent.schema-registry.version}</version>
            </dependency>

            <dependency>
                <groupId>io.confluent</groupId>
                <artifactId>kafka-protobuf-provider</artifactId>
                <version>${io.confluent.schema-registry.version}</version>
            </dependency>

            <dependency>
                <groupId>io.confluent</groupId>
                <artifactId>kafka-connect-json-schema-converter</artifactId>
                <version>${io.confluent.schema-registry.version}</version>
            </dependency>

            <dependency>
                <groupId>io.confluent</groupId>
                <artifactId>kafka-connect-protobuf-converter</artifactId>
                <version>${io.confluent.schema-registry.version}</version>
            </dependency>

            <!-- End Confluent dependencies -->

            <dependency>
                <groupId>com.github.rvesse</groupId>
                <artifactId>airline</artifactId>
                <version>${airline.version}</version>
            </dependency>

            <dependency>
                <groupId>com.google.code.findbugs</groupId>
                <artifactId>jsr305</artifactId>
                <version>${jsr305.version}</version>
            </dependency>

            <dependency>
                <groupId>com.google.guava</groupId>
                <artifactId>guava</artifactId>
                <version>${guava.version}</version>
            </dependency>

            <dependency>
                <groupId>com.google.protobuf</groupId>
                <artifactId>protobuf-java</artifactId>
                <version>${protobuf.version}</version>
            </dependency>

            <dependency>
                <groupId>com.google.protobuf</groupId>
                <artifactId>protobuf-java-util</artifactId>
                <version>${protobuf.version}</version>
            </dependency>

            <dependency>
                <groupId>com.github.rholder</groupId>
                <artifactId>guava-retrying</artifactId>
                <version>${retrying.version}</version>
                <exclusions>
                    <exclusion>
                        <groupId>com.google.guava</groupId>
                        <artifactId>guava</artifactId>
                    </exclusion>
                </exclusions>
            </dependency>

            <dependency>
                <groupId>io.airlift</groupId>
                <artifactId>slice</artifactId>
                <version>${airlift.version}</version>
            </dependency>

            <dependency>
                <groupId>javax.inject</groupId>
                <artifactId>javax.inject</artifactId>
                <version>${inject.version}</version>
            </dependency>

            <dependency>
                <groupId>net.java.dev.jna</groupId>
                <artifactId>jna</artifactId>
                <version>${jna.version}</version>
            </dependency>

            <dependency>
                <groupId>org.antlr</groupId>
                <artifactId>antlr4-runtime</artifactId>
                <version>${antlr.version}</version>
            </dependency>

            <dependency>
                <groupId>org.apache.avro</groupId>
                <artifactId>avro</artifactId>
                <version>${avro.version}</version>
                <exclusions>
                    <exclusion>
                        <groupId>com.google.guava</groupId>
                        <artifactId>guava</artifactId>
                    </exclusion>
                </exclusions>
            </dependency>

            <dependency>
                <groupId>org.apache.commons</groupId>
                <artifactId>commons-csv</artifactId>
                <version>${csv.version}</version>
            </dependency>

            <dependency>
                <groupId>org.apache.commons</groupId>
                <artifactId>commons-compress</artifactId>
                <version>${commons.compress.version}</version>
            </dependency>

            <dependency>
                <groupId>org.apache.commons</groupId>
                <artifactId>commons-lang3</artifactId>
                <version>${lang3.version}</version>
            </dependency>

            <dependency>
                <groupId>commons-io</groupId>
                <artifactId>commons-io</artifactId>
                <version>${commons-io.version}</version>
            </dependency>

            <dependency>
                <groupId>org.apache.commons</groupId>
                <artifactId>commons-text</artifactId>
                <version>${commons-text.version}</version>
            </dependency>

            <dependency>
                <groupId>org.codehaus.janino</groupId>
                <artifactId>janino</artifactId>
                <version>${janino.version}</version>
            </dependency>

            <dependency>
                <groupId>org.jline</groupId>
                <artifactId>jline</artifactId>
                <version>${jline.version}</version>
            </dependency>

            <dependency>
                <groupId>javax.validation</groupId>
                <artifactId>validation-api</artifactId>
                <version>${javax-validation.version}</version>
            </dependency>

            <dependency>
                <groupId>com.clearspring.analytics</groupId>
                <artifactId>stream</artifactId>
                <version>${clearspring-analytics.version}</version>
            </dependency>

            <dependency>
                <groupId>com.ibm.icu</groupId>
                <artifactId>icu4j</artifactId>
                <version>${icu.version}</version>
            </dependency>

            <!-- We need to fix our Scala versions as otherwise our depdendencies bring in
            different versions via different routes
            https://github.com/confluentinc/common/pull/260 -->
            <dependency>
                <groupId>org.scala-lang</groupId>
                <artifactId>scala-library</artifactId>
                <version>${scala.version}</version>
            </dependency>

            <dependency>
                <groupId>org.scala-lang</groupId>
                <artifactId>scala-reflect</artifactId>
                <version>${scala.version}</version>
            </dependency>

            <!-- Explicitly override all netty artifacts to get the version we want. Doing netty-all
             doesn't seem to correctly override its individual dependencies, so all are enumerated
             here -->
            <dependency>
                <groupId>io.netty</groupId>
                <artifactId>netty-all</artifactId>
                <version>${netty.version}</version>
            </dependency>
            <dependency>
                <groupId>io.netty</groupId>
                <artifactId>netty-common</artifactId>
                <version>${netty.version}</version>
            </dependency>
            <dependency>
                <groupId>io.netty</groupId>
                <artifactId>netty-buffer</artifactId>
                <version>${netty.version}</version>
            </dependency>
            <dependency>
                <groupId>io.netty</groupId>
                <artifactId>netty-transport</artifactId>
                <version>${netty.version}</version>
            </dependency>
            <dependency>
                <groupId>io.netty</groupId>
                <artifactId>netty-handler</artifactId>
                <version>${netty.version}</version>
            </dependency>
            <dependency>
                <groupId>io.netty</groupId>
                <artifactId>netty-codec</artifactId>
                <version>${netty.version}</version>
            </dependency>
            <dependency>
                <groupId>io.netty</groupId>
                <artifactId>netty-handler-proxy</artifactId>
                <version>${netty.version}</version>
            </dependency>
            <dependency>
                <groupId>io.netty</groupId>
                <artifactId>netty-codec-socks</artifactId>
                <version>${netty.version}</version>
            </dependency>
            <dependency>
                <groupId>io.netty</groupId>
                <artifactId>netty-codec-http</artifactId>
                <version>${netty.version}</version>
            </dependency>
            <dependency>
                <groupId>io.netty</groupId>
                <artifactId>netty-codec-http2</artifactId>
                <version>${netty-codec-http2-version}</version>
            </dependency>
            <dependency>
                <groupId>io.netty</groupId>
                <artifactId>netty-resolver</artifactId>
                <version>${netty.version}</version>
            </dependency>
            <dependency>
                <groupId>io.netty</groupId>
                <artifactId>netty-resolver-dns</artifactId>
                <version>${netty.version}</version>
            </dependency>
            <dependency>
                <groupId>io.netty</groupId>
                <artifactId>netty-codec-dns</artifactId>
                <version>${netty.version}</version>
            </dependency>
            <dependency>
                <groupId>io.netty</groupId>
                <artifactId>netty-transport-native-kqueue</artifactId>
                <version>${netty.version}</version>
            </dependency>
            <dependency>
                <groupId>io.netty</groupId>
                <artifactId>netty-transport-native-epoll</artifactId>
                <version>${netty.version}</version>
            </dependency>
            <dependency>
                <groupId>io.netty</groupId>
                <artifactId>netty-transport-native-unix-common</artifactId>
                <version>${netty.version}</version>
            </dependency>
            <dependency>
                <groupId>io.netty</groupId>
                <artifactId>netty-tcnative-boringssl-static</artifactId>
                <version>${netty-tcnative-version}</version>
            </dependency>
            <dependency>
                <groupId>org.glassfish.jersey.core</groupId>
                <artifactId>jersey-common</artifactId>
                <version>${jersey-common}</version>
            </dependency>

            <!-- Required for running tests -->
            <dependency>
                <groupId>junit</groupId>
                <artifactId>junit</artifactId>
                <version>${junit.version}</version>
                <scope>test</scope>
                <exclusions>
                    <exclusion>
                        <groupId>org.hamcrest</groupId>
                        <artifactId>hamcrest-core</artifactId>
                    </exclusion>
                </exclusions>
            </dependency>

            <dependency>
                <groupId>com.google.guava</groupId>
                <artifactId>guava-testlib</artifactId>
                <version>${guava.version}</version>
                <scope>test</scope>
            </dependency>

            <dependency>
                <groupId>com.github.tomakehurst</groupId>
                <artifactId>wiremock-jre8</artifactId>
                <version>${wiremock.version}</version>
                <scope>test</scope>
            </dependency>
        </dependencies>
    </dependencyManagement>

    <dependencies>

        <dependency>
            <groupId>org.slf4j</groupId>
            <artifactId>slf4j-reload4j</artifactId>
        </dependency>

        <dependency>
            <groupId>io.confluent</groupId>
            <artifactId>logredactor</artifactId>
        </dependency>

    </dependencies>

    <build>
        <pluginManagement>
            <plugins>
                <plugin>
                    <artifactId>maven-assembly-plugin</artifactId>
                    <configuration>
                        <tarLongFileMode>posix</tarLongFileMode>
                    </configuration>
                </plugin>
                <plugin>
                    <groupId>org.codehaus.mojo</groupId>
                    <artifactId>exec-maven-plugin</artifactId>
                    <version>${exec-maven-plugin.version}</version>
                </plugin>
            </plugins>
        </pluginManagement>

        <plugins>
            <plugin>
                <groupId>org.apache.maven.plugins</groupId>
                <artifactId>maven-compiler-plugin</artifactId>
                <configuration>
                    <showWarnings>true</showWarnings>
                    <showDeprecation>true</showDeprecation>
                    <compilerVersion>1.8</compilerVersion>
                    <source>1.8</source>
                    <target>1.8</target>
                    <compilerArgs>
                        <arg>-Xlint:all,-serial,-options,-path</arg>
                        <arg>-parameters</arg>
                        <arg>${compile.warnings-flag}</arg>
                    </compilerArgs>
                </configuration>
            </plugin>

            <plugin>
                <groupId>org.apache.maven.plugins</groupId>
                <artifactId>maven-checkstyle-plugin</artifactId>
                <configuration>
                    <propertiesLocation>checkstyle/checkstyle.properties</propertiesLocation>
                    <suppressionsLocation>checkstyle/suppressions.xml</suppressionsLocation>
                </configuration>
            </plugin>

            <plugin>
                <groupId>org.apache.maven.plugins</groupId>
                <artifactId>maven-surefire-plugin</artifactId>
                <configuration>
                    <rerunFailingTestsCount>3</rerunFailingTestsCount>
                    <systemPropertyVariables>
                        <log4j.configuration>file:${project.basedir}/../ksqldb-test-util/src/main/resources/log4j.properties</log4j.configuration>
                    </systemPropertyVariables>
                    <argLine>-verbose:gc -Xloggc:"${project.build.directory}/gc.log"</argLine>
                    <argLine>-Duser.timezone=UTC -Xmx1g -Xms1g</argLine>
                </configuration>
                <version>3.2.5</version>
            </plugin>
            <plugin>
                <groupId>org.apache.maven.plugins</groupId>
                <artifactId>maven-failsafe-plugin</artifactId>
                <configuration>
                    <!-- we haven't yet fully migrated to JDK9 Jigsaw, but when compiling
                    with JDKs that are >9 failsafe fails with many NoClassDefFoundErrors
                    unless we disable this flag.

                    You can also see (https://issues.apache.org/jira/browse/SUREFIRE-1809)
                    for more details -->
                    <useModulePath>false</useModulePath>
                </configuration>
                <executions>
                    <execution>
                        <id>integration-test</id>
                        <configuration>
                            <excludes>
                                <exclude>**/RestQueryTranslationTest*.java</exclude>
                                <exclude>**/io/confluent/ksql/rest/integration/**/*.java</exclude>
                            </excludes>
                        </configuration>
                    </execution>
                    <execution>
                        <id>multi-threaded-testing</id>
                        <phase>integration-test</phase>
                        <goals>
                            <goal>integration-test</goal>
                        </goals>
                        <configuration>
                            <includes>
                                <include>**/RestQueryTranslationTest*.java</include>
                                <include>**/io/confluent/ksql/rest/integration/**/*.java</include>
                            </includes>
                            <forkCount>${multi-threaded-testing.forkCount}</forkCount>
                            <reuseForks>false</reuseForks>
                            <parallel>classes</parallel>
                            <useUnlimitedThreads>true</useUnlimitedThreads>
                            <forkedProcessTimeoutInSeconds>3600</forkedProcessTimeoutInSeconds>
                            <forkedProcessExitTimeoutInSeconds>180</forkedProcessExitTimeoutInSeconds>
                        </configuration>
                    </execution>
                </executions>
            </plugin>

            <plugin>
                <groupId>org.codehaus.mojo</groupId>
                <artifactId>exec-maven-plugin</artifactId>
                <executions>
                    <execution>
                        <goals>
                            <goal>java</goal>
                        </goals>
                    </execution>
                </executions>
            </plugin>

            <plugin>
                <groupId>com.github.spotbugs</groupId>
                <artifactId>spotbugs-maven-plugin</artifactId>
                <version>${spotbugs.maven.plugin.version}</version>
                <configuration>
                    <xmlOutput>true</xmlOutput>
                    <excludeFilterFile>${project.basedir}/../findbugs/findbugs-exclude.xml</excludeFilterFile>
                    <effort>Max</effort>
                    <threshold>Max</threshold>
                    <failOnError>true</failOnError>
                    <includeTests>true</includeTests>
                </configuration>
                <executions>
                    <!--
                    Ensures that FindBugs inspects source code when project is compiled.
                -->
                    <execution>
                        <id>analyze-compile</id>
                        <phase>compile</phase>
                        <goals>
                            <goal>check</goal>
                        </goals>
                    </execution>
                </executions>
            </plugin>

            <plugin>
                <groupId>pl.project13.maven</groupId>
                <artifactId>git-commit-id-plugin</artifactId>
                <version>${git-commit-id-plugin.version}</version>
                <executions>
                    <execution>
                        <goals>
                            <goal>revision</goal>
                        </goals>
                    </execution>
                </executions>
                <configuration>
                    <dotGitDirectory>${project.basedir}/.git</dotGitDirectory>
                    <generateGitPropertiesFile>true</generateGitPropertiesFile>
                    <generateGitPropertiesFilename>${project.build.outputDirectory}/git.properties</generateGitPropertiesFilename>
                    <includeOnlyProperties>
                        <includeOnlyProperty>git.commit.id</includeOnlyProperty>
                    </includeOnlyProperties>
                </configuration>
            </plugin>
            <plugin>
                <groupId>org.pitest</groupId>
                <artifactId>pitest-maven</artifactId>
                <version>1.6.4</version>
                <configuration>
                    <threads>8</threads>
                    <targetClasses>
                        <param>io.confluent.ksql.*</param>
                    </targetClasses>
                    <excludedClasses>
                        <param>io.confluent.ksql.engine.StubInsertValuesExecutor</param>
                        <param>io.confluent.ksql.test.*</param>
                    </excludedClasses>
                    <excludedTestClasses>
                        <param>io.confluent.ksql.rest.app.ImmutabilityTest</param>
                        <param>io.confluent.ksql.rest.integration.*</param>
                        <param>io.confluent.ksql.rest.server.resources.*ResourceTest</param>
                        <param>io.confluent.ksql.*.Immutability*</param>
                        <param>io.confluent.ksql.*.ImmutableTester*</param>
                        <param>io.confluent.ksql.schema.ksql.types.SqlTypesTest</param>
                        <param>io.confluent.ksql.schema.ksql.PhysicalSchemaTest</param>
                        <param>io.confluent.ksql.rest.entity.KsqlRequestTest</param>
                        <param>io.confluent.ksql.execution.plan.ExecutionStepTest</param>
                        <param>io.confluent.ksql.metastore.model.MetaStoreModelTest</param>
                        <param>io.confluent.ksql.test.*</param>
                        <param>io.confluent.ksql.rocksdb.KsqlBoundedMemoryRocksDBConfigSetterTest</param>
                    </excludedTestClasses>
                </configuration>
            </plugin>
        </plugins>
    </build>
    <reporting>
        <plugins>

        </plugins>
    </reporting>
</project><|MERGE_RESOLUTION|>--- conflicted
+++ resolved
@@ -141,23 +141,17 @@
         <apache.io.version>2.11.0</apache.io.version>
         <io.confluent.ksql.version>7.4.11-0</io.confluent.ksql.version>
         <io.confluent.schema-registry.version>${confluent.version.range}</io.confluent.schema-registry.version>
-        <netty-tcnative-version>2.0.72.Final</netty-tcnative-version>
+        <netty-tcnative-version>2.0.73.Final</netty-tcnative-version>
         <!-- We normally get this from common, but Vertx is built against this -->
         <!-- Note: `netty` depends on `tcnative` and if we bump `netty`
              we might need to bump `tcnative`, too.
              Please check top level `pom.xml` at https://github.com/netty/netty
              for the netty version we bump to (ie, corresponding git tag),
              to find the correct `tcnative` version. -->
-<<<<<<< HEAD
-        <netty.version>4.1.124.Final</netty.version>
-        <netty-codec-http2-version>4.1.124.Final</netty-codec-http2-version>
+        <netty.version>4.1.125.Final</netty.version>
+        <netty-codec-http2-version>4.1.125.Final</netty-codec-http2-version>
         <jersey-common>2.39.1</jersey-common>
         <multi-threaded-testing.forkCount>3</multi-threaded-testing.forkCount>
-=======
-        <netty.version>4.1.125.Final</netty.version>
-        <netty-codec-http2-version>4.1.125.Final</netty-codec-http2-version>
-        <jersey-common>2.34</jersey-common>
->>>>>>> e69f2d5d
     </properties>
 
     <dependencyManagement>
