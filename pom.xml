<?xml version="1.0" encoding="UTF-8"?>
<!--
  ~ Copyright 2018 Confluent Inc.
  ~
  ~ Licensed under the Confluent Community License (the "License"); you may not use
  ~ this file except in compliance with the License.  You may obtain a copy of the
  ~ License at
  ~
  ~ http://www.confluent.io/confluent-community-license
  ~
  ~ Unless required by applicable law or agreed to in writing, software
  ~ distributed under the License is distributed on an "AS IS" BASIS, WITHOUT
  ~ WARRANTIES OF ANY KIND, either express or implied.  See the License for the
  ~ specific language governing permissions and limitations under the License.
  -->

<project xmlns="http://maven.apache.org/POM/4.0.0"
         xmlns:xsi="http://www.w3.org/2001/XMLSchema-instance"
         xsi:schemaLocation="http://maven.apache.org/POM/4.0.0 http://maven.apache.org/xsd/maven-4.0.0.xsd">
    <modelVersion>4.0.0</modelVersion>

    <scm>
        <connection>scm:git:git://github.com/confluentinc/ksql.git</connection>
        <developerConnection>scm:git:git@github.com:confluentinc/ksql.git</developerConnection>
        <url>https://github.com/confluentinc/ksql</url>
        <tag>HEAD</tag>
    </scm>
  
    <parent>
        <groupId>io.confluent</groupId>
        <artifactId>common</artifactId>
        <version>[7.4.11-0, 7.4.12-0)</version>
    </parent>

    <groupId>io.confluent.ksql</groupId>
    <artifactId>ksqldb-parent</artifactId>
    <packaging>pom</packaging>
    <name>ksqldb-parent</name>
    <version>7.4.11-0</version>

    <licenses>
        <license>
            <name>Confluent Community License</name>
            <url>http://www.confluent.io/confluent-community-license</url>
            <distribution>repo</distribution>
        </license>
    </licenses>

    <modules>
        <module>ksqldb-udf</module>
        <module>ksqldb-common</module>
        <module>ksqldb-udf-quickstart</module>
        <module>ksqldb-serde</module>
        <module>ksqldb-metastore</module>
        <module>ksqldb-execution</module>
        <module>ksqldb-parser</module>
        <module>ksqldb-streams</module>
        <module>ksqldb-engine</module>
        <module>ksqldb-tools</module>
        <module>ksqldb-cli</module>
        <module>ksqldb-examples</module>
        <module>ksqldb-rest-model</module>
        <module>ksqldb-rest-client</module>
        <module>ksqldb-rest-app</module>
        <module>ksqldb-version-metrics-client</module>
        <module>ksqldb-console-scripts</module>
        <module>ksqldb-etc</module>
        <module>ksqldb-package</module>
        <module>ksqldb-test-util</module>
        <module>ksqldb-benchmark</module>
        <module>ksqldb-functional-tests</module>
        <module>ksqldb-rocksdb-config-setter</module>
        <module>ksqldb-docker</module>
        <module>ksqldb-api-reactive-streams-tck</module>
        <module>ksqldb-api-client</module>
        <module>ksqldb-engine-common</module>
        <module>ksqldb-testing-tool</module>
    </modules>

    <repositories>
        <repository>
            <id>confluent</id>
            <url>https://packages.confluent.io/maven/</url>
        </repository>
        <repository>
            <id>confluent-snapshots</id>
            <url>https://confluent-snapshots.public.confluent.io/</url>
        </repository>
    </repositories>

    <pluginRepositories>
        <pluginRepository>
            <id>confluent</id>
            <url>https://packages.confluent.io/maven/</url>
        </pluginRepository>
        <pluginRepository>
            <id>confluent-snapshots</id>
            <url>https://confluent-snapshots.public.confluent.io/</url>
            <snapshots>
                <enabled>true</enabled>
            </snapshots>
        </pluginRepository>
    </pluginRepositories>

    <properties>
        <apache.directory.server.version>2.0.0-M22</apache.directory.server.version>
        <apache.directory.api.version>1.0.0-M33</apache.directory.api.version>
        <apache.httpcomponents.version>5.0.3</apache.httpcomponents.version>
        <confluent.maven.repo>https://packages.confluent.io/maven/</confluent.maven.repo>
        <exec-maven-plugin.version>1.2.1</exec-maven-plugin.version>
        <podam.version>6.0.2.RELEASE</podam.version>
        <airlift.version>0.29</airlift.version>
        <airline.version>2.6.0</airline.version>
        <antlr.version>4.9.2</antlr.version>
        <commons-text.version>1.10.0</commons-text.version>
        <csv.version>1.4</csv.version>
        <commons.compress.version>1.26.0</commons.compress.version>
        <lang3.version>3.18.0</lang3.version>
        <retrying.version>2.0.0</retrying.version>
        <inject.version>1</inject.version>
        <janino.version>3.1.10</janino.version>
        <javax-validation.version>2.0.1.Final</javax-validation.version>
        <jline.version>3.13.1</jline.version>
        <jna.version>4.4.0</jna.version>
        <jsr305.version>3.0.2</jsr305.version>
        <maven.plugins.version>3.0.0-M1</maven.plugins.version>
        <really.executable.jar.version>1.5.0</really.executable.jar.version>
        <generext.version>1.0.2</generext.version>
        <avro.random.generator.version>0.2.2</avro.random.generator.version>
        <apache.curator.version>5.2.0</apache.curator.version>
        <wiremock.version>2.24.0</wiremock.version>
        <clearspring-analytics.version>2.9.5</clearspring-analytics.version>
        <icu.version>67.1</icu.version>
        <vertx.version>4.4.8</vertx.version>
        <reactive-streams.version>1.0.3</reactive-streams.version>
        <skip.docker.build>true</skip.docker.build>
        <skip.docker.test>true</skip.docker.test>
        <!-- Temporarily disabling this because it is causing failures in packaging but not CI builds. -->
        <!-- <compile.warnings-flag>-Werror</compile.warnings-flag> -->
        <git-commit-id-plugin.version>4.9.10</git-commit-id-plugin.version>
        <apache.io.version>2.11.0</apache.io.version>
        <io.confluent.ksql.version>7.4.11-0</io.confluent.ksql.version>
        <io.confluent.schema-registry.version>${confluent.version.range}</io.confluent.schema-registry.version>
<<<<<<< HEAD
        <netty-tcnative-version>2.0.70.Final</netty-tcnative-version>
=======
        <io.confluent.confluent-security-plugins.version>${confluent.version.range}</io.confluent.confluent-security-plugins.version>
        <netty-tcnative-version>2.0.72.Final</netty-tcnative-version>
>>>>>>> d47bb8cb
        <!-- We normally get this from common, but Vertx is built against this -->
        <!-- Note: `netty` depends on `tcnative` and if we bump `netty`
             we might need to bump `tcnative`, too.
             Please check top level `pom.xml` at https://github.com/netty/netty
             for the netty version we bump to (ie, corresponding git tag),
             to find the correct `tcnative` version. -->
        <netty.version>4.1.124.Final</netty.version>
        <netty-codec-http2-version>4.1.124.Final</netty-codec-http2-version>
        <!-- Override jackson version so that shading doesn't fail -->
        <jackson.version>2.14.2</jackson.version>
        <jersey-common>2.39.1</jersey-common>
        <multi-threaded-testing.forkCount>3</multi-threaded-testing.forkCount>
    </properties>

    <dependencyManagement>
        <dependencies>
            <!-- Cross-submodule dependencies -->

            <dependency>
                <groupId>org.apache.zookeeper</groupId>
                <artifactId>zookeeper</artifactId>
                <version>${zookeeper.version}</version>
                <exclusions>
                    <exclusion>
                        <groupId>ch.qos.logback</groupId>
                        <artifactId>logback-core</artifactId>
                    </exclusion>
                    <exclusion>
                        <groupId>ch.qos.logback</groupId>
                        <artifactId>logback-classic</artifactId>
                    </exclusion>
                </exclusions>
            </dependency>

            <dependency>
                <groupId>org.apache.kafka</groupId>
                <artifactId>kafka-streams</artifactId>
                <version>${kafka.version}</version>
            </dependency>

            <dependency>
                <groupId>org.apache.kafka</groupId>
                <artifactId>kafka-streams-test-utils</artifactId>
                <version>${kafka.version}</version>
            </dependency>

            <dependency>
                <groupId>io.confluent.ksql</groupId>
                <artifactId>ksqldb-common</artifactId>
                <version>${io.confluent.ksql.version}</version>
            </dependency>

            <dependency>
                <groupId>io.confluent.ksql</groupId>
                <artifactId>ksqldb-engine-common</artifactId>
                <version>${io.confluent.ksql.version}</version>
            </dependency>

            <dependency>
                <groupId>io.confluent.ksql</groupId>
                <artifactId>ksqldb-udf</artifactId>
                <version>${io.confluent.ksql.version}</version>
            </dependency>

            <dependency>
                <groupId>io.confluent.ksql</groupId>
                <artifactId>ksqldb-serde</artifactId>
                <version>${io.confluent.ksql.version}</version>
            </dependency>

            <dependency>
                <groupId>io.confluent.ksql</groupId>
                <artifactId>ksqldb-metastore</artifactId>
                <version>${io.confluent.ksql.version}</version>
            </dependency>

            <dependency>
                <groupId>io.confluent.ksql</groupId>
                <artifactId>ksqldb-cli</artifactId>
                <version>${io.confluent.ksql.version}</version>
            </dependency>

            <dependency>
                <groupId>io.confluent.ksql</groupId>
                <artifactId>ksqldb-engine</artifactId>
                <version>${io.confluent.ksql.version}</version>
            </dependency>

            <dependency>
                <groupId>io.confluent.ksql</groupId>
                <artifactId>ksqldb-execution</artifactId>
                <version>${io.confluent.ksql.version}</version>
            </dependency>

            <dependency>
                <groupId>io.confluent.ksql</groupId>
                <artifactId>ksqldb-parser</artifactId>
                <version>${io.confluent.ksql.version}</version>
            </dependency>

            <dependency>
                <groupId>io.confluent.ksql</groupId>
                <artifactId>ksqldb-streams</artifactId>
                <version>${io.confluent.ksql.version}</version>
            </dependency>

            <dependency>
                <groupId>io.confluent.ksql</groupId>
                <artifactId>ksqldb-examples</artifactId>
                <version>${io.confluent.ksql.version}</version>
            </dependency>

            <dependency>
                <groupId>io.confluent.ksql</groupId>
                <artifactId>ksqldb-rest-model</artifactId>
                <version>${io.confluent.ksql.version}</version>
            </dependency>

            <dependency>
                <groupId>io.confluent.ksql</groupId>
                <artifactId>ksqldb-rest-client</artifactId>
                <version>${io.confluent.ksql.version}</version>
            </dependency>

            <dependency>
                <groupId>io.confluent.ksql</groupId>
                <artifactId>ksqldb-rest-app</artifactId>
                <version>${io.confluent.ksql.version}</version>
            </dependency>

            <dependency>
                <groupId>io.confluent.ksql</groupId>
                <artifactId>ksqldb-functional-tests</artifactId>
                <version>${io.confluent.ksql.version}</version>
            </dependency>

            <dependency>
                <groupId>io.confluent.ksql</groupId>
                <artifactId>ksqldb-version-metrics-client</artifactId>
                <version>${io.confluent.ksql.version}</version>
            </dependency>

            <dependency>
                <groupId>io.confluent.ksql</groupId>
                <artifactId>package-ksql</artifactId>
                <version>${io.confluent.ksql.version}</version>
            </dependency>

            <dependency>
                <groupId>io.confluent.ksql</groupId>
                <artifactId>ksqldb-api-reactive-streams-tck</artifactId>
                <version>${io.confluent.ksql.version}</version>
            </dependency>

            <dependency>
                <groupId>io.confluent.ksql</groupId>
                <artifactId>ksqldb-api-client</artifactId>
                <version>${io.confluent.ksql.version}</version>
            </dependency>
            <!-- End cross-submodule dependencies -->

            <!-- Confluent dependencies -->
            <dependency>
                <groupId>io.confluent</groupId>
                <artifactId>kafka-connect-avro-converter</artifactId>
                <version>${io.confluent.schema-registry.version}</version>
            </dependency>

            <dependency>
                <groupId>io.confluent</groupId>
                <artifactId>kafka-json-serializer</artifactId>
                <version>${io.confluent.schema-registry.version}</version>
            </dependency>

            <dependency>
                <groupId>io.confluent</groupId>
                <artifactId>kafka-avro-serializer</artifactId>
                <version>${io.confluent.schema-registry.version}</version>
            </dependency>

            <dependency>
                <groupId>io.confluent</groupId>
                <artifactId>kafka-schema-registry-client</artifactId>
                <version>${io.confluent.schema-registry.version}</version>
            </dependency>

            <dependency>
                <groupId>org.apache.kafka</groupId>
                <artifactId>kafka-log4j-appender</artifactId>
                <version>${kafka.version}</version>
            </dependency>

            <dependency>
                <groupId>io.confluent</groupId>
                <artifactId>common-utils</artifactId>
                <version>${io.confluent.common.version}</version>
            </dependency>

            <dependency>
                <groupId>io.confluent</groupId>
                <artifactId>common-docker</artifactId>
                <version>${io.confluent.common-docker.version}</version>
            </dependency>

            <dependency>
                <groupId>io.confluent</groupId>
                <artifactId>kafka-json-schema-provider</artifactId>
                <version>${io.confluent.schema-registry.version}</version>
            </dependency>

            <dependency>
                <groupId>io.confluent</groupId>
                <artifactId>kafka-protobuf-provider</artifactId>
                <version>${io.confluent.schema-registry.version}</version>
            </dependency>

            <dependency>
                <groupId>io.confluent</groupId>
                <artifactId>kafka-connect-json-schema-converter</artifactId>
                <version>${io.confluent.schema-registry.version}</version>
            </dependency>

            <dependency>
                <groupId>io.confluent</groupId>
                <artifactId>kafka-connect-protobuf-converter</artifactId>
                <version>${io.confluent.schema-registry.version}</version>
            </dependency>

            <!-- End Confluent dependencies -->

            <dependency>
                <groupId>com.github.rvesse</groupId>
                <artifactId>airline</artifactId>
                <version>${airline.version}</version>
            </dependency>

            <dependency>
                <groupId>com.google.code.findbugs</groupId>
                <artifactId>jsr305</artifactId>
                <version>${jsr305.version}</version>
            </dependency>

            <dependency>
                <groupId>com.google.guava</groupId>
                <artifactId>guava</artifactId>
                <version>${guava.version}</version>
            </dependency>

            <dependency>
                <groupId>com.google.protobuf</groupId>
                <artifactId>protobuf-java</artifactId>
                <version>${protobuf.version}</version>
            </dependency>

            <dependency>
                <groupId>com.google.protobuf</groupId>
                <artifactId>protobuf-java-util</artifactId>
                <version>${protobuf.version}</version>
            </dependency>

            <dependency>
                <groupId>com.github.rholder</groupId>
                <artifactId>guava-retrying</artifactId>
                <version>${retrying.version}</version>
                <exclusions>
                    <exclusion>
                        <groupId>com.google.guava</groupId>
                        <artifactId>guava</artifactId>
                    </exclusion>
                </exclusions>
            </dependency>

            <dependency>
                <groupId>io.airlift</groupId>
                <artifactId>slice</artifactId>
                <version>${airlift.version}</version>
            </dependency>

            <dependency>
                <groupId>javax.inject</groupId>
                <artifactId>javax.inject</artifactId>
                <version>${inject.version}</version>
            </dependency>

            <dependency>
                <groupId>net.java.dev.jna</groupId>
                <artifactId>jna</artifactId>
                <version>${jna.version}</version>
            </dependency>

            <dependency>
                <groupId>org.antlr</groupId>
                <artifactId>antlr4-runtime</artifactId>
                <version>${antlr.version}</version>
            </dependency>

            <dependency>
                <groupId>org.apache.avro</groupId>
                <artifactId>avro</artifactId>
                <version>${avro.version}</version>
                <exclusions>
                    <exclusion>
                        <groupId>com.google.guava</groupId>
                        <artifactId>guava</artifactId>
                    </exclusion>
                </exclusions>
            </dependency>

            <dependency>
                <groupId>org.apache.commons</groupId>
                <artifactId>commons-csv</artifactId>
                <version>${csv.version}</version>
            </dependency>

            <dependency>
                <groupId>org.apache.commons</groupId>
                <artifactId>commons-compress</artifactId>
                <version>${commons.compress.version}</version>
            </dependency>

            <dependency>
                <groupId>org.apache.commons</groupId>
                <artifactId>commons-lang3</artifactId>
                <version>${lang3.version}</version>
            </dependency>

            <dependency>
                <groupId>commons-io</groupId>
                <artifactId>commons-io</artifactId>
                <version>${commons-io.version}</version>
            </dependency>

            <dependency>
                <groupId>org.apache.commons</groupId>
                <artifactId>commons-text</artifactId>
                <version>${commons-text.version}</version>
            </dependency>

            <dependency>
                <groupId>org.codehaus.janino</groupId>
                <artifactId>janino</artifactId>
                <version>${janino.version}</version>
            </dependency>

            <dependency>
                <groupId>org.jline</groupId>
                <artifactId>jline</artifactId>
                <version>${jline.version}</version>
            </dependency>

            <dependency>
                <groupId>javax.validation</groupId>
                <artifactId>validation-api</artifactId>
                <version>${javax-validation.version}</version>
            </dependency>

            <dependency>
                <groupId>com.clearspring.analytics</groupId>
                <artifactId>stream</artifactId>
                <version>${clearspring-analytics.version}</version>
            </dependency>

            <dependency>
                <groupId>com.ibm.icu</groupId>
                <artifactId>icu4j</artifactId>
                <version>${icu.version}</version>
            </dependency>

            <!-- We need to fix our Scala versions as otherwise our depdendencies bring in
            different versions via different routes
            https://github.com/confluentinc/common/pull/260 -->
            <dependency>
                <groupId>org.scala-lang</groupId>
                <artifactId>scala-library</artifactId>
                <version>${scala.version}</version>
            </dependency>

            <dependency>
                <groupId>org.scala-lang</groupId>
                <artifactId>scala-reflect</artifactId>
                <version>${scala.version}</version>
            </dependency>

            <!-- Explicitly override all netty artifacts to get the version we want. Doing netty-all
             doesn't seem to correctly override its individual dependencies, so all are enumerated
             here -->
            <dependency>
                <groupId>io.netty</groupId>
                <artifactId>netty-all</artifactId>
                <version>${netty.version}</version>
            </dependency>
            <dependency>
                <groupId>io.netty</groupId>
                <artifactId>netty-common</artifactId>
                <version>${netty.version}</version>
            </dependency>
            <dependency>
                <groupId>io.netty</groupId>
                <artifactId>netty-buffer</artifactId>
                <version>${netty.version}</version>
            </dependency>
            <dependency>
                <groupId>io.netty</groupId>
                <artifactId>netty-transport</artifactId>
                <version>${netty.version}</version>
            </dependency>
            <dependency>
                <groupId>io.netty</groupId>
                <artifactId>netty-handler</artifactId>
                <version>${netty.version}</version>
            </dependency>
            <dependency>
                <groupId>io.netty</groupId>
                <artifactId>netty-codec</artifactId>
                <version>${netty.version}</version>
            </dependency>
            <dependency>
                <groupId>io.netty</groupId>
                <artifactId>netty-handler-proxy</artifactId>
                <version>${netty.version}</version>
            </dependency>
            <dependency>
                <groupId>io.netty</groupId>
                <artifactId>netty-codec-socks</artifactId>
                <version>${netty.version}</version>
            </dependency>
            <dependency>
                <groupId>io.netty</groupId>
                <artifactId>netty-codec-http</artifactId>
                <version>${netty.version}</version>
            </dependency>
            <dependency>
                <groupId>io.netty</groupId>
                <artifactId>netty-codec-http2</artifactId>
                <version>${netty-codec-http2-version}</version>
            </dependency>
            <dependency>
                <groupId>io.netty</groupId>
                <artifactId>netty-resolver</artifactId>
                <version>${netty.version}</version>
            </dependency>
            <dependency>
                <groupId>io.netty</groupId>
                <artifactId>netty-resolver-dns</artifactId>
                <version>${netty.version}</version>
            </dependency>
            <dependency>
                <groupId>io.netty</groupId>
                <artifactId>netty-codec-dns</artifactId>
                <version>${netty.version}</version>
            </dependency>
            <dependency>
                <groupId>io.netty</groupId>
                <artifactId>netty-transport-native-kqueue</artifactId>
                <version>${netty.version}</version>
            </dependency>
            <dependency>
                <groupId>io.netty</groupId>
                <artifactId>netty-transport-native-epoll</artifactId>
                <version>${netty.version}</version>
            </dependency>
            <dependency>
                <groupId>io.netty</groupId>
                <artifactId>netty-transport-native-unix-common</artifactId>
                <version>${netty.version}</version>
            </dependency>
            <dependency>
                <groupId>io.netty</groupId>
                <artifactId>netty-tcnative-boringssl-static</artifactId>
                <version>${netty-tcnative-version}</version>
            </dependency>
            <dependency>
                <groupId>org.glassfish.jersey.core</groupId>
                <artifactId>jersey-common</artifactId>
                <version>${jersey-common}</version>
            </dependency>

            <!-- Required for running tests -->
            <dependency>
                <groupId>junit</groupId>
                <artifactId>junit</artifactId>
                <version>${junit.version}</version>
                <scope>test</scope>
                <exclusions>
                    <exclusion>
                        <groupId>org.hamcrest</groupId>
                        <artifactId>hamcrest-core</artifactId>
                    </exclusion>
                </exclusions>
            </dependency>

            <dependency>
                <groupId>com.google.guava</groupId>
                <artifactId>guava-testlib</artifactId>
                <version>${guava.version}</version>
                <scope>test</scope>
            </dependency>

            <dependency>
                <groupId>com.github.tomakehurst</groupId>
                <artifactId>wiremock-jre8</artifactId>
                <version>${wiremock.version}</version>
                <scope>test</scope>
            </dependency>
        </dependencies>
    </dependencyManagement>

    <dependencies>

        <dependency>
            <groupId>org.slf4j</groupId>
            <artifactId>slf4j-reload4j</artifactId>
        </dependency>

        <dependency>
            <groupId>io.confluent</groupId>
            <artifactId>logredactor</artifactId>
        </dependency>

    </dependencies>

    <build>
        <pluginManagement>
            <plugins>
                <plugin>
                    <artifactId>maven-assembly-plugin</artifactId>
                    <configuration>
                        <tarLongFileMode>posix</tarLongFileMode>
                    </configuration>
                </plugin>
                <plugin>
                    <groupId>org.codehaus.mojo</groupId>
                    <artifactId>exec-maven-plugin</artifactId>
                    <version>${exec-maven-plugin.version}</version>
                </plugin>
            </plugins>
        </pluginManagement>

        <plugins>
            <plugin>
                <groupId>org.apache.maven.plugins</groupId>
                <artifactId>maven-compiler-plugin</artifactId>
                <configuration>
                    <showWarnings>true</showWarnings>
                    <showDeprecation>true</showDeprecation>
                    <compilerVersion>1.8</compilerVersion>
                    <source>1.8</source>
                    <target>1.8</target>
                    <compilerArgs>
                        <arg>-Xlint:all,-serial,-options,-path</arg>
                        <arg>-parameters</arg>
                        <arg>${compile.warnings-flag}</arg>
                    </compilerArgs>
                </configuration>
            </plugin>

            <plugin>
                <groupId>org.apache.maven.plugins</groupId>
                <artifactId>maven-checkstyle-plugin</artifactId>
                <configuration>
                    <propertiesLocation>checkstyle/checkstyle.properties</propertiesLocation>
                    <suppressionsLocation>checkstyle/suppressions.xml</suppressionsLocation>
                </configuration>
            </plugin>

            <plugin>
                <groupId>org.apache.maven.plugins</groupId>
                <artifactId>maven-surefire-plugin</artifactId>
                <configuration>
                    <rerunFailingTestsCount>3</rerunFailingTestsCount>
                    <systemPropertyVariables>
                        <log4j.configuration>file:${project.basedir}/../ksqldb-test-util/src/main/resources/log4j.properties</log4j.configuration>
                    </systemPropertyVariables>
                    <argLine>-verbose:gc -Xloggc:"${project.build.directory}/gc.log"</argLine>
                    <argLine>-Duser.timezone=UTC -Xmx1g -Xms1g</argLine>
                </configuration>
                <version>3.2.5</version>
            </plugin>
            <plugin>
                <groupId>org.apache.maven.plugins</groupId>
                <artifactId>maven-failsafe-plugin</artifactId>
                <configuration>
                    <!-- we haven't yet fully migrated to JDK9 Jigsaw, but when compiling
                    with JDKs that are >9 failsafe fails with many NoClassDefFoundErrors
                    unless we disable this flag.

                    You can also see (https://issues.apache.org/jira/browse/SUREFIRE-1809)
                    for more details -->
                    <useModulePath>false</useModulePath>
                </configuration>
                <executions>
                    <execution>
                        <id>integration-test</id>
                        <configuration>
                            <excludes>
                                <exclude>**/RestQueryTranslationTest*.java</exclude>
                                <exclude>**/io/confluent/ksql/rest/integration/**/*.java</exclude>
                            </excludes>
                        </configuration>
                    </execution>
                    <execution>
                        <id>multi-threaded-testing</id>
                        <phase>integration-test</phase>
                        <goals>
                            <goal>integration-test</goal>
                        </goals>
                        <configuration>
                            <includes>
                                <include>**/RestQueryTranslationTest*.java</include>
                                <include>**/io/confluent/ksql/rest/integration/**/*.java</include>
                            </includes>
                            <forkCount>${multi-threaded-testing.forkCount}</forkCount>
                            <reuseForks>false</reuseForks>
                            <parallel>classes</parallel>
                            <useUnlimitedThreads>true</useUnlimitedThreads>
                            <forkedProcessTimeoutInSeconds>3600</forkedProcessTimeoutInSeconds>
                            <forkedProcessExitTimeoutInSeconds>180</forkedProcessExitTimeoutInSeconds>
                        </configuration>
                    </execution>
                </executions>
            </plugin>

            <plugin>
                <groupId>org.codehaus.mojo</groupId>
                <artifactId>exec-maven-plugin</artifactId>
                <executions>
                    <execution>
                        <goals>
                            <goal>java</goal>
                        </goals>
                    </execution>
                </executions>
            </plugin>

            <plugin>
                <groupId>com.github.spotbugs</groupId>
                <artifactId>spotbugs-maven-plugin</artifactId>
                <version>${spotbugs.maven.plugin.version}</version>
                <configuration>
                    <xmlOutput>true</xmlOutput>
                    <excludeFilterFile>${project.basedir}/../findbugs/findbugs-exclude.xml</excludeFilterFile>
                    <effort>Max</effort>
                    <threshold>Max</threshold>
                    <failOnError>true</failOnError>
                    <includeTests>true</includeTests>
                </configuration>
                <executions>
                    <!--
                    Ensures that FindBugs inspects source code when project is compiled.
                -->
                    <execution>
                        <id>analyze-compile</id>
                        <phase>compile</phase>
                        <goals>
                            <goal>check</goal>
                        </goals>
                    </execution>
                </executions>
            </plugin>

            <plugin>
                <groupId>pl.project13.maven</groupId>
                <artifactId>git-commit-id-plugin</artifactId>
                <version>${git-commit-id-plugin.version}</version>
                <executions>
                    <execution>
                        <goals>
                            <goal>revision</goal>
                        </goals>
                    </execution>
                </executions>
                <configuration>
                    <dotGitDirectory>${project.basedir}/.git</dotGitDirectory>
                    <generateGitPropertiesFile>true</generateGitPropertiesFile>
                    <generateGitPropertiesFilename>${project.build.outputDirectory}/git.properties</generateGitPropertiesFilename>
                    <includeOnlyProperties>
                        <includeOnlyProperty>git.commit.id</includeOnlyProperty>
                    </includeOnlyProperties>
                </configuration>
            </plugin>
            <plugin>
                <groupId>org.pitest</groupId>
                <artifactId>pitest-maven</artifactId>
                <version>1.6.4</version>
                <configuration>
                    <threads>8</threads>
                    <targetClasses>
                        <param>io.confluent.ksql.*</param>
                    </targetClasses>
                    <excludedClasses>
                        <param>io.confluent.ksql.engine.StubInsertValuesExecutor</param>
                        <param>io.confluent.ksql.test.*</param>
                    </excludedClasses>
                    <excludedTestClasses>
                        <param>io.confluent.ksql.rest.app.ImmutabilityTest</param>
                        <param>io.confluent.ksql.rest.integration.*</param>
                        <param>io.confluent.ksql.rest.server.resources.*ResourceTest</param>
                        <param>io.confluent.ksql.*.Immutability*</param>
                        <param>io.confluent.ksql.*.ImmutableTester*</param>
                        <param>io.confluent.ksql.schema.ksql.types.SqlTypesTest</param>
                        <param>io.confluent.ksql.schema.ksql.PhysicalSchemaTest</param>
                        <param>io.confluent.ksql.rest.entity.KsqlRequestTest</param>
                        <param>io.confluent.ksql.execution.plan.ExecutionStepTest</param>
                        <param>io.confluent.ksql.metastore.model.MetaStoreModelTest</param>
                        <param>io.confluent.ksql.test.*</param>
                        <param>io.confluent.ksql.rocksdb.KsqlBoundedMemoryRocksDBConfigSetterTest</param>
                    </excludedTestClasses>
                </configuration>
            </plugin>
        </plugins>
    </build>
    <reporting>
        <plugins>

        </plugins>
    </reporting>
</project><|MERGE_RESOLUTION|>--- conflicted
+++ resolved
@@ -29,14 +29,14 @@
     <parent>
         <groupId>io.confluent</groupId>
         <artifactId>common</artifactId>
-        <version>[7.4.11-0, 7.4.12-0)</version>
+        <version>[7.3.14-0, 7.3.15-0)</version>
     </parent>
 
     <groupId>io.confluent.ksql</groupId>
     <artifactId>ksqldb-parent</artifactId>
     <packaging>pom</packaging>
     <name>ksqldb-parent</name>
-    <version>7.4.11-0</version>
+    <version>7.3.14-0</version>
 
     <licenses>
         <license>
@@ -74,7 +74,6 @@
         <module>ksqldb-api-reactive-streams-tck</module>
         <module>ksqldb-api-client</module>
         <module>ksqldb-engine-common</module>
-        <module>ksqldb-testing-tool</module>
     </modules>
 
     <repositories>
@@ -139,14 +138,10 @@
         <!-- <compile.warnings-flag>-Werror</compile.warnings-flag> -->
         <git-commit-id-plugin.version>4.9.10</git-commit-id-plugin.version>
         <apache.io.version>2.11.0</apache.io.version>
-        <io.confluent.ksql.version>7.4.11-0</io.confluent.ksql.version>
+        <io.confluent.ksql.version>7.3.14-0</io.confluent.ksql.version>
         <io.confluent.schema-registry.version>${confluent.version.range}</io.confluent.schema-registry.version>
-<<<<<<< HEAD
-        <netty-tcnative-version>2.0.70.Final</netty-tcnative-version>
-=======
         <io.confluent.confluent-security-plugins.version>${confluent.version.range}</io.confluent.confluent-security-plugins.version>
         <netty-tcnative-version>2.0.72.Final</netty-tcnative-version>
->>>>>>> d47bb8cb
         <!-- We normally get this from common, but Vertx is built against this -->
         <!-- Note: `netty` depends on `tcnative` and if we bump `netty`
              we might need to bump `tcnative`, too.
@@ -155,10 +150,7 @@
              to find the correct `tcnative` version. -->
         <netty.version>4.1.124.Final</netty.version>
         <netty-codec-http2-version>4.1.124.Final</netty-codec-http2-version>
-        <!-- Override jackson version so that shading doesn't fail -->
-        <jackson.version>2.14.2</jackson.version>
-        <jersey-common>2.39.1</jersey-common>
-        <multi-threaded-testing.forkCount>3</multi-threaded-testing.forkCount>
+        <jersey-common>2.34</jersey-common>
     </properties>
 
     <dependencyManagement>
@@ -721,7 +713,7 @@
                         <log4j.configuration>file:${project.basedir}/../ksqldb-test-util/src/main/resources/log4j.properties</log4j.configuration>
                     </systemPropertyVariables>
                     <argLine>-verbose:gc -Xloggc:"${project.build.directory}/gc.log"</argLine>
-                    <argLine>-Duser.timezone=UTC -Xmx1g -Xms1g</argLine>
+                    <argLine>-Duser.timezone=UTC -Xmx1g -Xms1g -XX:MaxPermSize=256m</argLine>
                 </configuration>
                 <version>3.2.5</version>
             </plugin>
@@ -737,36 +729,6 @@
                     for more details -->
                     <useModulePath>false</useModulePath>
                 </configuration>
-                <executions>
-                    <execution>
-                        <id>integration-test</id>
-                        <configuration>
-                            <excludes>
-                                <exclude>**/RestQueryTranslationTest*.java</exclude>
-                                <exclude>**/io/confluent/ksql/rest/integration/**/*.java</exclude>
-                            </excludes>
-                        </configuration>
-                    </execution>
-                    <execution>
-                        <id>multi-threaded-testing</id>
-                        <phase>integration-test</phase>
-                        <goals>
-                            <goal>integration-test</goal>
-                        </goals>
-                        <configuration>
-                            <includes>
-                                <include>**/RestQueryTranslationTest*.java</include>
-                                <include>**/io/confluent/ksql/rest/integration/**/*.java</include>
-                            </includes>
-                            <forkCount>${multi-threaded-testing.forkCount}</forkCount>
-                            <reuseForks>false</reuseForks>
-                            <parallel>classes</parallel>
-                            <useUnlimitedThreads>true</useUnlimitedThreads>
-                            <forkedProcessTimeoutInSeconds>3600</forkedProcessTimeoutInSeconds>
-                            <forkedProcessExitTimeoutInSeconds>180</forkedProcessExitTimeoutInSeconds>
-                        </configuration>
-                    </execution>
-                </executions>
             </plugin>
 
             <plugin>
