<?xml version="1.0" encoding="UTF-8"?>
<!--
  ~ Copyright 2018 Confluent Inc.
  ~
  ~ Licensed under the Confluent Community License (the "License"); you may not use
  ~ this file except in compliance with the License.  You may obtain a copy of the
  ~ License at
  ~
  ~ http://www.confluent.io/confluent-community-license
  ~
  ~ Unless required by applicable law or agreed to in writing, software
  ~ distributed under the License is distributed on an "AS IS" BASIS, WITHOUT
  ~ WARRANTIES OF ANY KIND, either express or implied.  See the License for the
  ~ specific language governing permissions and limitations under the License.
  -->

<project xmlns="http://maven.apache.org/POM/4.0.0"
         xmlns:xsi="http://www.w3.org/2001/XMLSchema-instance"
         xsi:schemaLocation="http://maven.apache.org/POM/4.0.0 http://maven.apache.org/xsd/maven-4.0.0.xsd">
    <modelVersion>4.0.0</modelVersion>

    <parent>
        <groupId>io.confluent</groupId>
        <artifactId>common</artifactId>
        <version>[7.0.5-0, 7.0.6-0)</version>
    </parent>

    <groupId>io.confluent.ksql</groupId>
    <artifactId>ksqldb-parent</artifactId>
    <packaging>pom</packaging>
    <name>ksqldb-parent</name>
    <version>7.0.5-0</version>

    <licenses>
        <license>
            <name>Confluent Community License</name>
            <url>http://www.confluent.io/confluent-community-license</url>
            <distribution>repo</distribution>
        </license>
    </licenses>

    <modules>
        <module>ksqldb-udf</module>
        <module>ksqldb-common</module>
        <module>ksqldb-udf-quickstart</module>
        <module>ksqldb-serde</module>
        <module>ksqldb-metastore</module>
        <module>ksqldb-execution</module>
        <module>ksqldb-parser</module>
        <module>ksqldb-streams</module>
        <module>ksqldb-engine</module>
        <module>ksqldb-tools</module>
        <module>ksqldb-cli</module>
        <module>ksqldb-examples</module>
        <module>ksqldb-rest-model</module>
        <module>ksqldb-rest-client</module>
        <module>ksqldb-rest-app</module>
        <module>ksqldb-version-metrics-client</module>
        <module>ksqldb-console-scripts</module>
        <module>ksqldb-etc</module>
        <module>ksqldb-package</module>
        <module>ksqldb-test-util</module>
        <module>ksqldb-benchmark</module>
        <module>ksqldb-functional-tests</module>
        <module>ksqldb-rocksdb-config-setter</module>
        <module>ksqldb-docker</module>
        <module>ksqldb-api-reactive-streams-tck</module>
        <module>ksqldb-api-client</module>
        <module>ksqldb-engine-common</module>
    </modules>

    <repositories>
        <repository>
            <id>confluent</id>
            <url>https://packages.confluent.io/maven/</url>
        </repository>
        <repository>
            <id>confluent-snapshots</id>
            <url>https://s3-us-west-2.amazonaws.com/confluent-snapshots/</url>
        </repository>
    </repositories>

    <pluginRepositories>
        <pluginRepository>
            <id>confluent</id>
            <url>https://packages.confluent.io/maven/</url>
        </pluginRepository>
        <pluginRepository>
            <id>confluent-snapshots</id>
            <url>https://s3-us-west-2.amazonaws.com/confluent-snapshots/</url>
            <snapshots>
                <enabled>true</enabled>
            </snapshots>
        </pluginRepository>
    </pluginRepositories>

    <properties>
        <apache.directory.server.version>2.0.0-M22</apache.directory.server.version>
        <apache.directory.api.version>1.0.0-M33</apache.directory.api.version>
        <apache.httpcomponents.version>5.0.3</apache.httpcomponents.version>
        <confluent.maven.repo>https://packages.confluent.io/maven/</confluent.maven.repo>
        <exec-maven-plugin.version>1.2.1</exec-maven-plugin.version>
        <podam.version>6.0.2.RELEASE</podam.version>
        <airlift.version>0.29</airlift.version>
        <airline.version>2.6.0</airline.version>
        <antlr.version>4.7.1</antlr.version>
        <commons-text.version>1.8</commons-text.version>
        <csv.version>1.4</csv.version>
        <commons.compress.version>1.21</commons.compress.version>
        <lang3.version>3.3.1</lang3.version>
        <guava.version>30.1.1-jre</guava.version>
        <protobuf.version>3.19.4</protobuf.version>
        <retrying.version>2.0.0</retrying.version>
        <inject.version>1</inject.version>
        <janino.version>3.0.7</janino.version>
        <javax-validation.version>2.0.1.Final</javax-validation.version>
        <jline.version>3.13.1</jline.version>
        <jna.version>4.4.0</jna.version>
        <jsr305.version>3.0.2</jsr305.version>
        <maven.plugins.version>3.0.0-M1</maven.plugins.version>
        <really.executable.jar.version>1.5.0</really.executable.jar.version>
        <generext.version>1.0.2</generext.version>
        <avro.random.generator.version>0.2.2</avro.random.generator.version>
        <apache.curator.version>2.9.0</apache.curator.version>
        <wiremock.version>2.24.0</wiremock.version>
        <clearspring-analytics.version>2.9.5</clearspring-analytics.version>
        <icu.version>67.1</icu.version>
        <vertx.version>3.9.12</vertx.version>
        <reactive-streams.version>1.0.3</reactive-streams.version>
        <skip.docker.build>true</skip.docker.build>
        <skip.docker.test>true</skip.docker.test>
        <!-- Temporarily disabling this because it is causing failures in packaging but not CI builds. -->
        <!-- <compile.warnings-flag>-Werror</compile.warnings-flag> -->
        <!-- Only used to provide login module implementation for tests -->
        <jetty.version>9.4.44.v20210927</jetty.version>
        <git-commit-id-plugin.version>2.2.6</git-commit-id-plugin.version>
        <scala.version>2.13.2</scala.version>
        <apache.io.version>2.7</apache.io.version>
        <io.confluent.ksql.version>7.0.5-0</io.confluent.ksql.version>
        <io.confluent.schema-registry.version>${confluent.version.range}</io.confluent.schema-registry.version>
        <mockito.version>3.8.0</mockito.version>
        <netty-tcnative-version>2.0.46.Final</netty-tcnative-version>
        <!-- We normally get this from common, but Vertx is built against this -->
        <!-- Note: `netty` depends on `tcnative` and if we bump `netty`
             we might need to bump `tcnative`, too.
             Please check top level `pom.xml` at https://github.com/netty/netty
             for the netty version we bump to (ie, corresponding git tag),
             to find the correct `tcnative` version. -->
        <netty.version>4.1.72.Final</netty.version>
        <netty-codec-http2-version>4.1.72.Final</netty-codec-http2-version>
        <jersey-common>2.34</jersey-common>
    </properties>

    <dependencyManagement>
        <dependencies>
            <!-- Cross-submodule dependencies -->

            <dependency>
                <groupId>org.apache.kafka</groupId>
                <artifactId>kafka-streams</artifactId>
                <version>${kafka.version}</version>
            </dependency>

            <dependency>
                <groupId>org.apache.kafka</groupId>
                <artifactId>kafka-streams-test-utils</artifactId>
                <version>${kafka.version}</version>
            </dependency>

            <dependency>
                <groupId>io.confluent.ksql</groupId>
                <artifactId>ksqldb-common</artifactId>
                <version>${io.confluent.ksql.version}</version>
            </dependency>

            <dependency>
                <groupId>io.confluent.ksql</groupId>
                <artifactId>ksqldb-engine-common</artifactId>
                <version>${io.confluent.ksql.version}</version>
            </dependency>

            <dependency>
                <groupId>io.confluent.ksql</groupId>
                <artifactId>ksqldb-udf</artifactId>
                <version>${io.confluent.ksql.version}</version>
            </dependency>

            <dependency>
                <groupId>io.confluent.ksql</groupId>
                <artifactId>ksqldb-serde</artifactId>
                <version>${io.confluent.ksql.version}</version>
            </dependency>

            <dependency>
                <groupId>io.confluent.ksql</groupId>
                <artifactId>ksqldb-metastore</artifactId>
                <version>${io.confluent.ksql.version}</version>
            </dependency>

            <dependency>
                <groupId>io.confluent.ksql</groupId>
                <artifactId>ksqldb-cli</artifactId>
                <version>${io.confluent.ksql.version}</version>
            </dependency>

            <dependency>
                <groupId>io.confluent.ksql</groupId>
                <artifactId>ksqldb-engine</artifactId>
                <version>${io.confluent.ksql.version}</version>
            </dependency>

            <dependency>
                <groupId>io.confluent.ksql</groupId>
                <artifactId>ksqldb-execution</artifactId>
                <version>${io.confluent.ksql.version}</version>
            </dependency>

            <dependency>
                <groupId>io.confluent.ksql</groupId>
                <artifactId>ksqldb-parser</artifactId>
                <version>${io.confluent.ksql.version}</version>
            </dependency>

            <dependency>
                <groupId>io.confluent.ksql</groupId>
                <artifactId>ksqldb-streams</artifactId>
                <version>${io.confluent.ksql.version}</version>
            </dependency>

            <dependency>
                <groupId>io.confluent.ksql</groupId>
                <artifactId>ksqldb-examples</artifactId>
                <version>${io.confluent.ksql.version}</version>
            </dependency>

            <dependency>
                <groupId>io.confluent.ksql</groupId>
                <artifactId>ksqldb-rest-model</artifactId>
                <version>${io.confluent.ksql.version}</version>
            </dependency>

            <dependency>
                <groupId>io.confluent.ksql</groupId>
                <artifactId>ksqldb-rest-client</artifactId>
                <version>${io.confluent.ksql.version}</version>
            </dependency>

            <dependency>
                <groupId>io.confluent.ksql</groupId>
                <artifactId>ksqldb-rest-app</artifactId>
                <version>${io.confluent.ksql.version}</version>
            </dependency>

            <dependency>
                <groupId>io.confluent.ksql</groupId>
                <artifactId>ksqldb-functional-tests</artifactId>
                <version>${io.confluent.ksql.version}</version>
            </dependency>

            <dependency>
                <groupId>io.confluent.ksql</groupId>
                <artifactId>ksqldb-version-metrics-client</artifactId>
                <version>${io.confluent.ksql.version}</version>
            </dependency>

            <dependency>
                <groupId>io.confluent.ksql</groupId>
                <artifactId>package-ksql</artifactId>
                <version>${io.confluent.ksql.version}</version>
            </dependency>

            <dependency>
                <groupId>io.confluent.ksql</groupId>
                <artifactId>ksqldb-api-reactive-streams-tck</artifactId>
                <version>${io.confluent.ksql.version}</version>
            </dependency>

            <dependency>
                <groupId>io.confluent.ksql</groupId>
                <artifactId>ksqldb-api-client</artifactId>
                <version>${io.confluent.ksql.version}</version>
            </dependency>
            <!-- End cross-submodule dependencies -->

            <!-- Confluent dependencies -->
            <dependency>
                <groupId>io.confluent</groupId>
                <artifactId>kafka-connect-avro-converter</artifactId>
                <version>${io.confluent.schema-registry.version}</version>
            </dependency>

            <dependency>
                <groupId>io.confluent</groupId>
                <artifactId>kafka-json-serializer</artifactId>
                <version>${io.confluent.schema-registry.version}</version>
            </dependency>

            <dependency>
                <groupId>io.confluent</groupId>
                <artifactId>kafka-avro-serializer</artifactId>
                <version>${io.confluent.schema-registry.version}</version>
            </dependency>

            <dependency>
                <groupId>io.confluent</groupId>
                <artifactId>kafka-schema-registry-client</artifactId>
                <version>${io.confluent.schema-registry.version}</version>
            </dependency>

            <dependency>
                <groupId>org.apache.kafka</groupId>
                <artifactId>kafka-log4j-appender</artifactId>
                <version>${kafka.version}</version>
		<exclusions>
                    <exclusion>
                        <groupId>org.slf4j</groupId>
                        <artifactId>slf4j-log4j12</artifactId>
                    </exclusion>
                </exclusions>
            </dependency>

            <dependency>
                <groupId>io.confluent</groupId>
                <artifactId>common-utils</artifactId>
                <version>${io.confluent.common.version}</version>
            </dependency>

            <dependency>
                <groupId>io.confluent</groupId>
                <artifactId>kafka-json-schema-provider</artifactId>
                <version>${io.confluent.schema-registry.version}</version>
            </dependency>

            <dependency>
                <groupId>io.confluent</groupId>
                <artifactId>kafka-protobuf-provider</artifactId>
                <version>${io.confluent.schema-registry.version}</version>
            </dependency>

            <dependency>
                <groupId>io.confluent</groupId>
                <artifactId>kafka-connect-json-schema-converter</artifactId>
                <version>${io.confluent.schema-registry.version}</version>
            </dependency>

            <dependency>
                <groupId>io.confluent</groupId>
                <artifactId>kafka-connect-protobuf-converter</artifactId>
                <version>${io.confluent.schema-registry.version}</version>
            </dependency>

            <!-- End Confluent dependencies -->

            <dependency>
                <groupId>com.github.rvesse</groupId>
                <artifactId>airline</artifactId>
                <version>${airline.version}</version>
            </dependency>

            <dependency>
                <groupId>com.google.code.findbugs</groupId>
                <artifactId>jsr305</artifactId>
                <version>${jsr305.version}</version>
            </dependency>

            <dependency>
                <groupId>com.google.guava</groupId>
                <artifactId>guava</artifactId>
                <version>${guava.version}</version>
            </dependency>

            <dependency>
                <groupId>com.google.protobuf</groupId>
                <artifactId>protobuf-java</artifactId>
                <version>${protobuf.version}</version>
            </dependency>

            <dependency>
                <groupId>com.google.protobuf</groupId>
                <artifactId>protobuf-java-util</artifactId>
                <version>${protobuf.version}</version>
            </dependency>

            <dependency>
                <groupId>com.github.rholder</groupId>
                <artifactId>guava-retrying</artifactId>
                <version>${retrying.version}</version>
                <exclusions>
                    <exclusion>
                        <groupId>com.google.guava</groupId>
                        <artifactId>guava</artifactId>
                    </exclusion>
                </exclusions>
            </dependency>

            <dependency>
                <groupId>io.airlift</groupId>
                <artifactId>slice</artifactId>
                <version>${airlift.version}</version>
            </dependency>

            <dependency>
                <groupId>javax.inject</groupId>
                <artifactId>javax.inject</artifactId>
                <version>${inject.version}</version>
            </dependency>

            <dependency>
                <groupId>net.java.dev.jna</groupId>
                <artifactId>jna</artifactId>
                <version>${jna.version}</version>
            </dependency>

            <dependency>
                <groupId>org.antlr</groupId>
                <artifactId>antlr4-runtime</artifactId>
                <version>${antlr.version}</version>
            </dependency>

            <dependency>
                <groupId>org.apache.avro</groupId>
                <artifactId>avro</artifactId>
                <version>${avro.version}</version>
                <exclusions>
                    <exclusion>
                        <groupId>com.google.guava</groupId>
                        <artifactId>guava</artifactId>
                    </exclusion>
                </exclusions>
            </dependency>

            <dependency>
                <groupId>org.apache.commons</groupId>
                <artifactId>commons-csv</artifactId>
                <version>${csv.version}</version>
            </dependency>

            <dependency>
                <groupId>org.apache.commons</groupId>
                <artifactId>commons-lang3</artifactId>
                <version>${lang3.version}</version>
            </dependency>

            <dependency>
                <groupId>commons-io</groupId>
                <artifactId>commons-io</artifactId>
                <version>${apache.io.version}</version>
            </dependency>

            <dependency>
                <groupId>org.apache.commons</groupId>
                <artifactId>commons-text</artifactId>
                <version>${commons-text.version}</version>
            </dependency>

            <dependency>
                <groupId>org.apache.commons</groupId>
                <artifactId>commons-compress</artifactId>
                <version>${commons.compress.version}</version>
            </dependency>

            <dependency>
                <groupId>org.codehaus.janino</groupId>
                <artifactId>janino</artifactId>
                <version>${janino.version}</version>
            </dependency>

            <dependency>
                <groupId>org.jline</groupId>
                <artifactId>jline</artifactId>
                <version>${jline.version}</version>
            </dependency>

            <dependency>
                <groupId>javax.validation</groupId>
                <artifactId>validation-api</artifactId>
                <version>${javax-validation.version}</version>
            </dependency>

            <dependency>
                <groupId>com.clearspring.analytics</groupId>
                <artifactId>stream</artifactId>
                <version>${clearspring-analytics.version}</version>
            </dependency>

            <dependency>
                <groupId>com.ibm.icu</groupId>
                <artifactId>icu4j</artifactId>
                <version>${icu.version}</version>
            </dependency>

            <!-- We need to fix our Scala versions as otherwise our depdendencies bring in
            different versions via different routes
            https://github.com/confluentinc/common/pull/260 -->
            <dependency>
                <groupId>org.scala-lang</groupId>
                <artifactId>scala-library</artifactId>
                <version>${scala.version}</version>
            </dependency>

            <dependency>
                <groupId>org.scala-lang</groupId>
                <artifactId>scala-reflect</artifactId>
                <version>${scala.version}</version>
            </dependency>

            <!-- Explicitly override all netty artifacts to get the version we want. Doing netty-all
             doesn't seem to correctly override its individual dependencies, so all are enumerated
             here -->
            <dependency>
                <groupId>io.netty</groupId>
                <artifactId>netty-common</artifactId>
                <version>${netty.version}</version>
            </dependency>
            <dependency>
                <groupId>io.netty</groupId>
                <artifactId>netty-buffer</artifactId>
                <version>${netty.version}</version>
            </dependency>
            <dependency>
                <groupId>io.netty</groupId>
                <artifactId>netty-transport</artifactId>
                <version>${netty.version}</version>
            </dependency>
            <dependency>
                <groupId>io.netty</groupId>
                <artifactId>netty-handler</artifactId>
                <version>${netty.version}</version>
            </dependency>
            <dependency>
                <groupId>io.netty</groupId>
                <artifactId>netty-codec</artifactId>
                <version>${netty.version}</version>
            </dependency>
            <dependency>
                <groupId>io.netty</groupId>
                <artifactId>netty-handler-proxy</artifactId>
                <version>${netty.version}</version>
            </dependency>
            <dependency>
                <groupId>io.netty</groupId>
                <artifactId>netty-codec-socks</artifactId>
                <version>${netty.version}</version>
            </dependency>
            <dependency>
                <groupId>io.netty</groupId>
                <artifactId>netty-codec-http</artifactId>
                <version>${netty.version}</version>
            </dependency>
            <dependency>
                <groupId>io.netty</groupId>
                <artifactId>netty-codec-http2</artifactId>
                <version>${netty-codec-http2-version}</version>
            </dependency>
            <dependency>
                <groupId>io.netty</groupId>
                <artifactId>netty-resolver</artifactId>
                <version>${netty.version}</version>
            </dependency>
            <dependency>
                <groupId>io.netty</groupId>
                <artifactId>netty-resolver-dns</artifactId>
                <version>${netty.version}</version>
            </dependency>
            <dependency>
                <groupId>io.netty</groupId>
                <artifactId>netty-codec-dns</artifactId>
                <version>${netty.version}</version>
            </dependency>
            <dependency>
                <groupId>io.netty</groupId>
                <artifactId>netty-transport-native-epoll</artifactId>
                <version>${netty.version}</version>
            </dependency>
            <dependency>
                <groupId>io.netty</groupId>
                <artifactId>netty-transport-native-unix-common</artifactId>
                <version>${netty.version}</version>
            </dependency>
            <dependency>
                <groupId>io.netty</groupId>
                <artifactId>netty-tcnative-boringssl-static</artifactId>
                <version>${netty-tcnative-version}</version>
            </dependency>
            <dependency>
                <groupId>org.glassfish.jersey.core</groupId>
                <artifactId>jersey-common</artifactId>
                <version>${jersey-common}</version>
            </dependency>

            <!-- Required for running tests -->
            <dependency>
                <groupId>junit</groupId>
                <artifactId>junit</artifactId>
                <version>${junit.version}</version>
                <scope>test</scope>
                <exclusions>
                    <exclusion>
                        <groupId>org.hamcrest</groupId>
                        <artifactId>hamcrest-core</artifactId>
                    </exclusion>
                </exclusions>
            </dependency>

            <dependency>
                <groupId>com.google.guava</groupId>
                <artifactId>guava-testlib</artifactId>
                <version>${guava.version}</version>
                <scope>test</scope>
            </dependency>

            <dependency>
                <groupId>com.github.tomakehurst</groupId>
                <artifactId>wiremock-jre8</artifactId>
                <version>${wiremock.version}</version>
                <scope>test</scope>
            </dependency>
        </dependencies>
    </dependencyManagement>

    <dependencies>
        <!-- Every child project uses slf4j/log4j for logging, might as well just include them here automatically -->
        <dependency>
            <groupId>org.slf4j</groupId>
            <artifactId>slf4j-api</artifactId>
        </dependency>

        <dependency>
            <groupId>org.slf4j</groupId>
<<<<<<< HEAD
            <artifactId>slf4j-log4j12</artifactId>
        </dependency>
        <!-- Use a repackaged version of log4j with security patches. Default log4j v1.2 is a transitive dependency of slf4j-log4j12, but it is excluded in common/pom.xml -->
        <dependency>
            <groupId>io.confluent</groupId>
            <artifactId>confluent-log4j</artifactId>
        </dependency>
=======
            <artifactId>slf4j-reload4j</artifactId>
          </dependency>
>>>>>>> d01e9411
    </dependencies>

    <build>
        <pluginManagement>
            <plugins>
                <plugin>
                    <artifactId>maven-assembly-plugin</artifactId>
                    <configuration>
                        <tarLongFileMode>posix</tarLongFileMode>
                        <descriptors>
                            <descriptor>src/assembly/package.xml</descriptor>
                        </descriptors>
                    </configuration>
                </plugin>
                <plugin>
                    <groupId>org.codehaus.mojo</groupId>
                    <artifactId>exec-maven-plugin</artifactId>
                    <version>${exec-maven-plugin.version}</version>
                </plugin>
            </plugins>
        </pluginManagement>

        <plugins>
            <plugin>
                <groupId>org.apache.maven.plugins</groupId>
                <artifactId>maven-compiler-plugin</artifactId>
                <configuration>
                    <showWarnings>true</showWarnings>
                    <showDeprecation>true</showDeprecation>
                    <compilerVersion>1.8</compilerVersion>
                    <source>1.8</source>
                    <target>1.8</target>
                    <compilerArgs>
                        <arg>-Xlint:all,-serial,-options,-path</arg>
                        <arg>-parameters</arg>
                        <arg>${compile.warnings-flag}</arg>
                    </compilerArgs>
                </configuration>
            </plugin>

            <plugin>
                <groupId>org.apache.maven.plugins</groupId>
                <artifactId>maven-checkstyle-plugin</artifactId>
                <configuration>
                    <propertiesLocation>checkstyle/checkstyle.properties</propertiesLocation>
                    <suppressionsLocation>checkstyle/suppressions.xml</suppressionsLocation>
                </configuration>
            </plugin>

            <plugin>
                <groupId>org.apache.maven.plugins</groupId>
                <artifactId>maven-surefire-plugin</artifactId>
                <configuration>
                    <systemPropertyVariables>
                        <log4j.configuration>file:${project.basedir}/../ksqldb-test-util/src/main/resources/log4j.properties</log4j.configuration>
                    </systemPropertyVariables>
                    <argLine>-verbose:gc -Xloggc:"${project.build.directory}/gc.log"</argLine>
                    <argLine>-Duser.timezone=UTC</argLine>
                </configuration>
            </plugin>

            <plugin>
                <groupId>org.codehaus.mojo</groupId>
                <artifactId>exec-maven-plugin</artifactId>
                <executions>
                    <execution>
                        <goals>
                            <goal>java</goal>
                        </goals>
                    </execution>
                </executions>
            </plugin>

            <plugin>
                <groupId>com.github.spotbugs</groupId>
                <artifactId>spotbugs-maven-plugin</artifactId>
                <version>${spotbugs.maven.plugin.version}</version>
                <configuration>
                    <xmlOutput>true</xmlOutput>
                    <excludeFilterFile>${project.basedir}/../findbugs/findbugs-exclude.xml</excludeFilterFile>
                    <effort>Max</effort>
                    <threshold>Max</threshold>
                    <failOnError>true</failOnError>
                    <includeTests>true</includeTests>
                </configuration>
                <executions>
                    <!--
                    Ensures that FindBugs inspects source code when project is compiled.
                -->
                    <execution>
                        <id>analyze-compile</id>
                        <phase>compile</phase>
                        <goals>
                            <goal>check</goal>
                        </goals>
                    </execution>
                </executions>
            </plugin>

            <plugin>
                <groupId>pl.project13.maven</groupId>
                <artifactId>git-commit-id-plugin</artifactId>
                <version>${git-commit-id-plugin.version}</version>
                <executions>
                    <execution>
                        <goals>
                            <goal>revision</goal>
                        </goals>
                    </execution>
                </executions>
                <configuration>
                    <dotGitDirectory>${project.basedir}/.git</dotGitDirectory>
                    <generateGitPropertiesFile>true</generateGitPropertiesFile>
                    <generateGitPropertiesFilename>${project.build.outputDirectory}/git.properties</generateGitPropertiesFilename>
                </configuration>
            </plugin>
            <plugin>
                <groupId>org.pitest</groupId>
                <artifactId>pitest-maven</artifactId>
                <version>1.6.4</version>
                <configuration>
                    <threads>8</threads>
                    <targetClasses>
                        <param>io.confluent.ksql.*</param>
                    </targetClasses>
                    <excludedClasses>
                        <param>io.confluent.ksql.engine.StubInsertValuesExecutor</param>
                        <param>io.confluent.ksql.test.*</param>
                    </excludedClasses>
                    <excludedTestClasses>
                        <param>io.confluent.ksql.rest.app.ImmutabilityTest</param>
                        <param>io.confluent.ksql.rest.integration.*</param>
                        <param>io.confluent.ksql.rest.server.resources.*ResourceTest</param>
                        <param>io.confluent.ksql.*.Immutability*</param>
                        <param>io.confluent.ksql.*.ImmutableTester*</param>
                        <param>io.confluent.ksql.schema.ksql.types.SqlTypesTest</param>
                        <param>io.confluent.ksql.schema.ksql.PhysicalSchemaTest</param>
                        <param>io.confluent.ksql.rest.entity.KsqlRequestTest</param>
                        <param>io.confluent.ksql.execution.plan.ExecutionStepTest</param>
                        <param>io.confluent.ksql.metastore.model.MetaStoreModelTest</param>
                        <param>io.confluent.ksql.test.*</param>
                        <param>io.confluent.ksql.rocksdb.KsqlBoundedMemoryRocksDBConfigSetterTest</param>
                    </excludedTestClasses>
                </configuration>
            </plugin>
        </plugins>
    </build>
    <reporting>
        <plugins>

        </plugins>
    </reporting>
</project><|MERGE_RESOLUTION|>--- conflicted
+++ resolved
@@ -627,18 +627,8 @@
 
         <dependency>
             <groupId>org.slf4j</groupId>
-<<<<<<< HEAD
-            <artifactId>slf4j-log4j12</artifactId>
-        </dependency>
-        <!-- Use a repackaged version of log4j with security patches. Default log4j v1.2 is a transitive dependency of slf4j-log4j12, but it is excluded in common/pom.xml -->
-        <dependency>
-            <groupId>io.confluent</groupId>
-            <artifactId>confluent-log4j</artifactId>
-        </dependency>
-=======
             <artifactId>slf4j-reload4j</artifactId>
           </dependency>
->>>>>>> d01e9411
     </dependencies>
 
     <build>
