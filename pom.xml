<?xml version="1.0" encoding="UTF-8"?>
<!--
  ~ Copyright 2018 Confluent Inc.
  ~
  ~ Licensed under the Confluent Community License (the "License"); you may not use
  ~ this file except in compliance with the License.  You may obtain a copy of the
  ~ License at
  ~
  ~ http://www.confluent.io/confluent-community-license
  ~
  ~ Unless required by applicable law or agreed to in writing, software
  ~ distributed under the License is distributed on an "AS IS" BASIS, WITHOUT
  ~ WARRANTIES OF ANY KIND, either express or implied.  See the License for the
  ~ specific language governing permissions and limitations under the License.
  -->

<project xmlns="http://maven.apache.org/POM/4.0.0"
         xmlns:xsi="http://www.w3.org/2001/XMLSchema-instance"
         xsi:schemaLocation="http://maven.apache.org/POM/4.0.0 http://maven.apache.org/xsd/maven-4.0.0.xsd">
    <modelVersion>4.0.0</modelVersion>

    <scm>
        <connection>scm:git:git://github.com/confluentinc/ksql.git</connection>
        <developerConnection>scm:git:git@github.com:confluentinc/ksql.git</developerConnection>
        <url>https://github.com/confluentinc/ksql</url>
        <tag>HEAD</tag>
    </scm>
  
    <parent>
        <groupId>io.confluent</groupId>
        <artifactId>common</artifactId>
<<<<<<< HEAD
        <version>7.1.12-7</version>
=======
        <version>7.0.14-6</version>
>>>>>>> 53f6b747
    </parent>

    <groupId>io.confluent.ksql</groupId>
    <artifactId>ksqldb-parent</artifactId>
    <packaging>pom</packaging>
    <name>ksqldb-parent</name>
    <version>7.1.12-0</version>

    <licenses>
        <license>
            <name>Confluent Community License</name>
            <url>http://www.confluent.io/confluent-community-license</url>
            <distribution>repo</distribution>
        </license>
    </licenses>

    <modules>
        <module>ksqldb-udf</module>
        <module>ksqldb-common</module>
        <module>ksqldb-udf-quickstart</module>
        <module>ksqldb-serde</module>
        <module>ksqldb-metastore</module>
        <module>ksqldb-execution</module>
        <module>ksqldb-parser</module>
        <module>ksqldb-streams</module>
        <module>ksqldb-engine</module>
        <module>ksqldb-tools</module>
        <module>ksqldb-cli</module>
        <module>ksqldb-examples</module>
        <module>ksqldb-rest-model</module>
        <module>ksqldb-rest-client</module>
        <module>ksqldb-rest-app</module>
        <module>ksqldb-version-metrics-client</module>
        <module>ksqldb-console-scripts</module>
        <module>ksqldb-etc</module>
        <module>ksqldb-package</module>
        <module>ksqldb-test-util</module>
        <module>ksqldb-benchmark</module>
        <module>ksqldb-functional-tests</module>
        <module>ksqldb-rocksdb-config-setter</module>
        <module>ksqldb-docker</module>
        <module>ksqldb-api-reactive-streams-tck</module>
        <module>ksqldb-api-client</module>
        <module>ksqldb-engine-common</module>
    </modules>

    <repositories>
        <repository>
            <id>confluent</id>
            <url>https://packages.confluent.io/maven/</url>
        </repository>
        <repository>
            <id>confluent-snapshots</id>
            <url>https://s3-us-west-2.amazonaws.com/confluent-snapshots/</url>
        </repository>
    </repositories>

    <pluginRepositories>
        <pluginRepository>
            <id>confluent</id>
            <url>https://packages.confluent.io/maven/</url>
        </pluginRepository>
        <pluginRepository>
            <id>confluent-snapshots</id>
            <url>https://s3-us-west-2.amazonaws.com/confluent-snapshots/</url>
            <snapshots>
                <enabled>true</enabled>
            </snapshots>
        </pluginRepository>
    </pluginRepositories>

    <properties>
        <apache.directory.server.version>2.0.0-M22</apache.directory.server.version>
        <apache.directory.api.version>1.0.0-M33</apache.directory.api.version>
        <apache.httpcomponents.version>5.0.3</apache.httpcomponents.version>
        <confluent.maven.repo>https://packages.confluent.io/maven/</confluent.maven.repo>
        <exec-maven-plugin.version>1.2.1</exec-maven-plugin.version>
        <podam.version>6.0.2.RELEASE</podam.version>
        <airlift.version>0.29</airlift.version>
        <airline.version>2.6.0</airline.version>
        <antlr.version>4.9.2</antlr.version>
        <commons-text.version>1.10.0</commons-text.version>
        <csv.version>1.4</csv.version>
        <commons.compress.version>1.21</commons.compress.version>
        <lang3.version>3.5</lang3.version>
        <retrying.version>2.0.0</retrying.version>
        <inject.version>1</inject.version>
        <janino.version>3.0.7</janino.version>
        <javax-validation.version>2.0.1.Final</javax-validation.version>
        <jline.version>3.13.1</jline.version>
        <jna.version>4.4.0</jna.version>
        <jsr305.version>3.0.2</jsr305.version>
        <maven.plugins.version>3.0.0-M1</maven.plugins.version>
        <really.executable.jar.version>1.5.0</really.executable.jar.version>
        <generext.version>1.0.2</generext.version>
        <avro.random.generator.version>0.2.2</avro.random.generator.version>
        <apache.curator.version>2.9.0</apache.curator.version>
        <wiremock.version>2.24.0</wiremock.version>
        <clearspring-analytics.version>2.9.5</clearspring-analytics.version>
        <icu.version>67.1</icu.version>
        <vertx.version>3.9.15</vertx.version>
        <reactive-streams.version>1.0.3</reactive-streams.version>
        <skip.docker.build>true</skip.docker.build>
        <skip.docker.test>true</skip.docker.test>
        <!-- Temporarily disabling this because it is causing failures in packaging but not CI builds. -->
        <!-- <compile.warnings-flag>-Werror</compile.warnings-flag> -->
        <!-- Only used to provide login module implementation for tests -->
        <jetty.version>9.4.53.v20231009</jetty.version>
        <git-commit-id-plugin.version>2.2.6</git-commit-id-plugin.version>
        <apache.io.version>2.7</apache.io.version>
        <io.confluent.ksql.version>7.1.12-0</io.confluent.ksql.version>
        <io.confluent.schema-registry.version>${confluent.version.range}</io.confluent.schema-registry.version>
        <mockito.version>3.8.0</mockito.version>
        <netty-tcnative-version>2.0.61.Final</netty-tcnative-version>
        <!-- We normally get this from common, but Vertx is built against this -->
        <!-- Note: `netty` depends on `tcnative` and if we bump `netty`
             we might need to bump `tcnative`, too.
             Please check top level `pom.xml` at https://github.com/netty/netty
             for the netty version we bump to (ie, corresponding git tag),
             to find the correct `tcnative` version. -->
        <netty.version>4.1.100.Final</netty.version>
        <netty-codec-http2-version>4.1.100.Final</netty-codec-http2-version>
        <jersey-common>2.34</jersey-common>
    </properties>

    <dependencyManagement>
        <dependencies>
            <!-- Cross-submodule dependencies -->

            <dependency>
                <groupId>org.apache.zookeeper</groupId>
                <artifactId>zookeeper</artifactId>
                <version>${zookeeper.version}</version>
                <exclusions>
                    <exclusion>
                        <groupId>ch.qos.logback</groupId>
                        <artifactId>logback-core</artifactId>
                    </exclusion>
                    <exclusion>
                        <groupId>ch.qos.logback</groupId>
                        <artifactId>logback-classic</artifactId>
                    </exclusion>
                </exclusions>
            </dependency>

            <dependency>
                <groupId>org.apache.kafka</groupId>
                <artifactId>kafka-streams</artifactId>
                <version>${kafka.version}</version>
            </dependency>

            <dependency>
                <groupId>org.apache.kafka</groupId>
                <artifactId>kafka-streams-test-utils</artifactId>
                <version>${kafka.version}</version>
            </dependency>

            <dependency>
                <groupId>io.confluent.ksql</groupId>
                <artifactId>ksqldb-common</artifactId>
                <version>${io.confluent.ksql.version}</version>
            </dependency>

            <dependency>
                <groupId>io.confluent.ksql</groupId>
                <artifactId>ksqldb-engine-common</artifactId>
                <version>${io.confluent.ksql.version}</version>
            </dependency>

            <dependency>
                <groupId>io.confluent.ksql</groupId>
                <artifactId>ksqldb-udf</artifactId>
                <version>${io.confluent.ksql.version}</version>
            </dependency>

            <dependency>
                <groupId>io.confluent.ksql</groupId>
                <artifactId>ksqldb-serde</artifactId>
                <version>${io.confluent.ksql.version}</version>
            </dependency>

            <dependency>
                <groupId>io.confluent.ksql</groupId>
                <artifactId>ksqldb-metastore</artifactId>
                <version>${io.confluent.ksql.version}</version>
            </dependency>

            <dependency>
                <groupId>io.confluent.ksql</groupId>
                <artifactId>ksqldb-cli</artifactId>
                <version>${io.confluent.ksql.version}</version>
            </dependency>

            <dependency>
                <groupId>io.confluent.ksql</groupId>
                <artifactId>ksqldb-engine</artifactId>
                <version>${io.confluent.ksql.version}</version>
            </dependency>

            <dependency>
                <groupId>io.confluent.ksql</groupId>
                <artifactId>ksqldb-execution</artifactId>
                <version>${io.confluent.ksql.version}</version>
            </dependency>

            <dependency>
                <groupId>io.confluent.ksql</groupId>
                <artifactId>ksqldb-parser</artifactId>
                <version>${io.confluent.ksql.version}</version>
            </dependency>

            <dependency>
                <groupId>io.confluent.ksql</groupId>
                <artifactId>ksqldb-streams</artifactId>
                <version>${io.confluent.ksql.version}</version>
            </dependency>

            <dependency>
                <groupId>io.confluent.ksql</groupId>
                <artifactId>ksqldb-examples</artifactId>
                <version>${io.confluent.ksql.version}</version>
            </dependency>

            <dependency>
                <groupId>io.confluent.ksql</groupId>
                <artifactId>ksqldb-rest-model</artifactId>
                <version>${io.confluent.ksql.version}</version>
            </dependency>

            <dependency>
                <groupId>io.confluent.ksql</groupId>
                <artifactId>ksqldb-rest-client</artifactId>
                <version>${io.confluent.ksql.version}</version>
            </dependency>

            <dependency>
                <groupId>io.confluent.ksql</groupId>
                <artifactId>ksqldb-rest-app</artifactId>
                <version>${io.confluent.ksql.version}</version>
            </dependency>

            <dependency>
                <groupId>io.confluent.ksql</groupId>
                <artifactId>ksqldb-functional-tests</artifactId>
                <version>${io.confluent.ksql.version}</version>
            </dependency>

            <dependency>
                <groupId>io.confluent.ksql</groupId>
                <artifactId>ksqldb-version-metrics-client</artifactId>
                <version>${io.confluent.ksql.version}</version>
            </dependency>

            <dependency>
                <groupId>io.confluent.ksql</groupId>
                <artifactId>package-ksql</artifactId>
                <version>${io.confluent.ksql.version}</version>
            </dependency>

            <dependency>
                <groupId>io.confluent.ksql</groupId>
                <artifactId>ksqldb-api-reactive-streams-tck</artifactId>
                <version>${io.confluent.ksql.version}</version>
            </dependency>

            <dependency>
                <groupId>io.confluent.ksql</groupId>
                <artifactId>ksqldb-api-client</artifactId>
                <version>${io.confluent.ksql.version}</version>
            </dependency>
            <!-- End cross-submodule dependencies -->

            <!-- Confluent dependencies -->
            <dependency>
                <groupId>io.confluent</groupId>
                <artifactId>kafka-connect-avro-converter</artifactId>
                <version>${io.confluent.schema-registry.version}</version>
            </dependency>

            <dependency>
                <groupId>io.confluent</groupId>
                <artifactId>kafka-json-serializer</artifactId>
                <version>${io.confluent.schema-registry.version}</version>
            </dependency>

            <dependency>
                <groupId>io.confluent</groupId>
                <artifactId>kafka-avro-serializer</artifactId>
                <version>${io.confluent.schema-registry.version}</version>
            </dependency>

            <dependency>
                <groupId>io.confluent</groupId>
                <artifactId>kafka-schema-registry-client</artifactId>
                <version>${io.confluent.schema-registry.version}</version>
            </dependency>

            <dependency>
                <groupId>org.apache.kafka</groupId>
                <artifactId>kafka-log4j-appender</artifactId>
                <version>${kafka.version}</version>
                <exclusions>
                    <exclusion>
                        <groupId>org.slf4j</groupId>
                        <artifactId>slf4j-log4j12</artifactId>
                    </exclusion>
                </exclusions>
            </dependency>

            <dependency>
                <groupId>io.confluent</groupId>
                <artifactId>common-utils</artifactId>
                <version>${io.confluent.common.version}</version>
            </dependency>

            <dependency>
                <groupId>io.confluent</groupId>
                <artifactId>kafka-json-schema-provider</artifactId>
                <version>${io.confluent.schema-registry.version}</version>
            </dependency>

            <dependency>
                <groupId>io.confluent</groupId>
                <artifactId>kafka-protobuf-provider</artifactId>
                <version>${io.confluent.schema-registry.version}</version>
            </dependency>

            <dependency>
                <groupId>io.confluent</groupId>
                <artifactId>kafka-connect-json-schema-converter</artifactId>
                <version>${io.confluent.schema-registry.version}</version>
            </dependency>

            <dependency>
                <groupId>io.confluent</groupId>
                <artifactId>kafka-connect-protobuf-converter</artifactId>
                <version>${io.confluent.schema-registry.version}</version>
            </dependency>

            <!-- End Confluent dependencies -->

            <dependency>
                <groupId>com.github.rvesse</groupId>
                <artifactId>airline</artifactId>
                <version>${airline.version}</version>
            </dependency>

            <dependency>
                <groupId>com.google.code.findbugs</groupId>
                <artifactId>jsr305</artifactId>
                <version>${jsr305.version}</version>
            </dependency>

            <dependency>
                <groupId>com.google.guava</groupId>
                <artifactId>guava</artifactId>
                <version>${guava.version}</version>
            </dependency>

            <dependency>
                <groupId>com.google.protobuf</groupId>
                <artifactId>protobuf-java</artifactId>
                <version>${protobuf.version}</version>
            </dependency>

            <dependency>
                <groupId>com.google.protobuf</groupId>
                <artifactId>protobuf-java-util</artifactId>
                <version>${protobuf.version}</version>
            </dependency>

            <dependency>
                <groupId>com.github.rholder</groupId>
                <artifactId>guava-retrying</artifactId>
                <version>${retrying.version}</version>
                <exclusions>
                    <exclusion>
                        <groupId>com.google.guava</groupId>
                        <artifactId>guava</artifactId>
                    </exclusion>
                </exclusions>
            </dependency>

            <dependency>
                <groupId>io.airlift</groupId>
                <artifactId>slice</artifactId>
                <version>${airlift.version}</version>
            </dependency>

            <dependency>
                <groupId>javax.inject</groupId>
                <artifactId>javax.inject</artifactId>
                <version>${inject.version}</version>
            </dependency>

            <dependency>
                <groupId>net.java.dev.jna</groupId>
                <artifactId>jna</artifactId>
                <version>${jna.version}</version>
            </dependency>

            <dependency>
                <groupId>org.antlr</groupId>
                <artifactId>antlr4-runtime</artifactId>
                <version>${antlr.version}</version>
            </dependency>

            <dependency>
                <groupId>org.apache.avro</groupId>
                <artifactId>avro</artifactId>
                <version>${avro.version}</version>
                <exclusions>
                    <exclusion>
                        <groupId>com.google.guava</groupId>
                        <artifactId>guava</artifactId>
                    </exclusion>
                </exclusions>
            </dependency>

            <dependency>
                <groupId>org.apache.commons</groupId>
                <artifactId>commons-csv</artifactId>
                <version>${csv.version}</version>
            </dependency>

            <dependency>
                <groupId>org.apache.commons</groupId>
                <artifactId>commons-compress</artifactId>
                <version>${commons.compress.version}</version>
            </dependency>

            <dependency>
                <groupId>org.apache.commons</groupId>
                <artifactId>commons-lang3</artifactId>
                <version>${lang3.version}</version>
            </dependency>

            <dependency>
                <groupId>commons-io</groupId>
                <artifactId>commons-io</artifactId>
                <version>${apache.io.version}</version>
            </dependency>

            <dependency>
                <groupId>org.apache.commons</groupId>
                <artifactId>commons-text</artifactId>
                <version>${commons-text.version}</version>
            </dependency>

            <dependency>
                <groupId>org.apache.commons</groupId>
                <artifactId>commons-compress</artifactId>
                <version>${commons.compress.version}</version>
            </dependency>

            <dependency>
                <groupId>org.codehaus.janino</groupId>
                <artifactId>janino</artifactId>
                <version>${janino.version}</version>
            </dependency>

            <dependency>
                <groupId>org.jline</groupId>
                <artifactId>jline</artifactId>
                <version>${jline.version}</version>
            </dependency>

            <dependency>
                <groupId>javax.validation</groupId>
                <artifactId>validation-api</artifactId>
                <version>${javax-validation.version}</version>
            </dependency>

            <dependency>
                <groupId>com.clearspring.analytics</groupId>
                <artifactId>stream</artifactId>
                <version>${clearspring-analytics.version}</version>
            </dependency>

            <dependency>
                <groupId>com.ibm.icu</groupId>
                <artifactId>icu4j</artifactId>
                <version>${icu.version}</version>
            </dependency>

            <!-- We need to fix our Scala versions as otherwise our depdendencies bring in
            different versions via different routes
            https://github.com/confluentinc/common/pull/260 -->
            <dependency>
                <groupId>org.scala-lang</groupId>
                <artifactId>scala-library</artifactId>
                <version>${scala.version}</version>
            </dependency>

            <dependency>
                <groupId>org.scala-lang</groupId>
                <artifactId>scala-reflect</artifactId>
                <version>${scala.version}</version>
            </dependency>

            <!-- Explicitly override all netty artifacts to get the version we want. Doing netty-all
             doesn't seem to correctly override its individual dependencies, so all are enumerated
             here -->
            <dependency>
                <groupId>io.netty</groupId>
                <artifactId>netty-all</artifactId>
                <version>${netty.version}</version>
            </dependency>
            <dependency>
                <groupId>io.netty</groupId>
                <artifactId>netty-common</artifactId>
                <version>${netty.version}</version>
            </dependency>
            <dependency>
                <groupId>io.netty</groupId>
                <artifactId>netty-buffer</artifactId>
                <version>${netty.version}</version>
            </dependency>
            <dependency>
                <groupId>io.netty</groupId>
                <artifactId>netty-transport</artifactId>
                <version>${netty.version}</version>
            </dependency>
            <dependency>
                <groupId>io.netty</groupId>
                <artifactId>netty-handler</artifactId>
                <version>${netty.version}</version>
            </dependency>
            <dependency>
                <groupId>io.netty</groupId>
                <artifactId>netty-codec</artifactId>
                <version>${netty.version}</version>
            </dependency>
            <dependency>
                <groupId>io.netty</groupId>
                <artifactId>netty-handler-proxy</artifactId>
                <version>${netty.version}</version>
            </dependency>
            <dependency>
                <groupId>io.netty</groupId>
                <artifactId>netty-codec-socks</artifactId>
                <version>${netty.version}</version>
            </dependency>
            <dependency>
                <groupId>io.netty</groupId>
                <artifactId>netty-codec-http</artifactId>
                <version>${netty.version}</version>
            </dependency>
            <dependency>
                <groupId>io.netty</groupId>
                <artifactId>netty-codec-http2</artifactId>
                <version>${netty-codec-http2-version}</version>
            </dependency>
            <dependency>
                <groupId>io.netty</groupId>
                <artifactId>netty-resolver</artifactId>
                <version>${netty.version}</version>
            </dependency>
            <dependency>
                <groupId>io.netty</groupId>
                <artifactId>netty-resolver-dns</artifactId>
                <version>${netty.version}</version>
            </dependency>
            <dependency>
                <groupId>io.netty</groupId>
                <artifactId>netty-codec-dns</artifactId>
                <version>${netty.version}</version>
            </dependency>
            <dependency>
                <groupId>io.netty</groupId>
                <artifactId>netty-transport-native-kqueue</artifactId>
                <version>${netty.version}</version>
            </dependency>
            <dependency>
                <groupId>io.netty</groupId>
                <artifactId>netty-transport-native-epoll</artifactId>
                <version>${netty.version}</version>
            </dependency>
            <dependency>
                <groupId>io.netty</groupId>
                <artifactId>netty-transport-native-unix-common</artifactId>
                <version>${netty.version}</version>
            </dependency>
            <dependency>
                <groupId>io.netty</groupId>
                <artifactId>netty-tcnative-boringssl-static</artifactId>
                <version>${netty-tcnative-version}</version>
            </dependency>
            <dependency>
                <groupId>org.glassfish.jersey.core</groupId>
                <artifactId>jersey-common</artifactId>
                <version>${jersey-common}</version>
            </dependency>

            <!-- Required for running tests -->
            <dependency>
                <groupId>junit</groupId>
                <artifactId>junit</artifactId>
                <version>${junit.version}</version>
                <scope>test</scope>
                <exclusions>
                    <exclusion>
                        <groupId>org.hamcrest</groupId>
                        <artifactId>hamcrest-core</artifactId>
                    </exclusion>
                </exclusions>
            </dependency>

            <dependency>
                <groupId>com.google.guava</groupId>
                <artifactId>guava-testlib</artifactId>
                <version>${guava.version}</version>
                <scope>test</scope>
            </dependency>

            <dependency>
                <groupId>com.github.tomakehurst</groupId>
                <artifactId>wiremock-jre8</artifactId>
                <version>${wiremock.version}</version>
                <scope>test</scope>
            </dependency>
        </dependencies>
    </dependencyManagement>

    <dependencies>
        <!-- Every child project uses slf4j/log4j for logging, might as well just include them here automatically -->
        <dependency>
            <groupId>org.slf4j</groupId>
            <artifactId>slf4j-api</artifactId>
        </dependency>

        <dependency>
            <groupId>org.slf4j</groupId>
            <artifactId>slf4j-reload4j</artifactId>
          </dependency>

        <dependency>
            <groupId>io.confluent</groupId>
            <artifactId>logredactor</artifactId>
        </dependency>
    </dependencies>

    <build>
        <pluginManagement>
            <plugins>
                <plugin>
                    <artifactId>maven-assembly-plugin</artifactId>
                    <configuration>
                        <tarLongFileMode>posix</tarLongFileMode>
                        <descriptors>
                            <descriptor>src/assembly/package.xml</descriptor>
                        </descriptors>
                    </configuration>
                </plugin>
                <plugin>
                    <groupId>org.codehaus.mojo</groupId>
                    <artifactId>exec-maven-plugin</artifactId>
                    <version>${exec-maven-plugin.version}</version>
                </plugin>
            </plugins>
        </pluginManagement>

        <plugins>
            <plugin>
                <groupId>org.apache.maven.plugins</groupId>
                <artifactId>maven-compiler-plugin</artifactId>
                <configuration>
                    <showWarnings>true</showWarnings>
                    <showDeprecation>true</showDeprecation>
                    <compilerVersion>1.8</compilerVersion>
                    <source>1.8</source>
                    <target>1.8</target>
                    <compilerArgs>
                        <arg>-Xlint:all,-serial,-options,-path</arg>
                        <arg>-parameters</arg>
                        <arg>${compile.warnings-flag}</arg>
                    </compilerArgs>
                </configuration>
            </plugin>

            <plugin>
                <groupId>org.apache.maven.plugins</groupId>
                <artifactId>maven-checkstyle-plugin</artifactId>
                <configuration>
                    <propertiesLocation>checkstyle/checkstyle.properties</propertiesLocation>
                    <suppressionsLocation>checkstyle/suppressions.xml</suppressionsLocation>
                </configuration>
            </plugin>

            <plugin>
                <groupId>org.apache.maven.plugins</groupId>
                <artifactId>maven-surefire-plugin</artifactId>
                <configuration>
                    <systemPropertyVariables>
                        <log4j.configuration>file:${project.basedir}/../ksqldb-test-util/src/main/resources/log4j.properties</log4j.configuration>
                    </systemPropertyVariables>
                    <argLine>-verbose:gc -Xloggc:"${project.build.directory}/gc.log"</argLine>
                    <argLine>-Duser.timezone=UTC -Xmx1g -Xms1g</argLine>
                </configuration>
            </plugin>

            <plugin>
                <groupId>org.codehaus.mojo</groupId>
                <artifactId>exec-maven-plugin</artifactId>
                <executions>
                    <execution>
                        <goals>
                            <goal>java</goal>
                        </goals>
                    </execution>
                </executions>
            </plugin>

            <plugin>
                <groupId>com.github.spotbugs</groupId>
                <artifactId>spotbugs-maven-plugin</artifactId>
                <version>${spotbugs.maven.plugin.version}</version>
                <configuration>
                    <xmlOutput>true</xmlOutput>
                    <excludeFilterFile>${project.basedir}/../findbugs/findbugs-exclude.xml</excludeFilterFile>
                    <effort>Max</effort>
                    <threshold>Max</threshold>
                    <failOnError>true</failOnError>
                    <includeTests>true</includeTests>
                </configuration>
                <executions>
                    <!--
                    Ensures that FindBugs inspects source code when project is compiled.
                -->
                    <execution>
                        <id>analyze-compile</id>
                        <phase>compile</phase>
                        <goals>
                            <goal>check</goal>
                        </goals>
                    </execution>
                </executions>
            </plugin>

            <plugin>
                <groupId>pl.project13.maven</groupId>
                <artifactId>git-commit-id-plugin</artifactId>
                <version>${git-commit-id-plugin.version}</version>
                <executions>
                    <execution>
                        <goals>
                            <goal>revision</goal>
                        </goals>
                    </execution>
                </executions>
                <configuration>
                    <dotGitDirectory>${project.basedir}/.git</dotGitDirectory>
                    <generateGitPropertiesFile>true</generateGitPropertiesFile>
                    <generateGitPropertiesFilename>${project.build.outputDirectory}/git.properties</generateGitPropertiesFilename>
                </configuration>
            </plugin>
            <plugin>
                <groupId>org.pitest</groupId>
                <artifactId>pitest-maven</artifactId>
                <version>1.6.4</version>
                <configuration>
                    <threads>8</threads>
                    <targetClasses>
                        <param>io.confluent.ksql.*</param>
                    </targetClasses>
                    <excludedClasses>
                        <param>io.confluent.ksql.engine.StubInsertValuesExecutor</param>
                        <param>io.confluent.ksql.test.*</param>
                    </excludedClasses>
                    <excludedTestClasses>
                        <param>io.confluent.ksql.rest.app.ImmutabilityTest</param>
                        <param>io.confluent.ksql.rest.integration.*</param>
                        <param>io.confluent.ksql.rest.server.resources.*ResourceTest</param>
                        <param>io.confluent.ksql.*.Immutability*</param>
                        <param>io.confluent.ksql.*.ImmutableTester*</param>
                        <param>io.confluent.ksql.schema.ksql.types.SqlTypesTest</param>
                        <param>io.confluent.ksql.schema.ksql.PhysicalSchemaTest</param>
                        <param>io.confluent.ksql.rest.entity.KsqlRequestTest</param>
                        <param>io.confluent.ksql.execution.plan.ExecutionStepTest</param>
                        <param>io.confluent.ksql.metastore.model.MetaStoreModelTest</param>
                        <param>io.confluent.ksql.test.*</param>
                        <param>io.confluent.ksql.rocksdb.KsqlBoundedMemoryRocksDBConfigSetterTest</param>
                    </excludedTestClasses>
                </configuration>
            </plugin>
        </plugins>
    </build>
    <reporting>
        <plugins>

        </plugins>
    </reporting>
</project><|MERGE_RESOLUTION|>--- conflicted
+++ resolved
@@ -25,15 +25,11 @@
         <url>https://github.com/confluentinc/ksql</url>
         <tag>HEAD</tag>
     </scm>
-  
+
     <parent>
         <groupId>io.confluent</groupId>
         <artifactId>common</artifactId>
-<<<<<<< HEAD
         <version>7.1.12-7</version>
-=======
-        <version>7.0.14-6</version>
->>>>>>> 53f6b747
     </parent>
 
     <groupId>io.confluent.ksql</groupId>
