<?xml version="1.0" encoding="UTF-8"?>
<!--
  ~ Copyright 2018 Confluent Inc.
  ~
  ~ Licensed under the Confluent Community License (the "License"); you may not use
  ~ this file except in compliance with the License.  You may obtain a copy of the
  ~ License at
  ~
  ~ http://www.confluent.io/confluent-community-license
  ~
  ~ Unless required by applicable law or agreed to in writing, software
  ~ distributed under the License is distributed on an "AS IS" BASIS, WITHOUT
  ~ WARRANTIES OF ANY KIND, either express or implied.  See the License for the
  ~ specific language governing permissions and limitations under the License.
  -->

<project xmlns="http://maven.apache.org/POM/4.0.0"
         xmlns:xsi="http://www.w3.org/2001/XMLSchema-instance"
         xsi:schemaLocation="http://maven.apache.org/POM/4.0.0 http://maven.apache.org/xsd/maven-4.0.0.xsd">
    <modelVersion>4.0.0</modelVersion>

    <scm>
        <connection>scm:git:git://github.com/confluentinc/ksql.git</connection>
        <developerConnection>scm:git:git@github.com:confluentinc/ksql.git</developerConnection>
        <url>https://github.com/confluentinc/ksql</url>
        <tag>HEAD</tag>
    </scm>

    <parent>
        <groupId>io.confluent</groupId>
        <artifactId>common</artifactId>
        <version>[7.3.12-0, 7.3.13-0)</version>
    </parent>

    <groupId>io.confluent.ksql</groupId>
    <artifactId>ksqldb-parent</artifactId>
    <packaging>pom</packaging>
    <name>ksqldb-parent</name>
    <version>7.3.12-0</version>

    <licenses>
        <license>
            <name>Confluent Community License</name>
            <url>http://www.confluent.io/confluent-community-license</url>
            <distribution>repo</distribution>
        </license>
    </licenses>

    <modules>
        <module>ksqldb-udf</module>
        <module>ksqldb-common</module>
        <module>ksqldb-udf-quickstart</module>
        <module>ksqldb-serde</module>
        <module>ksqldb-metastore</module>
        <module>ksqldb-execution</module>
        <module>ksqldb-parser</module>
        <module>ksqldb-streams</module>
        <module>ksqldb-engine</module>
        <module>ksqldb-tools</module>
        <module>ksqldb-cli</module>
        <module>ksqldb-examples</module>
        <module>ksqldb-rest-model</module>
        <module>ksqldb-rest-client</module>
        <module>ksqldb-rest-app</module>
        <module>ksqldb-version-metrics-client</module>
        <module>ksqldb-console-scripts</module>
        <module>ksqldb-etc</module>
        <module>ksqldb-package</module>
        <module>ksqldb-test-util</module>
        <module>ksqldb-benchmark</module>
        <module>ksqldb-functional-tests</module>
        <module>ksqldb-rocksdb-config-setter</module>
        <module>ksqldb-docker</module>
        <module>ksqldb-api-reactive-streams-tck</module>
        <module>ksqldb-api-client</module>
        <module>ksqldb-engine-common</module>
    </modules>

    <repositories>
        <repository>
            <id>confluent</id>
            <url>https://packages.confluent.io/maven/</url>
        </repository>
        <repository>
            <id>confluent-snapshots</id>
            <url>https://confluent-snapshots.public.confluent.io/</url>
        </repository>
    </repositories>

    <pluginRepositories>
        <pluginRepository>
            <id>confluent</id>
            <url>https://packages.confluent.io/maven/</url>
        </pluginRepository>
        <pluginRepository>
            <id>confluent-snapshots</id>
            <url>https://confluent-snapshots.public.confluent.io/</url>
            <snapshots>
                <enabled>true</enabled>
            </snapshots>
        </pluginRepository>
    </pluginRepositories>

    <properties>
        <apache.directory.server.version>2.0.0-M22</apache.directory.server.version>
        <apache.directory.api.version>1.0.0-M33</apache.directory.api.version>
        <apache.httpcomponents.version>5.0.3</apache.httpcomponents.version>
        <confluent.maven.repo>https://packages.confluent.io/maven/</confluent.maven.repo>
        <exec-maven-plugin.version>1.2.1</exec-maven-plugin.version>
        <podam.version>6.0.2.RELEASE</podam.version>
        <airlift.version>0.29</airlift.version>
        <airline.version>2.6.0</airline.version>
        <antlr.version>4.9.2</antlr.version>
        <commons-text.version>1.10.0</commons-text.version>
        <csv.version>1.4</csv.version>
        <commons.compress.version>1.26.0</commons.compress.version>
        <lang3.version>3.5</lang3.version>
        <retrying.version>2.0.0</retrying.version>
        <inject.version>1</inject.version>
        <janino.version>3.1.10</janino.version>
        <javax-validation.version>2.0.1.Final</javax-validation.version>
        <jline.version>3.13.1</jline.version>
        <jna.version>4.4.0</jna.version>
        <jsr305.version>3.0.2</jsr305.version>
        <maven.plugins.version>3.0.0-M1</maven.plugins.version>
        <really.executable.jar.version>1.5.0</really.executable.jar.version>
        <generext.version>1.0.2</generext.version>
        <avro.random.generator.version>0.2.2</avro.random.generator.version>
        <apache.curator.version>5.2.0</apache.curator.version>
        <wiremock.version>2.24.0</wiremock.version>
        <clearspring-analytics.version>2.9.5</clearspring-analytics.version>
        <icu.version>67.1</icu.version>
        <vertx.version>4.4.8</vertx.version>
        <reactive-streams.version>1.0.3</reactive-streams.version>
        <skip.docker.build>true</skip.docker.build>
        <skip.docker.test>true</skip.docker.test>
        <!-- Temporarily disabling this because it is causing failures in packaging but not CI builds. -->
        <!-- <compile.warnings-flag>-Werror</compile.warnings-flag> -->
        <git-commit-id-plugin.version>4.9.10</git-commit-id-plugin.version>
        <apache.io.version>2.11.0</apache.io.version>
        <io.confluent.ksql.version>7.3.12-0</io.confluent.ksql.version>
        <io.confluent.schema-registry.version>${confluent.version.range}</io.confluent.schema-registry.version>
<<<<<<< HEAD
        <netty-tcnative-version>2.0.70.Final</netty-tcnative-version>
=======
        <io.confluent.confluent-security-plugins.version>${confluent.version.range}</io.confluent.confluent-security-plugins.version>
        <netty-tcnative-version>2.0.69.Final</netty-tcnative-version>
>>>>>>> afebe338
        <!-- We normally get this from common, but Vertx is built against this -->
        <!-- Note: `netty` depends on `tcnative` and if we bump `netty`
             we might need to bump `tcnative`, too.
             Please check top level `pom.xml` at https://github.com/netty/netty
             for the netty version we bump to (ie, corresponding git tag),
             to find the correct `tcnative` version. -->
        <netty.version>4.1.118.Final</netty.version>
        <netty-codec-http2-version>4.1.118.Final</netty-codec-http2-version>
        <jersey-common>2.34</jersey-common>
    </properties>

    <dependencyManagement>
        <dependencies>
            <!-- Cross-submodule dependencies -->

            <dependency>
                <groupId>org.apache.zookeeper</groupId>
                <artifactId>zookeeper</artifactId>
                <version>${zookeeper.version}</version>
                <exclusions>
                    <exclusion>
                        <groupId>ch.qos.logback</groupId>
                        <artifactId>logback-core</artifactId>
                    </exclusion>
                    <exclusion>
                        <groupId>ch.qos.logback</groupId>
                        <artifactId>logback-classic</artifactId>
                    </exclusion>
                </exclusions>
            </dependency>

            <dependency>
                <groupId>org.apache.kafka</groupId>
                <artifactId>kafka-streams</artifactId>
                <version>${kafka.version}</version>
            </dependency>

            <dependency>
                <groupId>org.apache.kafka</groupId>
                <artifactId>kafka-streams-test-utils</artifactId>
                <version>${kafka.version}</version>
            </dependency>

            <dependency>
                <groupId>io.confluent.ksql</groupId>
                <artifactId>ksqldb-common</artifactId>
                <version>${io.confluent.ksql.version}</version>
            </dependency>

            <dependency>
                <groupId>io.confluent.ksql</groupId>
                <artifactId>ksqldb-engine-common</artifactId>
                <version>${io.confluent.ksql.version}</version>
            </dependency>

            <dependency>
                <groupId>io.confluent.ksql</groupId>
                <artifactId>ksqldb-udf</artifactId>
                <version>${io.confluent.ksql.version}</version>
            </dependency>

            <dependency>
                <groupId>io.confluent.ksql</groupId>
                <artifactId>ksqldb-serde</artifactId>
                <version>${io.confluent.ksql.version}</version>
            </dependency>

            <dependency>
                <groupId>io.confluent.ksql</groupId>
                <artifactId>ksqldb-metastore</artifactId>
                <version>${io.confluent.ksql.version}</version>
            </dependency>

            <dependency>
                <groupId>io.confluent.ksql</groupId>
                <artifactId>ksqldb-cli</artifactId>
                <version>${io.confluent.ksql.version}</version>
            </dependency>

            <dependency>
                <groupId>io.confluent.ksql</groupId>
                <artifactId>ksqldb-engine</artifactId>
                <version>${io.confluent.ksql.version}</version>
            </dependency>

            <dependency>
                <groupId>io.confluent.ksql</groupId>
                <artifactId>ksqldb-execution</artifactId>
                <version>${io.confluent.ksql.version}</version>
            </dependency>

            <dependency>
                <groupId>io.confluent.ksql</groupId>
                <artifactId>ksqldb-parser</artifactId>
                <version>${io.confluent.ksql.version}</version>
            </dependency>

            <dependency>
                <groupId>io.confluent.ksql</groupId>
                <artifactId>ksqldb-streams</artifactId>
                <version>${io.confluent.ksql.version}</version>
            </dependency>

            <dependency>
                <groupId>io.confluent.ksql</groupId>
                <artifactId>ksqldb-examples</artifactId>
                <version>${io.confluent.ksql.version}</version>
            </dependency>

            <dependency>
                <groupId>io.confluent.ksql</groupId>
                <artifactId>ksqldb-rest-model</artifactId>
                <version>${io.confluent.ksql.version}</version>
            </dependency>

            <dependency>
                <groupId>io.confluent.ksql</groupId>
                <artifactId>ksqldb-rest-client</artifactId>
                <version>${io.confluent.ksql.version}</version>
            </dependency>

            <dependency>
                <groupId>io.confluent.ksql</groupId>
                <artifactId>ksqldb-rest-app</artifactId>
                <version>${io.confluent.ksql.version}</version>
            </dependency>

            <dependency>
                <groupId>io.confluent.ksql</groupId>
                <artifactId>ksqldb-functional-tests</artifactId>
                <version>${io.confluent.ksql.version}</version>
            </dependency>

            <dependency>
                <groupId>io.confluent.ksql</groupId>
                <artifactId>ksqldb-version-metrics-client</artifactId>
                <version>${io.confluent.ksql.version}</version>
            </dependency>

            <dependency>
                <groupId>io.confluent.ksql</groupId>
                <artifactId>package-ksql</artifactId>
                <version>${io.confluent.ksql.version}</version>
            </dependency>

            <dependency>
                <groupId>io.confluent.ksql</groupId>
                <artifactId>ksqldb-api-reactive-streams-tck</artifactId>
                <version>${io.confluent.ksql.version}</version>
            </dependency>

            <dependency>
                <groupId>io.confluent.ksql</groupId>
                <artifactId>ksqldb-api-client</artifactId>
                <version>${io.confluent.ksql.version}</version>
            </dependency>
            <!-- End cross-submodule dependencies -->

            <!-- Confluent dependencies -->
            <dependency>
                <groupId>io.confluent</groupId>
                <artifactId>kafka-connect-avro-converter</artifactId>
                <version>${io.confluent.schema-registry.version}</version>
            </dependency>

            <dependency>
                <groupId>io.confluent</groupId>
                <artifactId>kafka-json-serializer</artifactId>
                <version>${io.confluent.schema-registry.version}</version>
            </dependency>

            <dependency>
                <groupId>io.confluent</groupId>
                <artifactId>kafka-avro-serializer</artifactId>
                <version>${io.confluent.schema-registry.version}</version>
            </dependency>

            <dependency>
                <groupId>io.confluent</groupId>
                <artifactId>kafka-schema-registry-client</artifactId>
                <version>${io.confluent.schema-registry.version}</version>
            </dependency>

            <dependency>
                <groupId>org.apache.kafka</groupId>
                <artifactId>kafka-log4j-appender</artifactId>
                <version>${kafka.version}</version>
            </dependency>

            <dependency>
                <groupId>io.confluent</groupId>
                <artifactId>common-utils</artifactId>
                <version>${io.confluent.common.version}</version>
            </dependency>

            <dependency>
                <groupId>io.confluent</groupId>
                <artifactId>common-docker</artifactId>
                <version>${io.confluent.common-docker.version}</version>
            </dependency>

            <dependency>
                <groupId>io.confluent</groupId>
                <artifactId>kafka-json-schema-provider</artifactId>
                <version>${io.confluent.schema-registry.version}</version>
            </dependency>

            <dependency>
                <groupId>io.confluent</groupId>
                <artifactId>kafka-protobuf-provider</artifactId>
                <version>${io.confluent.schema-registry.version}</version>
            </dependency>

            <dependency>
                <groupId>io.confluent</groupId>
                <artifactId>kafka-connect-json-schema-converter</artifactId>
                <version>${io.confluent.schema-registry.version}</version>
            </dependency>

            <dependency>
                <groupId>io.confluent</groupId>
                <artifactId>kafka-connect-protobuf-converter</artifactId>
                <version>${io.confluent.schema-registry.version}</version>
            </dependency>

            <!-- End Confluent dependencies -->

            <dependency>
                <groupId>com.github.rvesse</groupId>
                <artifactId>airline</artifactId>
                <version>${airline.version}</version>
            </dependency>

            <dependency>
                <groupId>com.google.code.findbugs</groupId>
                <artifactId>jsr305</artifactId>
                <version>${jsr305.version}</version>
            </dependency>

            <dependency>
                <groupId>com.google.guava</groupId>
                <artifactId>guava</artifactId>
                <version>${guava.version}</version>
            </dependency>

            <dependency>
                <groupId>com.google.protobuf</groupId>
                <artifactId>protobuf-java</artifactId>
                <version>${protobuf.version}</version>
            </dependency>

            <dependency>
                <groupId>com.google.protobuf</groupId>
                <artifactId>protobuf-java-util</artifactId>
                <version>${protobuf.version}</version>
            </dependency>

            <dependency>
                <groupId>com.github.rholder</groupId>
                <artifactId>guava-retrying</artifactId>
                <version>${retrying.version}</version>
                <exclusions>
                    <exclusion>
                        <groupId>com.google.guava</groupId>
                        <artifactId>guava</artifactId>
                    </exclusion>
                </exclusions>
            </dependency>

            <dependency>
                <groupId>io.airlift</groupId>
                <artifactId>slice</artifactId>
                <version>${airlift.version}</version>
            </dependency>

            <dependency>
                <groupId>javax.inject</groupId>
                <artifactId>javax.inject</artifactId>
                <version>${inject.version}</version>
            </dependency>

            <dependency>
                <groupId>net.java.dev.jna</groupId>
                <artifactId>jna</artifactId>
                <version>${jna.version}</version>
            </dependency>

            <dependency>
                <groupId>org.antlr</groupId>
                <artifactId>antlr4-runtime</artifactId>
                <version>${antlr.version}</version>
            </dependency>

            <dependency>
                <groupId>org.apache.avro</groupId>
                <artifactId>avro</artifactId>
                <version>${avro.version}</version>
                <exclusions>
                    <exclusion>
                        <groupId>com.google.guava</groupId>
                        <artifactId>guava</artifactId>
                    </exclusion>
                </exclusions>
            </dependency>

            <dependency>
                <groupId>org.apache.commons</groupId>
                <artifactId>commons-csv</artifactId>
                <version>${csv.version}</version>
            </dependency>

            <dependency>
                <groupId>org.apache.commons</groupId>
                <artifactId>commons-compress</artifactId>
                <version>${commons.compress.version}</version>
            </dependency>

            <dependency>
                <groupId>org.apache.commons</groupId>
                <artifactId>commons-lang3</artifactId>
                <version>${lang3.version}</version>
            </dependency>

            <dependency>
                <groupId>commons-io</groupId>
                <artifactId>commons-io</artifactId>
                <version>${commons-io.version}</version>
            </dependency>

            <dependency>
                <groupId>org.apache.commons</groupId>
                <artifactId>commons-text</artifactId>
                <version>${commons-text.version}</version>
            </dependency>

            <dependency>
                <groupId>org.codehaus.janino</groupId>
                <artifactId>janino</artifactId>
                <version>${janino.version}</version>
            </dependency>

            <dependency>
                <groupId>org.jline</groupId>
                <artifactId>jline</artifactId>
                <version>${jline.version}</version>
            </dependency>

            <dependency>
                <groupId>javax.validation</groupId>
                <artifactId>validation-api</artifactId>
                <version>${javax-validation.version}</version>
            </dependency>

            <dependency>
                <groupId>com.clearspring.analytics</groupId>
                <artifactId>stream</artifactId>
                <version>${clearspring-analytics.version}</version>
            </dependency>

            <dependency>
                <groupId>com.ibm.icu</groupId>
                <artifactId>icu4j</artifactId>
                <version>${icu.version}</version>
            </dependency>

            <!-- We need to fix our Scala versions as otherwise our depdendencies bring in
            different versions via different routes
            https://github.com/confluentinc/common/pull/260 -->
            <dependency>
                <groupId>org.scala-lang</groupId>
                <artifactId>scala-library</artifactId>
                <version>${scala.version}</version>
            </dependency>

            <dependency>
                <groupId>org.scala-lang</groupId>
                <artifactId>scala-reflect</artifactId>
                <version>${scala.version}</version>
            </dependency>

            <!-- Explicitly override all netty artifacts to get the version we want. Doing netty-all
             doesn't seem to correctly override its individual dependencies, so all are enumerated
             here -->
            <dependency>
                <groupId>io.netty</groupId>
                <artifactId>netty-all</artifactId>
                <version>${netty.version}</version>
            </dependency>
            <dependency>
                <groupId>io.netty</groupId>
                <artifactId>netty-common</artifactId>
                <version>${netty.version}</version>
            </dependency>
            <dependency>
                <groupId>io.netty</groupId>
                <artifactId>netty-buffer</artifactId>
                <version>${netty.version}</version>
            </dependency>
            <dependency>
                <groupId>io.netty</groupId>
                <artifactId>netty-transport</artifactId>
                <version>${netty.version}</version>
            </dependency>
            <dependency>
                <groupId>io.netty</groupId>
                <artifactId>netty-handler</artifactId>
                <version>${netty.version}</version>
            </dependency>
            <dependency>
                <groupId>io.netty</groupId>
                <artifactId>netty-codec</artifactId>
                <version>${netty.version}</version>
            </dependency>
            <dependency>
                <groupId>io.netty</groupId>
                <artifactId>netty-handler-proxy</artifactId>
                <version>${netty.version}</version>
            </dependency>
            <dependency>
                <groupId>io.netty</groupId>
                <artifactId>netty-codec-socks</artifactId>
                <version>${netty.version}</version>
            </dependency>
            <dependency>
                <groupId>io.netty</groupId>
                <artifactId>netty-codec-http</artifactId>
                <version>${netty.version}</version>
            </dependency>
            <dependency>
                <groupId>io.netty</groupId>
                <artifactId>netty-codec-http2</artifactId>
                <version>${netty-codec-http2-version}</version>
            </dependency>
            <dependency>
                <groupId>io.netty</groupId>
                <artifactId>netty-resolver</artifactId>
                <version>${netty.version}</version>
            </dependency>
            <dependency>
                <groupId>io.netty</groupId>
                <artifactId>netty-resolver-dns</artifactId>
                <version>${netty.version}</version>
            </dependency>
            <dependency>
                <groupId>io.netty</groupId>
                <artifactId>netty-codec-dns</artifactId>
                <version>${netty.version}</version>
            </dependency>
            <dependency>
                <groupId>io.netty</groupId>
                <artifactId>netty-transport-native-kqueue</artifactId>
                <version>${netty.version}</version>
            </dependency>
            <dependency>
                <groupId>io.netty</groupId>
                <artifactId>netty-transport-native-epoll</artifactId>
                <version>${netty.version}</version>
            </dependency>
            <dependency>
                <groupId>io.netty</groupId>
                <artifactId>netty-transport-native-unix-common</artifactId>
                <version>${netty.version}</version>
            </dependency>
            <dependency>
                <groupId>io.netty</groupId>
                <artifactId>netty-tcnative-boringssl-static</artifactId>
                <version>${netty-tcnative-version}</version>
            </dependency>
            <dependency>
                <groupId>org.glassfish.jersey.core</groupId>
                <artifactId>jersey-common</artifactId>
                <version>${jersey-common}</version>
            </dependency>

            <!-- Required for running tests -->
            <dependency>
                <groupId>junit</groupId>
                <artifactId>junit</artifactId>
                <version>${junit.version}</version>
                <scope>test</scope>
                <exclusions>
                    <exclusion>
                        <groupId>org.hamcrest</groupId>
                        <artifactId>hamcrest-core</artifactId>
                    </exclusion>
                </exclusions>
            </dependency>

            <dependency>
                <groupId>com.google.guava</groupId>
                <artifactId>guava-testlib</artifactId>
                <version>${guava.version}</version>
                <scope>test</scope>
            </dependency>

            <dependency>
                <groupId>com.github.tomakehurst</groupId>
                <artifactId>wiremock-jre8</artifactId>
                <version>${wiremock.version}</version>
                <scope>test</scope>
            </dependency>
        </dependencies>
    </dependencyManagement>

    <dependencies>

        <dependency>
            <groupId>org.slf4j</groupId>
            <artifactId>slf4j-reload4j</artifactId>
        </dependency>

        <dependency>
            <groupId>io.confluent</groupId>
            <artifactId>logredactor</artifactId>
        </dependency>

    </dependencies>

    <build>
        <pluginManagement>
            <plugins>
                <plugin>
                    <artifactId>maven-assembly-plugin</artifactId>
                    <configuration>
                        <tarLongFileMode>posix</tarLongFileMode>
                    </configuration>
                </plugin>
                <plugin>
                    <groupId>org.codehaus.mojo</groupId>
                    <artifactId>exec-maven-plugin</artifactId>
                    <version>${exec-maven-plugin.version}</version>
                </plugin>
            </plugins>
        </pluginManagement>

        <plugins>
            <plugin>
                <groupId>org.apache.maven.plugins</groupId>
                <artifactId>maven-compiler-plugin</artifactId>
                <configuration>
                    <showWarnings>true</showWarnings>
                    <showDeprecation>true</showDeprecation>
                    <compilerVersion>1.8</compilerVersion>
                    <source>1.8</source>
                    <target>1.8</target>
                    <compilerArgs>
                        <arg>-Xlint:all,-serial,-options,-path</arg>
                        <arg>-parameters</arg>
                        <arg>${compile.warnings-flag}</arg>
                    </compilerArgs>
                </configuration>
            </plugin>

            <plugin>
                <groupId>org.apache.maven.plugins</groupId>
                <artifactId>maven-checkstyle-plugin</artifactId>
                <configuration>
                    <propertiesLocation>checkstyle/checkstyle.properties</propertiesLocation>
                    <suppressionsLocation>checkstyle/suppressions.xml</suppressionsLocation>
                </configuration>
            </plugin>

            <plugin>
                <groupId>org.apache.maven.plugins</groupId>
                <artifactId>maven-surefire-plugin</artifactId>
                <configuration>
                    <rerunFailingTestsCount>3</rerunFailingTestsCount>
                    <systemPropertyVariables>
                        <log4j.configuration>file:${project.basedir}/../ksqldb-test-util/src/main/resources/log4j.properties</log4j.configuration>
                    </systemPropertyVariables>
                    <argLine>-verbose:gc -Xloggc:"${project.build.directory}/gc.log"</argLine>
                    <argLine>-Duser.timezone=UTC -Xmx1g -Xms1g -XX:MaxPermSize=256m</argLine>
                </configuration>
                <version>3.2.5</version>
            </plugin>
            <plugin>
                <groupId>org.apache.maven.plugins</groupId>
                <artifactId>maven-failsafe-plugin</artifactId>
                <configuration>
                    <!-- we haven't yet fully migrated to JDK9 Jigsaw, but when compiling
                    with JDKs that are >9 failsafe fails with many NoClassDefFoundErrors
                    unless we disable this flag.

                    You can also see (https://issues.apache.org/jira/browse/SUREFIRE-1809)
                    for more details -->
                    <useModulePath>false</useModulePath>
                </configuration>
            </plugin>

            <plugin>
                <groupId>org.codehaus.mojo</groupId>
                <artifactId>exec-maven-plugin</artifactId>
                <executions>
                    <execution>
                        <goals>
                            <goal>java</goal>
                        </goals>
                    </execution>
                </executions>
            </plugin>

            <plugin>
                <groupId>com.github.spotbugs</groupId>
                <artifactId>spotbugs-maven-plugin</artifactId>
                <version>${spotbugs.maven.plugin.version}</version>
                <configuration>
                    <xmlOutput>true</xmlOutput>
                    <excludeFilterFile>${project.basedir}/../findbugs/findbugs-exclude.xml</excludeFilterFile>
                    <effort>Max</effort>
                    <threshold>Max</threshold>
                    <failOnError>true</failOnError>
                    <includeTests>true</includeTests>
                </configuration>
                <executions>
                    <!--
                    Ensures that FindBugs inspects source code when project is compiled.
                -->
                    <execution>
                        <id>analyze-compile</id>
                        <phase>compile</phase>
                        <goals>
                            <goal>check</goal>
                        </goals>
                    </execution>
                </executions>
            </plugin>

            <plugin>
                <groupId>pl.project13.maven</groupId>
                <artifactId>git-commit-id-plugin</artifactId>
                <version>${git-commit-id-plugin.version}</version>
                <executions>
                    <execution>
                        <goals>
                            <goal>revision</goal>
                        </goals>
                    </execution>
                </executions>
                <configuration>
                    <dotGitDirectory>${project.basedir}/.git</dotGitDirectory>
                    <generateGitPropertiesFile>true</generateGitPropertiesFile>
                    <generateGitPropertiesFilename>${project.build.outputDirectory}/git.properties</generateGitPropertiesFilename>
                    <includeOnlyProperties>
                        <includeOnlyProperty>git.commit.id</includeOnlyProperty>
                    </includeOnlyProperties>
                </configuration>
            </plugin>
            <plugin>
                <groupId>org.pitest</groupId>
                <artifactId>pitest-maven</artifactId>
                <version>1.6.4</version>
                <configuration>
                    <threads>8</threads>
                    <targetClasses>
                        <param>io.confluent.ksql.*</param>
                    </targetClasses>
                    <excludedClasses>
                        <param>io.confluent.ksql.engine.StubInsertValuesExecutor</param>
                        <param>io.confluent.ksql.test.*</param>
                    </excludedClasses>
                    <excludedTestClasses>
                        <param>io.confluent.ksql.rest.app.ImmutabilityTest</param>
                        <param>io.confluent.ksql.rest.integration.*</param>
                        <param>io.confluent.ksql.rest.server.resources.*ResourceTest</param>
                        <param>io.confluent.ksql.*.Immutability*</param>
                        <param>io.confluent.ksql.*.ImmutableTester*</param>
                        <param>io.confluent.ksql.schema.ksql.types.SqlTypesTest</param>
                        <param>io.confluent.ksql.schema.ksql.PhysicalSchemaTest</param>
                        <param>io.confluent.ksql.rest.entity.KsqlRequestTest</param>
                        <param>io.confluent.ksql.execution.plan.ExecutionStepTest</param>
                        <param>io.confluent.ksql.metastore.model.MetaStoreModelTest</param>
                        <param>io.confluent.ksql.test.*</param>
                        <param>io.confluent.ksql.rocksdb.KsqlBoundedMemoryRocksDBConfigSetterTest</param>
                    </excludedTestClasses>
                </configuration>
            </plugin>
        </plugins>
    </build>
    <reporting>
        <plugins>

        </plugins>
    </reporting>
</project><|MERGE_RESOLUTION|>--- conflicted
+++ resolved
@@ -25,7 +25,7 @@
         <url>https://github.com/confluentinc/ksql</url>
         <tag>HEAD</tag>
     </scm>
-
+  
     <parent>
         <groupId>io.confluent</groupId>
         <artifactId>common</artifactId>
@@ -140,12 +140,8 @@
         <apache.io.version>2.11.0</apache.io.version>
         <io.confluent.ksql.version>7.3.12-0</io.confluent.ksql.version>
         <io.confluent.schema-registry.version>${confluent.version.range}</io.confluent.schema-registry.version>
-<<<<<<< HEAD
+        <io.confluent.confluent-security-plugins.version>${confluent.version.range}</io.confluent.confluent-security-plugins.version>
         <netty-tcnative-version>2.0.70.Final</netty-tcnative-version>
-=======
-        <io.confluent.confluent-security-plugins.version>${confluent.version.range}</io.confluent.confluent-security-plugins.version>
-        <netty-tcnative-version>2.0.69.Final</netty-tcnative-version>
->>>>>>> afebe338
         <!-- We normally get this from common, but Vertx is built against this -->
         <!-- Note: `netty` depends on `tcnative` and if we bump `netty`
              we might need to bump `tcnative`, too.
