--- conflicted
+++ resolved
@@ -29,11 +29,7 @@
     <parent>
         <groupId>io.confluent</groupId>
         <artifactId>common</artifactId>
-<<<<<<< HEAD
-        <version>7.3.8-1</version>
-=======
         <version>7.4.5-1</version>
->>>>>>> 20e87450
     </parent>
 
     <groupId>io.confluent.ksql</groupId>
