--- conflicted
+++ resolved
@@ -25,16 +25,11 @@
         <url>https://github.com/confluentinc/ksql</url>
         <tag>HEAD</tag>
     </scm>
-  
+
     <parent>
         <groupId>io.confluent</groupId>
         <artifactId>common</artifactId>
-<<<<<<< HEAD
-        <version>[7.1.0-0, 7.1.1-0)</version>
-        <relativePath>../common/parent</relativePath>
-=======
         <version>[7.2.0-0, 7.2.1-0)</version>
->>>>>>> 061fc222
     </parent>
 
     <groupId>io.confluent.ksql</groupId>
