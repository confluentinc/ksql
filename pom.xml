<?xml version="1.0" encoding="UTF-8"?>
<!--
  ~ Copyright 2018 Confluent Inc.
  ~
  ~ Licensed under the Confluent Community License (the "License"); you may not use
  ~ this file except in compliance with the License.  You may obtain a copy of the
  ~ License at
  ~
  ~ http://www.confluent.io/confluent-community-license
  ~
  ~ Unless required by applicable law or agreed to in writing, software
  ~ distributed under the License is distributed on an "AS IS" BASIS, WITHOUT
  ~ WARRANTIES OF ANY KIND, either express or implied.  See the License for the
  ~ specific language governing permissions and limitations under the License.
  -->

<project xmlns="http://maven.apache.org/POM/4.0.0"
         xmlns:xsi="http://www.w3.org/2001/XMLSchema-instance"
         xsi:schemaLocation="http://maven.apache.org/POM/4.0.0 http://maven.apache.org/xsd/maven-4.0.0.xsd">
    <modelVersion>4.0.0</modelVersion>

    <parent>
        <groupId>io.confluent</groupId>
        <artifactId>common</artifactId>
        <version>[6.2.3-0, 6.2.4-0)</version>
    </parent>

    <groupId>io.confluent.ksql</groupId>
    <artifactId>ksqldb-parent</artifactId>
    <packaging>pom</packaging>
    <name>ksqldb-parent</name>
    <version>6.2.3-0</version>

    <licenses>
        <license>
            <name>Confluent Community License</name>
            <url>http://www.confluent.io/confluent-community-license</url>
            <distribution>repo</distribution>
        </license>
    </licenses>

    <modules>
        <module>ksqldb-udf</module>
        <module>ksqldb-common</module>
        <module>ksqldb-udf-quickstart</module>
        <module>ksqldb-serde</module>
        <module>ksqldb-metastore</module>
        <module>ksqldb-execution</module>
        <module>ksqldb-parser</module>
        <module>ksqldb-streams</module>
        <module>ksqldb-engine</module>
        <module>ksqldb-tools</module>
        <module>ksqldb-cli</module>
        <module>ksqldb-examples</module>
        <module>ksqldb-rest-model</module>
        <module>ksqldb-rest-client</module>
        <module>ksqldb-rest-app</module>
        <module>ksqldb-version-metrics-client</module>
        <module>ksqldb-console-scripts</module>
        <module>ksqldb-etc</module>
        <module>ksqldb-package</module>
        <module>ksqldb-test-util</module>
        <module>ksqldb-benchmark</module>
        <module>ksqldb-functional-tests</module>
        <module>ksqldb-rocksdb-config-setter</module>
        <module>ksqldb-docker</module>
        <module>ksqldb-api-reactive-streams-tck</module>
        <module>ksqldb-api-client</module>
        <module>ksqldb-engine-common</module>
    </modules>

    <repositories>
        <repository>
            <id>confluent</id>
            <url>https://packages.confluent.io/maven/</url>
        </repository>
        <repository>
            <id>confluent-snapshots</id>
            <url>https://s3-us-west-2.amazonaws.com/confluent-snapshots/</url>
        </repository>
    </repositories>

    <pluginRepositories>
        <pluginRepository>
            <id>confluent</id>
            <url>https://packages.confluent.io/maven/</url>
        </pluginRepository>
        <pluginRepository>
            <id>confluent-snapshots</id>
            <url>https://s3-us-west-2.amazonaws.com/confluent-snapshots/</url>
            <snapshots>
                <enabled>true</enabled>
            </snapshots>
        </pluginRepository>
    </pluginRepositories>

    <properties>
        <apache.directory.server.version>2.0.0-M22</apache.directory.server.version>
        <apache.directory.api.version>1.0.0-M33</apache.directory.api.version>
        <apache.httpcomponents.version>5.0.3</apache.httpcomponents.version>
        <confluent.maven.repo>https://packages.confluent.io/maven/</confluent.maven.repo>
        <exec-maven-plugin.version>1.2.1</exec-maven-plugin.version>
        <podam.version>6.0.2.RELEASE</podam.version>
        <airlift.version>0.29</airlift.version>
        <airline.version>2.6.0</airline.version>
        <antlr.version>4.7.1</antlr.version>
        <commons-text.version>1.8</commons-text.version>
        <csv.version>1.4</csv.version>
        <commons.compress.version>1.21</commons.compress.version>
        <lang3.version>3.3.1</lang3.version>
        <guava.version>30.1.1-jre</guava.version>
        <protobuf.version>3.17.0</protobuf.version>
        <retrying.version>2.0.0</retrying.version>
        <inject.version>1</inject.version>
        <janino.version>3.0.7</janino.version>
        <javax-validation.version>2.0.1.Final</javax-validation.version>
        <jline.version>3.13.1</jline.version>
        <jna.version>4.4.0</jna.version>
        <jsr305.version>3.0.2</jsr305.version>
        <maven.plugins.version>3.0.0-M1</maven.plugins.version>
        <really.executable.jar.version>1.5.0</really.executable.jar.version>
        <generext.version>1.0.2</generext.version>
        <avro.random.generator.version>0.2.2</avro.random.generator.version>
        <apache.curator.version>2.9.0</apache.curator.version>
        <wiremock.version>2.24.0</wiremock.version>
        <clearspring-analytics.version>2.9.5</clearspring-analytics.version>
        <icu.version>67.1</icu.version>
        <vertx.version>3.9.12</vertx.version>
        <reactive-streams.version>1.0.3</reactive-streams.version>
        <skip.docker.build>true</skip.docker.build>
        <skip.docker.test>true</skip.docker.test>
        <!-- Temporarily disabling this because it is causing failures in packaging but not CI builds. -->
        <!-- <compile.warnings-flag>-Werror</compile.warnings-flag> -->
        <!-- Only used to provide login module implementation for tests -->
        <jetty.version>9.4.44.v20210927</jetty.version>
        <git-commit-id-plugin.version>2.2.6</git-commit-id-plugin.version>
        <scala.version>2.13.2</scala.version>
        <apache.io.version>2.7</apache.io.version>
        <io.confluent.ksql.version>6.2.3-0</io.confluent.ksql.version>
        <io.confluent.schema-registry.version>${confluent.version.range}</io.confluent.schema-registry.version>
<<<<<<< HEAD
        <netty-tcnative-version>2.0.39.Final</netty-tcnative-version>
        <!-- We normally get this from common, but Vertx is built against 4.1.49.Final -->
        <netty.version>4.1.69.Final</netty.version>
        <!-- This matches the version in common -->
        <netty-codec-http2-version>4.1.69.Final</netty-codec-http2-version>
=======

        <netty-tcnative-version>2.0.46.Final</netty-tcnative-version>
        <!-- We normally get this from common, but Vertx is built against this -->
        <netty.version>4.1.72.Final</netty.version>
        <netty-codec-http2-version>4.1.72.Final</netty-codec-http2-version>
>>>>>>> 4ac7ed61
        <jersey-common>2.34</jersey-common>
    </properties>

    <dependencyManagement>
        <dependencies>
            <!-- Cross-submodule dependencies -->

            <dependency>
                <groupId>org.apache.kafka</groupId>
                <artifactId>kafka-streams</artifactId>
                <version>${kafka.version}</version>
            </dependency>

            <dependency>
                <groupId>org.apache.kafka</groupId>
                <artifactId>kafka-streams-test-utils</artifactId>
                <version>${kafka.version}</version>
            </dependency>

            <dependency>
                <groupId>io.confluent.ksql</groupId>
                <artifactId>ksqldb-common</artifactId>
                <version>${io.confluent.ksql.version}</version>
            </dependency>

            <dependency>
                <groupId>io.confluent.ksql</groupId>
                <artifactId>ksqldb-engine-common</artifactId>
                <version>${io.confluent.ksql.version}</version>
            </dependency>

            <dependency>
                <groupId>io.confluent.ksql</groupId>
                <artifactId>ksqldb-udf</artifactId>
                <version>${io.confluent.ksql.version}</version>
            </dependency>

            <dependency>
                <groupId>io.confluent.ksql</groupId>
                <artifactId>ksqldb-serde</artifactId>
                <version>${io.confluent.ksql.version}</version>
            </dependency>

            <dependency>
                <groupId>io.confluent.ksql</groupId>
                <artifactId>ksqldb-metastore</artifactId>
                <version>${io.confluent.ksql.version}</version>
            </dependency>

            <dependency>
                <groupId>io.confluent.ksql</groupId>
                <artifactId>ksqldb-cli</artifactId>
                <version>${io.confluent.ksql.version}</version>
            </dependency>

            <dependency>
                <groupId>io.confluent.ksql</groupId>
                <artifactId>ksqldb-engine</artifactId>
                <version>${io.confluent.ksql.version}</version>
            </dependency>

            <dependency>
                <groupId>io.confluent.ksql</groupId>
                <artifactId>ksqldb-execution</artifactId>
                <version>${io.confluent.ksql.version}</version>
            </dependency>

            <dependency>
                <groupId>io.confluent.ksql</groupId>
                <artifactId>ksqldb-parser</artifactId>
                <version>${io.confluent.ksql.version}</version>
            </dependency>

            <dependency>
                <groupId>io.confluent.ksql</groupId>
                <artifactId>ksqldb-streams</artifactId>
                <version>${io.confluent.ksql.version}</version>
            </dependency>

            <dependency>
                <groupId>io.confluent.ksql</groupId>
                <artifactId>ksqldb-examples</artifactId>
                <version>${io.confluent.ksql.version}</version>
            </dependency>

            <dependency>
                <groupId>io.confluent.ksql</groupId>
                <artifactId>ksqldb-rest-model</artifactId>
                <version>${io.confluent.ksql.version}</version>
            </dependency>

            <dependency>
                <groupId>io.confluent.ksql</groupId>
                <artifactId>ksqldb-rest-client</artifactId>
                <version>${io.confluent.ksql.version}</version>
            </dependency>

            <dependency>
                <groupId>io.confluent.ksql</groupId>
                <artifactId>ksqldb-rest-app</artifactId>
                <version>${io.confluent.ksql.version}</version>
            </dependency>

            <dependency>
                <groupId>io.confluent.ksql</groupId>
                <artifactId>ksqldb-functional-tests</artifactId>
                <version>${io.confluent.ksql.version}</version>
            </dependency>

            <dependency>
                <groupId>io.confluent.ksql</groupId>
                <artifactId>ksqldb-version-metrics-client</artifactId>
                <version>${io.confluent.ksql.version}</version>
            </dependency>

            <dependency>
                <groupId>io.confluent.ksql</groupId>
                <artifactId>package-ksql</artifactId>
                <version>${io.confluent.ksql.version}</version>
            </dependency>

            <dependency>
                <groupId>io.confluent.ksql</groupId>
                <artifactId>ksqldb-api-reactive-streams-tck</artifactId>
                <version>${io.confluent.ksql.version}</version>
            </dependency>

            <dependency>
                <groupId>io.confluent.ksql</groupId>
                <artifactId>ksqldb-api-client</artifactId>
                <version>${io.confluent.ksql.version}</version>
            </dependency>
            <!-- End cross-submodule dependencies -->

            <!-- Confluent dependencies -->
            <dependency>
                <groupId>io.confluent</groupId>
                <artifactId>kafka-connect-avro-converter</artifactId>
                <version>${io.confluent.schema-registry.version}</version>
            </dependency>

            <dependency>
                <groupId>io.confluent</groupId>
                <artifactId>kafka-json-serializer</artifactId>
                <version>${io.confluent.schema-registry.version}</version>
            </dependency>

            <dependency>
                <groupId>io.confluent</groupId>
                <artifactId>kafka-avro-serializer</artifactId>
                <version>${io.confluent.schema-registry.version}</version>
            </dependency>

            <dependency>
                <groupId>io.confluent</groupId>
                <artifactId>kafka-schema-registry-client</artifactId>
                <version>${io.confluent.schema-registry.version}</version>
            </dependency>

            <dependency>
                <groupId>org.apache.kafka</groupId>
                <artifactId>kafka-log4j-appender</artifactId>
                <version>${kafka.version}</version>
            </dependency>

            <dependency>
                <groupId>io.confluent</groupId>
                <artifactId>common-utils</artifactId>
                <version>${io.confluent.common.version}</version>
            </dependency>

            <dependency>
                <groupId>io.confluent</groupId>
                <artifactId>kafka-json-schema-provider</artifactId>
                <version>${io.confluent.schema-registry.version}</version>
            </dependency>

            <dependency>
                <groupId>io.confluent</groupId>
                <artifactId>kafka-protobuf-provider</artifactId>
                <version>${io.confluent.schema-registry.version}</version>
            </dependency>

            <dependency>
                <groupId>io.confluent</groupId>
                <artifactId>kafka-connect-json-schema-converter</artifactId>
                <version>${io.confluent.schema-registry.version}</version>
            </dependency>

            <dependency>
                <groupId>io.confluent</groupId>
                <artifactId>kafka-connect-protobuf-converter</artifactId>
                <version>${io.confluent.schema-registry.version}</version>
            </dependency>

            <!-- End Confluent dependencies -->

            <dependency>
                <groupId>com.github.rvesse</groupId>
                <artifactId>airline</artifactId>
                <version>${airline.version}</version>
            </dependency>

            <dependency>
                <groupId>com.google.code.findbugs</groupId>
                <artifactId>jsr305</artifactId>
                <version>${jsr305.version}</version>
            </dependency>

            <dependency>
                <groupId>com.google.guava</groupId>
                <artifactId>guava</artifactId>
                <version>${guava.version}</version>
            </dependency>

            <dependency>
                <groupId>com.google.protobuf</groupId>
                <artifactId>protobuf-java</artifactId>
                <version>${protobuf.version}</version>
            </dependency>

            <dependency>
                <groupId>com.google.protobuf</groupId>
                <artifactId>protobuf-java-util</artifactId>
                <version>${protobuf.version}</version>
            </dependency>

            <dependency>
                <groupId>com.github.rholder</groupId>
                <artifactId>guava-retrying</artifactId>
                <version>${retrying.version}</version>
            </dependency>

            <dependency>
                <groupId>io.airlift</groupId>
                <artifactId>slice</artifactId>
                <version>${airlift.version}</version>
            </dependency>

            <dependency>
                <groupId>javax.inject</groupId>
                <artifactId>javax.inject</artifactId>
                <version>${inject.version}</version>
            </dependency>

            <dependency>
                <groupId>net.java.dev.jna</groupId>
                <artifactId>jna</artifactId>
                <version>${jna.version}</version>
            </dependency>

            <dependency>
                <groupId>org.antlr</groupId>
                <artifactId>antlr4-runtime</artifactId>
                <version>${antlr.version}</version>
            </dependency>

            <dependency>
                <groupId>org.apache.avro</groupId>
                <artifactId>avro</artifactId>
                <version>${avro.version}</version>
                <exclusions>
                    <exclusion>
                        <groupId>com.google.guava</groupId>
                        <artifactId>guava</artifactId>
                    </exclusion>
                </exclusions>
            </dependency>

            <dependency>
                <groupId>org.apache.commons</groupId>
                <artifactId>commons-csv</artifactId>
                <version>${csv.version}</version>
            </dependency>

            <dependency>
                <groupId>org.apache.commons</groupId>
                <artifactId>commons-lang3</artifactId>
                <version>${lang3.version}</version>
            </dependency>

            <dependency>
                <groupId>commons-io</groupId>
                <artifactId>commons-io</artifactId>
                <version>${apache.io.version}</version>
            </dependency>

            <dependency>
                <groupId>org.apache.commons</groupId>
                <artifactId>commons-text</artifactId>
                <version>${commons-text.version}</version>
            </dependency>

            <dependency>
                <groupId>org.apache.commons</groupId>
                <artifactId>commons-compress</artifactId>
                <version>${commons.compress.version}</version>
            </dependency>

            <dependency>
                <groupId>org.codehaus.janino</groupId>
                <artifactId>janino</artifactId>
                <version>${janino.version}</version>
            </dependency>

            <dependency>
                <groupId>org.jline</groupId>
                <artifactId>jline</artifactId>
                <version>${jline.version}</version>
            </dependency>

            <dependency>
                <groupId>javax.validation</groupId>
                <artifactId>validation-api</artifactId>
                <version>${javax-validation.version}</version>
            </dependency>

            <dependency>
                <groupId>com.clearspring.analytics</groupId>
                <artifactId>stream</artifactId>
                <version>${clearspring-analytics.version}</version>
            </dependency>

            <dependency>
                <groupId>com.ibm.icu</groupId>
                <artifactId>icu4j</artifactId>
                <version>${icu.version}</version>
            </dependency>

            <!-- We need to fix our Scala versions as otherwise our depdendencies bring in
            different versions via different routes
            https://github.com/confluentinc/common/pull/260 -->
            <dependency>
                <groupId>org.scala-lang</groupId>
                <artifactId>scala-library</artifactId>
                <version>${scala.version}</version>
            </dependency>

            <dependency>
                <groupId>org.scala-lang</groupId>
                <artifactId>scala-reflect</artifactId>
                <version>${scala.version}</version>
            </dependency>

            <!-- Explicitly override all netty artifacts to get the version we want. Doing netty-all
             doesn't seem to correctly override its individual dependencies, so all are enumerated
             here -->
            <dependency>
                <groupId>io.netty</groupId>
                <artifactId>netty-common</artifactId>
                <version>${netty.version}</version>
            </dependency>
            <dependency>
                <groupId>io.netty</groupId>
                <artifactId>netty-buffer</artifactId>
                <version>${netty.version}</version>
            </dependency>
            <dependency>
                <groupId>io.netty</groupId>
                <artifactId>netty-transport</artifactId>
                <version>${netty.version}</version>
            </dependency>
            <dependency>
                <groupId>io.netty</groupId>
                <artifactId>netty-handler</artifactId>
                <version>${netty.version}</version>
            </dependency>
            <dependency>
                <groupId>io.netty</groupId>
                <artifactId>netty-codec</artifactId>
                <version>${netty.version}</version>
            </dependency>
            <dependency>
                <groupId>io.netty</groupId>
                <artifactId>netty-handler-proxy</artifactId>
                <version>${netty.version}</version>
            </dependency>
            <dependency>
                <groupId>io.netty</groupId>
                <artifactId>netty-codec-socks</artifactId>
                <version>${netty.version}</version>
            </dependency>
            <dependency>
                <groupId>io.netty</groupId>
                <artifactId>netty-codec-http</artifactId>
                <version>${netty.version}</version>
            </dependency>
            <dependency>
                <groupId>io.netty</groupId>
                <artifactId>netty-codec-http2</artifactId>
                <version>${netty-codec-http2-version}</version>
            </dependency>
            <dependency>
                <groupId>io.netty</groupId>
                <artifactId>netty-resolver</artifactId>
                <version>${netty.version}</version>
            </dependency>
            <dependency>
                <groupId>io.netty</groupId>
                <artifactId>netty-resolver-dns</artifactId>
                <version>${netty.version}</version>
            </dependency>
            <dependency>
                <groupId>io.netty</groupId>
                <artifactId>netty-codec-dns</artifactId>
                <version>${netty.version}</version>
            </dependency>
            <dependency>
                <groupId>io.netty</groupId>
                <artifactId>netty-transport-native-epoll</artifactId>
                <version>${netty.version}</version>
            </dependency>
            <dependency>
                <groupId>io.netty</groupId>
                <artifactId>netty-transport-native-unix-common</artifactId>
                <version>${netty.version}</version>
            </dependency>
            <dependency>
                <groupId>io.netty</groupId>
                <artifactId>netty-tcnative-boringssl-static</artifactId>
                <version>${netty-tcnative-version}</version>
            </dependency>

            <!-- Required for running tests -->
            <dependency>
                <groupId>junit</groupId>
                <artifactId>junit</artifactId>
                <version>${junit.version}</version>
                <scope>test</scope>
                <exclusions>
                    <exclusion>
                        <groupId>org.hamcrest</groupId>
                        <artifactId>hamcrest-core</artifactId>
                    </exclusion>
                </exclusions>
            </dependency>

            <dependency>
                <groupId>com.google.guava</groupId>
                <artifactId>guava-testlib</artifactId>
                <version>${guava.version}</version>
                <scope>test</scope>
            </dependency>

            <dependency>
                <groupId>com.github.tomakehurst</groupId>
                <artifactId>wiremock-jre8</artifactId>
                <version>${wiremock.version}</version>
                <scope>test</scope>
            </dependency>
        </dependencies>
    </dependencyManagement>

    <dependencies>
        <!-- Every child project uses slf4j/log4j for logging, might as well just include them here automatically -->
        <dependency>
            <groupId>org.slf4j</groupId>
            <artifactId>slf4j-api</artifactId>
        </dependency>

        <dependency>
            <groupId>org.slf4j</groupId>
            <artifactId>slf4j-log4j12</artifactId>
          </dependency>

            <!-- Use a repackaged version of log4j with security patches. Default log4j v1.2 is a transitive dependency of slf4j-log4j12, but it is excluded in common/pom.xml -->
        <dependency>
            <groupId>io.confluent</groupId>
            <artifactId>confluent-log4j</artifactId>
        </dependency>
        <!-- Use a repackaged version of log4j with security patches. Default log4j v1.2 is a transitive dependency of slf4j-log4j12, but it is excluded in common/pom.xml -->
        <dependency>
            <groupId>io.confluent</groupId>
            <artifactId>confluent-log4j</artifactId>
        </dependency>
    </dependencies>

    <build>
        <pluginManagement>
            <plugins>
                <plugin>
                    <artifactId>maven-assembly-plugin</artifactId>
                    <configuration>
                        <tarLongFileMode>posix</tarLongFileMode>
                        <descriptors>
                            <descriptor>src/assembly/package.xml</descriptor>
                        </descriptors>
                    </configuration>
                </plugin>
                <plugin>
                    <groupId>org.codehaus.mojo</groupId>
                    <artifactId>exec-maven-plugin</artifactId>
                    <version>${exec-maven-plugin.version}</version>
                </plugin>
            </plugins>
        </pluginManagement>

        <plugins>
            <plugin>
                <groupId>org.apache.maven.plugins</groupId>
                <artifactId>maven-compiler-plugin</artifactId>
                <configuration>
                    <showWarnings>true</showWarnings>
                    <showDeprecation>true</showDeprecation>
                    <compilerVersion>1.8</compilerVersion>
                    <source>1.8</source>
                    <target>1.8</target>
                    <compilerArgs>
                        <arg>-Xlint:all,-serial,-options,-path</arg>
                        <arg>-parameters</arg>
                        <arg>${compile.warnings-flag}</arg>
                    </compilerArgs>
                </configuration>
            </plugin>

            <plugin>
                <groupId>org.apache.maven.plugins</groupId>
                <artifactId>maven-checkstyle-plugin</artifactId>
                <configuration>
                    <propertiesLocation>checkstyle/checkstyle.properties</propertiesLocation>
                    <suppressionsLocation>checkstyle/suppressions.xml</suppressionsLocation>
                </configuration>
            </plugin>

            <plugin>
                <groupId>org.apache.maven.plugins</groupId>
                <artifactId>maven-surefire-plugin</artifactId>
                <configuration>
                    <systemPropertyVariables>
                        <log4j.configuration>file:${project.basedir}/../ksqldb-test-util/src/main/resources/log4j.properties</log4j.configuration>
                    </systemPropertyVariables>
                    <argLine>-verbose:gc -Xloggc:"${project.build.directory}/gc.log"</argLine>
                </configuration>
            </plugin>

            <plugin>
                <groupId>org.codehaus.mojo</groupId>
                <artifactId>exec-maven-plugin</artifactId>
                <executions>
                    <execution>
                        <goals>
                            <goal>java</goal>
                        </goals>
                    </execution>
                </executions>
            </plugin>

            <plugin>
                <groupId>com.github.spotbugs</groupId>
                <artifactId>spotbugs-maven-plugin</artifactId>
                <version>${spotbugs.maven.plugin.version}</version>
                <configuration>
                    <xmlOutput>true</xmlOutput>
                    <excludeFilterFile>findbugs/findbugs-exclude.xml</excludeFilterFile>
                    <effort>Max</effort>
                    <threshold>Max</threshold>
                    <failOnError>true</failOnError>
                    <includeTests>true</includeTests>
                </configuration>
                <executions>
                    <!--
                    Ensures that FindBugs inspects source code when project is compiled.
                -->
                    <execution>
                        <id>analyze-compile</id>
                        <phase>compile</phase>
                        <goals>
                            <goal>check</goal>
                        </goals>
                    </execution>
                </executions>
            </plugin>

            <plugin>
                <groupId>pl.project13.maven</groupId>
                <artifactId>git-commit-id-plugin</artifactId>
                <version>${git-commit-id-plugin.version}</version>
                <executions>
                    <execution>
                        <goals>
                            <goal>revision</goal>
                        </goals>
                    </execution>
                </executions>
                <configuration>
                    <dotGitDirectory>${project.basedir}/.git</dotGitDirectory>
                    <generateGitPropertiesFile>true</generateGitPropertiesFile>
                    <generateGitPropertiesFilename>${project.build.outputDirectory}/git.properties</generateGitPropertiesFilename>
                </configuration>
            </plugin>
        </plugins>
    </build>
    <reporting>
        <plugins>

        </plugins>
    </reporting>
</project><|MERGE_RESOLUTION|>--- conflicted
+++ resolved
@@ -138,19 +138,11 @@
         <apache.io.version>2.7</apache.io.version>
         <io.confluent.ksql.version>6.2.3-0</io.confluent.ksql.version>
         <io.confluent.schema-registry.version>${confluent.version.range}</io.confluent.schema-registry.version>
-<<<<<<< HEAD
-        <netty-tcnative-version>2.0.39.Final</netty-tcnative-version>
-        <!-- We normally get this from common, but Vertx is built against 4.1.49.Final -->
-        <netty.version>4.1.69.Final</netty.version>
-        <!-- This matches the version in common -->
-        <netty-codec-http2-version>4.1.69.Final</netty-codec-http2-version>
-=======
 
         <netty-tcnative-version>2.0.46.Final</netty-tcnative-version>
         <!-- We normally get this from common, but Vertx is built against this -->
         <netty.version>4.1.72.Final</netty.version>
         <netty-codec-http2-version>4.1.72.Final</netty-codec-http2-version>
->>>>>>> 4ac7ed61
         <jersey-common>2.34</jersey-common>
     </properties>
 
