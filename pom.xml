--- conflicted
+++ resolved
@@ -143,28 +143,17 @@
         <apache.io.version>2.11.0</apache.io.version>
         <io.confluent.ksql.version>7.4.6-0</io.confluent.ksql.version>
         <io.confluent.schema-registry.version>${confluent.version.range}</io.confluent.schema-registry.version>
-<<<<<<< HEAD
-        <io.confluent.confluent-security-plugins.version>${confluent.version.range}</io.confluent.confluent-security-plugins.version>
         <netty-tcnative-version>2.0.65.Final</netty-tcnative-version>
-=======
-        <netty-tcnative-version>2.0.61.Final</netty-tcnative-version>
->>>>>>> 4b804ac8
         <!-- We normally get this from common, but Vertx is built against this -->
         <!-- Note: `netty` depends on `tcnative` and if we bump `netty`
              we might need to bump `tcnative`, too.
              Please check top level `pom.xml` at https://github.com/netty/netty
              for the netty version we bump to (ie, corresponding git tag),
              to find the correct `tcnative` version. -->
-<<<<<<< HEAD
         <netty.version>4.1.108.Final</netty.version>
         <netty-codec-http2-version>4.1.108.Final</netty-codec-http2-version>
-        <jersey-common>2.34</jersey-common>
-=======
-        <netty.version>4.1.100.Final</netty.version>
-        <netty-codec-http2-version>4.1.100.Final</netty-codec-http2-version>
         <jersey-common>2.39.1</jersey-common>
         <multi-threaded-testing.forkCount>3</multi-threaded-testing.forkCount>
->>>>>>> 4b804ac8
     </properties>
 
     <dependencyManagement>
