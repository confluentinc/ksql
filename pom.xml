<?xml version="1.0" encoding="UTF-8"?>
<!--
  ~ Copyright 2018 Confluent Inc.
  ~
  ~ Licensed under the Confluent Community License (the "License"); you may not use
  ~ this file except in compliance with the License.  You may obtain a copy of the
  ~ License at
  ~
  ~ http://www.confluent.io/confluent-community-license
  ~
  ~ Unless required by applicable law or agreed to in writing, software
  ~ distributed under the License is distributed on an "AS IS" BASIS, WITHOUT
  ~ WARRANTIES OF ANY KIND, either express or implied.  See the License for the
  ~ specific language governing permissions and limitations under the License.
  -->

<project xmlns="http://maven.apache.org/POM/4.0.0"
         xmlns:xsi="http://www.w3.org/2001/XMLSchema-instance"
         xsi:schemaLocation="http://maven.apache.org/POM/4.0.0 http://maven.apache.org/xsd/maven-4.0.0.xsd">
    <modelVersion>4.0.0</modelVersion>

    <scm>
        <connection>scm:git:git://github.com/confluentinc/ksql.git</connection>
        <developerConnection>scm:git:git@github.com:confluentinc/ksql.git</developerConnection>
        <url>https://github.com/confluentinc/ksql</url>
        <tag>HEAD</tag>
    </scm>
  
    <parent>
        <groupId>io.confluent</groupId>
        <artifactId>common</artifactId>
        <version>[7.7.3-0, 7.7.4-0)</version>
    </parent>

    <groupId>io.confluent.ksql</groupId>
    <artifactId>ksqldb-parent</artifactId>
    <packaging>pom</packaging>
    <name>ksqldb-parent</name>
    <version>7.7.3-0</version>

    <licenses>
        <license>
            <name>Confluent Community License</name>
            <url>https://www.confluent.io/confluent-community-license</url>
            <distribution>repo</distribution>
        </license>
    </licenses>

    <modules>
        <module>ksqldb-stream-lib</module>
        <module>ksqldb-udf</module>
        <module>ksqldb-common</module>
        <module>ksqldb-udf-quickstart</module>
        <module>ksqldb-serde</module>
        <module>ksqldb-metastore</module>
        <module>ksqldb-execution</module>
        <module>ksqldb-parser</module>
        <module>ksqldb-streams</module>
        <module>ksqldb-engine</module>
        <module>ksqldb-tools</module>
        <module>ksqldb-cli</module>
        <module>ksqldb-examples</module>
        <module>ksqldb-rest-model</module>
        <module>ksqldb-rest-client</module>
        <module>ksqldb-rest-app</module>
        <module>ksqldb-version-metrics-client</module>
        <module>ksqldb-console-scripts</module>
        <module>ksqldb-etc</module>
        <module>ksqldb-package</module>
        <module>ksqldb-test-util</module>
        <module>ksqldb-benchmark</module>
        <module>ksqldb-functional-tests</module>
        <module>ksqldb-rocksdb-config-setter</module>
        <module>ksqldb-docker</module>
        <module>ksqldb-api-reactive-streams-tck</module>
        <module>ksqldb-api-client</module>
        <module>ksqldb-engine-common</module>
        <module>ksqldb-testing-tool</module>
    </modules>

    <repositories>
        <repository>
            <id>confluent</id>
            <url>https://packages.confluent.io/maven/</url>
        </repository>
        <repository>
            <id>confluent-snapshots</id>
            <url>https://confluent-snapshots.public.confluent.io/</url>
        </repository>
    </repositories>

    <pluginRepositories>
        <pluginRepository>
            <id>confluent</id>
            <url>https://packages.confluent.io/maven/</url>
        </pluginRepository>
        <pluginRepository>
            <id>confluent-snapshots</id>
            <url>https://confluent-snapshots.public.confluent.io/</url>
            <snapshots>
                <enabled>true</enabled>
            </snapshots>
        </pluginRepository>
    </pluginRepositories>

    <properties>
        <apache.directory.server.version>2.0.0-M22</apache.directory.server.version>
        <apache.directory.api.version>1.0.0-M33</apache.directory.api.version>
        <apache.httpcomponents.version>5.0.3</apache.httpcomponents.version>
        <confluent.maven.repo>https://packages.confluent.io/maven/</confluent.maven.repo>
        <exec-maven-plugin.version>1.2.1</exec-maven-plugin.version>
        <podam.version>6.0.2.RELEASE</podam.version>
        <airlift.version>0.29</airlift.version>
        <airline.version>2.6.0</airline.version>
        <antlr.version>4.9.2</antlr.version>
        <commons-text.version>1.10.0</commons-text.version>
        <csv.version>1.4</csv.version>
        <commons.compress.version>1.26.0</commons.compress.version>
        <lang3.version>3.5</lang3.version>
        <retrying.version>2.0.0</retrying.version>
        <inject.version>1</inject.version>
        <janino.version>3.1.10</janino.version>
        <javax-validation.version>2.0.1.Final</javax-validation.version>
        <jline.version>3.13.1</jline.version>
        <jna.version>4.4.0</jna.version>
        <jsr305.version>3.0.2</jsr305.version>
        <maven.plugins.version>3.0.0-M1</maven.plugins.version>
        <really.executable.jar.version>1.5.0</really.executable.jar.version>
        <generext.version>1.0.2</generext.version>
        <avro.random.generator.version>0.2.2</avro.random.generator.version>
        <apache.curator.version>5.2.0</apache.curator.version>
        <wiremock.version>2.24.0</wiremock.version>
        <icu.version>67.1</icu.version>
        <vertx.version>4.4.8</vertx.version>
        <reactive-streams.version>1.0.3</reactive-streams.version>
        <skip.docker.build>true</skip.docker.build>
        <skip.docker.test>true</skip.docker.test>
        <!-- Temporarily disabling this because it is causing failures in packaging but not CI builds. -->
        <!-- <compile.warnings-flag>-Werror</compile.warnings-flag> -->
        <git-commit-id-plugin.version>4.9.10</git-commit-id-plugin.version>
        <apache.io.version>2.11.0</apache.io.version>
        <io.confluent.ksql.version>7.7.3-0</io.confluent.ksql.version>
        <io.confluent.schema-registry.version>${confluent.version.range}</io.confluent.schema-registry.version>
        <netty-tcnative-version>2.0.70.Final</netty-tcnative-version>
        <!-- We normally get this from common, but Vertx is built against this -->
        <!-- Note: `netty` depends on `tcnative` and if we bump `netty`
             we might need to bump `tcnative`, too.
             Please check top level `pom.xml` at https://github.com/netty/netty
             for the netty version we bump to (ie, corresponding git tag),
             to find the correct `tcnative` version. -->
<<<<<<< HEAD
        <netty.version>4.1.118.Final</netty.version>
        <netty-codec-http2-version>4.1.118.Final</netty-codec-http2-version>
        <!-- Override jackson version so that shading doesn't fail -->
        <jackson.version>2.14.2</jackson.version>
=======
        <netty.version>4.1.115.Final</netty.version>
        <netty-codec-http2-version>4.1.115.Final</netty-codec-http2-version>
>>>>>>> 1b401026
        <jersey-common>2.39.1</jersey-common>
        <multi-threaded-testing.forkCount>3</multi-threaded-testing.forkCount>
        <kafka.version>${ce.kafka.version}</kafka.version>
    </properties>

    <dependencyManagement>
        <dependencies>
            <!-- Cross-submodule dependencies -->
            <dependency>
                <groupId>org.apache.kafka</groupId>
                <artifactId>kafka_${kafka.scala.version}</artifactId>
                <version>${kafka.version}</version>
                <exclusions>
                    <exclusion>
                        <groupId>org.slf4j</groupId>
                        <artifactId>slf4j-log4j12</artifactId>
                    </exclusion>
                </exclusions>
            </dependency>
            <dependency>
                <groupId>org.apache.zookeeper</groupId>
                <artifactId>zookeeper</artifactId>
                <version>${zookeeper.version}</version>
                <exclusions>
                    <exclusion>
                        <groupId>ch.qos.logback</groupId>
                        <artifactId>logback-core</artifactId>
                    </exclusion>
                    <exclusion>
                        <groupId>ch.qos.logback</groupId>
                        <artifactId>logback-classic</artifactId>
                    </exclusion>
                </exclusions>
            </dependency>

            <dependency>
                <groupId>org.apache.kafka</groupId>
                <artifactId>kafka-streams</artifactId>
                <version>${kafka.version}</version>
            </dependency>
            <dependency>
                <groupId>org.apache.kafka</groupId>
                <artifactId>kafka-clients</artifactId>
                <version>${kafka.version}</version>
                <exclusions>
                    <exclusion>
                        <groupId>org.slf4j</groupId>
                        <artifactId>slf4j-log4j12</artifactId>
                    </exclusion>
                </exclusions>
            </dependency>
            <dependency>
                <groupId>org.apache.kafka</groupId>
                <artifactId>connect-api</artifactId>
                <version>${kafka.version}</version>
            </dependency>
            <dependency>
                <groupId>org.apache.kafka</groupId>
                <artifactId>connect-runtime</artifactId>
                <version>${kafka.version}</version>
            </dependency>
            <dependency>
                <groupId>org.apache.kafka</groupId>
                <artifactId>connect-json</artifactId>
                <version>${kafka.version}</version>
            </dependency>
            <dependency>
                <groupId>org.apache.kafka</groupId>
                <artifactId>connect-file</artifactId>
                <version>${kafka.version}</version>
            </dependency>
            <dependency>
                <groupId>org.apache.kafka</groupId>
                <artifactId>kafka-streams-test-utils</artifactId>
                <version>${kafka.version}</version>
            </dependency>

            <!-- Kafka's SSL utilities are used in tests. -->
            <dependency>
                <groupId>org.apache.kafka</groupId>
                <artifactId>kafka_${kafka.scala.version}</artifactId>
                <version>${kafka.version}</version>
                <classifier>test</classifier>
                <scope>test</scope>
                <exclusions>
                    <exclusion>
                        <groupId>org.slf4j</groupId>
                        <artifactId>slf4j-log4j12</artifactId>
                    </exclusion>
                </exclusions>
            </dependency>
            <dependency>
                <groupId>org.apache.kafka</groupId>
                <artifactId>kafka-clients</artifactId>
                <version>${kafka.version}</version>
                <classifier>test</classifier>
                <scope>test</scope>
                <exclusions>
                    <exclusion>
                        <groupId>org.slf4j</groupId>
                        <artifactId>slf4j-log4j12</artifactId>
                    </exclusion>
                </exclusions>
            </dependency>
            <dependency>
                <groupId>org.apache.kafka</groupId>
                <artifactId>connect-test-plugins</artifactId>
                <version>${kafka.version}</version>
                <scope>test</scope>
            </dependency>
            <dependency>
                <groupId>org.apache.kafka</groupId>
                <artifactId>kafka-server-common</artifactId>
                <version>${kafka.version}</version>
                <classifier>test</classifier>
                <scope>compile</scope>
            </dependency>

            <dependency>
                <groupId>io.confluent</groupId>
                <artifactId>ce-sbk_${kafka.scala.version}</artifactId>
                <version>${kafka.version}</version>
                <scope>compile</scope>
            </dependency>

            <dependency>
                <groupId>io.confluent.ksql</groupId>
                <artifactId>ksqldb-common</artifactId>
                <version>${io.confluent.ksql.version}</version>
            </dependency>

            <dependency>
                <groupId>io.confluent.ksql</groupId>
                <artifactId>ksqldb-engine-common</artifactId>
                <version>${io.confluent.ksql.version}</version>
            </dependency>

            <dependency>
                <groupId>io.confluent.ksql</groupId>
                <artifactId>ksqldb-udf</artifactId>
                <version>${io.confluent.ksql.version}</version>
            </dependency>

            <dependency>
                <groupId>io.confluent.ksql</groupId>
                <artifactId>ksqldb-serde</artifactId>
                <version>${io.confluent.ksql.version}</version>
            </dependency>

            <dependency>
                <groupId>io.confluent.ksql</groupId>
                <artifactId>ksqldb-metastore</artifactId>
                <version>${io.confluent.ksql.version}</version>
            </dependency>

            <dependency>
                <groupId>io.confluent.ksql</groupId>
                <artifactId>ksqldb-cli</artifactId>
                <version>${io.confluent.ksql.version}</version>
            </dependency>

            <dependency>
                <groupId>io.confluent.ksql</groupId>
                <artifactId>ksqldb-engine</artifactId>
                <version>${io.confluent.ksql.version}</version>
            </dependency>

            <dependency>
                <groupId>io.confluent.ksql</groupId>
                <artifactId>ksqldb-execution</artifactId>
                <version>${io.confluent.ksql.version}</version>
            </dependency>

            <dependency>
                <groupId>io.confluent.ksql</groupId>
                <artifactId>ksqldb-parser</artifactId>
                <version>${io.confluent.ksql.version}</version>
            </dependency>

            <dependency>
                <groupId>io.confluent.ksql</groupId>
                <artifactId>ksqldb-streams</artifactId>
                <version>${io.confluent.ksql.version}</version>
            </dependency>

            <dependency>
                <groupId>io.confluent.ksql</groupId>
                <artifactId>ksqldb-examples</artifactId>
                <version>${io.confluent.ksql.version}</version>
            </dependency>

            <dependency>
                <groupId>io.confluent.ksql</groupId>
                <artifactId>ksqldb-rest-model</artifactId>
                <version>${io.confluent.ksql.version}</version>
            </dependency>

            <dependency>
                <groupId>io.confluent.ksql</groupId>
                <artifactId>ksqldb-rest-client</artifactId>
                <version>${io.confluent.ksql.version}</version>
            </dependency>

            <dependency>
                <groupId>io.confluent.ksql</groupId>
                <artifactId>ksqldb-rest-app</artifactId>
                <version>${io.confluent.ksql.version}</version>
            </dependency>

            <dependency>
                <groupId>io.confluent.ksql</groupId>
                <artifactId>ksqldb-functional-tests</artifactId>
                <version>${io.confluent.ksql.version}</version>
            </dependency>

            <dependency>
                <groupId>io.confluent.ksql</groupId>
                <artifactId>ksqldb-version-metrics-client</artifactId>
                <version>${io.confluent.ksql.version}</version>
            </dependency>

            <dependency>
                <groupId>io.confluent.ksql</groupId>
                <artifactId>package-ksql</artifactId>
                <version>${io.confluent.ksql.version}</version>
            </dependency>

            <dependency>
                <groupId>io.confluent.ksql</groupId>
                <artifactId>ksqldb-api-reactive-streams-tck</artifactId>
                <version>${io.confluent.ksql.version}</version>
            </dependency>

            <dependency>
                <groupId>io.confluent.ksql</groupId>
                <artifactId>ksqldb-api-client</artifactId>
                <version>${io.confluent.ksql.version}</version>
            </dependency>
            <!-- End cross-submodule dependencies -->

            <!-- Confluent dependencies -->
            <dependency>
                <groupId>io.confluent</groupId>
                <artifactId>kafka-connect-avro-converter</artifactId>
                <version>${io.confluent.schema-registry.version}</version>
            </dependency>

            <dependency>
                <groupId>io.confluent</groupId>
                <artifactId>kafka-json-serializer</artifactId>
                <version>${io.confluent.schema-registry.version}</version>
            </dependency>

            <dependency>
                <groupId>io.confluent</groupId>
                <artifactId>kafka-avro-serializer</artifactId>
                <version>${io.confluent.schema-registry.version}</version>
            </dependency>

            <dependency>
                <groupId>io.confluent</groupId>
                <artifactId>kafka-schema-registry-client</artifactId>
                <version>${io.confluent.schema-registry.version}</version>
            </dependency>

            <dependency>
                <groupId>org.apache.kafka</groupId>
                <artifactId>kafka-log4j-appender</artifactId>
                <version>${kafka.version}</version>
            </dependency>

            <dependency>
                <groupId>io.confluent</groupId>
                <artifactId>common-utils</artifactId>
                <version>${io.confluent.common.version}</version>
            </dependency>

            <dependency>
                <groupId>io.confluent</groupId>
                <artifactId>common-docker</artifactId>
                <version>${io.confluent.common-docker.version}</version>
            </dependency>

            <dependency>
                <groupId>io.confluent</groupId>
                <artifactId>kafka-json-schema-provider</artifactId>
                <version>${io.confluent.schema-registry.version}</version>
            </dependency>

            <dependency>
                <groupId>io.confluent</groupId>
                <artifactId>kafka-protobuf-provider</artifactId>
                <version>${io.confluent.schema-registry.version}</version>
            </dependency>

            <dependency>
                <groupId>io.confluent</groupId>
                <artifactId>kafka-connect-json-schema-converter</artifactId>
                <version>${io.confluent.schema-registry.version}</version>
            </dependency>

            <dependency>
                <groupId>io.confluent</groupId>
                <artifactId>kafka-connect-protobuf-converter</artifactId>
                <version>${io.confluent.schema-registry.version}</version>
            </dependency>

            <dependency>
                <groupId>io.confluent</groupId>
                <artifactId>broker-plugins</artifactId>
                <version>${kafka.version}</version>
            </dependency>

            <!-- End Confluent dependencies -->

            <dependency>
                <groupId>com.github.rvesse</groupId>
                <artifactId>airline</artifactId>
                <version>${airline.version}</version>
            </dependency>

            <dependency>
                <groupId>com.google.code.findbugs</groupId>
                <artifactId>jsr305</artifactId>
                <version>${jsr305.version}</version>
            </dependency>

            <dependency>
                <groupId>com.google.guava</groupId>
                <artifactId>guava</artifactId>
                <version>${guava.version}</version>
            </dependency>

            <dependency>
                <groupId>com.google.protobuf</groupId>
                <artifactId>protobuf-java</artifactId>
                <version>${protobuf.version}</version>
            </dependency>

            <dependency>
                <groupId>com.google.protobuf</groupId>
                <artifactId>protobuf-java-util</artifactId>
                <version>${protobuf.version}</version>
            </dependency>

            <dependency>
                <groupId>com.github.rholder</groupId>
                <artifactId>guava-retrying</artifactId>
                <version>${retrying.version}</version>
                <exclusions>
                    <exclusion>
                        <groupId>com.google.guava</groupId>
                        <artifactId>guava</artifactId>
                    </exclusion>
                </exclusions>
            </dependency>

            <dependency>
                <groupId>io.airlift</groupId>
                <artifactId>slice</artifactId>
                <version>${airlift.version}</version>
            </dependency>

            <dependency>
                <groupId>javax.inject</groupId>
                <artifactId>javax.inject</artifactId>
                <version>${inject.version}</version>
            </dependency>

            <dependency>
                <groupId>net.java.dev.jna</groupId>
                <artifactId>jna</artifactId>
                <version>${jna.version}</version>
            </dependency>

            <dependency>
                <groupId>org.antlr</groupId>
                <artifactId>antlr4-runtime</artifactId>
                <version>${antlr.version}</version>
            </dependency>

            <dependency>
                <groupId>org.apache.avro</groupId>
                <artifactId>avro</artifactId>
                <version>${avro.version}</version>
                <exclusions>
                    <exclusion>
                        <groupId>com.google.guava</groupId>
                        <artifactId>guava</artifactId>
                    </exclusion>
                </exclusions>
            </dependency>

            <dependency>
                <groupId>org.apache.commons</groupId>
                <artifactId>commons-csv</artifactId>
                <version>${csv.version}</version>
            </dependency>

            <dependency>
                <groupId>org.apache.commons</groupId>
                <artifactId>commons-compress</artifactId>
                <version>${commons.compress.version}</version>
            </dependency>

            <dependency>
                <groupId>org.apache.commons</groupId>
                <artifactId>commons-lang3</artifactId>
                <version>${lang3.version}</version>
            </dependency>

            <dependency>
                <groupId>commons-io</groupId>
                <artifactId>commons-io</artifactId>
                <version>${commons-io.version}</version>
            </dependency>

            <dependency>
                <groupId>org.apache.commons</groupId>
                <artifactId>commons-text</artifactId>
                <version>${commons-text.version}</version>
            </dependency>

            <dependency>
                <groupId>org.codehaus.janino</groupId>
                <artifactId>janino</artifactId>
                <version>${janino.version}</version>
            </dependency>

            <dependency>
                <groupId>org.jline</groupId>
                <artifactId>jline</artifactId>
                <version>${jline.version}</version>
            </dependency>

            <dependency>
                <groupId>javax.validation</groupId>
                <artifactId>validation-api</artifactId>
                <version>${javax-validation.version}</version>
            </dependency>

            <dependency>
                <groupId>com.ibm.icu</groupId>
                <artifactId>icu4j</artifactId>
                <version>${icu.version}</version>
            </dependency>

            <!-- We need to fix our Scala versions as otherwise our depdendencies bring in
            different versions via different routes
            https://github.com/confluentinc/common/pull/260 -->
            <dependency>
                <groupId>org.scala-lang</groupId>
                <artifactId>scala-library</artifactId>
                <version>${scala.version}</version>
            </dependency>

            <dependency>
                <groupId>org.scala-lang</groupId>
                <artifactId>scala-reflect</artifactId>
                <version>${scala.version}</version>
            </dependency>

            <!-- Explicitly override all netty artifacts to get the version we want. Doing netty-all
             doesn't seem to correctly override its individual dependencies, so all are enumerated
             here -->
            <dependency>
                <groupId>io.netty</groupId>
                <artifactId>netty-all</artifactId>
                <version>${netty.version}</version>
            </dependency>
            <dependency>
                <groupId>io.netty</groupId>
                <artifactId>netty-common</artifactId>
                <version>${netty.version}</version>
            </dependency>
            <dependency>
                <groupId>io.netty</groupId>
                <artifactId>netty-buffer</artifactId>
                <version>${netty.version}</version>
            </dependency>
            <dependency>
                <groupId>io.netty</groupId>
                <artifactId>netty-transport</artifactId>
                <version>${netty.version}</version>
            </dependency>
            <dependency>
                <groupId>io.netty</groupId>
                <artifactId>netty-handler</artifactId>
                <version>${netty.version}</version>
            </dependency>
            <dependency>
                <groupId>io.netty</groupId>
                <artifactId>netty-codec</artifactId>
                <version>${netty.version}</version>
            </dependency>
            <dependency>
                <groupId>io.netty</groupId>
                <artifactId>netty-handler-proxy</artifactId>
                <version>${netty.version}</version>
            </dependency>
            <dependency>
                <groupId>io.netty</groupId>
                <artifactId>netty-codec-socks</artifactId>
                <version>${netty.version}</version>
            </dependency>
            <dependency>
                <groupId>io.netty</groupId>
                <artifactId>netty-codec-http</artifactId>
                <version>${netty.version}</version>
            </dependency>
            <dependency>
                <groupId>io.netty</groupId>
                <artifactId>netty-codec-http2</artifactId>
                <version>${netty-codec-http2-version}</version>
            </dependency>
            <dependency>
                <groupId>io.netty</groupId>
                <artifactId>netty-resolver</artifactId>
                <version>${netty.version}</version>
            </dependency>
            <dependency>
                <groupId>io.netty</groupId>
                <artifactId>netty-resolver-dns</artifactId>
                <version>${netty.version}</version>
            </dependency>
            <dependency>
                <groupId>io.netty</groupId>
                <artifactId>netty-codec-dns</artifactId>
                <version>${netty.version}</version>
            </dependency>
            <dependency>
                <groupId>io.netty</groupId>
                <artifactId>netty-transport-native-kqueue</artifactId>
                <version>${netty.version}</version>
            </dependency>
            <dependency>
                <groupId>io.netty</groupId>
                <artifactId>netty-transport-native-epoll</artifactId>
                <version>${netty.version}</version>
            </dependency>
            <dependency>
                <groupId>io.netty</groupId>
                <artifactId>netty-transport-native-unix-common</artifactId>
                <version>${netty.version}</version>
            </dependency>
            <dependency>
                <groupId>io.netty</groupId>
                <artifactId>netty-tcnative-boringssl-static</artifactId>
                <version>${netty-tcnative-version}</version>
            </dependency>
            <dependency>
                <groupId>org.glassfish.jersey.core</groupId>
                <artifactId>jersey-common</artifactId>
                <version>${jersey-common}</version>
            </dependency>

            <!-- Required for running tests -->
            <dependency>
                <groupId>junit</groupId>
                <artifactId>junit</artifactId>
                <version>${junit.version}</version>
                <scope>test</scope>
                <exclusions>
                    <exclusion>
                        <groupId>org.hamcrest</groupId>
                        <artifactId>hamcrest-core</artifactId>
                    </exclusion>
                </exclusions>
            </dependency>

            <dependency>
                <groupId>com.google.guava</groupId>
                <artifactId>guava-testlib</artifactId>
                <version>${guava.version}</version>
                <scope>test</scope>
            </dependency>

            <dependency>
                <groupId>com.github.tomakehurst</groupId>
                <artifactId>wiremock-jre8</artifactId>
                <version>${wiremock.version}</version>
                <scope>test</scope>
            </dependency>
        </dependencies>
    </dependencyManagement>

    <dependencies>

        <dependency>
            <groupId>org.slf4j</groupId>
            <artifactId>slf4j-reload4j</artifactId>
        </dependency>

        <dependency>
            <groupId>io.confluent</groupId>
            <artifactId>logredactor</artifactId>
        </dependency>
            <dependency>
                <groupId>io.confluent</groupId>
                <artifactId>broker-plugins</artifactId>
            </dependency>
    </dependencies>

    <build>
        <pluginManagement>
            <plugins>
                <plugin>
                    <artifactId>maven-assembly-plugin</artifactId>
                    <configuration>
                        <tarLongFileMode>posix</tarLongFileMode>
                    </configuration>
                </plugin>
                <plugin>
                    <groupId>org.codehaus.mojo</groupId>
                    <artifactId>exec-maven-plugin</artifactId>
                    <version>${exec-maven-plugin.version}</version>
                </plugin>
            </plugins>
        </pluginManagement>

        <plugins>
            <plugin>
                <groupId>org.apache.maven.plugins</groupId>
                <artifactId>maven-compiler-plugin</artifactId>
                <configuration>
                    <showWarnings>true</showWarnings>
                    <showDeprecation>true</showDeprecation>
                    <compilerVersion>1.8</compilerVersion>
                    <source>1.8</source>
                    <target>1.8</target>
                    <compilerArgs>
                        <arg>-Xlint:all,-serial,-options,-path</arg>
                        <arg>-parameters</arg>
                        <arg>${compile.warnings-flag}</arg>
                    </compilerArgs>
                </configuration>
            </plugin>

            <plugin>
                <groupId>org.apache.maven.plugins</groupId>
                <artifactId>maven-checkstyle-plugin</artifactId>
                <configuration>
                    <propertiesLocation>checkstyle/checkstyle.properties</propertiesLocation>
                    <suppressionsLocation>checkstyle/suppressions.xml</suppressionsLocation>
                </configuration>
            </plugin>

            <plugin>
                <groupId>org.apache.maven.plugins</groupId>
                <artifactId>maven-surefire-plugin</artifactId>
                <configuration>
                    <rerunFailingTestsCount>3</rerunFailingTestsCount>
                    <systemPropertyVariables>
                        <log4j.configuration>file:${project.basedir}/../ksqldb-test-util/src/main/resources/log4j.properties</log4j.configuration>
                        <junit.platform.execution.listeners.deactivate>org.apache.kafka.test.ThreadLeakListener</junit.platform.execution.listeners.deactivate>
                    </systemPropertyVariables>
                    <argLine>-verbose:gc -Xloggc:"${project.build.directory}/gc.log"</argLine>
                    <argLine>-Duser.timezone=UTC -Xmx1g -Xms1g</argLine>
                    <excludedGroups>io.confluent.common.utils.IntegrationTest, IntegrationTest</excludedGroups>
                </configuration>
                <version>3.2.5</version>
            </plugin>
            <plugin>
                <groupId>org.apache.maven.plugins</groupId>
                <artifactId>maven-failsafe-plugin</artifactId>
                <configuration>
                    <!-- we haven't yet fully migrated to JDK9 Jigsaw, but when compiling
                    with JDKs that are >9 failsafe fails with many NoClassDefFoundErrors
                    unless we disable this flag.

                    You can also see (https://issues.apache.org/jira/browse/SUREFIRE-1809)
                    for more details -->
                    <useModulePath>false</useModulePath>
                    <groups>io.confluent.common.utils.IntegrationTest, IntegrationTest</groups>
                    <systemPropertyVariables>
                        <junit.platform.execution.listeners.deactivate>org.apache.kafka.test.ThreadLeakListener</junit.platform.execution.listeners.deactivate>
                    </systemPropertyVariables>
                </configuration>
                <executions>
                    <execution>
                        <id>integration-test</id>
                        <configuration>
                            <excludes>
                                <exclude>**/RestQueryTranslationTest*.java</exclude>
                                <exclude>**/io/confluent/ksql/rest/integration/**/*.java</exclude>
                            </excludes>
                        </configuration>
                    </execution>
                    <execution>
                        <id>multi-threaded-testing</id>
                        <phase>integration-test</phase>
                        <goals>
                            <goal>integration-test</goal>
                        </goals>
                        <configuration>
                            <includes>
                                <include>**/RestQueryTranslationTest*.java</include>
                                <include>**/io/confluent/ksql/rest/integration/**/*.java</include>
                            </includes>
                            <forkCount>${multi-threaded-testing.forkCount}</forkCount>
                            <reuseForks>false</reuseForks>
                            <parallel>classes</parallel>
                            <useUnlimitedThreads>true</useUnlimitedThreads>
                            <forkedProcessTimeoutInSeconds>3600</forkedProcessTimeoutInSeconds>
                            <forkedProcessExitTimeoutInSeconds>180</forkedProcessExitTimeoutInSeconds>
                        </configuration>
                    </execution>
                </executions>
            </plugin>

            <plugin>
                <groupId>org.codehaus.mojo</groupId>
                <artifactId>exec-maven-plugin</artifactId>
                <executions>
                    <execution>
                        <goals>
                            <goal>java</goal>
                        </goals>
                    </execution>
                </executions>
            </plugin>

            <plugin>
                <groupId>com.github.spotbugs</groupId>
                <artifactId>spotbugs-maven-plugin</artifactId>
                <version>${spotbugs.maven.plugin.version}</version>
                <configuration>
                    <xmlOutput>true</xmlOutput>
                    <excludeFilterFile>${project.basedir}/../findbugs/findbugs-exclude.xml</excludeFilterFile>
                    <effort>Max</effort>
                    <threshold>Max</threshold>
                    <failOnError>true</failOnError>
                    <includeTests>true</includeTests>
                </configuration>
                <executions>
                    <!--
                    Ensures that FindBugs inspects source code when project is compiled.
                -->
                    <execution>
                        <id>analyze-compile</id>
                        <phase>compile</phase>
                        <goals>
                            <goal>check</goal>
                        </goals>
                    </execution>
                </executions>
            </plugin>

            <plugin>
                <groupId>pl.project13.maven</groupId>
                <artifactId>git-commit-id-plugin</artifactId>
                <version>${git-commit-id-plugin.version}</version>
                <executions>
                    <execution>
                        <goals>
                            <goal>revision</goal>
                        </goals>
                    </execution>
                </executions>
                <configuration>
                    <dotGitDirectory>${project.basedir}/.git</dotGitDirectory>
                    <generateGitPropertiesFile>true</generateGitPropertiesFile>
                    <generateGitPropertiesFilename>${project.build.outputDirectory}/git.properties</generateGitPropertiesFilename>
                    <includeOnlyProperties>
                        <includeOnlyProperty>git.commit.id</includeOnlyProperty>
                    </includeOnlyProperties>
                </configuration>
            </plugin>
            <plugin>
                <groupId>org.pitest</groupId>
                <artifactId>pitest-maven</artifactId>
                <version>1.6.4</version>
                <configuration>
                    <threads>8</threads>
                    <targetClasses>
                        <param>io.confluent.ksql.*</param>
                    </targetClasses>
                    <excludedClasses>
                        <param>io.confluent.ksql.engine.StubInsertValuesExecutor</param>
                        <param>io.confluent.ksql.test.*</param>
                    </excludedClasses>
                    <excludedTestClasses>
                        <param>io.confluent.ksql.rest.app.ImmutabilityTest</param>
                        <param>io.confluent.ksql.rest.integration.*</param>
                        <param>io.confluent.ksql.rest.server.resources.*ResourceTest</param>
                        <param>io.confluent.ksql.*.Immutability*</param>
                        <param>io.confluent.ksql.*.ImmutableTester*</param>
                        <param>io.confluent.ksql.schema.ksql.types.SqlTypesTest</param>
                        <param>io.confluent.ksql.schema.ksql.PhysicalSchemaTest</param>
                        <param>io.confluent.ksql.rest.entity.KsqlRequestTest</param>
                        <param>io.confluent.ksql.execution.plan.ExecutionStepTest</param>
                        <param>io.confluent.ksql.metastore.model.MetaStoreModelTest</param>
                        <param>io.confluent.ksql.test.*</param>
                        <param>io.confluent.ksql.rocksdb.KsqlBoundedMemoryRocksDBConfigSetterTest</param>
                    </excludedTestClasses>
                </configuration>
            </plugin>
        </plugins>
    </build>
    <reporting>
        <plugins>

        </plugins>
    </reporting>
</project><|MERGE_RESOLUTION|>--- conflicted
+++ resolved
@@ -148,15 +148,8 @@
              Please check top level `pom.xml` at https://github.com/netty/netty
              for the netty version we bump to (ie, corresponding git tag),
              to find the correct `tcnative` version. -->
-<<<<<<< HEAD
         <netty.version>4.1.118.Final</netty.version>
         <netty-codec-http2-version>4.1.118.Final</netty-codec-http2-version>
-        <!-- Override jackson version so that shading doesn't fail -->
-        <jackson.version>2.14.2</jackson.version>
-=======
-        <netty.version>4.1.115.Final</netty.version>
-        <netty-codec-http2-version>4.1.115.Final</netty-codec-http2-version>
->>>>>>> 1b401026
         <jersey-common>2.39.1</jersey-common>
         <multi-threaded-testing.forkCount>3</multi-threaded-testing.forkCount>
         <kafka.version>${ce.kafka.version}</kafka.version>
